# Copyright (C) 2008-2016 Veselin Penev, http://bitdust.io
#
# This file (__init__.py) is part of BitDust Software.
#
# BitDust is free software: you can redistribute it and/or modify
# it under the terms of the GNU Affero General Public License as published by
# the Free Software Foundation, either version 3 of the License, or
# (at your option) any later version.
#
# BitDust Software is distributed in the hope that it will be useful,
# but WITHOUT ANY WARRANTY; without even the implied warranty of
# MERCHANTABILITY or FITNESS FOR A PARTICULAR PURPOSE.  See the
# GNU Affero General Public License for more details.
#
# You should have received a copy of the GNU Affero General Public License
# along with BitDust Software.  If not, see <http://www.gnu.org/licenses/>.
#
# Please contact us if you have any questions at bitdust.io@gmail.com
#
#
#

"""
<<<<<<< HEAD
.. module:: automats

=======
..

module:: automats
>>>>>>> 7d91a7f0
"""<|MERGE_RESOLUTION|>--- conflicted
+++ resolved
@@ -21,12 +21,7 @@
 #
 
 """
-<<<<<<< HEAD
-.. module:: automats
-
-=======
 ..
 
 module:: automats
->>>>>>> 7d91a7f0
 """