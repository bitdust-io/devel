--- conflicted
+++ resolved
@@ -1,32 +1,31 @@
-#!/usr/bin/python
-# automat.py
-#
-# Copyright (C) 2008-2016 Veselin Penev, http://bitdust.io
-#
-# This file (automat.py) is part of BitDust Software.
-#
-# BitDust is free software: you can redistribute it and/or modify
-# it under the terms of the GNU Affero General Public License as published by
-# the Free Software Foundation, either version 3 of the License, or
-# (at your option) any later version.
-#
-# BitDust Software is distributed in the hope that it will be useful,
-# but WITHOUT ANY WARRANTY; without even the implied warranty of
-# MERCHANTABILITY or FITNESS FOR A PARTICULAR PURPOSE.  See the
-# GNU Affero General Public License for more details.
-#
-# You should have received a copy of the GNU Affero General Public License
-# along with BitDust Software.  If not, see <http://www.gnu.org/licenses/>.
-#
-# Please contact us if you have any questions at bitdust.io@gmail.com
-#
-#
-#
-#
-
-<<<<<<< HEAD
+#!/usr/bin/python
+# automat.py
+#
+# Copyright (C) 2008-2016 Veselin Penev, http://bitdust.io
+#
+# This file (automat.py) is part of BitDust Software.
+#
+# BitDust is free software: you can redistribute it and/or modify
+# it under the terms of the GNU Affero General Public License as published by
+# the Free Software Foundation, either version 3 of the License, or
+# (at your option) any later version.
+#
+# BitDust Software is distributed in the hope that it will be useful,
+# but WITHOUT ANY WARRANTY; without even the implied warranty of
+# MERCHANTABILITY or FITNESS FOR A PARTICULAR PURPOSE.  See the
+# GNU Affero General Public License for more details.
+#
+# You should have received a copy of the GNU Affero General Public License
+# along with BitDust Software.  If not, see <http://www.gnu.org/licenses/>.
+#
+# Please contact us if you have any questions at bitdust.io@gmail.com
+#
+#
+#
+#
+
 """
-.. module:: automat
+.. module:: automat.
 
 This is the base class for State Machine.
 The BitDust project is developing in principles of
@@ -65,248 +64,180 @@
 Read more about Switch-technology on the Saint-Petersburg National Research University
 of Information Technologies, Mechanics and Optics, Programming Technologies Department
 `Page <http://is.ifmo.ru/english>`_.
-=======
-"""
-.. module:: automat.
-
-This is the base class for State Machine.
-The BitDust project is developing in principles of
-`Automata-based programming <http://en.wikipedia.org/wiki/Automata-based_programming>`_.
-
-This is a programming paradigm in which the program or its part is thought of as a model of a
-`finite state machine <http://en.wikipedia.org/wiki/Finite_state_machine>`_ or any other formal automaton.
-
-Its defining characteristic is the use of finite state machines to
-`describe program behavior <http://en.wikipedia.org/wiki/State_diagram>`_.
-
-The transition graphs of state machines are used in all stages of software development:
-- specification,
-- implementation,
-- debugging and
-- documentation.
-
-You can see Transition graph for all BitDust state machines in the file
-`automats.pdf <http://bitdust.io/automats.pdf>`_,
-MS Visio, 'editable' version:
-`automats.vsd <http://bitdust.io/automats.vsd>`_,
-stencils is here: `automats.vss <http://bitdust.io/automats.vss>`_
-
-A small tool called `visio2python <http://code.google.com/p/visio2python/>`_
-was written to simplify working with the BitDust project.
-
-It can translate transition graphs created in Microsoft Visio into Python code.
-
-Automata-Based Programming technology was introduced by Anatoly Shalyto in 1991 and Switch-technology was
-developed to support automata-based programming.
-Automata-Based Programming is considered to be rather general purpose program development methodology
-than just another one finite state machine implementation.
-Anatoly Shalyto is the former of
-`Foundation for Open Project Documentation <http://en.wikipedia.org/wiki/Foundation_for_Open_Project_Documentation>`_.
-
-Read more about Switch-technology on the Saint-Petersburg National Research University
-of Information Technologies, Mechanics and Optics, Programming Technologies Department
-`Page <http://is.ifmo.ru/english>`_.
->>>>>>> 7d91a7f0
-"""
-
-import sys
-import time
-import traceback
-
-from twisted.internet import reactor
-from twisted.internet.task import LoopingCall
-from twisted.internet.defer import Deferred, fail
-
-#------------------------------------------------------------------------------
-
-_Debug = True
-_DebugLevel = 12
-_LogEvents = True
-
-#------------------------------------------------------------------------------
-
-_Counter = 0  # : Increment by one for every new object, the idea is to keep unique ID's in the index
-_Index = {}  # : Index dictionary, unique id (string) to index (int)
-_Objects = {}  # : Objects dictionary to store all state machines objects
-_StateChangedCallback = None  # : Called when some state were changed
-_LogFile = None  # : This is to have a separated Log file for state machines logs
-_LogFilename = None
-_LogsCount = 0  # : If not zero - it will print time since that value, not system time
-_LifeBeginsTime = 0
-
-#------------------------------------------------------------------------------
-
-
-def get_new_index():
+"""
+
+import sys
+import time
+import traceback
+
+from twisted.internet import reactor
+from twisted.internet.task import LoopingCall
+from twisted.internet.defer import Deferred, fail
+
+#------------------------------------------------------------------------------
+
+_Debug = True
+_DebugLevel = 12
+_LogEvents = True
+
+#------------------------------------------------------------------------------
+
+_Counter = 0  # : Increment by one for every new object, the idea is to keep unique ID's in the index
+_Index = {}  # : Index dictionary, unique id (string) to index (int)
+_Objects = {}  # : Objects dictionary to store all state machines objects
+_StateChangedCallback = None  # : Called when some state were changed
+_LogFile = None  # : This is to have a separated Log file for state machines logs
+_LogFilename = None
+_LogsCount = 0  # : If not zero - it will print time since that value, not system time
+_LifeBeginsTime = 0
+
+#------------------------------------------------------------------------------
+
+
+def get_new_index():
     """
     Just get the current index and increase by one.
-    """
-    global _Counter
-    _Counter += 1
-    return _Counter
-
-
-def create_index(name):
-<<<<<<< HEAD
-    """
-    Generate unique ID, and put it into Index dict, increment counter
-=======
+    """
+    global _Counter
+    _Counter += 1
+    return _Counter
+
+
+def create_index(name):
     """
     Generate unique ID, and put it into Index dict, increment counter.
->>>>>>> 7d91a7f0
-    """
-    global _Index
-    automatid = name
-    if id in _Index:
-        i = 1
-        while automatid + '(' + str(i) + ')' in _Index:
-            i += 1
-        automatid = name + '(' + str(i) + ')'
-    _Index[automatid] = get_new_index()
-    return automatid, _Index[automatid]
-
-
-def set_object(index, obj):
+    """
+    global _Index
+    automatid = name
+    if id in _Index:
+        i = 1
+        while automatid + '(' + str(i) + ')' in _Index:
+            i += 1
+        automatid = name + '(' + str(i) + ')'
+    _Index[automatid] = get_new_index()
+    return automatid, _Index[automatid]
+
+
+def set_object(index, obj):
     """
     Put object for that index into memory.
-    """
-    global _Objects
-    _Objects[index] = obj
-
-
-def clear_object(index):
+    """
+    global _Objects
+    _Objects[index] = obj
+
+
+def clear_object(index):
     """
     Clear object with given index from memory.
-    """
-    global _Objects
-    if _Objects is None:
-        return
-    if index in _Objects:
-        del _Objects[index]
-
-
-def objects():
+    """
+    global _Objects
+    if _Objects is None:
+        return
+    if index in _Objects:
+        del _Objects[index]
+
+
+def objects():
     """
     Get all state machines stored in memory.
-    """
-    global _Objects
-    return _Objects
-
-
-def index():
-    """
-    Get all indexed state machines - should match with objects()
-    """
-    global _Index
-    return _Index
-
-
-def communicate(index, event, arg=None):
-    """
-    You can pass an event to any state machine - select by its ``index``.
-    Use ``arg`` to pass extra data the conditions and actions methods.
-    This method creates a Deferred object, pass it as a parameter with ``event``
-    into the state machine and return that defer to outside - to catch result.
-    In the action method you must call ``callback`` or ``errback`` to pass result.
-    """
-    A = objects().get(index, None)
-    if not A:
-        return fail('Sate with index %d machine not exist' % index)
-    d = Deferred()
-    args = (d, arg)
-    A.automat(event, args)
-    return d
-
-#------------------------------------------------------------------------------
-
-
-def SetStateChangedCallback(cb):
-<<<<<<< HEAD
-    """
-    Set callback to be fired when any state machine changes its state
-    Callback parameters are::
-
-        cb(index, id, name, new state)
-=======
+    """
+    global _Objects
+    return _Objects
+
+
+def index():
+    """
+    Get all indexed state machines - should match with objects()
+    """
+    global _Index
+    return _Index
+
+
+def communicate(index, event, arg=None):
+    """
+    You can pass an event to any state machine - select by its ``index``.
+    Use ``arg`` to pass extra data the conditions and actions methods.
+    This method creates a Deferred object, pass it as a parameter with ``event``
+    into the state machine and return that defer to outside - to catch result.
+    In the action method you must call ``callback`` or ``errback`` to pass result.
+    """
+    A = objects().get(index, None)
+    if not A:
+        return fail('Sate with index %d machine not exist' % index)
+    d = Deferred()
+    args = (d, arg)
+    A.automat(event, args)
+    return d
+
+#------------------------------------------------------------------------------
+
+
+def SetStateChangedCallback(cb):
     """
     Set callback to be fired when any state machine changes its state Callback
     parameters are::
 
     cb(index, id, name, new state)
->>>>>>> 7d91a7f0
-    """
-    global _StateChangedCallback
-    _StateChangedCallback = cb
-
-
-def RedirectLogFile(stream):
-<<<<<<< HEAD
+    """
+    global _StateChangedCallback
+    _StateChangedCallback = cb
+
+
+def RedirectLogFile(stream):
     """
     You can simple send all output to the stdout:
 
-        import sys
-        RedirectLogFile(sys.stdout)
-=======
-    """
-    You can simple send all output to the stdout:
-
     import sys RedirectLogFile(sys.stdout)
->>>>>>> 7d91a7f0
-    """
-    global _LogFile
-    _LogFile = stream
-
-
-def OpenLogFile(filename):
+    """
+    global _LogFile
+    _LogFile = stream
+
+
+def OpenLogFile(filename):
     """
     Open a file to write logs from all state machines.
 
     Very useful during debug.
-    """
-    global _LogFile
-    global _LogFilename
-    if _LogFile:
-        return
-    _LogFilename = filename
-    try:
-        _LogFile = open(_LogFilename, 'w')
-    except:
-        _LogFile = None
-
-
-def CloseLogFile():
+    """
+    global _LogFile
+    global _LogFilename
+    if _LogFile:
+        return
+    _LogFilename = filename
+    try:
+        _LogFile = open(_LogFilename, 'w')
+    except:
+        _LogFile = None
+
+
+def CloseLogFile():
     """
     Close the current log file, you can than open it again.
-    """
-    global _LogFile
-    if not _LogFile:
-        return
-    _LogFile.flush()
-    _LogFile.close()
-    _LogFile = None
-    _LogFilename = None
-
-
-def LifeBegins(when=None):
-<<<<<<< HEAD
-    """
-    Call that function during program start up to print relative time in the logs, not absolute.
-=======
+    """
+    global _LogFile
+    if not _LogFile:
+        return
+    _LogFile.flush()
+    _LogFile.close()
+    _LogFile = None
+    _LogFilename = None
+
+
+def LifeBegins(when=None):
     """
     Call that function during program start up to print relative time in the
     logs, not absolute.
->>>>>>> 7d91a7f0
-    """
-    global _LifeBeginsTime
-    if when:
-        _LifeBeginsTime = when
-    else:
-        _LifeBeginsTime = time.time()
-
-#------------------------------------------------------------------------------
-
-
-class Automat(object):
+    """
+    global _LifeBeginsTime
+    if when:
+        _LifeBeginsTime = when
+    else:
+        _LifeBeginsTime = time.time()
+
+#------------------------------------------------------------------------------
+
+
+class Automat(object):
     """
     Base class of the State Machine Object.
 
@@ -317,224 +248,157 @@
     call some code at start. Finally put the new object into the memory
     with given index - it is placed into ``objects()`` dictionary. To
     remove the instance call ``destroy()`` method.
-    """
-<<<<<<< HEAD
-    Base class of the State Machine Object.
-    You need to subclass this class and override the method ``A(event, arg)``.
-    Constructor needs the ``name`` of the state machine and the beginning ``state``.
-    At first it generate an unique ``id`` and new ``index`` value.
-    You can use ``init()`` method in the subclass to call some code at start.
-    Finally put the new object into the memory with given index -
-    it is placed into ``objects()`` dictionary.
-    To remove the instance call ``destroy()`` method.
-    """
-=======
->>>>>>> 7d91a7f0
-
-    state = 'NOT_EXIST'
-    """
-    This is a string representing current Machine state, must be set in the constructor.
-    ``NOT_EXIST`` indicates that this machine is not created yet.
-    A blank state is a fundamental mistake!
-    """
-
-    timers = {}
-    """
-    A dictionary of timer events fired at specified intervals when machine rich given state:
-          timers = {'timer-60sec':     (60,     ['STATE_A',]),
-                    'timer-3min':      (60*3,   ['STATE_B', 'STATE_C',]), }
-    """
-
-    instant_timers = False
-    """
-    Set this to True and timers will not skip first iteration.
-    See method self.startTimers().
-    """
-
-    fast = False
-    """
-    By default, a state machine is called like this::
-
-          reactor.callLater(0, self.event, 'event-01', arg1, arg2, ... )
-
-    If ``fast = True`` it will call state machine method directly.
-    """
-
-    post = False
-    """
-    Sometimes need to set the new state AFTER finish all actions.
-    Set ``post = True`` to call ``self.state = <newstate>``
-    in the ``self.event()`` method, not in the ``self.A()`` method.
-    You also must set that flag in the MS Visio document and rebuild the code:
-    put ``[post]`` string into the last line of the LABEL shape.
-    """
-
-<<<<<<< HEAD
-    def __init__(
-            self,
-            name,
-            state,
-            debug_level=_DebugLevel * 2,
-            log_events=False):
-=======
-    def __init__(self, name, state, debug_level=_DebugLevel * 2, log_events=False):
->>>>>>> 7d91a7f0
-        self.id, self.index = create_index(name)
-        self.name = name
-        self.state = state
-        self.debug_level = debug_level
-        self.log_events = log_events
-        self._timers = {}
-        self._state_callbacks = {}
-        self.init()
-        self.startTimers()
-        if _Debug:
-            self.log(max(_DebugLevel, self.debug_level),
-                     'CREATED AUTOMAT %s with index %d, %d running' % (
-                str(self), self.index, len(objects())))
-        set_object(self.index, self)
-
-    def __del__(self):
-        global _Index
-        global _StateChangedCallback
-        if self is None:
-            return
-        o = self
-        automatid = self.id
-        name = self.name
-        debug_level = max(_DebugLevel, self.debug_level)
-        if _Index is None:
-            if _Debug:
-                self.log(
-                    debug_level, 'automat.__del__ WARNING Index is None: %r %r' %
-                    (automatid, name))
-            return
-        index = _Index.get(automatid, None)
-        if index is None:
-            if _Debug:
-                self.log(
-                    debug_level,
-                    'automat.__del__ WARNING %s not found' %
-                    automatid)
-            return
-        del _Index[automatid]
-        if _Debug:
-            self.log(debug_level,
-                     'DESTROYED AUTOMAT %s with index %d, %d running' % (
-                         str(o), index, len(objects())))
-        del o
-        if _StateChangedCallback is not None:
-            _StateChangedCallback(index, automatid, name, '')
-
-    def __repr__(self):
+    """
+
+    state = 'NOT_EXIST'
+    """
+    This is a string representing current Machine state, must be set in the constructor.
+    ``NOT_EXIST`` indicates that this machine is not created yet.
+    A blank state is a fundamental mistake!
+    """
+
+    timers = {}
+    """
+    A dictionary of timer events fired at specified intervals when machine rich given state:
+          timers = {'timer-60sec':     (60,     ['STATE_A',]),
+                    'timer-3min':      (60*3,   ['STATE_B', 'STATE_C',]), }
+    """
+
+    instant_timers = False
+    """
+    Set this to True and timers will not skip first iteration.
+    See method self.startTimers().
+    """
+
+    fast = False
+    """
+    By default, a state machine is called like this::
+
+          reactor.callLater(0, self.event, 'event-01', arg1, arg2, ... )
+
+    If ``fast = True`` it will call state machine method directly.
+    """
+
+    post = False
+    """
+    Sometimes need to set the new state AFTER finish all actions.
+    Set ``post = True`` to call ``self.state = <newstate>``
+    in the ``self.event()`` method, not in the ``self.A()`` method.
+    You also must set that flag in the MS Visio document and rebuild the code:
+    put ``[post]`` string into the last line of the LABEL shape.
+    """
+
+    def __init__(self, name, state, debug_level=_DebugLevel * 2, log_events=False):
+        self.id, self.index = create_index(name)
+        self.name = name
+        self.state = state
+        self.debug_level = debug_level
+        self.log_events = log_events
+        self._timers = {}
+        self._state_callbacks = {}
+        self.init()
+        self.startTimers()
+        if _Debug:
+            self.log(max(_DebugLevel, self.debug_level),
+                     'CREATED AUTOMAT %s with index %d, %d running' % (
+                str(self), self.index, len(objects())))
+        set_object(self.index, self)
+
+    def __del__(self):
+        global _Index
+        global _StateChangedCallback
+        if self is None:
+            return
+        o = self
+        automatid = self.id
+        name = self.name
+        debug_level = max(_DebugLevel, self.debug_level)
+        if _Index is None:
+            if _Debug:
+                self.log(debug_level, 'automat.__del__ WARNING Index is None: %r %r' % (automatid, name))
+            return
+        index = _Index.get(automatid, None)
+        if index is None:
+            if _Debug:
+                self.log(debug_level, 'automat.__del__ WARNING %s not found' % automatid)
+            return
+        del _Index[automatid]
+        if _Debug:
+            self.log(debug_level,
+                     'DESTROYED AUTOMAT %s with index %d, %d running' % (
+                         str(o), index, len(objects())))
+        del o
+        if _StateChangedCallback is not None:
+            _StateChangedCallback(index, automatid, name, '')
+
+    def __repr__(self):
         """
         Will print something like: "network_connector(CONNECTED)".
-        """
-        return '%s(%s)' % (self.id, self.state)
-
-    def A(self, event, arg):
-<<<<<<< HEAD
-        """
-        Must define this method in subclass.
-        This is the core method of the SWITCH-technology.
-        I am using ``visio2python`` (created by me) to generate Python code from MS Visio drawing.
-=======
+        """
+        return '%s(%s)' % (self.id, self.state)
+
+    def A(self, event, arg):
         """
         Must define this method in subclass.
 
         This is the core method of the SWITCH-technology. I am using
         ``visio2python`` (created by me) to generate Python code from MS
         Visio drawing.
->>>>>>> 7d91a7f0
-        """
-        raise NotImplementedError
-
-    def init(self):
+        """
+        raise NotImplementedError
+
+    def init(self):
         """
         Define this method in subclass to execute some code when creating an
         object.
-        """
-<<<<<<< HEAD
-        Define this method in subclass to execute some code when creating an object.
-        """
-
-    def destroy(self):
-        """
-        Call this method to remove the state machine from the ``objects()`` dictionary
-        and delete that instance. Be sure to not have any existing references on
-        that instance so destructor will be called immediately.
-=======
-
-    def destroy(self):
+        """
+
+    def destroy(self):
         """
         Call this method to remove the state machine from the ``objects()``
         dictionary and delete that instance.
 
         Be sure to not have any existing references on that instance so
         destructor will be called immediately.
->>>>>>> 7d91a7f0
-        """
-        # self.log(self.debug_level, 'destroying %r, refs=%d' % (self, sys.getrefcount(self)))
-        self._state_callbacks.clear()
-        self.stopTimers()
-        # self.state = 'NOT_EXIST'
-        objects().pop(self.index)
-<<<<<<< HEAD
-=======
-        # print sys.getrefcount(self)
->>>>>>> 7d91a7f0
-
-    def state_changed(self, oldstate, newstate, event_string, arg):
+        """
+        # self.log(self.debug_level, 'destroying %r, refs=%d' % (self, sys.getrefcount(self)))
+        self._state_callbacks.clear()
+        self.stopTimers()
+        # self.state = 'NOT_EXIST'
+        objects().pop(self.index)
+        # print sys.getrefcount(self)
+
+    def state_changed(self, oldstate, newstate, event_string, arg):
         """
         Redefine this method in subclass to be able to catch the moment
         immediately after automat's state were changed.
-        """
-<<<<<<< HEAD
-        Redefine this method in subclass to be able to catch the moment
-        immediately after automat's state were changed.
-        """
-=======
->>>>>>> 7d91a7f0
-
-    def state_not_changed(self, curstate, event_string, arg):
+        """
+
+    def state_not_changed(self, curstate, event_string, arg):
         """
         Redefine this method in subclass if you want to do some actions
         immediately after processing the event, which did not change the
         automat's state.
-        """
-<<<<<<< HEAD
-        Redefine this method in subclass if you want to do some actions
-        immediately after processing the event, which did not change the automat's state.
-        """
-
-    def communicate(self, event_string, arg=None):
-        """
-        Use ``arg`` to pass extra data the conditions and actions methods.
-        This method creates a Deferred object, pass it as a parameter with ``event``
+        """
+
+    def communicate(self, event_string, arg=None):
+        """
+        Use ``arg`` to pass extra data the conditions and actions methods. This
+        method creates a Deferred object, pass it as a parameter with ``event``
+
         into the state machine and return that defer to outside - to catch result.
         In the action method you must call ``callback`` or ``errback`` to pass result.
         See ``addStateChangedCallback()`` for more advanced interaction.
-=======
-
-    def communicate(self, event_string, arg=None):
-        """
-        Use ``arg`` to pass extra data the conditions and actions methods. This
-        method creates a Deferred object, pass it as a parameter with ``event``
-
-        into the state machine and return that defer to outside - to catch result.
-        In the action method you must call ``callback`` or ``errback`` to pass result.
-        See ``addStateChangedCallback()`` for more advanced interaction.
->>>>>>> 7d91a7f0
-        """
-        d = Deferred()
-        args = arg
-        if not args:
-            args = ()
-        args = tuple(list(args) + [d, ])
-        self.automat(event_string, args)
-        return d
-
-    def automat(self, event_string, arg=None):
+        """
+        d = Deferred()
+        args = arg
+        if not args:
+            args = ()
+        args = tuple(list(args) + [d, ])
+        self.automat(event_string, args)
+        return d
+
+    def automat(self, event_string, arg=None):
         """
         Call it like this::
 
@@ -543,215 +407,164 @@
         to send some ``event`` to the State Machine Object.
         You can attach parameters to that event with ``arguments`` tuple.
         If ``self.fast=False`` - the ``self.A()`` method will be executed in delayed call.
-        """
-<<<<<<< HEAD
-        Call it like this::
-
-            machineA.automat('init', arguments)
-
-        to send some ``event`` to the State Machine Object.
-        You can attach parameters to that event with ``arguments`` tuple.
-        If ``self.fast=False`` - the ``self.A()`` method will be executed in delayed call.
-        """
-        if self.fast:
-            self.event(event_string, arg)
-        else:
-            reactor.callLater(
-                0,
-                self.event,
-                event_string,
-                arg)  # @UndefinedVariable
-
-    def event(self, event_string, arg=None):
+        """
+        if self.fast:
+            self.event(event_string, arg)
+        else:
+            reactor.callLater(0, self.event, event_string, arg)  # @UndefinedVariable
+
+    def event(self, event_string, arg=None):
         """
         You can call ``event()`` directly to execute ``self.A()`` immediately,
         but preferred way is too call ``automat()`` method.
+
         Use ``fast = True`` flag to skip call to reactor.callLater(0, self.event, ...).
-=======
-        if self.fast:
-            self.event(event_string, arg)
-        else:
-            reactor.callLater(0, self.event, event_string, arg)  # @UndefinedVariable
-
-    def event(self, event_string, arg=None):
-        """
-        You can call ``event()`` directly to execute ``self.A()`` immediately,
-        but preferred way is too call ``automat()`` method.
-
-        Use ``fast = True`` flag to skip call to reactor.callLater(0, self.event, ...).
->>>>>>> 7d91a7f0
-        """
-        global _StateChangedCallback
-        if _LogEvents and self.log_events and _Debug:
-            if self.log_events or not event_string.startswith('timer-'):
-                self.log(
-                    max(self.debug_level, _DebugLevel),
-                    '%s fired with event "%s", refs=%d' % (
-                        repr(self), event_string, sys.getrefcount(self)))
-        old_state = self.state
-        if self.post:
-            try:
-                new_state = self.A(event_string, arg)
-            except:
-                if _Debug:
-                    self.exc(
-                        'Exception in {}:{} automat, state is {}, event="{}", arg={}'.format(
-                            self.id, self.name, self.state, event_string, arg))
-            self.state = new_state
-        else:
-            try:
-                self.A(event_string, arg)
-            except:
-                if _Debug:
-                    self.exc(
-                        'Exception in {}:{} automat, state is {}, event="{}", arg={}'.format(
-                            self.id, self.name, self.state, event_string, arg))
-            new_state = self.state
-        if old_state != new_state:
-            if _Debug:
-                self.log(
-                    max(_DebugLevel, self.debug_level),
-                    '%s(%s): (%s)->(%s)' % (
-                        repr(self), event_string, old_state, new_state))
-            self.stopTimers()
-            self.state_changed(old_state, new_state, event_string, arg)
-            self.startTimers()
-            if _StateChangedCallback is not None:
-                _StateChangedCallback(
-                    self.index, self.id, self.name, new_state)
-        else:
-            self.state_not_changed(self.state, event_string, arg)
-        self.executeStateChangedCallbacks(
-            old_state, new_state, event_string, arg)
-
-    def timerEvent(self, name, interval):
+        """
+        global _StateChangedCallback
+        if _LogEvents and self.log_events and _Debug:
+            if self.log_events or not event_string.startswith('timer-'):
+                self.log(
+                    max(self.debug_level, _DebugLevel),
+                    '%s fired with event "%s", refs=%d' % (
+                        repr(self), event_string, sys.getrefcount(self)))
+        old_state = self.state
+        if self.post:
+            try:
+                new_state = self.A(event_string, arg)
+            except:
+                if _Debug:
+                    self.exc('Exception in {}:{} automat, state is {}, event="{}", arg={}'.format(
+                        self.id, self.name, self.state, event_string, arg))
+            self.state = new_state
+        else:
+            try:
+                self.A(event_string, arg)
+            except:
+                if _Debug:
+                    self.exc('Exception in {}:{} automat, state is {}, event="{}", arg={}'.format(
+                        self.id, self.name, self.state, event_string, arg))
+            new_state = self.state
+        if old_state != new_state:
+            if _Debug:
+                self.log(
+                    max(_DebugLevel, self.debug_level),
+                    '%s(%s): (%s)->(%s)' % (
+                        repr(self), event_string, old_state, new_state))
+            self.stopTimers()
+            self.state_changed(old_state, new_state, event_string, arg)
+            self.startTimers()
+            if _StateChangedCallback is not None:
+                _StateChangedCallback(self.index, self.id, self.name, new_state)
+        else:
+            self.state_not_changed(self.state, event_string, arg)
+        self.executeStateChangedCallbacks(old_state, new_state, event_string, arg)
+
+    def timerEvent(self, name, interval):
         """
         This method fires the timer events.
-        """
-<<<<<<< HEAD
-        This method fires the timer events.
-        """
-=======
->>>>>>> 7d91a7f0
-        if name in self.timers and self.state in self.timers[name][1]:
-            self.automat(name)
-        else:
-            self.log(
-                max(_DebugLevel, self.debug_level),
-                '%s.timerEvent ERROR timer %s not found in self.timers' % (str(self), name))
-
-    def stopTimers(self):
+        """
+        if name in self.timers and self.state in self.timers[name][1]:
+            self.automat(name)
+        else:
+            self.log(
+                max(_DebugLevel, self.debug_level),
+                '%s.timerEvent ERROR timer %s not found in self.timers' % (str(self), name))
+
+    def stopTimers(self):
         """
         Stop all state machine timers.
-        """
-<<<<<<< HEAD
-        Stop all state machine timers.
-        """
-=======
->>>>>>> 7d91a7f0
-        for name, timer in self._timers.items():  # @UnusedVariable
-            if timer.running:
-                timer.stop()
-        self._timers.clear()
-
-    def startTimers(self):
+        """
+        for name, timer in self._timers.items():  # @UnusedVariable
+            if timer.running:
+                timer.stop()
+        self._timers.clear()
+
+    def startTimers(self):
         """
         Start all state machine timers.
-        """
-        for name, (interval, states) in self.timers.items():
-            if len(states) > 0 and self.state not in states:
-                continue
-            self._timers[name] = LoopingCall(self.timerEvent, name, interval)
-            self._timers[name].start(interval, self.instant_timers)
-            # self.log(self.debug_level * 4, '%s.startTimers timer %s started' % (self, name))
-
-    def restartTimers(self):
-<<<<<<< HEAD
+        """
+        for name, (interval, states) in self.timers.items():
+            if len(states) > 0 and self.state not in states:
+                continue
+            self._timers[name] = LoopingCall(self.timerEvent, name, interval)
+            self._timers[name].start(interval, self.instant_timers)
+            # self.log(self.debug_level * 4, '%s.startTimers timer %s started' % (self, name))
+
+    def restartTimers(self):
         """
         Restart all state machine timers.
+
         When state is changed - all internal timers is restarted.
         You can use external timers if you do not need that, call::
 
             machineA.automat('timer-1sec')
 
         to fire timer event from outside.
-=======
-        """
-        Restart all state machine timers.
-
-        When state is changed - all internal timers is restarted.
-        You can use external timers if you do not need that, call::
-
-            machineA.automat('timer-1sec')
-
-        to fire timer event from outside.
->>>>>>> 7d91a7f0
-        """
-        self.stopTimers()
-        self.startTimers()
-
-    def getTimers(self):
+        """
+        self.stopTimers()
+        self.startTimers()
+
+    def getTimers(self):
         """
         Get internal timers dictionary.
-        """
-        return self._timers
-
-    def exc(self, msg='', to_logfile=False):
+        """
+        return self._timers
+
+    def exc(self, msg='', to_logfile=False):
         """
         Print exception in stdout, optionally to log file.
-        """
-        global _LogFile
-        e = traceback.format_exc()
-        if to_logfile and _LogFile is not None:
-            if msg:
-                self.log(0, msg)
-            self.log(0, e)
-        try:
-            from logs import lg
-            lg.exc(msg)
-#             if msg:
-#                 lg.out(0, msg)
-#             lg.out(0, e)
-        except:
-            pass
-
-    def log(self, level, text):
+        """
+        global _LogFile
+        e = traceback.format_exc()
+        if to_logfile and _LogFile is not None:
+            if msg:
+                self.log(0, msg)
+            self.log(0, e)
+        try:
+            from logs import lg
+            lg.exc(msg)
+#             if msg:
+#                 lg.out(0, msg)
+#             lg.out(0, e)
+        except:
+            pass
+
+    def log(self, level, text):
         """
         Print log message.
 
         See ``OpenLogFile()`` and ``CloseLogFile()`` methods.
-        """
-        global _LogFile
-        global _LogFilename
-        global _LogsCount
-        global _LifeBeginsTime
-        if _LogFile is not None:
-            if _LogsCount > 100000 and _LogFilename:
-                _LogFile.close()
-                _LogFile = open(_LogFilename, 'w')
-                _LogsCount = 0
-
-            s = ' ' * level + text + '\n'
-            if _LifeBeginsTime != 0:
-                dt = time.time() - _LifeBeginsTime
-                mn = dt // 60
-                sc = dt - mn * 60
-                s = ('%02d:%02d.%02d' % (mn, sc, (sc - int(sc)) * 100)) + s
-            else:
-                s = time.strftime('%H:%M:%S') + s
-
-            _LogFile.write(s)
-            _LogFile.flush()
-            _LogsCount += 1
-        else:
-            try:
-                from logs import lg
-                lg.out(level, text)
-            except:
-                pass
-
-    def addStateChangedCallback(self, cb, oldstate=None, newstate=None):
-<<<<<<< HEAD
+        """
+        global _LogFile
+        global _LogFilename
+        global _LogsCount
+        global _LifeBeginsTime
+        if _LogFile is not None:
+            if _LogsCount > 100000 and _LogFilename:
+                _LogFile.close()
+                _LogFile = open(_LogFilename, 'w')
+                _LogsCount = 0
+
+            s = ' ' * level + text + '\n'
+            if _LifeBeginsTime != 0:
+                dt = time.time() - _LifeBeginsTime
+                mn = dt // 60
+                sc = dt - mn * 60
+                s = ('%02d:%02d.%02d' % (mn, sc, (sc - int(sc)) * 100)) + s
+            else:
+                s = time.strftime('%H:%M:%S') + s
+
+            _LogFile.write(s)
+            _LogFile.flush()
+            _LogsCount += 1
+        else:
+            try:
+                from logs import lg
+                lg.out(level, text)
+            except:
+                pass
+
+    def addStateChangedCallback(self, cb, oldstate=None, newstate=None):
         """
         You can add a callback function to be executed when state machine
         reaches particular condition, it will be called with such arguments:
@@ -766,86 +579,51 @@
         the callback will be executed every time when the state gets changed:
 
             machineB.addStateChangedCallback(methodB)
-
-=======
-        """
-        You can add a callback function to be executed when state machine
-        reaches particular condition, it will be called with such arguments:
-
-            cb(oldstate, newstate, event_string, args)
-
-        For example, methodA will be called when machineA become "ONLINE":
-
-            machineA.addStateChangedCallback(methodA, None, "ONLINE")
-
-        If you set "None" to both arguments,
-        the callback will be executed every time when the state gets changed:
-
-            machineB.addStateChangedCallback(methodB)
->>>>>>> 7d91a7f0
-        """
-        key = (oldstate, newstate)
-        if key not in self._state_callbacks:
-            self._state_callbacks[key] = []
-        if cb not in self._state_callbacks[key]:
-            self._state_callbacks[key].append(cb)
-
-    def removeStateChangedCallback(self, cb):
+        """
+        key = (oldstate, newstate)
+        if key not in self._state_callbacks:
+            self._state_callbacks[key] = []
+        if cb not in self._state_callbacks[key]:
+            self._state_callbacks[key].append(cb)
+
+    def removeStateChangedCallback(self, cb):
         """
         Remove given callback from the state machine.
-        """
-        for key, cb_list in self._state_callbacks.items():
-            for cb_ in cb_list:
-                if cb == cb_:
-                    self._state_callbacks[key].remove(cb)
-                    if len(self._state_callbacks[key]) == 0:
-                        self._state_callbacks.pop(key)
-
-    def removeStateChangedCallbackByState(self, oldstate=None, newstate=None):
-<<<<<<< HEAD
-        """
-        Removes all callback methods with given condition.
-        This is useful if you use ``lambda x: do_somethig()``
-        to catch the moment when state gets changed.
-=======
+        """
+        for key, cb_list in self._state_callbacks.items():
+            for cb_ in cb_list:
+                if cb == cb_:
+                    self._state_callbacks[key].remove(cb)
+                    if len(self._state_callbacks[key]) == 0:
+                        self._state_callbacks.pop(key)
+
+    def removeStateChangedCallbackByState(self, oldstate=None, newstate=None):
         """
         Removes all callback methods with given condition.
 
         This is useful if you use ``lambda x: do_somethig()`` to catch
         the moment when state gets changed.
->>>>>>> 7d91a7f0
-        """
-        for key in self._state_callbacks.keys():
-            if key == (oldstate, newstate):
-                self._state_callbacks.pop(key)
-                break
-
-<<<<<<< HEAD
-    def executeStateChangedCallbacks(
-            self,
-            oldstate,
-            newstate,
-            event_string,
-            args):
+        """
+        for key in self._state_callbacks.keys():
+            if key == (oldstate, newstate):
+                self._state_callbacks.pop(key)
+                break
+
+    def executeStateChangedCallbacks(self, oldstate, newstate, event_string, args):
         """
         Compare conditions and execute state changed callback methods.
-=======
-    def executeStateChangedCallbacks(self, oldstate, newstate, event_string, args):
-        """
-        Compare conditions and execute state changed callback methods.
->>>>>>> 7d91a7f0
-        """
-        for key, cb_list in self._state_callbacks.items():
-            old, new = key
-            catched = False
-            if old is None and new is None:
-                catched = True
-            elif old is None and new == newstate:
-                catched = True
-            elif new is None and old == oldstate:
-                catched = True
-            elif old == oldstate and new == newstate:
-                catched = True
-            if catched:
-                for cb in cb_list:
-                    cb(oldstate, newstate, event_string, args)
+        """
+        for key, cb_list in self._state_callbacks.items():
+            old, new = key
+            catched = False
+            if old is None and new is None:
+                catched = True
+            elif old is None and new == newstate:
+                catched = True
+            elif new is None and old == oldstate:
+                catched = True
+            elif old == oldstate and new == newstate:
+                catched = True
+            if catched:
+                for cb in cb_list:
+                    cb(oldstate, newstate, event_string, args)