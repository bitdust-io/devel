--- conflicted
+++ resolved
@@ -1,407 +1,334 @@
-#!/usr/bin/python
-# dht_service.py
-#
-# Copyright (C) 2008-2016 Veselin Penev, http://bitdust.io
-#
-# This file (dht_service.py) is part of BitDust Software.
-#
-# BitDust is free software: you can redistribute it and/or modify
-# it under the terms of the GNU Affero General Public License as published by
-# the Free Software Foundation, either version 3 of the License, or
-# (at your option) any later version.
-#
-# BitDust Software is distributed in the hope that it will be useful,
-# but WITHOUT ANY WARRANTY; without even the implied warranty of
-# MERCHANTABILITY or FITNESS FOR A PARTICULAR PURPOSE.  See the
-# GNU Affero General Public License for more details.
-#
-# You should have received a copy of the GNU Affero General Public License
-# along with BitDust Software.  If not, see <http://www.gnu.org/licenses/>.
-#
-# Please contact us if you have any questions at bitdust.io@gmail.com
-#
-#
-#
-#
-
+#!/usr/bin/python
+# dht_service.py
+#
+# Copyright (C) 2008-2016 Veselin Penev, http://bitdust.io
+#
+# This file (dht_service.py) is part of BitDust Software.
+#
+# BitDust is free software: you can redistribute it and/or modify
+# it under the terms of the GNU Affero General Public License as published by
+# the Free Software Foundation, either version 3 of the License, or
+# (at your option) any later version.
+#
+# BitDust Software is distributed in the hope that it will be useful,
+# but WITHOUT ANY WARRANTY; without even the implied warranty of
+# MERCHANTABILITY or FITNESS FOR A PARTICULAR PURPOSE.  See the
+# GNU Affero General Public License for more details.
+#
+# You should have received a copy of the GNU Affero General Public License
+# along with BitDust Software.  If not, see <http://www.gnu.org/licenses/>.
+#
+# Please contact us if you have any questions at bitdust.io@gmail.com
+#
+#
+#
+#
+
 """
 ..
 
 module:: dht_service
-"""
-
-<<<<<<< HEAD
-"""
-
-=======
->>>>>>> 7d91a7f0
-#------------------------------------------------------------------------------
-
-_Debug = False
-_DebugLevel = 14
-
-#------------------------------------------------------------------------------
-
-import sys
-import hashlib
-import random
-import base64
-import optparse
-
-from twisted.internet import reactor
-from twisted.internet.defer import Deferred, fail
-
-from entangled.dtuple import DistributedTupleSpacePeer
-from entangled.kademlia.datastore import SQLiteDataStore
-from entangled.kademlia.node import rpcmethod
-from entangled.kademlia.protocol import KademliaProtocol, encoding, msgformat
-
-#------------------------------------------------------------------------------
-
-if __name__ == '__main__':
-    import os.path as _p
-    sys.path.insert(
-        0, _p.abspath(
-            _p.join(
-                _p.dirname(
-                    _p.abspath(
-                        sys.argv[0])), '..')))
-
-#------------------------------------------------------------------------------
-
-from logs import lg
-
-from system import bpio
-
-from main import settings
-
-import known_nodes
-
-#------------------------------------------------------------------------------
-
-_MyNode = None
-_UDPListener = None
-
-#------------------------------------------------------------------------------
-
-
-def init(udp_port, db_file_path=None):
-    global _MyNode
-    if _MyNode is not None:
-        if _Debug:
-            lg.out(
-                _DebugLevel,
-                'dht_service.init SKIP, already created a DHTNode')
-        return
-    if _Debug:
-        lg.out(_DebugLevel, 'dht_service.init UDP port is %d' % udp_port)
-    if db_file_path is None:
-        db_file_path = settings.DHTDBFile()
-    dbPath = bpio.portablePath(db_file_path)
-    lg.out(
-        4, 'dht_service.init UDP port is %d, DB file path: %s' %
-        (udp_port, dbPath))
-    dataStore = SQLiteDataStore(dbFile=dbPath)
-    networkProtocol = KademliaProtocolConveyor
-    # None, encoding.Bencode(), msgformat.DefaultFormat())
-    _MyNode = DHTNode(udp_port, dataStore, networkProtocol=networkProtocol)
-    # _MyNode._protocol.node = _MyNode
-
-
-def shutdown():
-    global _MyNode
-    if _MyNode is not None:
-        _MyNode.listener.stopListening()
-        _MyNode._dataStore._db.close()
-        _MyNode._protocol.node = None
-        del _MyNode
-        _MyNode = None
-        if _Debug:
-            lg.out(_DebugLevel, 'dht_service.shutdown')
-    else:
-        lg.warn('DHTNode not exist')
-
-#------------------------------------------------------------------------------
-
-
-def node():
-    global _MyNode
-    return _MyNode
-
-
-def connect():
-    if not node().listener:
-        node().listenUDP()
-    if node().refresher and node().refresher.active():
-        node().refresher.reset(0)
-        if _Debug:
-            lg.out(_DebugLevel, 'dht_service.connect did RESET refresher task')
-    else:
-        node().joinNetwork(known_nodes.nodes())
-        if _Debug:
-            lg.out(
-                _DebugLevel,
-                'dht_service.connect with %d known nodes' %
-                (len(
-                    known_nodes.nodes())))
-    return True
-
-
-def disconnect():
-    #    global _UDPListener
-    #    if _UDPListener is not None:
-    #        lg.out(6, 'dht_service.disconnect')
-    #        d = _UDPListener.stopListening()
-    #        del _UDPListener
-    #        _UDPListener = None
-    #        return d
-    #    else:
-    #        lg.warn('- UDPListener is None')
-    return None
-
-
-def reconnect():
-    if _Debug:
-        lg.out(_DebugLevel + 10, 'dht_service.reconnect')
-    return node().reconnect()
-
-
-def key_to_hash(key):
-    h = hashlib.sha1()
-    h.update(key)
-    return h.digest()
-
-
-def okay(result, method, key, arg=None):
-    if isinstance(result, dict):
-        v = str(result.values())
-    else:
-        v = 'None'
-    if _Debug:
-        lg.out(_DebugLevel +
-               10, 'dht_service.okay   %s(%s)   result=%s ...' %
-               (method, key, v[:20]))
-    return result
-
-
-def error(err, method, key):
-    if _Debug:
-<<<<<<< HEAD
-        lg.out(
-            _DebugLevel, 'dht_service.error %s(%s) returned an ERROR:\n%s' %
-            (method, key, str(err)))
-=======
-        lg.out(_DebugLevel, 'dht_service.error %s(%s) returned an ERROR:\n%s' % (method, key, str(err)))
->>>>>>> 7d91a7f0
-    return err
-
-
-def get_value(key):
-    if _Debug:
-        lg.out(_DebugLevel + 10, 'dht_service.get_value key=[%s]' % key)
-    if not node():
-        return fail(Exception('DHT service is off'))
-    d = node().iterativeFindValue(key_to_hash(key))
-    d.addCallback(okay, 'get_value', key)
-    d.addErrback(error, 'get_value', key)
-    return d
-
-
-def set_value(key, value, age=0):
-    if _Debug:
-        lg.out(_DebugLevel +
-               10, 'dht_service.set_value key=[%s] value=[%s]' %
-               (key, str(value)[:20]))
-    if not node():
-        return fail(Exception('DHT service is off'))
-    d = node().iterativeStore(key_to_hash(key), value, age=age)
-    d.addCallback(okay, 'set_value', key, value)
-    d.addErrback(error, 'set_value', key)
-    return d
-
-
-def delete_key(key):
-    if _Debug:
-        lg.out(_DebugLevel + 10, 'dht_service.delete_key [%s]' % key)
-    if not node():
-        return fail(Exception('DHT service is off'))
-    d = node().iterativeDelete(key_to_hash(key))
-    d.addCallback(okay, 'delete_value', key)
-    d.addErrback(error, 'delete_key', key)
-    return d
-
-
-def random_key():
-    return key_to_hash(str(random.getrandbits(255)))
-
-
-def set_node_data(key, value):
-    if not node():
-        return
-    if _Debug:
-<<<<<<< HEAD
-        lg.out(_DebugLevel +
-               10, 'dht_service.set_node_data key=[%s] value: %s' %
-               (key, str(value)[:20]))
-=======
-        lg.out(_DebugLevel + 10, 'dht_service.set_node_data key=[%s] value: %s' % (key, str(value)[:20]))
->>>>>>> 7d91a7f0
-    node().data[key] = value
-
-
-def find_node(node_id):
-    node_id64 = base64.b64encode(node_id)
-    if _Debug:
-        lg.out(_DebugLevel, 'dht_service.find_node   node_id=[%s]' % node_id64)
-    if not node():
-        return fail(Exception('DHT service is off'))
-    d = node().iterativeFindNode(node_id)
-    d.addCallback(okay, 'find_node', node_id64)
-    d.addErrback(error, 'find_node', node_id64)
-    return d
-
-#------------------------------------------------------------------------------
-
-
-class DHTNode(DistributedTupleSpacePeer):
-
-<<<<<<< HEAD
-    def __init__(
-            self,
-            udpPort=4000,
-            dataStore=None,
-            routingTable=None,
-            networkProtocol=None):
-        DistributedTupleSpacePeer.__init__(
-            self, udpPort, dataStore, routingTable, networkProtocol)
-=======
-    def __init__(self, udpPort=4000, dataStore=None, routingTable=None, networkProtocol=None):
-        DistributedTupleSpacePeer.__init__(self, udpPort, dataStore, routingTable, networkProtocol)
->>>>>>> 7d91a7f0
-        self.data = {}
-
-    if _Debug:
-        @rpcmethod
-        def store(self, key, value, originalPublisherID=None, age=0, **kwargs):
-            if _Debug:
-<<<<<<< HEAD
-                lg.out(_DebugLevel +
-                       10, 'dht_service.DHTNode.store key=[%s], value=[%s]' %
-                       (base64.b32encode(key), str(value)[:20]))
-            return DistributedTupleSpacePeer.store(
-                self, key, value, originalPublisherID=originalPublisherID, age=age, **kwargs)
-=======
-                lg.out(_DebugLevel + 10, 'dht_service.DHTNode.store key=[%s], value=[%s]' % (
-                    base64.b32encode(key), str(value)[:20]))
-            return DistributedTupleSpacePeer.store(self, key, value,
-                                                   originalPublisherID=originalPublisherID, age=age, **kwargs)
->>>>>>> 7d91a7f0
-
-    @rpcmethod
-    def request(self, key):
-        value = str(self.data.get(key, None))
-        if _Debug:
-            lg.out(
-                _DebugLevel +
-                10,
-                'dht_service.DHTNode.request key=[%s], return value=[%s]' %
-                (base64.b32encode(key),
-                 str(value)[
-                    :20]))
-        return {str(key): value}
-
-    def reconnect(self, knownNodeAddresses=None):
+"""
+
+#------------------------------------------------------------------------------
+
+_Debug = False
+_DebugLevel = 14
+
+#------------------------------------------------------------------------------
+
+import sys
+import hashlib
+import random
+import base64
+import optparse
+
+from twisted.internet import reactor
+from twisted.internet.defer import Deferred, fail
+
+from entangled.dtuple import DistributedTupleSpacePeer
+from entangled.kademlia.datastore import SQLiteDataStore
+from entangled.kademlia.node import rpcmethod
+from entangled.kademlia.protocol import KademliaProtocol, encoding, msgformat
+
+#------------------------------------------------------------------------------
+
+if __name__ == '__main__':
+    import os.path as _p
+    sys.path.insert(0, _p.abspath(_p.join(_p.dirname(_p.abspath(sys.argv[0])), '..')))
+
+#------------------------------------------------------------------------------
+
+from logs import lg
+
+from system import bpio
+
+from main import settings
+
+import known_nodes
+
+#------------------------------------------------------------------------------
+
+_MyNode = None
+_UDPListener = None
+
+#------------------------------------------------------------------------------
+
+
+def init(udp_port, db_file_path=None):
+    global _MyNode
+    if _MyNode is not None:
+        if _Debug:
+            lg.out(_DebugLevel, 'dht_service.init SKIP, already created a DHTNode')
+        return
+    if _Debug:
+        lg.out(_DebugLevel, 'dht_service.init UDP port is %d' % udp_port)
+    if db_file_path is None:
+        db_file_path = settings.DHTDBFile()
+    dbPath = bpio.portablePath(db_file_path)
+    lg.out(4, 'dht_service.init UDP port is %d, DB file path: %s' % (udp_port, dbPath))
+    dataStore = SQLiteDataStore(dbFile=dbPath)
+    networkProtocol = KademliaProtocolConveyor
+    # None, encoding.Bencode(), msgformat.DefaultFormat())
+    _MyNode = DHTNode(udp_port, dataStore, networkProtocol=networkProtocol)
+    # _MyNode._protocol.node = _MyNode
+
+
+def shutdown():
+    global _MyNode
+    if _MyNode is not None:
+        _MyNode.listener.stopListening()
+        _MyNode._dataStore._db.close()
+        _MyNode._protocol.node = None
+        del _MyNode
+        _MyNode = None
+        if _Debug:
+            lg.out(_DebugLevel, 'dht_service.shutdown')
+    else:
+        lg.warn('DHTNode not exist')
+
+#------------------------------------------------------------------------------
+
+
+def node():
+    global _MyNode
+    return _MyNode
+
+
+def connect():
+    if not node().listener:
+        node().listenUDP()
+    if node().refresher and node().refresher.active():
+        node().refresher.reset(0)
+        if _Debug:
+            lg.out(_DebugLevel, 'dht_service.connect did RESET refresher task')
+    else:
+        node().joinNetwork(known_nodes.nodes())
+        if _Debug:
+            lg.out(_DebugLevel, 'dht_service.connect with %d known nodes' % (len(known_nodes.nodes())))
+    return True
+
+
+def disconnect():
+    #    global _UDPListener
+    #    if _UDPListener is not None:
+    #        lg.out(6, 'dht_service.disconnect')
+    #        d = _UDPListener.stopListening()
+    #        del _UDPListener
+    #        _UDPListener = None
+    #        return d
+    #    else:
+    #        lg.warn('- UDPListener is None')
+    return None
+
+
+def reconnect():
+    if _Debug:
+        lg.out(_DebugLevel + 10, 'dht_service.reconnect')
+    return node().reconnect()
+
+
+def key_to_hash(key):
+    h = hashlib.sha1()
+    h.update(key)
+    return h.digest()
+
+
+def okay(result, method, key, arg=None):
+    if isinstance(result, dict):
+        v = str(result.values())
+    else:
+        v = 'None'
+    if _Debug:
+        lg.out(_DebugLevel + 10, 'dht_service.okay   %s(%s)   result=%s ...' % (method, key, v[:20]))
+    return result
+
+
+def error(err, method, key):
+    if _Debug:
+        lg.out(_DebugLevel, 'dht_service.error %s(%s) returned an ERROR:\n%s' % (method, key, str(err)))
+    return err
+
+
+def get_value(key):
+    if _Debug:
+        lg.out(_DebugLevel + 10, 'dht_service.get_value key=[%s]' % key)
+    if not node():
+        return fail(Exception('DHT service is off'))
+    d = node().iterativeFindValue(key_to_hash(key))
+    d.addCallback(okay, 'get_value', key)
+    d.addErrback(error, 'get_value', key)
+    return d
+
+
+def set_value(key, value, age=0):
+    if _Debug:
+        lg.out(_DebugLevel + 10, 'dht_service.set_value key=[%s] value=[%s]' % (key, str(value)[:20]))
+    if not node():
+        return fail(Exception('DHT service is off'))
+    d = node().iterativeStore(key_to_hash(key), value, age=age)
+    d.addCallback(okay, 'set_value', key, value)
+    d.addErrback(error, 'set_value', key)
+    return d
+
+
+def delete_key(key):
+    if _Debug:
+        lg.out(_DebugLevel + 10, 'dht_service.delete_key [%s]' % key)
+    if not node():
+        return fail(Exception('DHT service is off'))
+    d = node().iterativeDelete(key_to_hash(key))
+    d.addCallback(okay, 'delete_value', key)
+    d.addErrback(error, 'delete_key', key)
+    return d
+
+
+def random_key():
+    return key_to_hash(str(random.getrandbits(255)))
+
+
+def set_node_data(key, value):
+    if not node():
+        return
+    if _Debug:
+        lg.out(_DebugLevel + 10, 'dht_service.set_node_data key=[%s] value: %s' % (key, str(value)[:20]))
+    node().data[key] = value
+
+
+def find_node(node_id):
+    node_id64 = base64.b64encode(node_id)
+    if _Debug:
+        lg.out(_DebugLevel, 'dht_service.find_node   node_id=[%s]' % node_id64)
+    if not node():
+        return fail(Exception('DHT service is off'))
+    d = node().iterativeFindNode(node_id)
+    d.addCallback(okay, 'find_node', node_id64)
+    d.addErrback(error, 'find_node', node_id64)
+    return d
+
+#------------------------------------------------------------------------------
+
+
+class DHTNode(DistributedTupleSpacePeer):
+
+    def __init__(self, udpPort=4000, dataStore=None, routingTable=None, networkProtocol=None):
+        DistributedTupleSpacePeer.__init__(self, udpPort, dataStore, routingTable, networkProtocol)
+        self.data = {}
+
+    if _Debug:
+        @rpcmethod
+        def store(self, key, value, originalPublisherID=None, age=0, **kwargs):
+            if _Debug:
+                lg.out(_DebugLevel + 10, 'dht_service.DHTNode.store key=[%s], value=[%s]' % (
+                    base64.b32encode(key), str(value)[:20]))
+            return DistributedTupleSpacePeer.store(self, key, value,
+                                                   originalPublisherID=originalPublisherID, age=age, **kwargs)
+
+    @rpcmethod
+    def request(self, key):
+        value = str(self.data.get(key, None))
+        if _Debug:
+            lg.out(_DebugLevel + 10, 'dht_service.DHTNode.request key=[%s], return value=[%s]' % (
+                base64.b32encode(key), str(value)[:20]))
+        return {str(key): value}
+
+    def reconnect(self, knownNodeAddresses=None):
         """
         TODO: need to restart _scheduleNextNodeRefresh.
-        """
-        d = Deferred()
-        if not self.listener:
-            d.errback('Listener not started yet')
-            return d
-        if self.refresher and self.refresher.active():
-            self.refresher.reset(0)
-        d.callback(1)
-        return d
-
-#------------------------------------------------------------------------------
-
-
-class KademliaProtocolConveyor(KademliaProtocol):
-
-<<<<<<< HEAD
-    def __init__(self, node, msgEncoder=encoding.Bencode(),
-                 msgTranslator=msgformat.DefaultFormat()):
-=======
-    def __init__(self, node, msgEncoder=encoding.Bencode(), msgTranslator=msgformat.DefaultFormat()):
->>>>>>> 7d91a7f0
-        KademliaProtocol.__init__(self, node, msgEncoder, msgTranslator)
-        self.datagrams_queue = []
-        self.worker = None
-
-    def datagramReceived(self, datagram, address):
-        if len(self.datagrams_queue) > 10:
-            # TODO:
-            # seems like DHT traffic is too huge at that moment
-            # need to find some solution here probably
-            return
-        self.datagrams_queue.append((datagram, address))
-        if self.worker is None:
-            self.worker = reactor.callLater(0, self._process)
-
-    def _process(self):
-        if len(self.datagrams_queue) == 0:
-            self.worker = None
-            return
-        # if _Debug:
-        # print '                dht._process, queue length:',
-        # len(self.datagrams_queue)
-        datagram, address = self.datagrams_queue.pop(0)
-        KademliaProtocol.datagramReceived(self, datagram, address)
-        self.worker = reactor.callLater(0.005, self._process)
-
-#------------------------------------------------------------------------------
-
-
-def parseCommandLine():
-    oparser = optparse.OptionParser()
-    oparser.add_option(
-        "-p",
-        "--udpport",
-        dest="udpport",
-        type="int",
-        help="specify UDP port for DHT network")
-    oparser.set_default('udpport', settings.DefaultDHTPort())
-    oparser.add_option(
-        "-d",
-        "--dhtdb",
-        dest="dhtdb",
-        help="specify DHT database file location")
-    oparser.set_default('dhtdb', settings.DHTDBFile())
-    (options, args) = oparser.parse_args()
-    return options, args
-
-
-def main():
-    bpio.init()
-    settings.init()
-    lg.set_debug_level(18)
-    (options, args) = parseCommandLine()
-    init(options.udpport, options.dhtdb)
-    connect()
-    if len(args) == 0:
-        pass
-    elif len(args) > 0:
-        def _r(x):
-            print x
-            reactor.stop()
-        cmd = args[0]
-        if cmd == 'get':
-            get_value(args[1]).addBoth(_r)
-        elif cmd == 'set':
-            set_value(args[1], args[2]).addBoth(_r)
-        elif cmd == 'find':
-            find_node(key_to_hash(args[1])).addBoth(_r)
-    reactor.run()
-
-if __name__ == '__main__':
-    main()
+        """
+        d = Deferred()
+        if not self.listener:
+            d.errback('Listener not started yet')
+            return d
+        if self.refresher and self.refresher.active():
+            self.refresher.reset(0)
+        d.callback(1)
+        return d
+
+#------------------------------------------------------------------------------
+
+
+class KademliaProtocolConveyor(KademliaProtocol):
+
+    def __init__(self, node, msgEncoder=encoding.Bencode(), msgTranslator=msgformat.DefaultFormat()):
+        KademliaProtocol.__init__(self, node, msgEncoder, msgTranslator)
+        self.datagrams_queue = []
+        self.worker = None
+
+    def datagramReceived(self, datagram, address):
+        if len(self.datagrams_queue) > 10:
+            # TODO:
+            # seems like DHT traffic is too huge at that moment
+            # need to find some solution here probably
+            return
+        self.datagrams_queue.append((datagram, address))
+        if self.worker is None:
+            self.worker = reactor.callLater(0, self._process)
+
+    def _process(self):
+        if len(self.datagrams_queue) == 0:
+            self.worker = None
+            return
+        # if _Debug:
+        #     print '                dht._process, queue length:', len(self.datagrams_queue)
+        datagram, address = self.datagrams_queue.pop(0)
+        KademliaProtocol.datagramReceived(self, datagram, address)
+        self.worker = reactor.callLater(0.005, self._process)
+
+#------------------------------------------------------------------------------
+
+
+def parseCommandLine():
+    oparser = optparse.OptionParser()
+    oparser.add_option("-p", "--udpport", dest="udpport", type="int", help="specify UDP port for DHT network")
+    oparser.set_default('udpport', settings.DefaultDHTPort())
+    oparser.add_option("-d", "--dhtdb", dest="dhtdb", help="specify DHT database file location")
+    oparser.set_default('dhtdb', settings.DHTDBFile())
+    (options, args) = oparser.parse_args()
+    return options, args
+
+
+def main():
+    bpio.init()
+    settings.init()
+    lg.set_debug_level(18)
+    (options, args) = parseCommandLine()
+    init(options.udpport, options.dhtdb)
+    connect()
+    if len(args) == 0:
+        pass
+    elif len(args) > 0:
+        def _r(x):
+            print x
+            reactor.stop()
+        cmd = args[0]
+        if cmd == 'get':
+            get_value(args[1]).addBoth(_r)
+        elif cmd == 'set':
+            set_value(args[1], args[2]).addBoth(_r)
+        elif cmd == 'find':
+            find_node(key_to_hash(args[1])).addBoth(_r)
+    reactor.run()
+
+if __name__ == '__main__':
+    main()