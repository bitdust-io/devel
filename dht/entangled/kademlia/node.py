#!/usr/bin/env python
# node.py
#
# Copyright (C) 2008-2016 Veselin Penev, http://bitdust.io
#
# This file (node.py) is part of BitDust Software.
#
# BitDust is free software: you can redistribute it and/or modify
# it under the terms of the GNU Affero General Public License as published by
# the Free Software Foundation, either version 3 of the License, or
# (at your option) any later version.
#
# BitDust Software is distributed in the hope that it will be useful,
# but WITHOUT ANY WARRANTY; without even the implied warranty of
# MERCHANTABILITY or FITNESS FOR A PARTICULAR PURPOSE.  See the
# GNU Affero General Public License for more details.
#
# You should have received a copy of the GNU Affero General Public License
# along with BitDust Software.  If not, see <http://www.gnu.org/licenses/>.
#
# Please contact us if you have any questions at bitdust.io@gmail.com
#
# This library is free software, distributed under the terms of
# the GNU Lesser General Public License Version 3, or any later version.
# See the COPYING file included in this archive
#
# The docstrings in this module contain epytext markup; API documentation
# may be created by processing this file with epydoc: http://epydoc.sf.net

import hashlib
import random
import time

from twisted.internet import defer

import constants
import routingtable
import datastore
import protocol
import twisted.internet.reactor
import twisted.internet.threads
from contact import Contact


def rpcmethod(func):
<<<<<<< HEAD
    """ Decorator to expose Node methods as remote procedure calls

    Apply this decorator to methods in the Node class (or a subclass) in order
    to make them remotely callable via the DHT's RPC mechanism.
=======
    """
    Decorator to expose Node methods as remote procedure calls.

    Apply this decorator to methods in the Node class (or a subclass) in
    order to make them remotely callable via the DHT's RPC mechanism.
>>>>>>> 7d91a7f0
    """
    func.rpcmethod = True
    return func


class Node(object):
<<<<<<< HEAD
    """ Local node in the Kademlia network
=======
    """
    Local node in the Kademlia network.
>>>>>>> 7d91a7f0

    This class represents a single local node in a Kademlia network; in other
    words, this class encapsulates an Entangled-using application's "presence"
    in a Kademlia network.

    In Entangled, all interactions with the Kademlia network by a client
    application is performed via this class (or a subclass).
    """

<<<<<<< HEAD
    def __init__(
            self,
            udpPort=4000,
            dataStore=None,
            routingTable=None,
            networkProtocol=None):
=======
    def __init__(self, udpPort=4000, dataStore=None, routingTable=None, networkProtocol=None):
>>>>>>> 7d91a7f0
        """
        @param dataStore: The data store to use. This must be class inheriting
                          from the C{DataStore} interface (or providing the
                          same API). How the data store manages its data
                          internally is up to the implementation of that data
                          store.
        @type dataStore: entangled.kademlia.datastore.DataStore
        @param routingTable: The routing table to use. Since there exists some
                             ambiguity as to how the routing table should be
                             implemented in Kademlia, a different routing table
                             may be used, as long as the appropriate API is
                             exposed.
        @type routingTable: entangled.kademlia.routingtable.RoutingTable
        @param networkProtocol: The network protocol to use. This can be
                                overridden from the default to (for example)
                                change the format of the physical RPC messages
                                being transmitted.
        @type networkProtocol: entangled.kademlia.protocol.KademliaProtocol
        """
        self.id = self._generateID()
        self.port = udpPort
        self.listener = None
        self.refresher = None
        # This will contain a deferred created when joining the network, to enable publishing/retrieving information from
        # the DHT as soon as the node is part of the network (add callbacks to this deferred if scheduling such operations
        # before the node has finished joining the network)
        self._joinDeferred = None
        # Create k-buckets (for storing contacts)
        #self._buckets = []
        # for i in range(160):
        #    self._buckets.append(kbucket.KBucket())
        if routingTable is None:
<<<<<<< HEAD
            self._routingTable = routingtable.OptimizedTreeRoutingTable(
                self.id)
=======
            self._routingTable = routingtable.OptimizedTreeRoutingTable(self.id)
>>>>>>> 7d91a7f0

        # Initialize this node's network access mechanisms
        if networkProtocol is None:
            self._protocol = protocol.KademliaProtocol(self)
        else:
            self._protocol = networkProtocol(self)
        # Initialize the data storage mechanism used by this node
        if dataStore is None:
            self._dataStore = datastore.DictDataStore()
        else:
            self._dataStore = dataStore
            # Try to restore the node's state...
            if 'nodeState' in self._dataStore:
                state = self._dataStore['nodeState']
                self.id = state['id']
                for contactTriple in state['closestNodes']:
                    contact = Contact(
                        contactTriple[0],
                        contactTriple[1],
                        contactTriple[2],
                        self._protocol)
                    self._routingTable.addContact(contact)

    def __del__(self):
        self._persistState()

    def listenUDP(self):
<<<<<<< HEAD
        self.listener = twisted.internet.reactor.listenUDP(
            self.port, self._protocol)  # IGNORE:E1101

    def joinNetwork(self, knownNodeAddresses=None):
        """ Causes the Node to join the Kademlia network; normally, this
        should be called before any other DHT operations.
=======
        self.listener = twisted.internet.reactor.listenUDP(self.port, self._protocol)  # IGNORE:E1101

    def joinNetwork(self, knownNodeAddresses=None):
        """
        Causes the Node to join the Kademlia network; normally, this should be
        called before any other DHT operations.
>>>>>>> 7d91a7f0

        @param knownNodeAddresses: A sequence of tuples containing IP address
                                   information for existing nodes on the
                                   Kademlia network, in the format:
                                   C{(<ip address>, (udp port>)}
        @type knownNodeAddresses: tuple
        """
        # Prepare the underlying Kademlia protocol
        # l = twisted.internet.reactor.listenUDP(self.port, self._protocol) #IGNORE:E1101
<<<<<<< HEAD
        # Create temporary contact information for the list of addresses of
        # known nodes
=======
        # Create temporary contact information for the list of addresses of known nodes
>>>>>>> 7d91a7f0
        if knownNodeAddresses is not None:
            bootstrapContacts = []
            for address, port in knownNodeAddresses:
                contact = Contact(
                    self._generateID(), address, port, self._protocol)
                bootstrapContacts.append(contact)
        else:
            bootstrapContacts = None
        # Initiate the Kademlia joining sequence - perform a search for this
        # node's own ID
        self._joinDeferred = self._iterativeFind(self.id, bootstrapContacts)
#        #TODO: Refresh all k-buckets further away than this node's closest neighbour
#        def getBucketAfterNeighbour(*args):
#            for i in range(160):
#                if len(self._buckets[i]) > 0:
#                    return i+1
#            return 160
#        df.addCallback(getBucketAfterNeighbour)
#        df.addCallback(self._refreshKBuckets)
        #protocol.reactor.callLater(10, self.printContacts)
        self._joinDeferred.addCallback(self._persistState)
        self._joinDeferred.addErrback(self._joinNetworkFailed)
        # Start refreshing k-buckets periodically, if necessary
<<<<<<< HEAD
        self.refresher = twisted.internet.reactor.callLater(
            constants.checkRefreshInterval, self._refreshNode)  # IGNORE:E1101
=======
        self.refresher = twisted.internet.reactor.callLater(constants.checkRefreshInterval, self._refreshNode)  # IGNORE:E1101
>>>>>>> 7d91a7f0
        # twisted.internet.reactor.run()

    def printContacts(self):
        print '\n\nNODE CONTACTS\n==============='
        for i in range(len(self._routingTable._buckets)):
            for contact in self._routingTable._buckets[i]._contacts:
                print contact
        print '=================================='
        #twisted.internet.reactor.callLater(10, self.printContacts)

    def iterativeStore(self, key, value, originalPublisherID=None, age=0):
<<<<<<< HEAD
        """ The Kademlia store operation
=======
        """
        The Kademlia store operation.
>>>>>>> 7d91a7f0

        Call this to store/republish data in the DHT.

        @param key: The hashtable key of the data
        @type key: str
        @param value: The actual data (the value associated with C{key})
        @type value: str
        @param originalPublisherID: The node ID of the node that is the
                                    B{original} publisher of the data
        @type originalPublisherID: str
        @param age: The relative age of the data (time in seconds since it was
                    originally published). Note that the original publish time
                    isn't actually given, to compensate for clock skew between
                    different nodes.
        @type age: int
        """
        if originalPublisherID is None:
            originalPublisherID = self.id

        def storeFailed(x):
            pass
        # Prepare a callback for doing "STORE" RPC calls

        def executeStoreRPCs(nodes):
            # print '        .....execStoreRPCs called'
            if len(nodes) >= constants.k:
                # If this node itself is closer to the key than the last (furthest) node in the list,
                # we should store the value at ourselves as well
                if self._routingTable.distance(
                        key, self.id) < self._routingTable.distance(key, nodes[-1].id):
                    nodes.pop()
                    self.store(
                        key,
                        value,
                        originalPublisherID=originalPublisherID,
                        age=age)
            else:
                self.store(
                    key,
                    value,
                    originalPublisherID=originalPublisherID,
                    age=age)
            for contact in nodes:
                d = contact.store(key, value, originalPublisherID, age)
                d.addErrback(storeFailed)
            return nodes
        # Find k nodes closest to the key...
        df = self.iterativeFindNode(key)
        # ...and send them STORE RPCs as soon as they've been found
        df.addCallback(executeStoreRPCs)
        return df

    def iterativeFindNode(self, key):
<<<<<<< HEAD
        """ The basic Kademlia node lookup operation
=======
        """
        The basic Kademlia node lookup operation.
>>>>>>> 7d91a7f0

        Call this to find a remote node in the P2P overlay network.

        @param key: the 160-bit key (i.e. the node or value ID) to search for
        @type key: str

        @return: This immediately returns a deferred object, which will return
                 a list of k "closest" contacts (C{kademlia.contact.Contact}
                 objects) to the specified key as soon as the operation is
                 finished.
        @rtype: twisted.internet.defer.Deferred
        """
        return self._iterativeFind(key)

    def iterativeFindValue(self, key):
<<<<<<< HEAD
        """ The Kademlia search operation (deterministic)
=======
        """
        The Kademlia search operation (deterministic)
>>>>>>> 7d91a7f0

        Call this to retrieve data from the DHT.

        @param key: the 160-bit key (i.e. the value ID) to search for
        @type key: str

        @return: This immediately returns a deferred object, which will return
                 either one of two things:
                     - If the value was found, it will return a Python
                     dictionary containing the searched-for key (the C{key}
                     parameter passed to this method), and its associated
                     value, in the format:
                     C{<str>key: <str>data_value}
                     - If the value was not found, it will return a list of k
                     "closest" contacts (C{kademlia.contact.Contact} objects)
                     to the specified key
        @rtype: twisted.internet.defer.Deferred
        """
        # Prepare a callback for this operation
        outerDf = defer.Deferred()

        def storeFailed(x):
            pass

        def checkResult(result):
            if isinstance(result, dict):
<<<<<<< HEAD
                # We have found the value; now see who was the closest contact
                # without it...
=======
                # We have found the value; now see who was the closest contact without it...
>>>>>>> 7d91a7f0
                if 'closestNodeNoValue' in result:
                    # ...and store the key/value pair
                    contact = result['closestNodeNoValue']
                    contact.store(key, result[key]).addErrback(storeFailed)
                outerDf.callback(result)
            else:
                # The value wasn't found, but a list of contacts was returned
                # Now, see if we have the value (it might seem wasteful to search on the network
                # first, but it ensures that all values are properly propagated through the
                # network
                if key in self._dataStore:
                    # Ok, we have the value locally, so use that
                    value = self._dataStore[key]
                    # Send this value to the closest node without it
                    if len(result) > 0:
                        contact = result[0]
                        contact.store(key, value).addErrback(storeFailed)
                    outerDf.callback({key: value})
                else:
                    # Ok, value does not exist in DHT at all
                    outerDf.callback(result)

        # Execute the search
        df = self._iterativeFind(key, rpc='findValue')
        df.addCallback(checkResult)
        return outerDf

    def addContact(self, contact):
        """
        Add/update the given contact; simple wrapper for the same method in
        this object's RoutingTable object.

        @param contact: The contact to add to this node's k-buckets
        @type contact: kademlia.contact.Contact
        """
        self._routingTable.addContact(contact)

    def removeContact(self, contactID):
<<<<<<< HEAD
        """ Remove the contact with the specified node ID from this node's
        table of known nodes. This is a simple wrapper for the same method
        in this object's RoutingTable object
=======
        """
        Remove the contact with the specified node ID from this node's table of
        known nodes. This is a simple wrapper for the same method in this
        object's RoutingTable object.
>>>>>>> 7d91a7f0

        @param contactID: The node ID of the contact to remove
        @type contactID: str
        """
        self._routingTable.removeContact(contactID)

    def findContact(self, contactID):
<<<<<<< HEAD
        """ Find a entangled.kademlia.contact.Contact object for the specified
        cotact ID
=======
        """
        Find a entangled.kademlia.contact.Contact object for the specified
        cotact ID.
>>>>>>> 7d91a7f0

        @param contactID: The contact ID of the required Contact object
        @type contactID: str

        @return: Contact object of remote node with the specified node ID
        @rtype: twisted.internet.defer.Deferred
        """
        try:
            contact = self._routingTable.getContact(contactID)
            df = defer.Deferred()
            df.callback(contact)
        except ValueError:
            def parseResults(nodes):
                if contactID in nodes:
                    contact = nodes[nodes.index(contactID)]
                    return contact
                else:
                    return None
            df = self.iterativeFindNode(contactID)
            df.addCallback(parseResults)
        return df

    @rpcmethod
    def ping(self):
<<<<<<< HEAD
        """ Used to verify contact between two Kademlia nodes
=======
        """
        Used to verify contact between two Kademlia nodes.
>>>>>>> 7d91a7f0

        @rtype: str
        """
        return 'pong'

    @rpcmethod
    def store(self, key, value, originalPublisherID=None, age=0, **kwargs):
<<<<<<< HEAD
        """ Store the received data in this node's local hash table
=======
        """
        Store the received data in this node's local hash table.
>>>>>>> 7d91a7f0

        @param key: The hashtable key of the data
        @type key: str
        @param value: The actual data (the value associated with C{key})
        @type value: str
        @param originalPublisherID: The node ID of the node that is the
                                    B{original} publisher of the data
        @type originalPublisherID: str
        @param age: The relative age of the data (time in seconds since it was
                    originally published). Note that the original publish time
                    isn't actually given, to compensate for clock skew between
                    different nodes.
        @type age: int

        @rtype: str

        @todo: Since the data (value) may be large, passing it around as a buffer
               (which is the case currently) might not be a good idea... will have
               to fix this (perhaps use a stream from the Protocol class?)
        """
        # Get the sender's ID (if any)
        if '_rpcNodeID' in kwargs:
            rpcSenderID = kwargs['_rpcNodeID']
        else:
            rpcSenderID = None

        if originalPublisherID is None:
            if rpcSenderID is not None:
                originalPublisherID = rpcSenderID
            else:
<<<<<<< HEAD
                raise TypeError(
                    'No publisher specifed, and RPC caller ID not available. Data requires an original publisher.')
=======
                raise TypeError('No publisher specifed, and RPC caller ID not available. Data requires an original publisher.')
>>>>>>> 7d91a7f0

        now = int(time.time())
        originallyPublished = now - age
        self._dataStore.setItem(
            key,
            value,
            now,
            originallyPublished,
            originalPublisherID)
        return 'OK'

    @rpcmethod
    def findNode(self, key, **kwargs):
        """
        Finds a number of known nodes closest to the node/value with the
        specified key.

        @param key: the 160-bit key (i.e. the node or value ID) to search for
        @type key: str

        @return: A list of contact triples closest to the specified key.
                 This method will return C{k} (or C{count}, if specified)
                 contacts if at all possible; it will only return fewer if the
                 node is returning all of the contacts that it knows of.
        @rtype: list
        """
        # Get the sender's ID (if any)
        if '_rpcNodeID' in kwargs:
            rpcSenderID = kwargs['_rpcNodeID']
        else:
            rpcSenderID = None
        contacts = self._routingTable.findCloseNodes(
            key, constants.k, rpcSenderID)
        contactTriples = []
        for contact in contacts:
            contactTriples.append((contact.id, contact.address, contact.port))
        return contactTriples

    @rpcmethod
    def findValue(self, key, **kwargs):
<<<<<<< HEAD
        """ Return the value associated with the specified key if present in
        this node's data, otherwise execute FIND_NODE for the key
=======
        """
        Return the value associated with the specified key if present in this
        node's data, otherwise execute FIND_NODE for the key.
>>>>>>> 7d91a7f0

        @param key: The hashtable key of the data to return
        @type key: str

        @return: A dictionary containing the requested key/value pair,
                 or a list of contact triples closest to the requested key.
        @rtype: dict or list
        """
        if key in self._dataStore:
            return {key: self._dataStore[key]}
        else:
            return self.findNode(key, **kwargs)

#    def _distance(self, keyOne, keyTwo):
#        """ Calculate the XOR result between two string variables
#
#        @return: XOR result of two long variables
#        @rtype: long
#        """
#        valKeyOne = long(keyOne.encode('hex'), 16)
#        valKeyTwo = long(keyTwo.encode('hex'), 16)
#        return valKeyOne ^ valKeyTwo

    def _generateID(self):
<<<<<<< HEAD
        """ Generates a 160-bit pseudo-random identifier
=======
        """
        Generates a 160-bit pseudo-random identifier.
>>>>>>> 7d91a7f0

        @return: A globally unique 160-bit pseudo-random identifier
        @rtype: str
        """
        hash = hashlib.sha1()
        hash.update(str(random.getrandbits(255)))
        return hash.digest()

    def _iterativeFind(self, key, startupShortlist=None, rpc='findNode'):
<<<<<<< HEAD
        """ The basic Kademlia iterative lookup operation (for nodes/values)
=======
        """
        The basic Kademlia iterative lookup operation (for nodes/values)
>>>>>>> 7d91a7f0

        This builds a list of k "closest" contacts through iterative use of
        the "FIND_NODE" RPC, or if C{findValue} is set to C{True}, using the
        "FIND_VALUE" RPC, in which case the value (if found) may be returned
        instead of a list of contacts

        @param key: the 160-bit key (i.e. the node or value ID) to search for
        @type key: str
        @param startupShortlist: A list of contacts to use as the starting
                                 shortlist for this search; this is normally
                                 only used when the node joins the network
        @type startupShortlist: list
        @param rpc: The name of the RPC to issue to remote nodes during the
                    Kademlia lookup operation (e.g. this sets whether this
                    algorithm should search for a data value (if
                    rpc='findValue') or not. It can thus be used to perform
                    other operations that piggy-back on the basic Kademlia
                    lookup operation (Entangled's "delete" RPC, for instance).
        @type rpc: str

        @return: If C{findValue} is C{True}, the algorithm will stop as soon
                 as a data value for C{key} is found, and return a dictionary
                 containing the key and the found value. Otherwise, it will
                 return a list of the k closest nodes to the specified key
        @rtype: twisted.internet.defer.Deferred
        """
        if rpc != 'findNode':
            findValue = True
        else:
            findValue = False
        shortlist = []
        if startupShortlist is None:
            shortlist = self._routingTable.findCloseNodes(key, constants.alpha)
            if key != self.id:
                # Update the "last accessed" timestamp for the appropriate
                # k-bucket
                self._routingTable.touchKBucket(key)
            if len(shortlist) == 0:
                # This node doesn't know of any other nodes
                fakeDf = defer.Deferred()
                fakeDf.callback([])
                return fakeDf
        else:
            # This is used during the bootstrap process; node ID's are most
            # probably fake
            shortlist = startupShortlist

        # List of active queries; len() indicates number of active probes
        # - using lists for these variables, because Python doesn't allow binding a new value to a name in an enclosing (non-global) scope
        activeProbes = []
        # List of contact IDs that have already been queried
        alreadyContacted = []
        # Probes that were active during the previous iteration
        # A list of found and known-to-be-active remote nodes
        activeContacts = []
        # This should only contain one entry; the next scheduled iteration call
        pendingIterationCalls = []
        prevClosestNode = [None]
        findValueResult = {}
        slowNodeCount = [0]

        def extendShortlist(responseTuple):
            """ @type responseMsg: kademlia.msgtypes.ResponseMessage """
            # The "raw response" tuple contains the response message, and the
            # originating address info
            responseMsg = responseTuple[0]
            originAddress = responseTuple[1]  # tuple: (ip adress, udp port)
<<<<<<< HEAD
            # Make sure the responding node is valid, and abort the operation
            # if it isn't
=======
            # Make sure the responding node is valid, and abort the operation if it isn't
>>>>>>> 7d91a7f0
            if responseMsg.nodeID in activeContacts or responseMsg.nodeID == self.id:
                return responseMsg.nodeID

            # Mark this node as active
            if responseMsg.nodeID in shortlist:
                # Get the contact information from the shortlist...
                aContact = shortlist[shortlist.index(responseMsg.nodeID)]
            else:
                # If it's not in the shortlist; we probably used a fake ID to reach it
                # - reconstruct the contact, using the real node ID this time
                aContact = Contact(
                    responseMsg.nodeID,
                    originAddress[0],
                    originAddress[1],
                    self._protocol)
            activeContacts.append(aContact)
            # This makes sure "bootstrap"-nodes with "fake" IDs don't get
            # queried twice
            if responseMsg.nodeID not in alreadyContacted:
                alreadyContacted.append(responseMsg.nodeID)
            # Now grow extend the (unverified) shortlist with the returned
            # contacts
            result = responseMsg.response
            # TODO: some validation on the result (for guarding against attacks)
            # If we are looking for a value, first see if this result is the value
<<<<<<< HEAD
            # we are looking for before treating it as a list of contact
            # triples
=======
            # we are looking for before treating it as a list of contact triples
>>>>>>> 7d91a7f0
            if findValue and isinstance(result, dict):
                # We have found the value
                findValueResult[key] = result[key]
            else:
                if findValue:
                    # We are looking for a value, and the remote node didn't have it
                    # - mark it as the closest "empty" node, if it is
                    if 'closestNodeNoValue' in findValueResult:
                        if self._routingTable.distance(
                                key, responseMsg.nodeID) < self._routingTable.distance(
                                key, activeContacts[0].id):
                            findValueResult['closestNodeNoValue'] = aContact
                    else:
                        findValueResult['closestNodeNoValue'] = aContact
                for contactTriple in result:
                    try:
                        testContact = Contact(
                            contactTriple[0],
                            contactTriple[1],
                            contactTriple[2],
                            self._protocol)
                    except:
                        continue
                    if testContact not in shortlist:
                        shortlist.append(testContact)
            return responseMsg.nodeID

        def removeFromShortlist(failure):
            """ @type failure: twisted.python.failure.Failure """
            failure.trap(protocol.TimeoutError)
            deadContactID = failure.getErrorMessage()
            if deadContactID in shortlist:
                shortlist.remove(deadContactID)
            return deadContactID

        def cancelActiveProbe(contactID):
            activeProbes.pop()
<<<<<<< HEAD
            if len(activeProbes) <= constants.alpha / \
                    2 and len(pendingIterationCalls):
=======
            if len(activeProbes) <= constants.alpha / 2 and len(pendingIterationCalls):
>>>>>>> 7d91a7f0
                # Force the iteration
                pendingIterationCalls[0].cancel()
                del pendingIterationCalls[0]
                # print 'forcing iteration ================='
                searchIteration()

        # Send parallel, asynchronous FIND_NODE RPCs to the shortlist of
        # contacts
        def searchIteration():
            # print '==> searchiteration'
            slowNodeCount[0] = len(activeProbes)
            # Sort the discovered active nodes from closest to furthest
            activeContacts.sort(
                lambda firstContact, secondContact, targetKey=key: cmp(
                    self._routingTable.distance(
                        firstContact.id, targetKey), self._routingTable.distance(
                        secondContact.id, targetKey)))
            # This makes sure a returning probe doesn't force calling this
            # function by mistake
            while len(pendingIterationCalls):
                del pendingIterationCalls[0]
            # See if should continue the search
            if key in findValueResult:
<<<<<<< HEAD
                # print '++++++++++++++ DONE (findValue found)
                # +++++++++++++++\n\n'
=======
                # print '++++++++++++++ DONE (findValue found) +++++++++++++++\n\n'
>>>>>>> 7d91a7f0
                outerDf.callback(findValueResult)
                return
            elif len(activeContacts) and findValue == False:
                if (len(activeContacts) >= constants.k) or (activeContacts[
                        0] == prevClosestNode[0] and len(activeProbes) == slowNodeCount[0]):
                    # TODO: Re-send the FIND_NODEs to all of the k closest nodes not already queried
                    # Ok, we're done; either we have accumulated k active contacts or no improvement in closestNode has been noted
                    # if len(activeContacts) >= constants.k:
                    #    print '++++++++++++++ DONE (test for k active contacts) +++++++++++++++\n\n'
                    # else:
<<<<<<< HEAD
                    # print '++++++++++++++ DONE (test for closest node)
                    # +++++++++++++++\n\n'
=======
                    #    print '++++++++++++++ DONE (test for closest node) +++++++++++++++\n\n'
>>>>>>> 7d91a7f0
                    outerDf.callback(activeContacts)
                    return
            # The search continues...
            if len(activeContacts):
                prevClosestNode[0] = activeContacts[0]
            contactedNow = 0
            shortlist.sort(
                lambda firstContact, secondContact, targetKey=key: cmp(
                    self._routingTable.distance(
                        firstContact.id, targetKey), self._routingTable.distance(
                        secondContact.id, targetKey)))
            # Store the current shortList length before contacting other nodes
            prevShortlistLength = len(shortlist)
            for contact in shortlist:
                if contact.id not in alreadyContacted:
                    activeProbes.append(contact.id)
                    rpcMethod = getattr(contact, rpc)
                    df = rpcMethod(key, rawResponse=True)
                    df.addCallback(extendShortlist)
                    df.addErrback(removeFromShortlist)
                    df.addCallback(cancelActiveProbe)
                    alreadyContacted.append(contact.id)
                    contactedNow += 1
                if contactedNow == constants.alpha:
                    break
<<<<<<< HEAD
            if len(activeProbes) > slowNodeCount[0] or (len(shortlist) < constants.k and len(
                    activeContacts) < len(shortlist) and len(activeProbes) > 0):
                # print '----------- scheduling next call -------------'
                # Schedule the next iteration if there are any active calls
                # (Kademlia uses loose parallelism)
                call = twisted.internet.reactor.callLater(
                    constants.iterativeLookupDelay, searchIteration)  # IGNORE:E1101
=======
            if len(activeProbes) > slowNodeCount[0] \
                    or (len(shortlist) < constants.k and len(activeContacts) < len(shortlist) and len(activeProbes) > 0):
                # print '----------- scheduling next call -------------'
                # Schedule the next iteration if there are any active calls (Kademlia uses loose parallelism)
                call = twisted.internet.reactor.callLater(constants.iterativeLookupDelay, searchIteration)  # IGNORE:E1101
>>>>>>> 7d91a7f0
                pendingIterationCalls.append(call)
            # Check for a quick contact response that made an update to the
            # shortList
            elif prevShortlistLength < len(shortlist):
                # Ensure that the closest contacts are taken from the updated
                # shortList
                searchIteration()
            else:
                # print '++++++++++++++ DONE (logically) +++++++++++++\n\n'
<<<<<<< HEAD
                # If no probes were sent, there will not be any improvement, so
                # we're done
=======
                # If no probes were sent, there will not be any improvement, so we're done
>>>>>>> 7d91a7f0
                outerDf.callback(activeContacts)

        outerDf = defer.Deferred()
        # Start the iterations
        searchIteration()
        return outerDf

#    def _kbucketIndex(self, key):
#        """ Calculate the index of the k-bucket which is responsible for the
#        specified key
#
#        @param key: The key for which to find the appropriate k-bucket index
#        @type key: str
#
#        @return: The index of the k-bucket responsible for the specified key
#        @rtype: int
#        """
#        distance = self._distance(self.id, key)
#        bucketIndex = int(math.log(distance, 2))
#        return bucketIndex

#    def _randomIDInBucketRange(self, bucketIndex):
#        """ Returns a random ID in the specified k-bucket's range
#
#        @param bucketIndex: The index of the k-bucket to use
#        @type bucketIndex: int
#        """
#        def makeIDString(distance):
#            id = hex(distance)[2:]
#            if id[-1] == 'L':
#                id = id[:-1]
#            if len(id) % 2 != 0:
#                id = '0' + id
#            id = id.decode('hex')
#            id = (20 - len(id))*'\x00' + id
#            return id
#        min = math.pow(2, bucketIndex)
#        max = math.pow(2, bucketIndex+1)
#        distance = random.randrange(min, max)
#        distanceStr = makeIDString(distance)
#        randomID = makeIDString(self._distance(distanceStr, self.id))
#        return randomID

#    def _refreshKBuckets(self, startIndex=0, force=False):
#        """ Refreshes all k-buckets that need refreshing, starting at the
#        k-bucket with the specified index
#
#        @param startIndex: The index of the bucket to start refreshing at;
#                           this bucket and those further away from it will
#                           be refreshed. For example, when joining the
#                           network, this node will set this to the index of
#                           the bucket after the one containing it's closest
#                           neighbour.
#        @type startIndex: index
#        @param force: If this is C{True}, all buckets (in the specified range)
#                      will be refreshed, regardless of the time they were last
#                      accessed.
#        @type force: bool
#        """
#        #print '_refreshKbuckets called with index:',startIndex
#        bucketIndex = []
#        bucketIndex.append(startIndex + 1)
#        outerDf = defer.Deferred()
#        def refreshNextKBucket(dfResult=None):
#            #print '  refreshNexKbucket called; bucketindex is', bucketIndex[0]
#            bucketIndex[0] += 1
#            while bucketIndex[0] < 160:
#                if force or (int(time.time()) - self._buckets[bucketIndex[0]].lastAccessed >= constants.refreshTimeout):
#                    searchID = self._randomIDInBucketRange(bucketIndex[0])
#                    self._buckets[bucketIndex[0]].lastAccessed = int(time.time())
#                    #print '  refreshing bucket',bucketIndex[0]
#                    df = self.iterativeFindNode(searchID)
#                    df.addCallback(refreshNextKBucket)
#                    return
#                else:
#                    bucketIndex[0] += 1
#            # If this is reached, we have refreshed all the buckets
#            #print '  all buckets refreshed; initiating outer deferred callback'
#            outerDf.callback(None)
#        #print '_refreshKbuckets starting cycle'
#        refreshNextKBucket()
#        #print '_refreshKbuckets returning'
#        return outerDf

    def _persistState(self, *args):
        state = {'id': self.id,
                 'closestNodes': self.findNode(self.id)}
        now = int(time.time())
        self._dataStore.setItem('nodeState', state, now, now, self.id)

    def _joinNetworkFailed(self, err):
        print 'failed joining DHT network'
        print err

    def _refreshNode(self):
        """
        Periodically called to perform k-bucket refreshes and data
        replication/republishing as necessary.
        """
        # print 'refreshNode called'
        df = self._refreshRoutingTable()
        df.addCallback(self._republishData)
        df.addCallback(self._scheduleNextNodeRefresh)

    def _refreshRoutingTable(self):
        nodeIDs = self._routingTable.getRefreshList(0, False)
        outerDf = defer.Deferred()

        def searchForNextNodeID(dfResult=None):
            if len(nodeIDs) > 0:
                searchID = nodeIDs.pop()
                df = self.iterativeFindNode(searchID)
                df.addCallback(searchForNextNodeID)
            else:
                # If this is reached, we have finished refreshing the routing
                # table
                outerDf.callback(None)
        # Start the refreshing cycle
        searchForNextNodeID()
        return outerDf

    def _republishData(self, *args):
        # print '---republishData() called'
<<<<<<< HEAD
        df = twisted.internet.threads.deferToThread(
            self._threadedRepublishData)
=======
        df = twisted.internet.threads.deferToThread(self._threadedRepublishData)
>>>>>>> 7d91a7f0
        return df

    def _scheduleNextNodeRefresh(self, *args):
        # print '==== sheduling next refresh'
<<<<<<< HEAD
        self.refresher = twisted.internet.reactor.callLater(
            constants.checkRefreshInterval, self._refreshNode)

    def _threadedRepublishData(self, *args):
        """ Republishes and expires any stored data (i.e. stored
        C{(key, value pairs)} that need to be republished/expired
=======
        self.refresher = twisted.internet.reactor.callLater(constants.checkRefreshInterval, self._refreshNode)

    def _threadedRepublishData(self, *args):
        """
        Republishes and expires any stored data (i.e. stored C{(key, value
        pairs)} that need to be republished/expired.
>>>>>>> 7d91a7f0

        This method should run in a deferred thread
        """
        # print '== republishData called, node:',ord(self.id[0])
        expiredKeys = []
        for key in self._dataStore:
            # Filter internal variables stored in the datastore
            if key == 'nodeState':
                continue
            now = int(time.time())
            originalPublisherID = self._dataStore.originalPublisherID(key)
            age = now - self._dataStore.originalPublishTime(key)
<<<<<<< HEAD
            # print '  node:',ord(self.id[0]),'key:',ord(key[0]),'orig
            # publishing
            # time:',self._dataStore.originalPublishTime(key),'now:',now,'age:',age,'lastPublished
            # age:',now - self._dataStore.lastPublished(key),'original pubID:',
            # ord(originalPublisherID[0])
=======
            # print '  node:',ord(self.id[0]),'key:',ord(key[0]),'orig publishing time:',self._dataStore.originalPublishTime(key),'now:',now,'age:',age,'lastPublished age:',now - self._dataStore.lastPublished(key),'original pubID:', ord(originalPublisherID[0])
>>>>>>> 7d91a7f0
            if originalPublisherID == self.id:
                # This node is the original publisher; it has to republish
                # the data before it expires (24 hours in basic Kademlia)
                if age >= constants.dataExpireTimeout:
                    # print '    REPUBLISHING key:', key
                    #self.iterativeStore(key, self._dataStore[key])
                    twisted.internet.reactor.callFromThread(
                        self.iterativeStore, key, self._dataStore[key])
            else:
                # This node needs to replicate the data at set intervals,
                # until it expires, without changing the metadata associated with it
                # First, check if the data has expired
                if age >= constants.dataExpireTimeout:
                    # This key/value pair has expired (and it has not been republished by the original publishing node
                    # - remove it
                    expiredKeys.append(key)
                elif now - self._dataStore.lastPublished(key) >= constants.replicateInterval:
                    # ...data has not yet expired, and we need to replicate it
                    # print '    replicating key:', key,'age:',age
                    #self.iterativeStore(key=key, value=self._dataStore[key], originalPublisherID=originalPublisherID, age=age)
                    twisted.internet.reactor.callFromThread(
                        self.iterativeStore,
                        key=key,
                        value=self._dataStore[key],
                        originalPublisherID=originalPublisherID,
                        age=age)
        for key in expiredKeys:
            # print '    expiring key:', key
            del self._dataStore[key]
        # print 'done with threadedDataRefresh()'


if __name__ == '__main__':
    import sys
    if len(sys.argv) < 2:
        print 'Usage:\n%s UDP_PORT  [KNOWN_NODE_IP  KNOWN_NODE_PORT]' % sys.argv[0]
        print 'or:\n%s UDP_PORT  [FILE_WITH_KNOWN_NODES]' % sys.argv[0]
        print '\nIf a file is specified, it should containg one IP address and UDP port\nper line, seperated by a space.'
        sys.exit(1)
    try:
        usePort = int(sys.argv[1])
    except ValueError:
        print '\nUDP_PORT must be an integer value.\n'
        print 'Usage:\n%s UDP_PORT  [KNOWN_NODE_IP  KNOWN_NODE_PORT]' % sys.argv[0]
        print 'or:\n%s UDP_PORT  [FILE_WITH_KNOWN_NODES]' % sys.argv[0]
        print '\nIf a file is specified, it should contain one IP address and UDP port\nper line, seperated by a space.'
        sys.exit(1)

    if len(sys.argv) == 4:
        knownNodes = [(sys.argv[2], int(sys.argv[3]))]
    elif len(sys.argv) == 3:
        knownNodes = []
        f = open(sys.argv[2], 'r')
        lines = f.readlines()
        f.close()
        for line in lines:
            ipAddress, udpPort = line.split()
            knownNodes.append((ipAddress, int(udpPort)))
    else:
        knownNodes = None

    node = Node(udpPort=usePort)
    node.joinNetwork(knownNodes)
    twisted.internet.reactor.run()<|MERGE_RESOLUTION|>--- conflicted
+++ resolved
@@ -43,30 +43,19 @@
 
 
 def rpcmethod(func):
-<<<<<<< HEAD
-    """ Decorator to expose Node methods as remote procedure calls
-
-    Apply this decorator to methods in the Node class (or a subclass) in order
-    to make them remotely callable via the DHT's RPC mechanism.
-=======
     """
     Decorator to expose Node methods as remote procedure calls.
 
     Apply this decorator to methods in the Node class (or a subclass) in
     order to make them remotely callable via the DHT's RPC mechanism.
->>>>>>> 7d91a7f0
     """
     func.rpcmethod = True
     return func
 
 
 class Node(object):
-<<<<<<< HEAD
-    """ Local node in the Kademlia network
-=======
     """
     Local node in the Kademlia network.
->>>>>>> 7d91a7f0
 
     This class represents a single local node in a Kademlia network; in other
     words, this class encapsulates an Entangled-using application's "presence"
@@ -76,16 +65,7 @@
     application is performed via this class (or a subclass).
     """
 
-<<<<<<< HEAD
-    def __init__(
-            self,
-            udpPort=4000,
-            dataStore=None,
-            routingTable=None,
-            networkProtocol=None):
-=======
     def __init__(self, udpPort=4000, dataStore=None, routingTable=None, networkProtocol=None):
->>>>>>> 7d91a7f0
         """
         @param dataStore: The data store to use. This must be class inheriting
                           from the C{DataStore} interface (or providing the
@@ -118,12 +98,7 @@
         # for i in range(160):
         #    self._buckets.append(kbucket.KBucket())
         if routingTable is None:
-<<<<<<< HEAD
-            self._routingTable = routingtable.OptimizedTreeRoutingTable(
-                self.id)
-=======
             self._routingTable = routingtable.OptimizedTreeRoutingTable(self.id)
->>>>>>> 7d91a7f0
 
         # Initialize this node's network access mechanisms
         if networkProtocol is None:
@@ -140,32 +115,19 @@
                 state = self._dataStore['nodeState']
                 self.id = state['id']
                 for contactTriple in state['closestNodes']:
-                    contact = Contact(
-                        contactTriple[0],
-                        contactTriple[1],
-                        contactTriple[2],
-                        self._protocol)
+                    contact = Contact(contactTriple[0], contactTriple[1], contactTriple[2], self._protocol)
                     self._routingTable.addContact(contact)
 
     def __del__(self):
         self._persistState()
 
     def listenUDP(self):
-<<<<<<< HEAD
-        self.listener = twisted.internet.reactor.listenUDP(
-            self.port, self._protocol)  # IGNORE:E1101
-
-    def joinNetwork(self, knownNodeAddresses=None):
-        """ Causes the Node to join the Kademlia network; normally, this
-        should be called before any other DHT operations.
-=======
         self.listener = twisted.internet.reactor.listenUDP(self.port, self._protocol)  # IGNORE:E1101
 
     def joinNetwork(self, knownNodeAddresses=None):
         """
         Causes the Node to join the Kademlia network; normally, this should be
         called before any other DHT operations.
->>>>>>> 7d91a7f0
 
         @param knownNodeAddresses: A sequence of tuples containing IP address
                                    information for existing nodes on the
@@ -175,22 +137,15 @@
         """
         # Prepare the underlying Kademlia protocol
         # l = twisted.internet.reactor.listenUDP(self.port, self._protocol) #IGNORE:E1101
-<<<<<<< HEAD
-        # Create temporary contact information for the list of addresses of
-        # known nodes
-=======
         # Create temporary contact information for the list of addresses of known nodes
->>>>>>> 7d91a7f0
         if knownNodeAddresses is not None:
             bootstrapContacts = []
             for address, port in knownNodeAddresses:
-                contact = Contact(
-                    self._generateID(), address, port, self._protocol)
+                contact = Contact(self._generateID(), address, port, self._protocol)
                 bootstrapContacts.append(contact)
         else:
             bootstrapContacts = None
-        # Initiate the Kademlia joining sequence - perform a search for this
-        # node's own ID
+        # Initiate the Kademlia joining sequence - perform a search for this node's own ID
         self._joinDeferred = self._iterativeFind(self.id, bootstrapContacts)
 #        #TODO: Refresh all k-buckets further away than this node's closest neighbour
 #        def getBucketAfterNeighbour(*args):
@@ -204,12 +159,7 @@
         self._joinDeferred.addCallback(self._persistState)
         self._joinDeferred.addErrback(self._joinNetworkFailed)
         # Start refreshing k-buckets periodically, if necessary
-<<<<<<< HEAD
-        self.refresher = twisted.internet.reactor.callLater(
-            constants.checkRefreshInterval, self._refreshNode)  # IGNORE:E1101
-=======
         self.refresher = twisted.internet.reactor.callLater(constants.checkRefreshInterval, self._refreshNode)  # IGNORE:E1101
->>>>>>> 7d91a7f0
         # twisted.internet.reactor.run()
 
     def printContacts(self):
@@ -221,12 +171,8 @@
         #twisted.internet.reactor.callLater(10, self.printContacts)
 
     def iterativeStore(self, key, value, originalPublisherID=None, age=0):
-<<<<<<< HEAD
-        """ The Kademlia store operation
-=======
         """
         The Kademlia store operation.
->>>>>>> 7d91a7f0
 
         Call this to store/republish data in the DHT.
 
@@ -255,20 +201,11 @@
             if len(nodes) >= constants.k:
                 # If this node itself is closer to the key than the last (furthest) node in the list,
                 # we should store the value at ourselves as well
-                if self._routingTable.distance(
-                        key, self.id) < self._routingTable.distance(key, nodes[-1].id):
+                if self._routingTable.distance(key, self.id) < self._routingTable.distance(key, nodes[-1].id):
                     nodes.pop()
-                    self.store(
-                        key,
-                        value,
-                        originalPublisherID=originalPublisherID,
-                        age=age)
+                    self.store(key, value, originalPublisherID=originalPublisherID, age=age)
             else:
-                self.store(
-                    key,
-                    value,
-                    originalPublisherID=originalPublisherID,
-                    age=age)
+                self.store(key, value, originalPublisherID=originalPublisherID, age=age)
             for contact in nodes:
                 d = contact.store(key, value, originalPublisherID, age)
                 d.addErrback(storeFailed)
@@ -280,12 +217,8 @@
         return df
 
     def iterativeFindNode(self, key):
-<<<<<<< HEAD
-        """ The basic Kademlia node lookup operation
-=======
         """
         The basic Kademlia node lookup operation.
->>>>>>> 7d91a7f0
 
         Call this to find a remote node in the P2P overlay network.
 
@@ -301,12 +234,8 @@
         return self._iterativeFind(key)
 
     def iterativeFindValue(self, key):
-<<<<<<< HEAD
-        """ The Kademlia search operation (deterministic)
-=======
         """
         The Kademlia search operation (deterministic)
->>>>>>> 7d91a7f0
 
         Call this to retrieve data from the DHT.
 
@@ -333,12 +262,7 @@
 
         def checkResult(result):
             if isinstance(result, dict):
-<<<<<<< HEAD
-                # We have found the value; now see who was the closest contact
-                # without it...
-=======
                 # We have found the value; now see who was the closest contact without it...
->>>>>>> 7d91a7f0
                 if 'closestNodeNoValue' in result:
                     # ...and store the key/value pair
                     contact = result['closestNodeNoValue']
@@ -377,16 +301,10 @@
         self._routingTable.addContact(contact)
 
     def removeContact(self, contactID):
-<<<<<<< HEAD
-        """ Remove the contact with the specified node ID from this node's
-        table of known nodes. This is a simple wrapper for the same method
-        in this object's RoutingTable object
-=======
         """
         Remove the contact with the specified node ID from this node's table of
         known nodes. This is a simple wrapper for the same method in this
         object's RoutingTable object.
->>>>>>> 7d91a7f0
 
         @param contactID: The node ID of the contact to remove
         @type contactID: str
@@ -394,14 +312,9 @@
         self._routingTable.removeContact(contactID)
 
     def findContact(self, contactID):
-<<<<<<< HEAD
-        """ Find a entangled.kademlia.contact.Contact object for the specified
-        cotact ID
-=======
         """
         Find a entangled.kademlia.contact.Contact object for the specified
         cotact ID.
->>>>>>> 7d91a7f0
 
         @param contactID: The contact ID of the required Contact object
         @type contactID: str
@@ -426,12 +339,8 @@
 
     @rpcmethod
     def ping(self):
-<<<<<<< HEAD
-        """ Used to verify contact between two Kademlia nodes
-=======
         """
         Used to verify contact between two Kademlia nodes.
->>>>>>> 7d91a7f0
 
         @rtype: str
         """
@@ -439,12 +348,8 @@
 
     @rpcmethod
     def store(self, key, value, originalPublisherID=None, age=0, **kwargs):
-<<<<<<< HEAD
-        """ Store the received data in this node's local hash table
-=======
         """
         Store the received data in this node's local hash table.
->>>>>>> 7d91a7f0
 
         @param key: The hashtable key of the data
         @type key: str
@@ -475,21 +380,11 @@
             if rpcSenderID is not None:
                 originalPublisherID = rpcSenderID
             else:
-<<<<<<< HEAD
-                raise TypeError(
-                    'No publisher specifed, and RPC caller ID not available. Data requires an original publisher.')
-=======
                 raise TypeError('No publisher specifed, and RPC caller ID not available. Data requires an original publisher.')
->>>>>>> 7d91a7f0
 
         now = int(time.time())
         originallyPublished = now - age
-        self._dataStore.setItem(
-            key,
-            value,
-            now,
-            originallyPublished,
-            originalPublisherID)
+        self._dataStore.setItem(key, value, now, originallyPublished, originalPublisherID)
         return 'OK'
 
     @rpcmethod
@@ -512,8 +407,7 @@
             rpcSenderID = kwargs['_rpcNodeID']
         else:
             rpcSenderID = None
-        contacts = self._routingTable.findCloseNodes(
-            key, constants.k, rpcSenderID)
+        contacts = self._routingTable.findCloseNodes(key, constants.k, rpcSenderID)
         contactTriples = []
         for contact in contacts:
             contactTriples.append((contact.id, contact.address, contact.port))
@@ -521,14 +415,9 @@
 
     @rpcmethod
     def findValue(self, key, **kwargs):
-<<<<<<< HEAD
-        """ Return the value associated with the specified key if present in
-        this node's data, otherwise execute FIND_NODE for the key
-=======
         """
         Return the value associated with the specified key if present in this
         node's data, otherwise execute FIND_NODE for the key.
->>>>>>> 7d91a7f0
 
         @param key: The hashtable key of the data to return
         @type key: str
@@ -553,12 +442,8 @@
 #        return valKeyOne ^ valKeyTwo
 
     def _generateID(self):
-<<<<<<< HEAD
-        """ Generates a 160-bit pseudo-random identifier
-=======
         """
         Generates a 160-bit pseudo-random identifier.
->>>>>>> 7d91a7f0
 
         @return: A globally unique 160-bit pseudo-random identifier
         @rtype: str
@@ -568,12 +453,8 @@
         return hash.digest()
 
     def _iterativeFind(self, key, startupShortlist=None, rpc='findNode'):
-<<<<<<< HEAD
-        """ The basic Kademlia iterative lookup operation (for nodes/values)
-=======
         """
         The basic Kademlia iterative lookup operation (for nodes/values)
->>>>>>> 7d91a7f0
 
         This builds a list of k "closest" contacts through iterative use of
         the "FIND_NODE" RPC, or if C{findValue} is set to C{True}, using the
@@ -608,8 +489,7 @@
         if startupShortlist is None:
             shortlist = self._routingTable.findCloseNodes(key, constants.alpha)
             if key != self.id:
-                # Update the "last accessed" timestamp for the appropriate
-                # k-bucket
+                # Update the "last accessed" timestamp for the appropriate k-bucket
                 self._routingTable.touchKBucket(key)
             if len(shortlist) == 0:
                 # This node doesn't know of any other nodes
@@ -617,8 +497,7 @@
                 fakeDf.callback([])
                 return fakeDf
         else:
-            # This is used during the bootstrap process; node ID's are most
-            # probably fake
+            # This is used during the bootstrap process; node ID's are most probably fake
             shortlist = startupShortlist
 
         # List of active queries; len() indicates number of active probes
@@ -637,16 +516,10 @@
 
         def extendShortlist(responseTuple):
             """ @type responseMsg: kademlia.msgtypes.ResponseMessage """
-            # The "raw response" tuple contains the response message, and the
-            # originating address info
+            # The "raw response" tuple contains the response message, and the originating address info
             responseMsg = responseTuple[0]
             originAddress = responseTuple[1]  # tuple: (ip adress, udp port)
-<<<<<<< HEAD
-            # Make sure the responding node is valid, and abort the operation
-            # if it isn't
-=======
             # Make sure the responding node is valid, and abort the operation if it isn't
->>>>>>> 7d91a7f0
             if responseMsg.nodeID in activeContacts or responseMsg.nodeID == self.id:
                 return responseMsg.nodeID
 
@@ -657,27 +530,16 @@
             else:
                 # If it's not in the shortlist; we probably used a fake ID to reach it
                 # - reconstruct the contact, using the real node ID this time
-                aContact = Contact(
-                    responseMsg.nodeID,
-                    originAddress[0],
-                    originAddress[1],
-                    self._protocol)
+                aContact = Contact(responseMsg.nodeID, originAddress[0], originAddress[1], self._protocol)
             activeContacts.append(aContact)
-            # This makes sure "bootstrap"-nodes with "fake" IDs don't get
-            # queried twice
+            # This makes sure "bootstrap"-nodes with "fake" IDs don't get queried twice
             if responseMsg.nodeID not in alreadyContacted:
                 alreadyContacted.append(responseMsg.nodeID)
-            # Now grow extend the (unverified) shortlist with the returned
-            # contacts
+            # Now grow extend the (unverified) shortlist with the returned contacts
             result = responseMsg.response
             # TODO: some validation on the result (for guarding against attacks)
             # If we are looking for a value, first see if this result is the value
-<<<<<<< HEAD
-            # we are looking for before treating it as a list of contact
-            # triples
-=======
             # we are looking for before treating it as a list of contact triples
->>>>>>> 7d91a7f0
             if findValue and isinstance(result, dict):
                 # We have found the value
                 findValueResult[key] = result[key]
@@ -686,19 +548,13 @@
                     # We are looking for a value, and the remote node didn't have it
                     # - mark it as the closest "empty" node, if it is
                     if 'closestNodeNoValue' in findValueResult:
-                        if self._routingTable.distance(
-                                key, responseMsg.nodeID) < self._routingTable.distance(
-                                key, activeContacts[0].id):
+                        if self._routingTable.distance(key, responseMsg.nodeID) < self._routingTable.distance(key, activeContacts[0].id):
                             findValueResult['closestNodeNoValue'] = aContact
                     else:
                         findValueResult['closestNodeNoValue'] = aContact
                 for contactTriple in result:
                     try:
-                        testContact = Contact(
-                            contactTriple[0],
-                            contactTriple[1],
-                            contactTriple[2],
-                            self._protocol)
+                        testContact = Contact(contactTriple[0], contactTriple[1], contactTriple[2], self._protocol)
                     except:
                         continue
                     if testContact not in shortlist:
@@ -715,68 +571,42 @@
 
         def cancelActiveProbe(contactID):
             activeProbes.pop()
-<<<<<<< HEAD
-            if len(activeProbes) <= constants.alpha / \
-                    2 and len(pendingIterationCalls):
-=======
             if len(activeProbes) <= constants.alpha / 2 and len(pendingIterationCalls):
->>>>>>> 7d91a7f0
                 # Force the iteration
                 pendingIterationCalls[0].cancel()
                 del pendingIterationCalls[0]
                 # print 'forcing iteration ================='
                 searchIteration()
 
-        # Send parallel, asynchronous FIND_NODE RPCs to the shortlist of
-        # contacts
+        # Send parallel, asynchronous FIND_NODE RPCs to the shortlist of contacts
         def searchIteration():
             # print '==> searchiteration'
             slowNodeCount[0] = len(activeProbes)
             # Sort the discovered active nodes from closest to furthest
-            activeContacts.sort(
-                lambda firstContact, secondContact, targetKey=key: cmp(
-                    self._routingTable.distance(
-                        firstContact.id, targetKey), self._routingTable.distance(
-                        secondContact.id, targetKey)))
-            # This makes sure a returning probe doesn't force calling this
-            # function by mistake
+            activeContacts.sort(lambda firstContact, secondContact, targetKey=key: cmp(self._routingTable.distance(firstContact.id, targetKey), self._routingTable.distance(secondContact.id, targetKey)))
+            # This makes sure a returning probe doesn't force calling this function by mistake
             while len(pendingIterationCalls):
                 del pendingIterationCalls[0]
             # See if should continue the search
             if key in findValueResult:
-<<<<<<< HEAD
-                # print '++++++++++++++ DONE (findValue found)
-                # +++++++++++++++\n\n'
-=======
                 # print '++++++++++++++ DONE (findValue found) +++++++++++++++\n\n'
->>>>>>> 7d91a7f0
                 outerDf.callback(findValueResult)
                 return
             elif len(activeContacts) and findValue == False:
-                if (len(activeContacts) >= constants.k) or (activeContacts[
-                        0] == prevClosestNode[0] and len(activeProbes) == slowNodeCount[0]):
+                if (len(activeContacts) >= constants.k) or (activeContacts[0] == prevClosestNode[0] and len(activeProbes) == slowNodeCount[0]):
                     # TODO: Re-send the FIND_NODEs to all of the k closest nodes not already queried
                     # Ok, we're done; either we have accumulated k active contacts or no improvement in closestNode has been noted
                     # if len(activeContacts) >= constants.k:
                     #    print '++++++++++++++ DONE (test for k active contacts) +++++++++++++++\n\n'
                     # else:
-<<<<<<< HEAD
-                    # print '++++++++++++++ DONE (test for closest node)
-                    # +++++++++++++++\n\n'
-=======
                     #    print '++++++++++++++ DONE (test for closest node) +++++++++++++++\n\n'
->>>>>>> 7d91a7f0
                     outerDf.callback(activeContacts)
                     return
             # The search continues...
             if len(activeContacts):
                 prevClosestNode[0] = activeContacts[0]
             contactedNow = 0
-            shortlist.sort(
-                lambda firstContact, secondContact, targetKey=key: cmp(
-                    self._routingTable.distance(
-                        firstContact.id, targetKey), self._routingTable.distance(
-                        secondContact.id, targetKey)))
+            shortlist.sort(lambda firstContact, secondContact, targetKey=key: cmp(self._routingTable.distance(firstContact.id, targetKey), self._routingTable.distance(secondContact.id, targetKey)))
             # Store the current shortList length before contacting other nodes
             prevShortlistLength = len(shortlist)
             for contact in shortlist:
@@ -791,36 +621,19 @@
                     contactedNow += 1
                 if contactedNow == constants.alpha:
                     break
-<<<<<<< HEAD
-            if len(activeProbes) > slowNodeCount[0] or (len(shortlist) < constants.k and len(
-                    activeContacts) < len(shortlist) and len(activeProbes) > 0):
-                # print '----------- scheduling next call -------------'
-                # Schedule the next iteration if there are any active calls
-                # (Kademlia uses loose parallelism)
-                call = twisted.internet.reactor.callLater(
-                    constants.iterativeLookupDelay, searchIteration)  # IGNORE:E1101
-=======
             if len(activeProbes) > slowNodeCount[0] \
                     or (len(shortlist) < constants.k and len(activeContacts) < len(shortlist) and len(activeProbes) > 0):
                 # print '----------- scheduling next call -------------'
                 # Schedule the next iteration if there are any active calls (Kademlia uses loose parallelism)
                 call = twisted.internet.reactor.callLater(constants.iterativeLookupDelay, searchIteration)  # IGNORE:E1101
->>>>>>> 7d91a7f0
                 pendingIterationCalls.append(call)
-            # Check for a quick contact response that made an update to the
-            # shortList
+            # Check for a quick contact response that made an update to the shortList
             elif prevShortlistLength < len(shortlist):
-                # Ensure that the closest contacts are taken from the updated
-                # shortList
+                # Ensure that the closest contacts are taken from the updated shortList
                 searchIteration()
             else:
                 # print '++++++++++++++ DONE (logically) +++++++++++++\n\n'
-<<<<<<< HEAD
-                # If no probes were sent, there will not be any improvement, so
-                # we're done
-=======
                 # If no probes were sent, there will not be any improvement, so we're done
->>>>>>> 7d91a7f0
                 outerDf.callback(activeContacts)
 
         outerDf = defer.Deferred()
@@ -935,8 +748,7 @@
                 df = self.iterativeFindNode(searchID)
                 df.addCallback(searchForNextNodeID)
             else:
-                # If this is reached, we have finished refreshing the routing
-                # table
+                # If this is reached, we have finished refreshing the routing table
                 outerDf.callback(None)
         # Start the refreshing cycle
         searchForNextNodeID()
@@ -944,31 +756,17 @@
 
     def _republishData(self, *args):
         # print '---republishData() called'
-<<<<<<< HEAD
-        df = twisted.internet.threads.deferToThread(
-            self._threadedRepublishData)
-=======
         df = twisted.internet.threads.deferToThread(self._threadedRepublishData)
->>>>>>> 7d91a7f0
         return df
 
     def _scheduleNextNodeRefresh(self, *args):
         # print '==== sheduling next refresh'
-<<<<<<< HEAD
-        self.refresher = twisted.internet.reactor.callLater(
-            constants.checkRefreshInterval, self._refreshNode)
-
-    def _threadedRepublishData(self, *args):
-        """ Republishes and expires any stored data (i.e. stored
-        C{(key, value pairs)} that need to be republished/expired
-=======
         self.refresher = twisted.internet.reactor.callLater(constants.checkRefreshInterval, self._refreshNode)
 
     def _threadedRepublishData(self, *args):
         """
         Republishes and expires any stored data (i.e. stored C{(key, value
         pairs)} that need to be republished/expired.
->>>>>>> 7d91a7f0
 
         This method should run in a deferred thread
         """
@@ -981,23 +779,14 @@
             now = int(time.time())
             originalPublisherID = self._dataStore.originalPublisherID(key)
             age = now - self._dataStore.originalPublishTime(key)
-<<<<<<< HEAD
-            # print '  node:',ord(self.id[0]),'key:',ord(key[0]),'orig
-            # publishing
-            # time:',self._dataStore.originalPublishTime(key),'now:',now,'age:',age,'lastPublished
-            # age:',now - self._dataStore.lastPublished(key),'original pubID:',
-            # ord(originalPublisherID[0])
-=======
             # print '  node:',ord(self.id[0]),'key:',ord(key[0]),'orig publishing time:',self._dataStore.originalPublishTime(key),'now:',now,'age:',age,'lastPublished age:',now - self._dataStore.lastPublished(key),'original pubID:', ord(originalPublisherID[0])
->>>>>>> 7d91a7f0
             if originalPublisherID == self.id:
                 # This node is the original publisher; it has to republish
                 # the data before it expires (24 hours in basic Kademlia)
                 if age >= constants.dataExpireTimeout:
                     # print '    REPUBLISHING key:', key
                     #self.iterativeStore(key, self._dataStore[key])
-                    twisted.internet.reactor.callFromThread(
-                        self.iterativeStore, key, self._dataStore[key])
+                    twisted.internet.reactor.callFromThread(self.iterativeStore, key, self._dataStore[key])
             else:
                 # This node needs to replicate the data at set intervals,
                 # until it expires, without changing the metadata associated with it
@@ -1010,12 +799,7 @@
                     # ...data has not yet expired, and we need to replicate it
                     # print '    replicating key:', key,'age:',age
                     #self.iterativeStore(key=key, value=self._dataStore[key], originalPublisherID=originalPublisherID, age=age)
-                    twisted.internet.reactor.callFromThread(
-                        self.iterativeStore,
-                        key=key,
-                        value=self._dataStore[key],
-                        originalPublisherID=originalPublisherID,
-                        age=age)
+                    twisted.internet.reactor.callFromThread(self.iterativeStore, key=key, value=self._dataStore[key], originalPublisherID=originalPublisherID, age=age)
         for key in expiredKeys:
             # print '    expiring key:', key
             del self._dataStore[key]
