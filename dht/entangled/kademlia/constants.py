--- conflicted
+++ resolved
@@ -30,13 +30,8 @@
 """
 This module defines the charaterizing constants of the Kademlia network.
 
-<<<<<<< HEAD
-C{checkRefreshInterval} and C{udpDatagramMaxSize} are implementation-specific
-constants, and do not affect general Kademlia operation.
-=======
 C{checkRefreshInterval} and C{udpDatagramMaxSize} are implementation-
 specific constants, and do not affect general Kademlia operation.
->>>>>>> 7d91a7f0
 """
 
 ######### KADEMLIA CONSTANTS ###########
@@ -50,8 +45,7 @@
 #: Timeout for network operations (in seconds)
 rpcTimeout = 5
 
-# Delay between iterations of iterative node lookups (for loose
-# parallelism)  (in seconds)
+# Delay between iterations of iterative node lookups (for loose parallelism)  (in seconds)
 iterativeLookupDelay = rpcTimeout / 2
 
 #: If a k-bucket has not been used for this amount of time, refresh it (in seconds)
