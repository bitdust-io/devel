--- conflicted
+++ resolved
@@ -1,78 +1,72 @@
-#!/usr/bin/env python
-# protocol.py
-#
-# Copyright (C) 2008-2016 Veselin Penev, http://bitdust.io
-#
-# This file (protocol.py) is part of BitDust Software.
-#
-# BitDust is free software: you can redistribute it and/or modify
-# it under the terms of the GNU Affero General Public License as published by
-# the Free Software Foundation, either version 3 of the License, or
-# (at your option) any later version.
-#
-# BitDust Software is distributed in the hope that it will be useful,
-# but WITHOUT ANY WARRANTY; without even the implied warranty of
-# MERCHANTABILITY or FITNESS FOR A PARTICULAR PURPOSE.  See the
-# GNU Affero General Public License for more details.
-#
-# You should have received a copy of the GNU Affero General Public License
-# along with BitDust Software.  If not, see <http://www.gnu.org/licenses/>.
-#
-# Please contact us if you have any questions at bitdust.io@gmail.com
-#
-# This library is free software, distributed under the terms of
-# the GNU Lesser General Public License Version 3, or any later version.
-# See the COPYING file included in this archive
-#
-# The docstrings in this module contain epytext markup; API documentation
-# may be created by processing this file with epydoc: http://epydoc.sf.net
-
-from twisted.internet import protocol, defer
-from twisted.python import failure
-import twisted.internet.reactor
-
-import constants
-import encoding
-import msgtypes
-import msgformat
-from contact import Contact
-
-reactor = twisted.internet.reactor
-
-_Debug = False
-
-
-class TimeoutError(Exception):
+#!/usr/bin/env python
+# protocol.py
+#
+# Copyright (C) 2008-2016 Veselin Penev, http://bitdust.io
+#
+# This file (protocol.py) is part of BitDust Software.
+#
+# BitDust is free software: you can redistribute it and/or modify
+# it under the terms of the GNU Affero General Public License as published by
+# the Free Software Foundation, either version 3 of the License, or
+# (at your option) any later version.
+#
+# BitDust Software is distributed in the hope that it will be useful,
+# but WITHOUT ANY WARRANTY; without even the implied warranty of
+# MERCHANTABILITY or FITNESS FOR A PARTICULAR PURPOSE.  See the
+# GNU Affero General Public License for more details.
+#
+# You should have received a copy of the GNU Affero General Public License
+# along with BitDust Software.  If not, see <http://www.gnu.org/licenses/>.
+#
+# Please contact us if you have any questions at bitdust.io@gmail.com
+#
+# This library is free software, distributed under the terms of
+# the GNU Lesser General Public License Version 3, or any later version.
+# See the COPYING file included in this archive
+#
+# The docstrings in this module contain epytext markup; API documentation
+# may be created by processing this file with epydoc: http://epydoc.sf.net
+
+from twisted.internet import protocol, defer
+from twisted.python import failure
+import twisted.internet.reactor
+
+import constants
+import encoding
+import msgtypes
+import msgformat
+from contact import Contact
+
+reactor = twisted.internet.reactor
+
+_Debug = False
+
+
+class TimeoutError(Exception):
     """
     Raised when a RPC times out.
-    """
-
-
-
-class KademliaProtocol(protocol.DatagramProtocol):
-<<<<<<< HEAD
-    """ Implements all low-level network-related functions of a Kademlia node """
-=======
+    """
+
+
+class KademliaProtocol(protocol.DatagramProtocol):
     """
     Implements all low-level network-related functions of a Kademlia node.
-    """
->>>>>>> 7d91a7f0
-    msgSizeLimit = constants.udpDatagramMaxSize - 26
-    maxToSendDelay = 10**-3
-    minToSendDelay = 10**-5
-
-    def __init__(self, node, msgEncoder=encoding.Bencode(),
-                 msgTranslator=msgformat.DefaultFormat()):
-        self._node = node
-        self._encoder = msgEncoder
-        self._translator = msgTranslator
-        self._sentMessages = {}
-        self._partialMessages = {}
-        self._partialMessagesProgress = {}
-
-    def sendRPC(self, contact, method, args, rawResponse=False):
-<<<<<<< HEAD
-        """ Sends an RPC to the specified contact
+    """
+    msgSizeLimit = constants.udpDatagramMaxSize - 26
+    maxToSendDelay = 10**-3
+    minToSendDelay = 10**-5
+
+    def __init__(self, node, msgEncoder=encoding.Bencode(), msgTranslator=msgformat.DefaultFormat()):
+        self._node = node
+        self._encoder = msgEncoder
+        self._translator = msgTranslator
+        self._sentMessages = {}
+        self._partialMessages = {}
+        self._partialMessagesProgress = {}
+
+    def sendRPC(self, contact, method, args, rawResponse=False):
+        """
+        Sends an RPC to the specified contact.
 
         @param contact: The contact (remote node) to send the RPC to
         @type contact: kademlia.contacts.Contact
@@ -97,175 +91,114 @@
                  message (which may be a C{ResponseMessage} or an
                  C{ErrorMessage}).
         @rtype: twisted.internet.defer.Deferred
-=======
-        """
-        Sends an RPC to the specified contact.
-
-        @param contact: The contact (remote node) to send the RPC to
-        @type contact: kademlia.contacts.Contact
-        @param method: The name of remote method to invoke
-        @type method: str
-        @param args: A list of (non-keyword) arguments to pass to the remote
-                    method, in the correct order
-        @type args: tuple
-        @param rawResponse: If this is set to C{True}, the caller of this RPC
-                            will receive a tuple containing the actual response
-                            message object and the originating address tuple as
-                            a result; in other words, it will not be
-                            interpreted by this class. Unless something special
-                            needs to be done with the metadata associated with
-                            the message, this should remain C{False}.
-        @type rawResponse: bool
-
-        @return: This immediately returns a deferred object, which will return
-                 the result of the RPC call, or raise the relevant exception
-                 if the remote node raised one. If C{rawResponse} is set to
-                 C{True}, however, it will always return the actual response
-                 message (which may be a C{ResponseMessage} or an
-                 C{ErrorMessage}).
-        @rtype: twisted.internet.defer.Deferred
->>>>>>> 7d91a7f0
-        """
-        msg = msgtypes.RequestMessage(self._node.id, method, args)
-        msgPrimitive = self._translator.toPrimitive(msg)
-        encodedMsg = self._encoder.encode(msgPrimitive)
-
-        df = defer.Deferred()
-        if rawResponse:
-            df._rpcRawResponse = True
-
-        # Set the RPC timeout timer
-<<<<<<< HEAD
-        timeoutCall = reactor.callLater(
-            constants.rpcTimeout,
-            self._msgTimeout,
-            msg.id)  # IGNORE:E1101
-=======
-        timeoutCall = reactor.callLater(constants.rpcTimeout, self._msgTimeout, msg.id)  # IGNORE:E1101
->>>>>>> 7d91a7f0
-        # Transmit the data
-        if _Debug:
-            print '                sendRPC', (method, contact.address, contact.port)
-        self._send(encodedMsg, msg.id, (contact.address, contact.port))
-        self._sentMessages[msg.id] = (contact.id, df, timeoutCall)
-        return df
-
-    def datagramReceived(self, datagram, address):
-<<<<<<< HEAD
-        """ Handles and parses incoming RPC messages (and responses)
+        """
+        msg = msgtypes.RequestMessage(self._node.id, method, args)
+        msgPrimitive = self._translator.toPrimitive(msg)
+        encodedMsg = self._encoder.encode(msgPrimitive)
+
+        df = defer.Deferred()
+        if rawResponse:
+            df._rpcRawResponse = True
+
+        # Set the RPC timeout timer
+        timeoutCall = reactor.callLater(constants.rpcTimeout, self._msgTimeout, msg.id)  # IGNORE:E1101
+        # Transmit the data
+        if _Debug:
+            print '                sendRPC', (method, contact.address, contact.port)
+        self._send(encodedMsg, msg.id, (contact.address, contact.port))
+        self._sentMessages[msg.id] = (contact.id, df, timeoutCall)
+        return df
+
+    def datagramReceived(self, datagram, address):
+        """
+        Handles and parses incoming RPC messages (and responses)
 
         @note: This is automatically called by Twisted when the protocol
                receives a UDP datagram
-=======
-        """
-        Handles and parses incoming RPC messages (and responses)
-
-        @note: This is automatically called by Twisted when the protocol
-               receives a UDP datagram
->>>>>>> 7d91a7f0
-        """
-        if _Debug:
-            import time
-            _t = time.time()
-        try:
-            if datagram[0] == '\x00' and datagram[25] == '\x00':
-                totalPackets = (ord(datagram[1]) << 8) | ord(datagram[2])
-                msgID = datagram[5:25]
-                seqNumber = (ord(datagram[3]) << 8) | ord(datagram[4])
-                if msgID not in self._partialMessages:
-                    self._partialMessages[msgID] = {}
-                self._partialMessages[msgID][seqNumber] = datagram[26:]
-                if len(self._partialMessages[msgID]) == totalPackets:
-                    keys = sorted(self._partialMessages[msgID].keys())
-                    data = ''
-                    for key in keys:
-                        data += self._partialMessages[msgID][key]
-                    datagram = data
-                    if _Debug:
-                        print '                finished partial message', keys
-                    del self._partialMessages[msgID]
-                else:
-                    return
-            msgPrimitive = self._encoder.decode(datagram)
-            message = self._translator.fromPrimitive(msgPrimitive)
-
-<<<<<<< HEAD
-            remoteContact = Contact(
-                message.nodeID, address[0], address[1], self)
-=======
-            remoteContact = Contact(message.nodeID, address[0], address[1], self)
->>>>>>> 7d91a7f0
-            # Refresh the remote node's details in the local node's k-buckets
-            self._node.addContact(remoteContact)
-
-            if _Debug:
-                print '                dht.datagramReceived %d (%s) from %s' % (
-                    len(datagram), str(type(message)), str(address))
-
-            if isinstance(message, msgtypes.RequestMessage):
-                # This is an RPC method request
-                self._handleRPC(
-                    remoteContact,
-                    message.id,
-                    message.request,
-                    message.args)
-            elif isinstance(message, msgtypes.ResponseMessage):
-                # Find the message that triggered this response
-                if message.id in self._sentMessages:
-                    # Cancel timeout timer for this RPC
-                    df, timeoutCall = self._sentMessages[message.id][1:3]
-                    timeoutCall.cancel()
-                    del self._sentMessages[message.id]
-
-                    if hasattr(df, '_rpcRawResponse'):
-                        # The RPC requested that the raw response message and
-                        # originating address be returned; do not interpret it
-                        df.callback((message, address))
-                    elif isinstance(message, msgtypes.ErrorMessage):
-                        # The RPC request raised a remote exception; raise it
-                        # locally
-                        if message.exceptionType.startswith('exceptions.'):
-                            exceptionClassName = message.exceptionType[11:]
-                        else:
-                            localModuleHierarchy = self.__module__.split('.')
-                            remoteHierarchy = message.exceptionType.split('.')
-                            # strip the remote hierarchy
-<<<<<<< HEAD
-                            while remoteHierarchy[
-                                    0] == localModuleHierarchy[0]:
-=======
-                            while remoteHierarchy[0] == localModuleHierarchy[0]:
->>>>>>> 7d91a7f0
-                                remoteHierarchy.pop(0)
-                                localModuleHierarchy.pop(0)
-                            exceptionClassName = '.'.join(remoteHierarchy)
-                        remoteException = None
-                        try:
-                            exec 'remoteException = %s("%s") from %s' % (
-                                exceptionClassName, message.response, address)
-                        except Exception:
-                            # We could not recreate the exception; create a
-                            # generic one
-                            remoteException = Exception(
-                                str(message.response) + (' from %s' % str(address)))
-                        df.errback(remoteException)
-                    else:
-                        # We got a result from the RPC
-                        df.callback(message.response)
-                else:
-                    # If the original message isn't found, it must have timed out
-                    # TODO: we should probably do something with this...
-                    pass
-        except:
-            import traceback
-            traceback.print_exc()
-        if _Debug:
-            print '                dt=%s' % (time.time() - _t)
-
-    def _send(self, data, rpcID, address):
-<<<<<<< HEAD
-        """ Transmit the specified data over UDP, breaking it up into several
-        packets if necessary
+        """
+        if _Debug:
+            import time
+            _t = time.time()
+        try:
+            if datagram[0] == '\x00' and datagram[25] == '\x00':
+                totalPackets = (ord(datagram[1]) << 8) | ord(datagram[2])
+                msgID = datagram[5:25]
+                seqNumber = (ord(datagram[3]) << 8) | ord(datagram[4])
+                if msgID not in self._partialMessages:
+                    self._partialMessages[msgID] = {}
+                self._partialMessages[msgID][seqNumber] = datagram[26:]
+                if len(self._partialMessages[msgID]) == totalPackets:
+                    keys = sorted(self._partialMessages[msgID].keys())
+                    data = ''
+                    for key in keys:
+                        data += self._partialMessages[msgID][key]
+                    datagram = data
+                    if _Debug:
+                        print '                finished partial message', keys
+                    del self._partialMessages[msgID]
+                else:
+                    return
+            msgPrimitive = self._encoder.decode(datagram)
+            message = self._translator.fromPrimitive(msgPrimitive)
+
+            remoteContact = Contact(message.nodeID, address[0], address[1], self)
+            # Refresh the remote node's details in the local node's k-buckets
+            self._node.addContact(remoteContact)
+
+            if _Debug:
+                print '                dht.datagramReceived %d (%s) from %s' % (
+                    len(datagram), str(type(message)), str(address))
+
+            if isinstance(message, msgtypes.RequestMessage):
+                # This is an RPC method request
+                self._handleRPC(remoteContact, message.id, message.request, message.args)
+            elif isinstance(message, msgtypes.ResponseMessage):
+                # Find the message that triggered this response
+                if message.id in self._sentMessages:
+                    # Cancel timeout timer for this RPC
+                    df, timeoutCall = self._sentMessages[message.id][1:3]
+                    timeoutCall.cancel()
+                    del self._sentMessages[message.id]
+
+                    if hasattr(df, '_rpcRawResponse'):
+                        # The RPC requested that the raw response message and originating address be returned; do not interpret it
+                        df.callback((message, address))
+                    elif isinstance(message, msgtypes.ErrorMessage):
+                        # The RPC request raised a remote exception; raise it locally
+                        if message.exceptionType.startswith('exceptions.'):
+                            exceptionClassName = message.exceptionType[11:]
+                        else:
+                            localModuleHierarchy = self.__module__.split('.')
+                            remoteHierarchy = message.exceptionType.split('.')
+                            # strip the remote hierarchy
+                            while remoteHierarchy[0] == localModuleHierarchy[0]:
+                                remoteHierarchy.pop(0)
+                                localModuleHierarchy.pop(0)
+                            exceptionClassName = '.'.join(remoteHierarchy)
+                        remoteException = None
+                        try:
+                            exec 'remoteException = %s("%s") from %s' % (exceptionClassName, message.response, address)
+                        except Exception:
+                            # We could not recreate the exception; create a generic one
+                            remoteException = Exception(str(message.response) + (' from %s' % str(address)))
+                        df.errback(remoteException)
+                    else:
+                        # We got a result from the RPC
+                        df.callback(message.response)
+                else:
+                    # If the original message isn't found, it must have timed out
+                    # TODO: we should probably do something with this...
+                    pass
+        except:
+            import traceback
+            traceback.print_exc()
+        if _Debug:
+            print '                dt=%s' % (time.time() - _t)
+
+    def _send(self, data, rpcID, address):
+        """
+        Transmit the specified data over UDP, breaking it up into several
+        packets if necessary.
 
         If the data is spread over multiple UDP datagrams, the packets have the
         following structure::
@@ -279,184 +212,123 @@
                possibly be moved out of the KademliaProtocol class in the
                future, into something similar to a message translator/encoder
                class (see C{kademlia.msgformat} and C{kademlia.encoding}).
-=======
-        """
-        Transmit the specified data over UDP, breaking it up into several
-        packets if necessary.
-
-        If the data is spread over multiple UDP datagrams, the packets have the
-        following structure::
-            |           |     |      |      |        ||||||||||||   0x00   |
-            |Transmision|Total number|Sequence number| RPC ID   |Header end|
-            | type ID   | of packets |of this packet |          | indicator|
-            | (1 byte)  | (2 bytes)  |  (2 bytes)    |(20 bytes)| (1 byte) |
-            |           |     |      |      |        ||||||||||||          |
-
-        @note: The header used for breaking up large data segments will
-               possibly be moved out of the KademliaProtocol class in the
-               future, into something similar to a message translator/encoder
-               class (see C{kademlia.msgformat} and C{kademlia.encoding}).
->>>>>>> 7d91a7f0
-        """
-        if len(data) > self.msgSizeLimit:
-            # We have to spread the data over multiple UDP datagrams, and provide sequencing information
-            # 1st byte is transmission type id, bytes 2 & 3 are the total
-            # number of packets in this transmission, bytes 4 & 5 are the
-            # sequence number for this specific packet
-            totalPackets = len(data) / self.msgSizeLimit
-            if len(data) % self.msgSizeLimit > 0:
-                totalPackets += 1
-            encTotalPackets = chr(totalPackets >> 8) + chr(totalPackets & 0xff)
-            seqNumber = 0
-            startPos = 0
-            while seqNumber < totalPackets:
-                # reactor.iterate() #IGNORE:E1101
-                packetData = data[startPos:startPos + self.msgSizeLimit]
-                encSeqNumber = chr(seqNumber >> 8) + chr(seqNumber & 0xff)
-<<<<<<< HEAD
-                txData = '\x00%s%s%s\x00%s' % (
-                    encTotalPackets, encSeqNumber, rpcID, packetData)
-                reactor.callLater(
-                    self.maxToSendDelay *
-                    seqNumber +
-                    self.minToSendDelay,
-                    self._write,
-                    txData,
-                    address)  # IGNORE:E1101
-=======
-                txData = '\x00%s%s%s\x00%s' % (encTotalPackets, encSeqNumber, rpcID, packetData)
-                reactor.callLater(self.maxToSendDelay * seqNumber + self.minToSendDelay, self._write, txData, address)  # IGNORE:E1101
->>>>>>> 7d91a7f0
-                startPos += self.msgSizeLimit
-                seqNumber += 1
-        else:
-            self._write(data, address)
-
-    def _write(self, data, address):
-        if _Debug:
-            print '                dht._write %d bytes to %s' % (len(data), str(address))
-        try:
-            self.transport.write(data, address)
-        except:
-            if _Debug:
-                import traceback
-                traceback.print_exc()
-
-    def _sendResponse(self, contact, rpcID, response):
+        """
+        if len(data) > self.msgSizeLimit:
+            # We have to spread the data over multiple UDP datagrams, and provide sequencing information
+            # 1st byte is transmission type id, bytes 2 & 3 are the total number of packets in this transmission, bytes 4 & 5 are the sequence number for this specific packet
+            totalPackets = len(data) / self.msgSizeLimit
+            if len(data) % self.msgSizeLimit > 0:
+                totalPackets += 1
+            encTotalPackets = chr(totalPackets >> 8) + chr(totalPackets & 0xff)
+            seqNumber = 0
+            startPos = 0
+            while seqNumber < totalPackets:
+                # reactor.iterate() #IGNORE:E1101
+                packetData = data[startPos:startPos + self.msgSizeLimit]
+                encSeqNumber = chr(seqNumber >> 8) + chr(seqNumber & 0xff)
+                txData = '\x00%s%s%s\x00%s' % (encTotalPackets, encSeqNumber, rpcID, packetData)
+                reactor.callLater(self.maxToSendDelay * seqNumber + self.minToSendDelay, self._write, txData, address)  # IGNORE:E1101
+                startPos += self.msgSizeLimit
+                seqNumber += 1
+        else:
+            self._write(data, address)
+
+    def _write(self, data, address):
+        if _Debug:
+            print '                dht._write %d bytes to %s' % (len(data), str(address))
+        try:
+            self.transport.write(data, address)
+        except:
+            if _Debug:
+                import traceback
+                traceback.print_exc()
+
+    def _sendResponse(self, contact, rpcID, response):
         """
         Send a RPC response to the specified contact.
-        """
-        msg = msgtypes.ResponseMessage(rpcID, self._node.id, response)
-        msgPrimitive = self._translator.toPrimitive(msg)
-        encodedMsg = self._encoder.encode(msgPrimitive)
-        if _Debug:
-            print '                sendResponse', (contact.address, contact.port)
-        self._send(encodedMsg, rpcID, (contact.address, contact.port))
-
-    def _sendError(self, contact, rpcID, exceptionType, exceptionMessage):
+        """
+        msg = msgtypes.ResponseMessage(rpcID, self._node.id, response)
+        msgPrimitive = self._translator.toPrimitive(msg)
+        encodedMsg = self._encoder.encode(msgPrimitive)
+        if _Debug:
+            print '                sendResponse', (contact.address, contact.port)
+        self._send(encodedMsg, rpcID, (contact.address, contact.port))
+
+    def _sendError(self, contact, rpcID, exceptionType, exceptionMessage):
         """
         Send an RPC error message to the specified contact.
-        """
-        msg = msgtypes.ErrorMessage(
-            rpcID,
-            self._node.id,
-            exceptionType,
-            exceptionMessage)
-        msgPrimitive = self._translator.toPrimitive(msg)
-        encodedMsg = self._encoder.encode(msgPrimitive)
-        if _Debug:
-            print '                sendError', (contact.address, contact.port)
-        self._send(encodedMsg, rpcID, (contact.address, contact.port))
-
-    def _handleRPC(self, senderContact, rpcID, method, args):
+        """
+        msg = msgtypes.ErrorMessage(rpcID, self._node.id, exceptionType, exceptionMessage)
+        msgPrimitive = self._translator.toPrimitive(msg)
+        encodedMsg = self._encoder.encode(msgPrimitive)
+        if _Debug:
+            print '                sendError', (contact.address, contact.port)
+        self._send(encodedMsg, rpcID, (contact.address, contact.port))
+
+    def _handleRPC(self, senderContact, rpcID, method, args):
         """
         Executes a local function in response to an RPC request.
-        """
-        # Set up the deferred callchain
-        def handleError(f):
-            self._sendError(senderContact, rpcID, f.type, f.getErrorMessage())
-
-        def handleResult(result):
-            self._sendResponse(senderContact, rpcID, result)
-
-        df = defer.Deferred()
-        df.addCallback(handleResult)
-        df.addErrback(handleError)
-
-        if _Debug:
-            import base64
-            print '                    _handleRPC', base64.b64encode(rpcID), method, args
-
-        # Execute the RPC
-        func = getattr(self._node, method, None)
-        if callable(func) and hasattr(func, 'rpcmethod'):
-            # Call the exposed Node method and return the result to the
-            # deferred callback chain
-            try:
-                try:
-                    # Try to pass the sender's node id to the function...
-                    result = func(*args, **{'_rpcNodeID': senderContact.id})
-                except TypeError:
-                    # ...or simply call it if that fails
-                    result = func(*args)
-            except Exception as e:
-                df.errback(failure.Failure(e))
-            else:
-                df.callback(result)
-        else:
-            # No such exposed method
-<<<<<<< HEAD
-            df.errback(
-                failure.Failure(
-                    AttributeError(
-                        'Invalid method: %s' %
-                        method)))
-=======
-            df.errback(failure.Failure(AttributeError('Invalid method: %s' % method)))
->>>>>>> 7d91a7f0
-
-    def _msgTimeout(self, messageID):
+        """
+        # Set up the deferred callchain
+        def handleError(f):
+            self._sendError(senderContact, rpcID, f.type, f.getErrorMessage())
+
+        def handleResult(result):
+            self._sendResponse(senderContact, rpcID, result)
+
+        df = defer.Deferred()
+        df.addCallback(handleResult)
+        df.addErrback(handleError)
+
+        if _Debug:
+            import base64
+            print '                    _handleRPC', base64.b64encode(rpcID), method, args
+
+        # Execute the RPC
+        func = getattr(self._node, method, None)
+        if callable(func) and hasattr(func, 'rpcmethod'):
+            # Call the exposed Node method and return the result to the deferred callback chain
+            try:
+                try:
+                    # Try to pass the sender's node id to the function...
+                    result = func(*args, **{'_rpcNodeID': senderContact.id})
+                except TypeError:
+                    # ...or simply call it if that fails
+                    result = func(*args)
+            except Exception as e:
+                df.errback(failure.Failure(e))
+            else:
+                df.callback(result)
+        else:
+            # No such exposed method
+            df.errback(failure.Failure(AttributeError('Invalid method: %s' % method)))
+
+    def _msgTimeout(self, messageID):
         """
         Called when an RPC request message times out.
-        """
-        # Find the message that timed out
-        if messageID in self._sentMessages:
-            remoteContactID, df = self._sentMessages[messageID][0:2]
-            if messageID in self._partialMessages:
-                # We are still receiving this message
-                # See if any progress has been made; if not, kill the message
-                if messageID in self._partialMessagesProgress:
-<<<<<<< HEAD
-                    if len(
-                            self._partialMessagesProgress[messageID]) == len(
-                            self._partialMessages[messageID]):
-=======
-                    if len(self._partialMessagesProgress[messageID]) == len(self._partialMessages[messageID]):
->>>>>>> 7d91a7f0
-                        # No progress has been made
-                        del self._partialMessagesProgress[messageID]
-                        del self._partialMessages[messageID]
-                        df.errback(
-                            failure.Failure(
-                                TimeoutError(remoteContactID)))
-                        return
-                # Reset the RPC timeout timer
-<<<<<<< HEAD
-                timeoutCall = reactor.callLater(
-                    constants.rpcTimeout, self._msgTimeout, messageID)  # IGNORE:E1101
-                self._sentMessages[messageID] = (
-                    remoteContactID, df, timeoutCall)
-=======
-                timeoutCall = reactor.callLater(constants.rpcTimeout, self._msgTimeout, messageID)  # IGNORE:E1101
-                self._sentMessages[messageID] = (remoteContactID, df, timeoutCall)
->>>>>>> 7d91a7f0
-                return
-            del self._sentMessages[messageID]
-            # The message's destination node is now considered to be dead;
-            # raise an (asynchronous) TimeoutError exception and update the
-            # host node
-            self._node.removeContact(remoteContactID)
-            df.errback(failure.Failure(TimeoutError(remoteContactID)))
-        else:
-            # This should never be reached
-            print "ERROR: deferred timed out, but is not present in sent messages list!"
+        """
+        # Find the message that timed out
+        if messageID in self._sentMessages:
+            remoteContactID, df = self._sentMessages[messageID][0:2]
+            if messageID in self._partialMessages:
+                # We are still receiving this message
+                # See if any progress has been made; if not, kill the message
+                if messageID in self._partialMessagesProgress:
+                    if len(self._partialMessagesProgress[messageID]) == len(self._partialMessages[messageID]):
+                        # No progress has been made
+                        del self._partialMessagesProgress[messageID]
+                        del self._partialMessages[messageID]
+                        df.errback(failure.Failure(TimeoutError(remoteContactID)))
+                        return
+                # Reset the RPC timeout timer
+                timeoutCall = reactor.callLater(constants.rpcTimeout, self._msgTimeout, messageID)  # IGNORE:E1101
+                self._sentMessages[messageID] = (remoteContactID, df, timeoutCall)
+                return
+            del self._sentMessages[messageID]
+            # The message's destination node is now considered to be dead;
+            # raise an (asynchronous) TimeoutError exception and update the host node
+            self._node.removeContact(remoteContactID)
+            df.errback(failure.Failure(TimeoutError(remoteContactID)))
+        else:
+            # This should never be reached
+            print "ERROR: deferred timed out, but is not present in sent messages list!"