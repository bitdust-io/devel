--- conflicted
+++ resolved
@@ -38,38 +38,18 @@
 
 class DistributedTupleSpacePeer(EntangledNode):
     """
-<<<<<<< HEAD
-
-    def __init__(
-            self,
-            udpPort=4000,
-            dataStore=None,
-            routingTable=None,
-            networkProtocol=None):
-        EntangledNode.__init__(
-            self,
-            udpPort,
-            dataStore,
-            routingTable,
-            networkProtocol)
-=======
     A specialized form of an Entangled DHT node that provides an API for
     participating in a distributed Tuple Space (aka Object Space)
     """
 
     def __init__(self, udpPort=4000, dataStore=None, routingTable=None, networkProtocol=None):
         EntangledNode.__init__(self, udpPort, dataStore, routingTable, networkProtocol)
->>>>>>> 7d91a7f0
         self._blockingGetRequests = {}
         self._blockingReadRequests = {}
 
     def put(self, dTuple, originalPublisherID=None):
-<<<<<<< HEAD
-        """ Produces a tuple, and writes it into tuple space
-=======
         """
         Produces a tuple, and writes it into tuple space.
->>>>>>> 7d91a7f0
 
         @note: This method is generally called "out" in tuple space literature,
                but is renamed to "put" in this implementation to match the
@@ -83,12 +63,7 @@
         @rtype: twisted.internet.defer.Deferred
         """
 
-<<<<<<< HEAD
-        # Look for any active listener tuples for the tuple we're about to
-        # publish
-=======
         # Look for any active listener tuples for the tuple we're about to publish
->>>>>>> 7d91a7f0
         listenerNodeID = []
         listenerKey = []
 
@@ -101,10 +76,7 @@
                 tupleValue = cPickle.dumps(dTuple)
                 h.update('tuple:' + tupleValue)
                 mainKey = h.digest()
-                self.iterativeStore(
-                    mainKey,
-                    tupleValue,
-                    originalPublisherID=originalPublisherID)
+                self.iterativeStore(mainKey, tupleValue, originalPublisherID=originalPublisherID)
                 # ...and now make it searchable, by writing the subtuples
                 df = self._addToInvertedIndexes(subtupleKeys, mainKey)
                 return df
@@ -112,22 +84,15 @@
         def sendTupleToNode(nodes):
             if listenerNodeID[0] in nodes:
                 contact = nodes[nodes.index(listenerNodeID[0])]
-                df = contact.receiveTuple(
-                    listenerKey[0], cPickle.dumps(dTuple))
+                df = contact.receiveTuple(listenerKey[0], cPickle.dumps(dTuple))
                 return df
 
         def checkIfListenerExists(result):
             if result is not None:
-<<<<<<< HEAD
-                # The result will have a node ID and main listener tuple's key
-                # concatenated
-=======
                 # The result will have a node ID and main listener tuple's key concatenated
->>>>>>> 7d91a7f0
                 listenerNodeID.append(result[:20])  # 160 bits
                 listenerKey.append(result[20:])
-                # Another node is waiting for this tuple; we will send it the
-                # tuple directly
+                # Another node is waiting for this tuple; we will send it the tuple directly
                 listenerNodeID.append(listenerNodeID[0])
                 # First remove the listener from the Tuple Space
                 self.iterativeDelete(listenerKey[0])
@@ -142,15 +107,8 @@
                     df.addCallback(sendTupleToNode)
                     df.addCallback(publishToTupleSpace)
                 else:
-<<<<<<< HEAD
-                    # TODO: add a callback to this to determine if it was a
-                    # read/get
-                    df = contact.receiveTuple(
-                        listenerKey[0], cPickle.dumps(dTuple))
-=======
                     # TODO: add a callback to this to determine if it was a read/get
                     df = contact.receiveTuple(listenerKey[0], cPickle.dumps(dTuple))
->>>>>>> 7d91a7f0
                     df.addCallback(publishToTupleSpace)
             else:
                 # Extract "keywords" from the tuple
@@ -165,12 +123,7 @@
                     df = self._addToInvertedIndexes(subtupleKeys, mainKey)
                     return df
 
-<<<<<<< HEAD
-                df = self.iterativeStore(
-                    mainKey, tupleValue, originalPublisherID=originalPublisherID)
-=======
                 df = self.iterativeStore(mainKey, tupleValue, originalPublisherID=originalPublisherID)
->>>>>>> 7d91a7f0
                 df.addCallback(putToSearchIndexes)
                 # ...and now make it searchable, by writing the subtuples
                 #df = self._addToInvertedIndexes(subtupleKeys, mainKey)
@@ -181,12 +134,8 @@
         return df
 
     def get(self, template):
-<<<<<<< HEAD
-        """ Reads and removes (consumes) a tuple from the tuple space.
-=======
         """
         Reads and removes (consumes) a tuple from the tuple space.
->>>>>>> 7d91a7f0
 
         @type template: tuple
 
@@ -210,8 +159,7 @@
                     # Deterministic template; all values are fully specified
                     self.iterativeStore(listenerKey, self.id + listenerKey)
                 else:
-                    self._addToInvertedIndexes(
-                        subtupleKeys, self.id + listenerKey)
+                    self._addToInvertedIndexes(subtupleKeys, self.id + listenerKey)
                 self._blockingGetRequests[listenerKey] = outerDf
             else:
                 outerDf.callback(result)
@@ -285,12 +233,8 @@
 #        return outerDf
 
     def getIfExists(self, template, getListenerTuple=False):
-<<<<<<< HEAD
-        """ Reads and removes (consumes) a tuple from the tuple space.
-=======
         """
         Reads and removes (consumes) a tuple from the tuple space.
->>>>>>> 7d91a7f0
 
         @type template: tuple
 
@@ -313,8 +257,7 @@
                 outerDf.callback(None)
             else:
                 mainTupleKey.append(tupleKey)
-                # We use the find algorithm directly so that kademlia does not
-                # replicate the key
+                # We use the find algorithm directly so that kademlia does not replicate the key
                 if tupleKey in self._dataStore:
                     _df = defer.Deferred()
                     _df.callback({tupleKey: self._dataStore[tupleKey]})
@@ -344,12 +287,8 @@
         return outerDf
 
     def read(self, template):
-<<<<<<< HEAD
-        """ Non-destructively reads a tuple in the tuple space.
-=======
         """
         Non-destructively reads a tuple in the tuple space.
->>>>>>> 7d91a7f0
 
         This operation is similar to "get" (or "in") in that the peer builds a
         template and waits for a matching tuple in the tuple space. Upon
@@ -374,8 +313,7 @@
                     # Deterministic template; all values are fully specified
                     self.iterativeStore(listenerKey, self.id + listenerKey)
                 else:
-                    self._addToInvertedIndexes(
-                        subtupleKeys, self.id + listenerKey)
+                    self._addToInvertedIndexes(subtupleKeys, self.id + listenerKey)
                 self._blockingReadRequests[listenerKey] = outerDf
             else:
                 outerDf.callback(result)
@@ -385,12 +323,8 @@
         return outerDf
 
     def readIfExists(self, template):
-<<<<<<< HEAD
-        """ Non-destructively reads a tuple in the tuple space.
-=======
         """
         Non-destructively reads a tuple in the tuple space.
->>>>>>> 7d91a7f0
 
         This operation is similar to "get" (or "in") in that the peer builds a
         template and waits for a matching tuple in the tuple space. Upon
@@ -427,13 +361,9 @@
         return outerDf
 
     def _findKeyForTemplate(self, template, listener=False):
-<<<<<<< HEAD
-        """ Main search algorithm for C{get()} and C{read()} """
-=======
         """
         Main search algorithm for C{get()} and C{read()}
         """
->>>>>>> 7d91a7f0
         if listener:
             prependStr = 'listener:'
         else:
@@ -445,42 +375,25 @@
         else:
             subtupleKeys = self._keywordHashesFromTemplate(template, listener)
 
-<<<<<<< HEAD
-        # using a list for this counter because Python doesn't allow binding a
-        # new value to a name in an enclosing (non-global) scope
-        kwIndex = [-1]
-=======
         kwIndex = [-1]  # using a list for this counter because Python doesn't allow binding a new value to a name in an enclosing (non-global) scope
->>>>>>> 7d91a7f0
         havePossibleMatches = [False]
         filteredResults = []
 
         listenerResults = []
         listenerSubtupleSetCounter = [0]
 
-<<<<<<< HEAD
-        # TODO: If all elements in the template are None, we only have the
-        # tuple length... maybe raise an exception?
-=======
         # TODO: If all elements in the template are None, we only have the tuple length... maybe raise an exception?
->>>>>>> 7d91a7f0
 
         def filterResult(result):
             kwKey = subtupleKeys[kwIndex[0]]
             if isinstance(result, dict):
-<<<<<<< HEAD
-                # Value was found; this should be list of keys for tuples
-                # matching this criterion
-=======
                 # Value was found; this should be list of keys for tuples matching this criterion
->>>>>>> 7d91a7f0
                 index = result[kwKey]
                 if havePossibleMatches[0] == False:
                     havePossibleMatches[0] = True
                     filteredResults.extend(index)
                 else:
-                    # Filter the our list of possible matching tuples with the
-                    # new results
+                    # Filter the our list of possible matching tuples with the new results
                     delKeys = []
                     for tupleKey in filteredResults:
                         if tupleKey not in index:
@@ -488,14 +401,12 @@
                     for tupleKey in delKeys:
                         filteredResults.remove(tupleKey)
                 if len(filteredResults) == 0:
-                    # No matches for this template exist at this point; there
-                    # is no use in searching further
+                    # No matches for this template exist at this point; there is no use in searching further
                     outerDf.callback(None)
                 else:
                     findNextSubtuple()
             else:
-                # Value wasn't found; thus no matches for this template exist -
-                # stop the search
+                # Value wasn't found; thus no matches for this template exist - stop the search
                 outerDf.callback(None)
 
         def filterListenerResult(result):
@@ -509,20 +420,14 @@
                     # An exact template match was found, callback with this
                     outerDf.callback(result[mainKey])
                 else:
-                    # The deterministic search did not find anything; start
-                    # searching subtuples
+                    # The deterministic search did not find anything; start searching subtuples
                     findNextSubtuple()
                 return
 
             kwKey = subtupleKeys[kwIndex[0]]
 
             if isinstance(result, dict):
-<<<<<<< HEAD
-                # Value was found; this should be list of keys for tuples
-                # matching this criterion
-=======
                 # Value was found; this should be list of keys for tuples matching this criterion
->>>>>>> 7d91a7f0
                 index = result[kwKey]
                 listenerResults.extend(index)
             listenerSubtupleSetCounter[0] += 1
@@ -532,8 +437,7 @@
                     havePossibleMatches[0] = True
                     filteredResults.extend(listenerResults)
                 else:
-                    # Filter the our list of possible matching tuples with the
-                    # new results
+                    # Filter the our list of possible matching tuples with the new results
                     delKeys = []
                     for tupleKey in filteredResults:
                         if tupleKey not in listenerResults:
@@ -545,8 +449,7 @@
                             pass
 
                 if len(filteredResults) == 0:
-                    # No matches for this template exist at this point; there
-                    # is no use in searching further
+                    # No matches for this template exist at this point; there is no use in searching further
                     outerDf.callback(None)
                 else:
                     # Reset the cycle
@@ -561,30 +464,18 @@
             kwIndex[0] += 1
             if kwIndex[0] < len(subtupleKeys):
                 kwKey = subtupleKeys[kwIndex[0]]
-<<<<<<< HEAD
-                # TODO: kademlia is going to replicate the un-updated inverted
-                # index; stop that from happening!!
-=======
                 # TODO: kademlia is going to replicate the un-updated inverted index; stop that from happening!!
->>>>>>> 7d91a7f0
                 df = self.iterativeFindValue(kwKey)
                 if listener:
                     df.addCallback(filterListenerResult)
                 else:
                     df.addCallback(filterResult)
             else:
-                # We're done. Let the caller of the parent method know, and
-                # return the key of the first qualifying tuple in the list of
-                # results
+                # We're done. Let the caller of the parent method know, and return the key of the first qualifying tuple in the list of results
                 outerDf.callback(filteredResults[0])
 
         if subtupleKeys is None:
-<<<<<<< HEAD
-            # The template is deterministic; thus we can retrieve the
-            # corresponding tuple directly
-=======
             # The template is deterministic; thus we can retrieve the corresponding tuple directly
->>>>>>> 7d91a7f0
             h = hashlib.sha1()
             tupleValue = cPickle.dumps(template)
             h.update(prependStr + tupleValue)
@@ -592,12 +483,7 @@
             outerDf.callback(mainKey)
         else:
             if listener:
-<<<<<<< HEAD
-                # First look for an exact match if we are looking for listener
-                # tuples
-=======
                 # First look for an exact match if we are looking for listener tuples
->>>>>>> 7d91a7f0
                 h = hashlib.sha1()
                 tupleValue = cPickle.dumps(template)
                 h.update(prependStr + tupleValue)
@@ -605,8 +491,7 @@
                 df = self.iterativeFindValue(mainKey)
                 df.addCallback(filterListenerResult)
             else:
-                # Query the DHT for the first subtuple (this implicitly
-                # specifies the requested tuple length as well)
+                # Query the DHT for the first subtuple (this implicitly specifies the requested tuple length as well)
                 findNextSubtuple()
 
         return outerDf
@@ -625,12 +510,7 @@
             # This causes each element in the tuble to have two identifiying subtuples (or "keywords")
             # which can be published to the DHT: tuple_length+position+data_type and tuple_length+position+data_value
             # (data_type is implicitly given by data_value)
-<<<<<<< HEAD
-            # TODO: with the current scheme, it is possible (but unlikely) that
-            # an ACTUAL tuple may clash with one of these subtuples
-=======
             # TODO: with the current scheme, it is possible (but unlikely) that an ACTUAL tuple may clash with one of these subtuples
->>>>>>> 7d91a7f0
             typeSubtuple = (tupleLength, i, type(element))
             h = hashlib.sha1()
             h.update(prependStr + cPickle.dumps(typeSubtuple))
@@ -658,12 +538,7 @@
         for element in template:
             # See the description in _keywordHashesFromTuple() for how these "keyword" subtuples are constructed
             # if element != None:
-<<<<<<< HEAD
-                # This element in the template describes the element's value or
-                # type
-=======
                 # This element in the template describes the element's value or type
->>>>>>> 7d91a7f0
             if not isinstance(element, type) and element is not None:
                 deterministicElementCount += 1
             subtuple = (tupleLength, i, element)
@@ -675,8 +550,7 @@
             #    pass
             i += 1
         if deterministicElementCount == tupleLength:
-            # All of the elements are fully specified in this template; thus we
-            # can retrieve the corresponding tuple directly
+            # All of the elements are fully specified in this template; thus we can retrieve the corresponding tuple directly
             return None
         else:
             return subtupleKeys
