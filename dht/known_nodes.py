--- conflicted
+++ resolved
@@ -1,58 +1,53 @@
-#!/usr/bin/python
-# known_nodes.py
-#
-# Copyright (C) 2008-2016 Veselin Penev, http://bitdust.io
-#
-# This file (known_nodes.py) is part of BitDust Software.
-#
-# BitDust is free software: you can redistribute it and/or modify
-# it under the terms of the GNU Affero General Public License as published by
-# the Free Software Foundation, either version 3 of the License, or
-# (at your option) any later version.
-#
-# BitDust Software is distributed in the hope that it will be useful,
-# but WITHOUT ANY WARRANTY; without even the implied warranty of
-# MERCHANTABILITY or FITNESS FOR A PARTICULAR PURPOSE.  See the
-# GNU Affero General Public License for more details.
-#
-# You should have received a copy of the GNU Affero General Public License
-# along with BitDust Software.  If not, see <http://www.gnu.org/licenses/>.
-#
-# Please contact us if you have any questions at bitdust.io@gmail.com
-#
-#
-#
-#
-
+#!/usr/bin/python
+# known_nodes.py
+#
+# Copyright (C) 2008-2016 Veselin Penev, http://bitdust.io
+#
+# This file (known_nodes.py) is part of BitDust Software.
+#
+# BitDust is free software: you can redistribute it and/or modify
+# it under the terms of the GNU Affero General Public License as published by
+# the Free Software Foundation, either version 3 of the License, or
+# (at your option) any later version.
+#
+# BitDust Software is distributed in the hope that it will be useful,
+# but WITHOUT ANY WARRANTY; without even the implied warranty of
+# MERCHANTABILITY or FITNESS FOR A PARTICULAR PURPOSE.  See the
+# GNU Affero General Public License for more details.
+#
+# You should have received a copy of the GNU Affero General Public License
+# along with BitDust Software.  If not, see <http://www.gnu.org/licenses/>.
+#
+# Please contact us if you have any questions at bitdust.io@gmail.com
+#
+#
+#
+#
+
 """
 ..
 
 module:: known_nodes
-"""
-
-#------------------------------------------------------------------------------
-
-<<<<<<< HEAD
-#------------------------------------------------------------------------------
-
-=======
->>>>>>> 7d91a7f0
-
-def nodes():
-    return [
-        ('178.49.192.122', 14441),
-        ('208.78.96.185', 14441),
-        ('67.207.147.183', 14441),
-        ('37.18.255.32', 14441),
-        ('37.18.255.33', 14441),
-        ('37.18.255.34', 14441),
-        ('37.18.255.35', 14441),
-        ('37.18.255.36', 14441),
-        ('37.18.255.37', 14441),
-        ('37.18.255.38', 14441),
-        ('37.18.255.39', 14441),
-        ('37.18.255.40', 14441),
-        ('37.18.255.41', 14441),
-        ('37.18.255.42', 14441),
-        ('37.18.255.43', 14441),
-    ]
+"""
+
+#------------------------------------------------------------------------------
+
+
+def nodes():
+    return [
+        ('178.49.192.122', 14441),
+        ('208.78.96.185', 14441),
+        ('67.207.147.183', 14441),
+        ('37.18.255.32', 14441),
+        ('37.18.255.33', 14441),
+        ('37.18.255.34', 14441),
+        ('37.18.255.35', 14441),
+        ('37.18.255.36', 14441),
+        ('37.18.255.37', 14441),
+        ('37.18.255.38', 14441),
+        ('37.18.255.39', 14441),
+        ('37.18.255.40', 14441),
+        ('37.18.255.41', 14441),
+        ('37.18.255.42', 14441),
+        ('37.18.255.43', 14441),
+    ]