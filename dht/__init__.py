--- conflicted
+++ resolved
@@ -23,14 +23,8 @@
 #
 
 """
-<<<<<<< HEAD
-.. module:: dht
-
-Here is modules and packages to provide logic for Distributed Hash Table.
-=======
 .. module:: dht.
 
 Here is modules and packages to provide logic for Distributed Hash
 Table.
->>>>>>> 7d91a7f0
 """