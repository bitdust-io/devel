#!/usr/bin/env python
# broadcaster_node.py
#
# Copyright (C) 2008-2016 Veselin Penev, http://bitdust.io
#
# This file (broadcaster_node.py) is part of BitDust Software.
#
# BitDust is free software: you can redistribute it and/or modify
# it under the terms of the GNU Affero General Public License as published by
# the Free Software Foundation, either version 3 of the License, or
# (at your option) any later version.
#
# BitDust Software is distributed in the hope that it will be useful,
# but WITHOUT ANY WARRANTY; without even the implied warranty of
# MERCHANTABILITY or FITNESS FOR A PARTICULAR PURPOSE.  See the
# GNU Affero General Public License for more details.
#
# You should have received a copy of the GNU Affero General Public License
# along with BitDust Software.  If not, see <http://www.gnu.org/licenses/>.
#
# Please contact us if you have any questions at bitdust.io@gmail.com


<<<<<<< HEAD
"""
.. module:: broadcaster_node
.. role:: red

BitDust broadcaster_node() Automat

EVENTS:
    * :red:`broadcast-message-received`
    * :red:`broadcaster-connected`
    * :red:`broadcaster-disconnected`
    * :red:`init`
    * :red:`lookup-failed`
    * :red:`new-broadcaster-connected`
    * :red:`new-outbound-message`
    * :red:`reconnect`
    * :red:`shutdown`
    * :red:`timer-1min`
=======
"""
.. module:: broadcaster_node.

.. role:: red

BitDust broadcaster_node() Automat

EVENTS:
    * :red:`broadcast-message-received`
    * :red:`broadcaster-connected`
    * :red:`broadcaster-disconnected`
    * :red:`init`
    * :red:`lookup-failed`
    * :red:`new-broadcaster-connected`
    * :red:`new-outbound-message`
    * :red:`reconnect`
    * :red:`shutdown`
    * :red:`timer-1min`
>>>>>>> 7d91a7f0
"""

#------------------------------------------------------------------------------

_Debug = True
_DebugLevel = 6

#------------------------------------------------------------------------------

import time
import json

#------------------------------------------------------------------------------

from logs import lg

from automats import automat

from main import config

from p2p import contact_status
from p2p import commands

from transport import callback

from p2p import p2p_service

#------------------------------------------------------------------------------

_BroadcasterNode = None

#------------------------------------------------------------------------------


def A(event=None, arg=None):
    """
    Access method to interact with the state machine.
    """
    global _BroadcasterNode
    if event is None and arg is None:
        return _BroadcasterNode
    if _BroadcasterNode is None:
        # set automat name and starting state here
        _BroadcasterNode = BroadcasterNode(
            'broadcaster_node', 'AT_STARTUP', _DebugLevel, _Debug)
    if event is not None:
        _BroadcasterNode.automat(event, arg)
    return _BroadcasterNode

#------------------------------------------------------------------------------


class BroadcasterNode(automat.Automat):
    """
    This class implements all the functionality of the ``broadcaster_node()``
    state machine.
    """

    timers = {
        'timer-1min': (60, ['BROADCASTING']),
    }

    def init(self):
        self.max_broadcasters = config.conf().getInt(
            'services/broadcasting/max-broadcast-connections', 3)
        self.connected_broadcasters = []
        self.messages_sent = {}
        # self.messages_acked = {}
        self.last_success_action_time = None
        self.listeners = {}
        self.incoming_broadcast_message_callback = None

    def A(self, event, arg):
        """
        The state machine code, generated using `visio2python
        <http://bitdust.io/visio2python/>`_ tool.
        """
        if self.state == 'AT_STARTUP':
            if event == 'init':
                self.state = 'BROADCASTERS?'
                self.doInit(arg)
                self.doStartBroadcastersLookup(arg)
        elif self.state == 'BROADCASTERS?':
            if event == 'shutdown':
                self.state = 'CLOSED'
                self.doEraseBroadcasters(arg)
                self.doDestroyMe(arg)
            elif event == 'broadcaster-connected' and not self.isMoreNeeded(arg):
                self.state = 'BROADCASTING'
                self.doAddBroadcaster(arg)
            elif event == 'lookup-failed' and not self.isAnyBroadcasters(arg):
                self.state = 'OFFLINE'
            elif event == 'lookup-failed' and self.isAnyBroadcasters(arg):
                self.doStartBroadcastersLookup(arg)
            elif event == 'broadcaster-connected' and self.isMoreNeeded(arg):
                self.doAddBroadcaster(arg)
                self.doStartBroadcastersLookup(arg)
        elif self.state == 'OFFLINE':
            if event == 'shutdown':
                self.state = 'CLOSED'
                self.doDestroyMe(arg)
            elif event == 'reconnect' or event == 'new-broadcaster-connected':
                self.state = 'BROADCASTERS?'
                self.doAddBroadcaster(arg)
                self.doStartBroadcastersLookup(arg)
        elif self.state == 'CLOSED':
            pass
        elif self.state == 'BROADCASTING':
            if event == 'shutdown':
                self.state = 'CLOSED'
                self.doEraseBroadcasters(arg)
                self.doDestroyMe(arg)
            elif event == 'new-broadcaster-connected':
                self.doAddBroadcaster(arg)
            elif event == 'broadcast-message-received':
                self.doCheckAndSendForward(arg)
            elif event == 'broadcaster-disconnected':
                self.doRemoveBroadcaster(arg)
            elif event == 'new-outbound-message':
                self.doBroadcastMessage(arg)
            elif event == 'timer-1min' and self.isLineActive(arg):
                self.doTestReconnectBroadcasters(arg)
            elif event == 'timer-1min' and not self.isLineActive(arg):
                self.state = 'OFFLINE'
                self.doEraseBroadcasters(arg)
        return None

    def isLineActive(self, arg):
        """
        Condition method.
        """
        for idurl in self.connected_broadcasters:
            if contact_status.isOnline(idurl):
                # if at least one broadcaster is connected
                # we assume the line is still active
                return True
        if not self.last_success_action_time:
            return False
        return time.time() - self.last_success_action_time > 5 * 60

    def isAnyBroadcasters(self, arg):
        """
        Condition method.
        """
        return len(self.connected_broadcasters) > 0

    def isMoreNeeded(self, arg):
        """
        Condition method.
        """
        return len(self.connected_broadcasters) < self.max_broadcasters

    def doInit(self, arg):
        """
        Action method.
        """
        self.incoming_broadcast_message_callback = arg
        callback.append_inbox_callback(self._on_inbox_packet)

    def doStartBroadcastersLookup(self, arg):
        """
        Action method.
        """
        from broadcast import broadcasters_finder
<<<<<<< HEAD
        broadcasters_finder.A(
            'start', (self.automat, 'route', list(
                self.connected_broadcasters)))
=======
        broadcasters_finder.A('start',
                              (self.automat, 'route', list(self.connected_broadcasters)))
>>>>>>> 7d91a7f0

    def doAddBroadcaster(self, arg):
        """
        Action method.
        """
        if not arg:
            return
        if arg in self.connected_broadcasters:
            lg.warn('%s already connected as broadcaster' % arg)
            return
        if arg in self.listeners:
            lg.warn('%s already connected as listener' % arg)
        self.connected_broadcasters.append(arg)
        self.last_success_action_time = time.time()
        if _Debug:
            lg.out(
                _DebugLevel,
                'broadcaster_node.doAddBroadcaster %s joined !!!!!!!!' %
                arg)

    def doRemoveBroadcaster(self, arg):
        """
        Action method.
        """
        if arg not in self.connected_broadcasters:
            lg.warn('%s is not connected' % arg)
            return
        self.connected_broadcasters.remove(arg)
        if _Debug:
            lg.out(
                _DebugLevel,
                'broadcaster_node.doRemoveBroadcaster %s now disconnected' %
                arg)

    def doEraseBroadcasters(self, arg):
        """
        Action method.
        """
        self.connected_broadcasters = []

    def doCheckAndSendForward(self, arg):
        """
        Action method.
        """
        from broadcast import broadcast_service
        msg, newpacket = arg
        msgid = msg['id']
        if _Debug:
            lg.out(
                _DebugLevel,
                'broadcaster_node.doCheckAndSendForward %s' %
                msgid)
        self.last_success_action_time = time.time()
        # skip broadcasting if this message was already sent
        if msgid in self.messages_sent:
            if _Debug:
<<<<<<< HEAD
                lg.out(
                    _DebugLevel,
                    '        resent skipped, %s was already sent to my broadcasters' %
                    msgid)
=======
                lg.out(_DebugLevel,
                       '        resent skipped, %s was already sent to my broadcasters' % msgid)
>>>>>>> 7d91a7f0
#             if msgid not in self.messages_acked:
#                 p2p_service.SendAck(newpacket, '0')
#             else:
#                 p2p_service.SendAck(newpacket, str(self.messages_acked[msgid]))
            return
        # if some listeners connected - send to them
        for listener_idurl, scope in self.listeners.items():
            lg.out(
                4, '           test %s:%s for %s' %
                (listener_idurl, scope, msg['owner']))
            # but check if they really need that message
            # listener can set a scope, so he will get this broadcasting
            # only if creator of that message is listed in scope
            if not scope or msg['owner'] in scope:
                outpacket = broadcast_service.packet_for_listener(
                    listener_idurl, msg)
                p2p_service.SendBroadcastMessage(outpacket)
        # fire broadcast listening callback
        if self.incoming_broadcast_message_callback is not None:
            self.incoming_broadcast_message_callback(msg)
        # finally broadcast further
        for broadcaster_idurl in self.connected_broadcasters:
            outpacket = broadcast_service.packet_for_broadcaster(
                broadcaster_idurl, msg)
            p2p_service.SendBroadcastMessage(outpacket)
        self.messages_sent[msgid] = int(time.time())

    def doBroadcastMessage(self, arg):
        """
        Action method.
        """
        from broadcast import broadcast_service
        msg, newpacket = arg
        msgid = msg['id']
        if _Debug:
            lg.out(
                _DebugLevel,
                'broadcaster_node.doBroadcastMessage %s' %
                msgid)
        if msgid in self.messages_sent:
            lg.warn('CRITICAL, found same message already broadcasted !!!')
            return
        # if some listeners connected - send to them
        for listener_idurl, scope in self.listeners.items():
            if listener_idurl == newpacket.OwnerID:
                # skip this listener
                continue
            lg.out(
                4, '           test %s:%s for %s' %
                (listener_idurl, scope, msg['owner']))
            # but check if they really need that message
            # listener can set a scope, so he will get this broadcasting
            # only if creator of that message is listed in scope
            if not scope or msg['owner'] in scope:
                outpacket = broadcast_service.packet_for_listener(
                    listener_idurl, msg)
                p2p_service.SendBroadcastMessage(outpacket)
        # fire broadcast listening callback
        if self.incoming_broadcast_message_callback is not None:
            self.incoming_broadcast_message_callback(msg)
        for broadcaster_idurl in self.connected_broadcasters:
            outpacket = broadcast_service.packet_for_broadcaster(
                broadcaster_idurl, msg)
            p2p_service.SendBroadcastMessage(outpacket)
        self.messages_sent[msgid] = int(time.time())

    def doTestReconnectBroadcasters(self, arg):
        """
        Action method.
        """

    def doDestroyMe(self, arg):
        """
        Remove all references to the state machine object to destroy it.
        """
        self.incoming_broadcast_message_callback = None
        callback.remove_inbox_callback(self._on_inbox_packet)
        automat.objects().pop(self.index)
        global _BroadcasterNode
        del _BroadcasterNode
        _BroadcasterNode = None

<<<<<<< HEAD
    #-------------------------------------------------------------------------
=======
    #------------------------------------------------------------------------------
>>>>>>> 7d91a7f0

    def add_listener(self, listener_idurl, scope_as_string):
        try:
            scope = json.loads(scope_as_string)
        except:
            lg.exc(scope_as_string)
            return
        if listener_idurl in self.connected_broadcasters:
            lg.warn(
                '%s already connected as broadcaster, can not set it as listener' %
                listener_idurl)
            return
        self.listeners[listener_idurl] = scope

    def remove_listener(self, listener_idurl):
        if listener_idurl not in self.listeners:
            lg.warn('%s not in listeners at the moment')
            return
        self.listeners.pop(listener_idurl)

<<<<<<< HEAD
    #-------------------------------------------------------------------------
=======
    #------------------------------------------------------------------------------
>>>>>>> 7d91a7f0

    def _on_inbox_packet(self, newpacket, info, status, error_message):
        if status != 'finished':
            return False
        if newpacket.Command == commands.Broadcast():
            from broadcast import broadcast_service
            msg = broadcast_service.read_message_from_packet(newpacket)
            if not msg:
                return False
            if msg['id'] in self.messages_sent:
                if _Debug:
<<<<<<< HEAD
                    lg.out(
                        _DebugLevel,
                        'broadcaster_node._on_inbox_packet SKIPPED, %s already broadcasted' %
                        msg['id'])
=======
                    lg.out(_DebugLevel,
                           'broadcaster_node._on_inbox_packet SKIPPED, %s already broadcasted' % msg['id'])
>>>>>>> 7d91a7f0
                return True
            if msg['owner'] in self.listeners:
                if msg['owner'] in self.connected_broadcasters:
                    lg.warn(
                        '%s present in both lists: listeners and broadcasters!!!' %
                        msg['owner'])
                    return True
                # message from listener - start broadcasting
                self.automat('new-outbound-message', (msg, newpacket))
            else:
                self.automat('broadcast-message-received', (msg, newpacket))
            return True
        return False
<|MERGE_RESOLUTION|>--- conflicted
+++ resolved
@@ -1,45 +1,26 @@
-#!/usr/bin/env python
-# broadcaster_node.py
-#
-# Copyright (C) 2008-2016 Veselin Penev, http://bitdust.io
-#
-# This file (broadcaster_node.py) is part of BitDust Software.
-#
-# BitDust is free software: you can redistribute it and/or modify
-# it under the terms of the GNU Affero General Public License as published by
-# the Free Software Foundation, either version 3 of the License, or
-# (at your option) any later version.
-#
-# BitDust Software is distributed in the hope that it will be useful,
-# but WITHOUT ANY WARRANTY; without even the implied warranty of
-# MERCHANTABILITY or FITNESS FOR A PARTICULAR PURPOSE.  See the
-# GNU Affero General Public License for more details.
-#
-# You should have received a copy of the GNU Affero General Public License
-# along with BitDust Software.  If not, see <http://www.gnu.org/licenses/>.
-#
-# Please contact us if you have any questions at bitdust.io@gmail.com
-
-
-<<<<<<< HEAD
-"""
-.. module:: broadcaster_node
-.. role:: red
-
-BitDust broadcaster_node() Automat
-
-EVENTS:
-    * :red:`broadcast-message-received`
-    * :red:`broadcaster-connected`
-    * :red:`broadcaster-disconnected`
-    * :red:`init`
-    * :red:`lookup-failed`
-    * :red:`new-broadcaster-connected`
-    * :red:`new-outbound-message`
-    * :red:`reconnect`
-    * :red:`shutdown`
-    * :red:`timer-1min`
-=======
+#!/usr/bin/env python
+# broadcaster_node.py
+#
+# Copyright (C) 2008-2016 Veselin Penev, http://bitdust.io
+#
+# This file (broadcaster_node.py) is part of BitDust Software.
+#
+# BitDust is free software: you can redistribute it and/or modify
+# it under the terms of the GNU Affero General Public License as published by
+# the Free Software Foundation, either version 3 of the License, or
+# (at your option) any later version.
+#
+# BitDust Software is distributed in the hope that it will be useful,
+# but WITHOUT ANY WARRANTY; without even the implied warranty of
+# MERCHANTABILITY or FITNESS FOR A PARTICULAR PURPOSE.  See the
+# GNU Affero General Public License for more details.
+#
+# You should have received a copy of the GNU Affero General Public License
+# along with BitDust Software.  If not, see <http://www.gnu.org/licenses/>.
+#
+# Please contact us if you have any questions at bitdust.io@gmail.com
+
+
 """
 .. module:: broadcaster_node.
 
@@ -58,386 +39,334 @@
     * :red:`reconnect`
     * :red:`shutdown`
     * :red:`timer-1min`
->>>>>>> 7d91a7f0
-"""
-
-#------------------------------------------------------------------------------
-
-_Debug = True
-_DebugLevel = 6
-
-#------------------------------------------------------------------------------
-
-import time
-import json
-
-#------------------------------------------------------------------------------
-
-from logs import lg
-
-from automats import automat
-
-from main import config
-
-from p2p import contact_status
-from p2p import commands
-
-from transport import callback
-
-from p2p import p2p_service
-
-#------------------------------------------------------------------------------
-
-_BroadcasterNode = None
-
-#------------------------------------------------------------------------------
-
-
-def A(event=None, arg=None):
+"""
+
+#------------------------------------------------------------------------------
+
+_Debug = True
+_DebugLevel = 6
+
+#------------------------------------------------------------------------------
+
+import time
+import json
+
+#------------------------------------------------------------------------------
+
+from logs import lg
+
+from automats import automat
+
+from main import config
+
+from p2p import contact_status
+from p2p import commands
+
+from transport import callback
+
+from p2p import p2p_service
+
+#------------------------------------------------------------------------------
+
+_BroadcasterNode = None
+
+#------------------------------------------------------------------------------
+
+
+def A(event=None, arg=None):
     """
     Access method to interact with the state machine.
-    """
-    global _BroadcasterNode
-    if event is None and arg is None:
-        return _BroadcasterNode
-    if _BroadcasterNode is None:
-        # set automat name and starting state here
-        _BroadcasterNode = BroadcasterNode(
-            'broadcaster_node', 'AT_STARTUP', _DebugLevel, _Debug)
-    if event is not None:
-        _BroadcasterNode.automat(event, arg)
-    return _BroadcasterNode
-
-#------------------------------------------------------------------------------
-
-
-class BroadcasterNode(automat.Automat):
+    """
+    global _BroadcasterNode
+    if event is None and arg is None:
+        return _BroadcasterNode
+    if _BroadcasterNode is None:
+        # set automat name and starting state here
+        _BroadcasterNode = BroadcasterNode('broadcaster_node', 'AT_STARTUP', _DebugLevel, _Debug)
+    if event is not None:
+        _BroadcasterNode.automat(event, arg)
+    return _BroadcasterNode
+
+#------------------------------------------------------------------------------
+
+
+class BroadcasterNode(automat.Automat):
     """
     This class implements all the functionality of the ``broadcaster_node()``
     state machine.
-    """
-
-    timers = {
-        'timer-1min': (60, ['BROADCASTING']),
-    }
-
-    def init(self):
-        self.max_broadcasters = config.conf().getInt(
-            'services/broadcasting/max-broadcast-connections', 3)
-        self.connected_broadcasters = []
-        self.messages_sent = {}
-        # self.messages_acked = {}
-        self.last_success_action_time = None
-        self.listeners = {}
-        self.incoming_broadcast_message_callback = None
-
-    def A(self, event, arg):
+    """
+
+    timers = {
+        'timer-1min': (60, ['BROADCASTING']),
+    }
+
+    def init(self):
+        self.max_broadcasters = config.conf().getInt(
+            'services/broadcasting/max-broadcast-connections', 3)
+        self.connected_broadcasters = []
+        self.messages_sent = {}
+        # self.messages_acked = {}
+        self.last_success_action_time = None
+        self.listeners = {}
+        self.incoming_broadcast_message_callback = None
+
+    def A(self, event, arg):
         """
         The state machine code, generated using `visio2python
         <http://bitdust.io/visio2python/>`_ tool.
-        """
-        if self.state == 'AT_STARTUP':
-            if event == 'init':
-                self.state = 'BROADCASTERS?'
-                self.doInit(arg)
-                self.doStartBroadcastersLookup(arg)
-        elif self.state == 'BROADCASTERS?':
-            if event == 'shutdown':
-                self.state = 'CLOSED'
-                self.doEraseBroadcasters(arg)
-                self.doDestroyMe(arg)
-            elif event == 'broadcaster-connected' and not self.isMoreNeeded(arg):
-                self.state = 'BROADCASTING'
-                self.doAddBroadcaster(arg)
-            elif event == 'lookup-failed' and not self.isAnyBroadcasters(arg):
-                self.state = 'OFFLINE'
-            elif event == 'lookup-failed' and self.isAnyBroadcasters(arg):
-                self.doStartBroadcastersLookup(arg)
-            elif event == 'broadcaster-connected' and self.isMoreNeeded(arg):
-                self.doAddBroadcaster(arg)
-                self.doStartBroadcastersLookup(arg)
-        elif self.state == 'OFFLINE':
-            if event == 'shutdown':
-                self.state = 'CLOSED'
-                self.doDestroyMe(arg)
-            elif event == 'reconnect' or event == 'new-broadcaster-connected':
-                self.state = 'BROADCASTERS?'
-                self.doAddBroadcaster(arg)
-                self.doStartBroadcastersLookup(arg)
-        elif self.state == 'CLOSED':
-            pass
-        elif self.state == 'BROADCASTING':
-            if event == 'shutdown':
-                self.state = 'CLOSED'
-                self.doEraseBroadcasters(arg)
-                self.doDestroyMe(arg)
-            elif event == 'new-broadcaster-connected':
-                self.doAddBroadcaster(arg)
-            elif event == 'broadcast-message-received':
-                self.doCheckAndSendForward(arg)
-            elif event == 'broadcaster-disconnected':
-                self.doRemoveBroadcaster(arg)
-            elif event == 'new-outbound-message':
-                self.doBroadcastMessage(arg)
-            elif event == 'timer-1min' and self.isLineActive(arg):
-                self.doTestReconnectBroadcasters(arg)
-            elif event == 'timer-1min' and not self.isLineActive(arg):
-                self.state = 'OFFLINE'
-                self.doEraseBroadcasters(arg)
-        return None
-
-    def isLineActive(self, arg):
+        """
+        if self.state == 'AT_STARTUP':
+            if event == 'init':
+                self.state = 'BROADCASTERS?'
+                self.doInit(arg)
+                self.doStartBroadcastersLookup(arg)
+        elif self.state == 'BROADCASTERS?':
+            if event == 'shutdown':
+                self.state = 'CLOSED'
+                self.doEraseBroadcasters(arg)
+                self.doDestroyMe(arg)
+            elif event == 'broadcaster-connected' and not self.isMoreNeeded(arg):
+                self.state = 'BROADCASTING'
+                self.doAddBroadcaster(arg)
+            elif event == 'lookup-failed' and not self.isAnyBroadcasters(arg):
+                self.state = 'OFFLINE'
+            elif event == 'lookup-failed' and self.isAnyBroadcasters(arg):
+                self.doStartBroadcastersLookup(arg)
+            elif event == 'broadcaster-connected' and self.isMoreNeeded(arg):
+                self.doAddBroadcaster(arg)
+                self.doStartBroadcastersLookup(arg)
+        elif self.state == 'OFFLINE':
+            if event == 'shutdown':
+                self.state = 'CLOSED'
+                self.doDestroyMe(arg)
+            elif event == 'reconnect' or event == 'new-broadcaster-connected':
+                self.state = 'BROADCASTERS?'
+                self.doAddBroadcaster(arg)
+                self.doStartBroadcastersLookup(arg)
+        elif self.state == 'CLOSED':
+            pass
+        elif self.state == 'BROADCASTING':
+            if event == 'shutdown':
+                self.state = 'CLOSED'
+                self.doEraseBroadcasters(arg)
+                self.doDestroyMe(arg)
+            elif event == 'new-broadcaster-connected':
+                self.doAddBroadcaster(arg)
+            elif event == 'broadcast-message-received':
+                self.doCheckAndSendForward(arg)
+            elif event == 'broadcaster-disconnected':
+                self.doRemoveBroadcaster(arg)
+            elif event == 'new-outbound-message':
+                self.doBroadcastMessage(arg)
+            elif event == 'timer-1min' and self.isLineActive(arg):
+                self.doTestReconnectBroadcasters(arg)
+            elif event == 'timer-1min' and not self.isLineActive(arg):
+                self.state = 'OFFLINE'
+                self.doEraseBroadcasters(arg)
+        return None
+
+    def isLineActive(self, arg):
         """
         Condition method.
-        """
-        for idurl in self.connected_broadcasters:
-            if contact_status.isOnline(idurl):
-                # if at least one broadcaster is connected
-                # we assume the line is still active
-                return True
-        if not self.last_success_action_time:
-            return False
-        return time.time() - self.last_success_action_time > 5 * 60
-
-    def isAnyBroadcasters(self, arg):
+        """
+        for idurl in self.connected_broadcasters:
+            if contact_status.isOnline(idurl):
+                # if at least one broadcaster is connected
+                # we assume the line is still active
+                return True
+        if not self.last_success_action_time:
+            return False
+        return time.time() - self.last_success_action_time > 5 * 60
+
+    def isAnyBroadcasters(self, arg):
         """
         Condition method.
-        """
-        return len(self.connected_broadcasters) > 0
-
-    def isMoreNeeded(self, arg):
+        """
+        return len(self.connected_broadcasters) > 0
+
+    def isMoreNeeded(self, arg):
         """
         Condition method.
-        """
-        return len(self.connected_broadcasters) < self.max_broadcasters
-
-    def doInit(self, arg):
-        """
-        Action method.
-        """
-        self.incoming_broadcast_message_callback = arg
-        callback.append_inbox_callback(self._on_inbox_packet)
-
-    def doStartBroadcastersLookup(self, arg):
-        """
-        Action method.
-        """
-        from broadcast import broadcasters_finder
-<<<<<<< HEAD
-        broadcasters_finder.A(
-            'start', (self.automat, 'route', list(
-                self.connected_broadcasters)))
-=======
-        broadcasters_finder.A('start',
-                              (self.automat, 'route', list(self.connected_broadcasters)))
->>>>>>> 7d91a7f0
-
-    def doAddBroadcaster(self, arg):
-        """
-        Action method.
-        """
-        if not arg:
-            return
-        if arg in self.connected_broadcasters:
-            lg.warn('%s already connected as broadcaster' % arg)
-            return
-        if arg in self.listeners:
-            lg.warn('%s already connected as listener' % arg)
-        self.connected_broadcasters.append(arg)
-        self.last_success_action_time = time.time()
-        if _Debug:
-            lg.out(
-                _DebugLevel,
-                'broadcaster_node.doAddBroadcaster %s joined !!!!!!!!' %
-                arg)
-
-    def doRemoveBroadcaster(self, arg):
-        """
-        Action method.
-        """
-        if arg not in self.connected_broadcasters:
-            lg.warn('%s is not connected' % arg)
-            return
-        self.connected_broadcasters.remove(arg)
-        if _Debug:
-            lg.out(
-                _DebugLevel,
-                'broadcaster_node.doRemoveBroadcaster %s now disconnected' %
-                arg)
-
-    def doEraseBroadcasters(self, arg):
-        """
-        Action method.
-        """
-        self.connected_broadcasters = []
-
-    def doCheckAndSendForward(self, arg):
-        """
-        Action method.
-        """
-        from broadcast import broadcast_service
-        msg, newpacket = arg
-        msgid = msg['id']
-        if _Debug:
-            lg.out(
-                _DebugLevel,
-                'broadcaster_node.doCheckAndSendForward %s' %
-                msgid)
-        self.last_success_action_time = time.time()
-        # skip broadcasting if this message was already sent
-        if msgid in self.messages_sent:
-            if _Debug:
-<<<<<<< HEAD
-                lg.out(
-                    _DebugLevel,
-                    '        resent skipped, %s was already sent to my broadcasters' %
-                    msgid)
-=======
-                lg.out(_DebugLevel,
-                       '        resent skipped, %s was already sent to my broadcasters' % msgid)
->>>>>>> 7d91a7f0
-#             if msgid not in self.messages_acked:
-#                 p2p_service.SendAck(newpacket, '0')
-#             else:
-#                 p2p_service.SendAck(newpacket, str(self.messages_acked[msgid]))
-            return
-        # if some listeners connected - send to them
-        for listener_idurl, scope in self.listeners.items():
-            lg.out(
-                4, '           test %s:%s for %s' %
-                (listener_idurl, scope, msg['owner']))
-            # but check if they really need that message
-            # listener can set a scope, so he will get this broadcasting
-            # only if creator of that message is listed in scope
-            if not scope or msg['owner'] in scope:
-                outpacket = broadcast_service.packet_for_listener(
-                    listener_idurl, msg)
-                p2p_service.SendBroadcastMessage(outpacket)
-        # fire broadcast listening callback
-        if self.incoming_broadcast_message_callback is not None:
-            self.incoming_broadcast_message_callback(msg)
-        # finally broadcast further
-        for broadcaster_idurl in self.connected_broadcasters:
-            outpacket = broadcast_service.packet_for_broadcaster(
-                broadcaster_idurl, msg)
-            p2p_service.SendBroadcastMessage(outpacket)
-        self.messages_sent[msgid] = int(time.time())
-
-    def doBroadcastMessage(self, arg):
-        """
-        Action method.
-        """
-        from broadcast import broadcast_service
-        msg, newpacket = arg
-        msgid = msg['id']
-        if _Debug:
-            lg.out(
-                _DebugLevel,
-                'broadcaster_node.doBroadcastMessage %s' %
-                msgid)
-        if msgid in self.messages_sent:
-            lg.warn('CRITICAL, found same message already broadcasted !!!')
-            return
-        # if some listeners connected - send to them
-        for listener_idurl, scope in self.listeners.items():
-            if listener_idurl == newpacket.OwnerID:
-                # skip this listener
-                continue
-            lg.out(
-                4, '           test %s:%s for %s' %
-                (listener_idurl, scope, msg['owner']))
-            # but check if they really need that message
-            # listener can set a scope, so he will get this broadcasting
-            # only if creator of that message is listed in scope
-            if not scope or msg['owner'] in scope:
-                outpacket = broadcast_service.packet_for_listener(
-                    listener_idurl, msg)
-                p2p_service.SendBroadcastMessage(outpacket)
-        # fire broadcast listening callback
-        if self.incoming_broadcast_message_callback is not None:
-            self.incoming_broadcast_message_callback(msg)
-        for broadcaster_idurl in self.connected_broadcasters:
-            outpacket = broadcast_service.packet_for_broadcaster(
-                broadcaster_idurl, msg)
-            p2p_service.SendBroadcastMessage(outpacket)
-        self.messages_sent[msgid] = int(time.time())
-
-    def doTestReconnectBroadcasters(self, arg):
-        """
-        Action method.
-        """
-
-    def doDestroyMe(self, arg):
+        """
+        return len(self.connected_broadcasters) < self.max_broadcasters
+
+    def doInit(self, arg):
+        """
+        Action method.
+        """
+        self.incoming_broadcast_message_callback = arg
+        callback.append_inbox_callback(self._on_inbox_packet)
+
+    def doStartBroadcastersLookup(self, arg):
+        """
+        Action method.
+        """
+        from broadcast import broadcasters_finder
+        broadcasters_finder.A('start',
+                              (self.automat, 'route', list(self.connected_broadcasters)))
+
+    def doAddBroadcaster(self, arg):
+        """
+        Action method.
+        """
+        if not arg:
+            return
+        if arg in self.connected_broadcasters:
+            lg.warn('%s already connected as broadcaster' % arg)
+            return
+        if arg in self.listeners:
+            lg.warn('%s already connected as listener' % arg)
+        self.connected_broadcasters.append(arg)
+        self.last_success_action_time = time.time()
+        if _Debug:
+            lg.out(_DebugLevel, 'broadcaster_node.doAddBroadcaster %s joined !!!!!!!!' % arg)
+
+    def doRemoveBroadcaster(self, arg):
+        """
+        Action method.
+        """
+        if arg not in self.connected_broadcasters:
+            lg.warn('%s is not connected' % arg)
+            return
+        self.connected_broadcasters.remove(arg)
+        if _Debug:
+            lg.out(_DebugLevel, 'broadcaster_node.doRemoveBroadcaster %s now disconnected' % arg)
+
+    def doEraseBroadcasters(self, arg):
+        """
+        Action method.
+        """
+        self.connected_broadcasters = []
+
+    def doCheckAndSendForward(self, arg):
+        """
+        Action method.
+        """
+        from broadcast import broadcast_service
+        msg, newpacket = arg
+        msgid = msg['id']
+        if _Debug:
+            lg.out(_DebugLevel, 'broadcaster_node.doCheckAndSendForward %s' % msgid)
+        self.last_success_action_time = time.time()
+        # skip broadcasting if this message was already sent
+        if msgid in self.messages_sent:
+            if _Debug:
+                lg.out(_DebugLevel,
+                       '        resent skipped, %s was already sent to my broadcasters' % msgid)
+#             if msgid not in self.messages_acked:
+#                 p2p_service.SendAck(newpacket, '0')
+#             else:
+#                 p2p_service.SendAck(newpacket, str(self.messages_acked[msgid]))
+            return
+        # if some listeners connected - send to them
+        for listener_idurl, scope in self.listeners.items():
+            lg.out(4, '           test %s:%s for %s' % (listener_idurl, scope, msg['owner']))
+            # but check if they really need that message
+            # listener can set a scope, so he will get this broadcasting
+            # only if creator of that message is listed in scope
+            if not scope or msg['owner'] in scope:
+                outpacket = broadcast_service.packet_for_listener(listener_idurl, msg)
+                p2p_service.SendBroadcastMessage(outpacket)
+        # fire broadcast listening callback
+        if self.incoming_broadcast_message_callback is not None:
+            self.incoming_broadcast_message_callback(msg)
+        # finally broadcast further
+        for broadcaster_idurl in self.connected_broadcasters:
+            outpacket = broadcast_service.packet_for_broadcaster(broadcaster_idurl, msg)
+            p2p_service.SendBroadcastMessage(outpacket)
+        self.messages_sent[msgid] = int(time.time())
+
+    def doBroadcastMessage(self, arg):
+        """
+        Action method.
+        """
+        from broadcast import broadcast_service
+        msg, newpacket = arg
+        msgid = msg['id']
+        if _Debug:
+            lg.out(_DebugLevel, 'broadcaster_node.doBroadcastMessage %s' % msgid)
+        if msgid in self.messages_sent:
+            lg.warn('CRITICAL, found same message already broadcasted !!!')
+            return
+        # if some listeners connected - send to them
+        for listener_idurl, scope in self.listeners.items():
+            if listener_idurl == newpacket.OwnerID:
+                # skip this listener
+                continue
+            lg.out(4, '           test %s:%s for %s' % (listener_idurl, scope, msg['owner']))
+            # but check if they really need that message
+            # listener can set a scope, so he will get this broadcasting
+            # only if creator of that message is listed in scope
+            if not scope or msg['owner'] in scope:
+                outpacket = broadcast_service.packet_for_listener(
+                    listener_idurl, msg)
+                p2p_service.SendBroadcastMessage(outpacket)
+        # fire broadcast listening callback
+        if self.incoming_broadcast_message_callback is not None:
+            self.incoming_broadcast_message_callback(msg)
+        for broadcaster_idurl in self.connected_broadcasters:
+            outpacket = broadcast_service.packet_for_broadcaster(
+                broadcaster_idurl, msg)
+            p2p_service.SendBroadcastMessage(outpacket)
+        self.messages_sent[msgid] = int(time.time())
+
+    def doTestReconnectBroadcasters(self, arg):
+        """
+        Action method.
+        """
+
+    def doDestroyMe(self, arg):
         """
         Remove all references to the state machine object to destroy it.
-        """
-        self.incoming_broadcast_message_callback = None
-        callback.remove_inbox_callback(self._on_inbox_packet)
-        automat.objects().pop(self.index)
-        global _BroadcasterNode
-        del _BroadcasterNode
-        _BroadcasterNode = None
-
-<<<<<<< HEAD
-    #-------------------------------------------------------------------------
-=======
-    #------------------------------------------------------------------------------
->>>>>>> 7d91a7f0
-
-    def add_listener(self, listener_idurl, scope_as_string):
-        try:
-            scope = json.loads(scope_as_string)
-        except:
-            lg.exc(scope_as_string)
-            return
-        if listener_idurl in self.connected_broadcasters:
-            lg.warn(
-                '%s already connected as broadcaster, can not set it as listener' %
-                listener_idurl)
-            return
-        self.listeners[listener_idurl] = scope
-
-    def remove_listener(self, listener_idurl):
-        if listener_idurl not in self.listeners:
-            lg.warn('%s not in listeners at the moment')
-            return
-        self.listeners.pop(listener_idurl)
-
-<<<<<<< HEAD
-    #-------------------------------------------------------------------------
-=======
-    #------------------------------------------------------------------------------
->>>>>>> 7d91a7f0
-
-    def _on_inbox_packet(self, newpacket, info, status, error_message):
-        if status != 'finished':
-            return False
-        if newpacket.Command == commands.Broadcast():
-            from broadcast import broadcast_service
-            msg = broadcast_service.read_message_from_packet(newpacket)
-            if not msg:
-                return False
-            if msg['id'] in self.messages_sent:
-                if _Debug:
-<<<<<<< HEAD
-                    lg.out(
-                        _DebugLevel,
-                        'broadcaster_node._on_inbox_packet SKIPPED, %s already broadcasted' %
-                        msg['id'])
-=======
-                    lg.out(_DebugLevel,
-                           'broadcaster_node._on_inbox_packet SKIPPED, %s already broadcasted' % msg['id'])
->>>>>>> 7d91a7f0
-                return True
-            if msg['owner'] in self.listeners:
-                if msg['owner'] in self.connected_broadcasters:
-                    lg.warn(
-                        '%s present in both lists: listeners and broadcasters!!!' %
-                        msg['owner'])
-                    return True
-                # message from listener - start broadcasting
-                self.automat('new-outbound-message', (msg, newpacket))
-            else:
-                self.automat('broadcast-message-received', (msg, newpacket))
-            return True
-        return False
+        """
+        self.incoming_broadcast_message_callback = None
+        callback.remove_inbox_callback(self._on_inbox_packet)
+        automat.objects().pop(self.index)
+        global _BroadcasterNode
+        del _BroadcasterNode
+        _BroadcasterNode = None
+
+    #------------------------------------------------------------------------------
+
+    def add_listener(self, listener_idurl, scope_as_string):
+        try:
+            scope = json.loads(scope_as_string)
+        except:
+            lg.exc(scope_as_string)
+            return
+        if listener_idurl in self.connected_broadcasters:
+            lg.warn('%s already connected as broadcaster, can not set it as listener' % listener_idurl)
+            return
+        self.listeners[listener_idurl] = scope
+
+    def remove_listener(self, listener_idurl):
+        if listener_idurl not in self.listeners:
+            lg.warn('%s not in listeners at the moment')
+            return
+        self.listeners.pop(listener_idurl)
+
+    #------------------------------------------------------------------------------
+
+    def _on_inbox_packet(self, newpacket, info, status, error_message):
+        if status != 'finished':
+            return False
+        if newpacket.Command == commands.Broadcast():
+            from broadcast import broadcast_service
+            msg = broadcast_service.read_message_from_packet(newpacket)
+            if not msg:
+                return False
+            if msg['id'] in self.messages_sent:
+                if _Debug:
+                    lg.out(_DebugLevel,
+                           'broadcaster_node._on_inbox_packet SKIPPED, %s already broadcasted' % msg['id'])
+                return True
+            if msg['owner'] in self.listeners:
+                if msg['owner'] in self.connected_broadcasters:
+                    lg.warn('%s present in both lists: listeners and broadcasters!!!' % msg['owner'])
+                    return True
+                # message from listener - start broadcasting
+                self.automat('new-outbound-message', (msg, newpacket))
+            else:
+                self.automat('broadcast-message-received', (msg, newpacket))
+            return True
+        return False