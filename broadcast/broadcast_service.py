--- conflicted
+++ resolved
@@ -41,16 +41,7 @@
 if __name__ == '__main__':
     import sys
     import os.path as _p
-<<<<<<< HEAD
-    sys.path.insert(
-        0, _p.abspath(
-            _p.join(
-                _p.dirname(
-                    _p.abspath(
-                        sys.argv[0])), '..')))
-=======
     sys.path.insert(0, _p.abspath(_p.join(_p.dirname(_p.abspath(sys.argv[0])), '..')))
->>>>>>> 7d91a7f0
 
 #------------------------------------------------------------------------------
 
@@ -152,18 +143,10 @@
 
 
 def on_incoming_broadcast_message(json_msg):
-    lg.out(
-        2,
-        'service_broadcasting._on_incoming_broadcast_message : %r' %
-        json_msg)
+    lg.out(2, 'service_broadcasting._on_incoming_broadcast_message : %r' % json_msg)
 
 #------------------------------------------------------------------------------
 
-<<<<<<< HEAD
-=======
-#------------------------------------------------------------------------------
-
->>>>>>> 7d91a7f0
 
 def _test():
     from coins import mine
