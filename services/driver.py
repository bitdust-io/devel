#!/usr/bin/python
# driver.py
#
#
# Copyright (C) 2008-2016 Veselin Penev, http://bitdust.io
#
# This file (driver.py) is part of BitDust Software.
#
# BitDust is free software: you can redistribute it and/or modify
# it under the terms of the GNU Affero General Public License as published by
# the Free Software Foundation, either version 3 of the License, or
# (at your option) any later version.
#
# BitDust Software is distributed in the hope that it will be useful,
# but WITHOUT ANY WARRANTY; without even the implied warranty of
# MERCHANTABILITY or FITNESS FOR A PARTICULAR PURPOSE.  See the
# GNU Affero General Public License for more details.
#
# You should have received a copy of the GNU Affero General Public License
# along with BitDust Software.  If not, see <http://www.gnu.org/licenses/>.
#
# Please contact us if you have any questions at bitdust.io@gmail.com
#
#
#
#

"""
..

module:: driver
"""

<<<<<<< HEAD
"""

=======
>>>>>>> 7d91a7f0
#------------------------------------------------------------------------------

_Debug = False
_DebugLevel = 8

#------------------------------------------------------------------------------

import os
import sys
import importlib

from twisted.internet.defer import Deferred, DeferredList, succeed

#------------------------------------------------------------------------------

if __name__ == '__main__':
    import os.path as _p
    sys.path.insert(
        0, _p.abspath(
            _p.join(
                _p.dirname(
                    _p.abspath(
                        sys.argv[0])), '..')))

#------------------------------------------------------------------------------

from logs import lg

from system import bpio

from main import config

#------------------------------------------------------------------------------

_Services = {}
_BootUpOrder = []
_EnabledServices = set()
_DisabledServices = set()
_StartingDeferred = None
_StopingDeferred = None

#------------------------------------------------------------------------------


def services():
    """
    
    """
    global _Services
    return _Services


def enabled_services():
    global _EnabledServices
    return _EnabledServices


def disabled_services():
    global _DisabledServices
    return _DisabledServices


def boot_up_order():
    global _BootUpOrder
    return _BootUpOrder


def is_started(name):
    svc = services().get(name, None)
    if svc is None:
        return False
    return svc.state == 'ON'


def is_exist(name):
    return name in services()


def request(name, request, info):
    svc = services().get(name, None)
    if svc is None:
        raise Exception('service %s not found' % name)
    return svc.request(request, info)


def cancel(name, request, info):
    svc = services().get(name, None)
    if svc is None:
        raise Exception('service %s not found' % name)
    return svc.cancel(request, info)

#------------------------------------------------------------------------------


def init():
    """
    
    """
    if _Debug:
        lg.out(_DebugLevel - 6, 'driver.init')
    available_services_dir = os.path.join(bpio.getExecutableDir(), 'services')
    loaded = set()
    for filename in os.listdir(available_services_dir):
        if not filename.endswith('.py') and not filename.endswith(
                '.pyo') and not filename.endswith('.pyc'):
            continue
        if not filename.startswith('service_'):
            continue
        name = str(filename[:filename.rfind('.')])
        if name in loaded:
            continue
        if name in disabled_services():
            if _Debug:
                lg.out(_DebugLevel - 4, '%s is hard disabled' % name)
            continue
        try:
            py_mod = importlib.import_module('services.' + name)
        except:
            if _Debug:
                lg.out(
                    _DebugLevel -
                    4,
                    '%s exception during module import' %
                    name)
            lg.exc()
            continue
        try:
            services()[name] = py_mod.create_service()
        except:
            if _Debug:
                lg.out(
                    _DebugLevel -
                    4,
                    '%s exception while creating service instance' %
                    name)
            lg.exc()
            continue
        loaded.add(name)
        if not services()[name].enabled():
            if _Debug:
                lg.out(_DebugLevel - 4, '%s is switched off' % name)
            continue
        enabled_services().add(name)
        if _Debug:
            lg.out(_DebugLevel - 4, '%s initialized' % name)
    build_order()
    config.conf().addCallback('services/', on_service_enabled_disabled)


def shutdown():
    """
    
    """
    if _Debug:
        lg.out(_DebugLevel - 6, 'driver.shutdown')
    config.conf().removeCallback('services/')
    while len(services()):
        name, svc = services().popitem()
        # print sys.getrefcount(svc)
        if _Debug:
            lg.out(_DebugLevel - 6, '[%s] CLOSING' % name)
        svc.automat('shutdown')
        del svc
        svc = None
        enabled_services().discard(name)


def build_order():
    """
    
    """
    global _BootUpOrder
    order = list(enabled_services())
    progress = True
    fail = False
    counter = 0
    while progress and not fail:
        progress = False
        counter += 1
        if counter > len(enabled_services()) * len(enabled_services()):
            lg.warn('dependency recursion')
            fail = True
            break
        for position in range(len(order)):
            name = order[position]
            svc = services()[name]
            depend_position_max = -1
            for depend_name in svc.dependent_on():
                if depend_name not in order:
                    fail = True
                    lg.warn('dependency not satisfied: #%d:%s depend on %s' % (
                        position, name, depend_name,))
                    break
                depend_position = order.index(depend_name)
                if depend_position > depend_position_max:
                    depend_position_max = depend_position
            if fail:
                break
            if position < depend_position_max:
                # print name, order[depend_position_max]
                order.insert(depend_position_max + 1, name)
                del order[position]
                progress = True
                break
    _BootUpOrder = order
    return order


def start():
    """
    
    """
    global _StartingDeferred
    if _StartingDeferred:
        lg.warn('driver.start already called')
        return _StartingDeferred
    if _Debug:
        lg.out(_DebugLevel - 6, 'driver.start')
    dl = []
    for name in boot_up_order():
        svc = services().get(name, None)
        if not svc:
            raise ServiceNotFound(name)
        if not svc.enabled():
            continue
        if svc.state == 'ON':
            continue
        d = Deferred()
        dl.append(d)
        svc.automat('start', d)
    if len(dl) == 0:
        return succeed(1)
    _StartingDeferred = DeferredList(dl)
    _StartingDeferred.addCallback(on_started_all_services)
    return _StartingDeferred


def stop():
    """
    
    """
    global _StopingDeferred
    if _StopingDeferred:
        lg.warn('driver.stop already called')
        return _StopingDeferred
    if _Debug:
        lg.out(_DebugLevel - 6, 'driver.stop')
    dl = []
    for name in reversed(boot_up_order()):
        svc = services().get(name, None)
        if not svc:
            raise ServiceNotFound(name)
        d = Deferred()
        dl.append(d)
        svc.automat('stop', d)
    _StopingDeferred = DeferredList(dl)
    _StopingDeferred.addCallback(on_stopped_all_services)
    return _StopingDeferred

#------------------------------------------------------------------------------


def on_service_callback(result, service_name):
    """
    
    """
    if _Debug:
        lg.out(_DebugLevel +
               8, 'driver.on_service_callback %s : [%s]' %
               (service_name, result))
    svc = services().get(service_name, None)
    if not svc:
        raise ServiceNotFound(service_name)
    if result == 'started':
        if _Debug:
            lg.out(_DebugLevel - 6, '[%s] STARTED' % service_name)
        relative_services = []
        for other_name in services().keys():
            if other_name == service_name:
                continue
            other_service = services().get(other_name, None)
            if not other_service:
                raise ServiceNotFound(other_name)
            if other_service.state == 'ON':
                continue
            for depend_name in other_service.dependent_on():
                if depend_name == service_name:
                    relative_services.append(other_service)
        if len(relative_services) > 0:
            # global _StartingDeferred
            # if _StartingDeferred:
            for relative_service in relative_services:
                if not relative_service.enabled():
                    continue
                if relative_service.state == 'ON':
                    continue
                relative_service.automat('start')
    elif result == 'stopped':
        if _Debug:
            lg.out(_DebugLevel - 6, '[%s] STOPPED' % service_name)
        for depend_name in svc.dependent_on():
            depend_service = services().get(depend_name, None)
            if not depend_service:
                raise ServiceNotFound(depend_name)
            depend_service.automat('depend-service-stopped')
    return result


def on_started_all_services(results):
    if _Debug:
        lg.out(_DebugLevel - 6, 'driver.on_started_all_services')
    global _StartingDeferred
    _StartingDeferred = None
    return results


def on_stopped_all_services(results):
    if _Debug:
        lg.out(_DebugLevel - 6, 'driver.on_stopped_all_services')
    global _StopingDeferred
    _StopingDeferred = None
    return results


def on_service_enabled_disabled(path, newvalue, oldvalue, result):
    if not result:
        return
    if not path.endswith('/enabled'):
        return
    svc_name = path.replace(
        'services/',
        'service_').replace(
        '/enabled',
        '').replace(
            '-',
        '_')
    svc = services().get(svc_name, None)
    if svc:
        if newvalue == 'true':
            svc.automat('start')
        else:
            svc.automat('stop')
    else:
        lg.warn('%s not found: %s' % (svc_name, path))

#------------------------------------------------------------------------------


class ServiceAlreadyExist(Exception):
    pass


class RequireSubclass(Exception):
    pass


class ServiceNotFound(Exception):
    pass

#------------------------------------------------------------------------------


def main():
    from main import settings
    lg.set_debug_level(20)
    settings.init()
    init()
    # print '\n'.join(_BootUpOrder)
    shutdown()


if __name__ == '__main__':
    main()
<|MERGE_RESOLUTION|>--- conflicted
+++ resolved
@@ -1,411 +1,406 @@
-#!/usr/bin/python
-# driver.py
-#
-#
-# Copyright (C) 2008-2016 Veselin Penev, http://bitdust.io
-#
-# This file (driver.py) is part of BitDust Software.
-#
-# BitDust is free software: you can redistribute it and/or modify
-# it under the terms of the GNU Affero General Public License as published by
-# the Free Software Foundation, either version 3 of the License, or
-# (at your option) any later version.
-#
-# BitDust Software is distributed in the hope that it will be useful,
-# but WITHOUT ANY WARRANTY; without even the implied warranty of
-# MERCHANTABILITY or FITNESS FOR A PARTICULAR PURPOSE.  See the
-# GNU Affero General Public License for more details.
-#
-# You should have received a copy of the GNU Affero General Public License
-# along with BitDust Software.  If not, see <http://www.gnu.org/licenses/>.
-#
-# Please contact us if you have any questions at bitdust.io@gmail.com
-#
-#
-#
-#
-
+#!/usr/bin/python
+# driver.py
+#
+#
+# Copyright (C) 2008-2016 Veselin Penev, http://bitdust.io
+#
+# This file (driver.py) is part of BitDust Software.
+#
+# BitDust is free software: you can redistribute it and/or modify
+# it under the terms of the GNU Affero General Public License as published by
+# the Free Software Foundation, either version 3 of the License, or
+# (at your option) any later version.
+#
+# BitDust Software is distributed in the hope that it will be useful,
+# but WITHOUT ANY WARRANTY; without even the implied warranty of
+# MERCHANTABILITY or FITNESS FOR A PARTICULAR PURPOSE.  See the
+# GNU Affero General Public License for more details.
+#
+# You should have received a copy of the GNU Affero General Public License
+# along with BitDust Software.  If not, see <http://www.gnu.org/licenses/>.
+#
+# Please contact us if you have any questions at bitdust.io@gmail.com
+#
+#
+#
+#
+
 """
 ..
 
 module:: driver
-"""
-
-<<<<<<< HEAD
-"""
-
-=======
->>>>>>> 7d91a7f0
-#------------------------------------------------------------------------------
-
-_Debug = False
-_DebugLevel = 8
-
-#------------------------------------------------------------------------------
-
-import os
-import sys
-import importlib
-
-from twisted.internet.defer import Deferred, DeferredList, succeed
-
-#------------------------------------------------------------------------------
-
-if __name__ == '__main__':
-    import os.path as _p
-    sys.path.insert(
-        0, _p.abspath(
-            _p.join(
-                _p.dirname(
-                    _p.abspath(
-                        sys.argv[0])), '..')))
-
-#------------------------------------------------------------------------------
-
-from logs import lg
-
-from system import bpio
-
-from main import config
-
-#------------------------------------------------------------------------------
-
-_Services = {}
-_BootUpOrder = []
-_EnabledServices = set()
-_DisabledServices = set()
-_StartingDeferred = None
-_StopingDeferred = None
-
-#------------------------------------------------------------------------------
-
-
-def services():
-    """
-    
-    """
-    global _Services
-    return _Services
-
-
-def enabled_services():
-    global _EnabledServices
-    return _EnabledServices
-
-
-def disabled_services():
-    global _DisabledServices
-    return _DisabledServices
-
-
-def boot_up_order():
-    global _BootUpOrder
-    return _BootUpOrder
-
-
-def is_started(name):
-    svc = services().get(name, None)
-    if svc is None:
-        return False
-    return svc.state == 'ON'
-
-
-def is_exist(name):
-    return name in services()
-
-
-def request(name, request, info):
-    svc = services().get(name, None)
-    if svc is None:
-        raise Exception('service %s not found' % name)
-    return svc.request(request, info)
-
-
-def cancel(name, request, info):
-    svc = services().get(name, None)
-    if svc is None:
-        raise Exception('service %s not found' % name)
-    return svc.cancel(request, info)
-
-#------------------------------------------------------------------------------
-
-
-def init():
-    """
-    
-    """
-    if _Debug:
-        lg.out(_DebugLevel - 6, 'driver.init')
-    available_services_dir = os.path.join(bpio.getExecutableDir(), 'services')
-    loaded = set()
-    for filename in os.listdir(available_services_dir):
-        if not filename.endswith('.py') and not filename.endswith(
-                '.pyo') and not filename.endswith('.pyc'):
-            continue
-        if not filename.startswith('service_'):
-            continue
-        name = str(filename[:filename.rfind('.')])
-        if name in loaded:
-            continue
-        if name in disabled_services():
-            if _Debug:
-                lg.out(_DebugLevel - 4, '%s is hard disabled' % name)
-            continue
-        try:
-            py_mod = importlib.import_module('services.' + name)
-        except:
-            if _Debug:
-                lg.out(
-                    _DebugLevel -
-                    4,
-                    '%s exception during module import' %
-                    name)
-            lg.exc()
-            continue
-        try:
-            services()[name] = py_mod.create_service()
-        except:
-            if _Debug:
-                lg.out(
-                    _DebugLevel -
-                    4,
-                    '%s exception while creating service instance' %
-                    name)
-            lg.exc()
-            continue
-        loaded.add(name)
-        if not services()[name].enabled():
-            if _Debug:
-                lg.out(_DebugLevel - 4, '%s is switched off' % name)
-            continue
-        enabled_services().add(name)
-        if _Debug:
-            lg.out(_DebugLevel - 4, '%s initialized' % name)
-    build_order()
-    config.conf().addCallback('services/', on_service_enabled_disabled)
-
-
-def shutdown():
-    """
-    
-    """
-    if _Debug:
-        lg.out(_DebugLevel - 6, 'driver.shutdown')
-    config.conf().removeCallback('services/')
-    while len(services()):
-        name, svc = services().popitem()
-        # print sys.getrefcount(svc)
-        if _Debug:
-            lg.out(_DebugLevel - 6, '[%s] CLOSING' % name)
-        svc.automat('shutdown')
-        del svc
-        svc = None
-        enabled_services().discard(name)
-
-
-def build_order():
-    """
-    
-    """
-    global _BootUpOrder
-    order = list(enabled_services())
-    progress = True
-    fail = False
-    counter = 0
-    while progress and not fail:
-        progress = False
-        counter += 1
-        if counter > len(enabled_services()) * len(enabled_services()):
-            lg.warn('dependency recursion')
-            fail = True
-            break
-        for position in range(len(order)):
-            name = order[position]
-            svc = services()[name]
-            depend_position_max = -1
-            for depend_name in svc.dependent_on():
-                if depend_name not in order:
-                    fail = True
-                    lg.warn('dependency not satisfied: #%d:%s depend on %s' % (
-                        position, name, depend_name,))
-                    break
-                depend_position = order.index(depend_name)
-                if depend_position > depend_position_max:
-                    depend_position_max = depend_position
-            if fail:
-                break
-            if position < depend_position_max:
-                # print name, order[depend_position_max]
-                order.insert(depend_position_max + 1, name)
-                del order[position]
-                progress = True
-                break
-    _BootUpOrder = order
-    return order
-
-
-def start():
-    """
-    
-    """
-    global _StartingDeferred
-    if _StartingDeferred:
-        lg.warn('driver.start already called')
-        return _StartingDeferred
-    if _Debug:
-        lg.out(_DebugLevel - 6, 'driver.start')
-    dl = []
-    for name in boot_up_order():
-        svc = services().get(name, None)
-        if not svc:
-            raise ServiceNotFound(name)
-        if not svc.enabled():
-            continue
-        if svc.state == 'ON':
-            continue
-        d = Deferred()
-        dl.append(d)
-        svc.automat('start', d)
-    if len(dl) == 0:
-        return succeed(1)
-    _StartingDeferred = DeferredList(dl)
-    _StartingDeferred.addCallback(on_started_all_services)
-    return _StartingDeferred
-
-
-def stop():
-    """
-    
-    """
-    global _StopingDeferred
-    if _StopingDeferred:
-        lg.warn('driver.stop already called')
-        return _StopingDeferred
-    if _Debug:
-        lg.out(_DebugLevel - 6, 'driver.stop')
-    dl = []
-    for name in reversed(boot_up_order()):
-        svc = services().get(name, None)
-        if not svc:
-            raise ServiceNotFound(name)
-        d = Deferred()
-        dl.append(d)
-        svc.automat('stop', d)
-    _StopingDeferred = DeferredList(dl)
-    _StopingDeferred.addCallback(on_stopped_all_services)
-    return _StopingDeferred
-
-#------------------------------------------------------------------------------
-
-
-def on_service_callback(result, service_name):
-    """
-    
-    """
-    if _Debug:
-        lg.out(_DebugLevel +
-               8, 'driver.on_service_callback %s : [%s]' %
-               (service_name, result))
-    svc = services().get(service_name, None)
-    if not svc:
-        raise ServiceNotFound(service_name)
-    if result == 'started':
-        if _Debug:
-            lg.out(_DebugLevel - 6, '[%s] STARTED' % service_name)
-        relative_services = []
-        for other_name in services().keys():
-            if other_name == service_name:
-                continue
-            other_service = services().get(other_name, None)
-            if not other_service:
-                raise ServiceNotFound(other_name)
-            if other_service.state == 'ON':
-                continue
-            for depend_name in other_service.dependent_on():
-                if depend_name == service_name:
-                    relative_services.append(other_service)
-        if len(relative_services) > 0:
-            # global _StartingDeferred
-            # if _StartingDeferred:
-            for relative_service in relative_services:
-                if not relative_service.enabled():
-                    continue
-                if relative_service.state == 'ON':
-                    continue
-                relative_service.automat('start')
-    elif result == 'stopped':
-        if _Debug:
-            lg.out(_DebugLevel - 6, '[%s] STOPPED' % service_name)
-        for depend_name in svc.dependent_on():
-            depend_service = services().get(depend_name, None)
-            if not depend_service:
-                raise ServiceNotFound(depend_name)
-            depend_service.automat('depend-service-stopped')
-    return result
-
-
-def on_started_all_services(results):
-    if _Debug:
-        lg.out(_DebugLevel - 6, 'driver.on_started_all_services')
-    global _StartingDeferred
-    _StartingDeferred = None
-    return results
-
-
-def on_stopped_all_services(results):
-    if _Debug:
-        lg.out(_DebugLevel - 6, 'driver.on_stopped_all_services')
-    global _StopingDeferred
-    _StopingDeferred = None
-    return results
-
-
-def on_service_enabled_disabled(path, newvalue, oldvalue, result):
-    if not result:
-        return
-    if not path.endswith('/enabled'):
-        return
-    svc_name = path.replace(
-        'services/',
-        'service_').replace(
-        '/enabled',
-        '').replace(
-            '-',
-        '_')
-    svc = services().get(svc_name, None)
-    if svc:
-        if newvalue == 'true':
-            svc.automat('start')
-        else:
-            svc.automat('stop')
-    else:
-        lg.warn('%s not found: %s' % (svc_name, path))
-
-#------------------------------------------------------------------------------
-
-
-class ServiceAlreadyExist(Exception):
-    pass
-
-
-class RequireSubclass(Exception):
-    pass
-
-
-class ServiceNotFound(Exception):
-    pass
-
-#------------------------------------------------------------------------------
-
-
-def main():
-    from main import settings
-    lg.set_debug_level(20)
-    settings.init()
-    init()
-    # print '\n'.join(_BootUpOrder)
-    shutdown()
-
-
-if __name__ == '__main__':
-    main()
+"""
+
+#------------------------------------------------------------------------------
+
+_Debug = False
+_DebugLevel = 8
+
+#------------------------------------------------------------------------------
+
+import os
+import sys
+import importlib
+
+from twisted.internet.defer import Deferred, DeferredList, succeed
+
+#------------------------------------------------------------------------------
+
+if __name__ == '__main__':
+    import os.path as _p
+    sys.path.insert(
+        0, _p.abspath(
+            _p.join(
+                _p.dirname(
+                    _p.abspath(
+                        sys.argv[0])), '..')))
+
+#------------------------------------------------------------------------------
+
+from logs import lg
+
+from system import bpio
+
+from main import config
+
+#------------------------------------------------------------------------------
+
+_Services = {}
+_BootUpOrder = []
+_EnabledServices = set()
+_DisabledServices = set()
+_StartingDeferred = None
+_StopingDeferred = None
+
+#------------------------------------------------------------------------------
+
+
+def services():
+    """
+    
+    """
+    global _Services
+    return _Services
+
+
+def enabled_services():
+    global _EnabledServices
+    return _EnabledServices
+
+
+def disabled_services():
+    global _DisabledServices
+    return _DisabledServices
+
+
+def boot_up_order():
+    global _BootUpOrder
+    return _BootUpOrder
+
+
+def is_started(name):
+    svc = services().get(name, None)
+    if svc is None:
+        return False
+    return svc.state == 'ON'
+
+
+def is_exist(name):
+    return name in services()
+
+
+def request(name, request, info):
+    svc = services().get(name, None)
+    if svc is None:
+        raise Exception('service %s not found' % name)
+    return svc.request(request, info)
+
+
+def cancel(name, request, info):
+    svc = services().get(name, None)
+    if svc is None:
+        raise Exception('service %s not found' % name)
+    return svc.cancel(request, info)
+
+#------------------------------------------------------------------------------
+
+
+def init():
+    """
+    
+    """
+    if _Debug:
+        lg.out(_DebugLevel - 6, 'driver.init')
+    available_services_dir = os.path.join(bpio.getExecutableDir(), 'services')
+    loaded = set()
+    for filename in os.listdir(available_services_dir):
+        if not filename.endswith('.py') and not filename.endswith(
+                '.pyo') and not filename.endswith('.pyc'):
+            continue
+        if not filename.startswith('service_'):
+            continue
+        name = str(filename[:filename.rfind('.')])
+        if name in loaded:
+            continue
+        if name in disabled_services():
+            if _Debug:
+                lg.out(_DebugLevel - 4, '%s is hard disabled' % name)
+            continue
+        try:
+            py_mod = importlib.import_module('services.' + name)
+        except:
+            if _Debug:
+                lg.out(
+                    _DebugLevel -
+                    4,
+                    '%s exception during module import' %
+                    name)
+            lg.exc()
+            continue
+        try:
+            services()[name] = py_mod.create_service()
+        except:
+            if _Debug:
+                lg.out(
+                    _DebugLevel -
+                    4,
+                    '%s exception while creating service instance' %
+                    name)
+            lg.exc()
+            continue
+        loaded.add(name)
+        if not services()[name].enabled():
+            if _Debug:
+                lg.out(_DebugLevel - 4, '%s is switched off' % name)
+            continue
+        enabled_services().add(name)
+        if _Debug:
+            lg.out(_DebugLevel - 4, '%s initialized' % name)
+    build_order()
+    config.conf().addCallback('services/', on_service_enabled_disabled)
+
+
+def shutdown():
+    """
+    
+    """
+    if _Debug:
+        lg.out(_DebugLevel - 6, 'driver.shutdown')
+    config.conf().removeCallback('services/')
+    while len(services()):
+        name, svc = services().popitem()
+        # print sys.getrefcount(svc)
+        if _Debug:
+            lg.out(_DebugLevel - 6, '[%s] CLOSING' % name)
+        svc.automat('shutdown')
+        del svc
+        svc = None
+        enabled_services().discard(name)
+
+
+def build_order():
+    """
+    
+    """
+    global _BootUpOrder
+    order = list(enabled_services())
+    progress = True
+    fail = False
+    counter = 0
+    while progress and not fail:
+        progress = False
+        counter += 1
+        if counter > len(enabled_services()) * len(enabled_services()):
+            lg.warn('dependency recursion')
+            fail = True
+            break
+        for position in range(len(order)):
+            name = order[position]
+            svc = services()[name]
+            depend_position_max = -1
+            for depend_name in svc.dependent_on():
+                if depend_name not in order:
+                    fail = True
+                    lg.warn('dependency not satisfied: #%d:%s depend on %s' % (
+                        position, name, depend_name,))
+                    break
+                depend_position = order.index(depend_name)
+                if depend_position > depend_position_max:
+                    depend_position_max = depend_position
+            if fail:
+                break
+            if position < depend_position_max:
+                # print name, order[depend_position_max]
+                order.insert(depend_position_max + 1, name)
+                del order[position]
+                progress = True
+                break
+    _BootUpOrder = order
+    return order
+
+
+def start():
+    """
+    
+    """
+    global _StartingDeferred
+    if _StartingDeferred:
+        lg.warn('driver.start already called')
+        return _StartingDeferred
+    if _Debug:
+        lg.out(_DebugLevel - 6, 'driver.start')
+    dl = []
+    for name in boot_up_order():
+        svc = services().get(name, None)
+        if not svc:
+            raise ServiceNotFound(name)
+        if not svc.enabled():
+            continue
+        if svc.state == 'ON':
+            continue
+        d = Deferred()
+        dl.append(d)
+        svc.automat('start', d)
+    if len(dl) == 0:
+        return succeed(1)
+    _StartingDeferred = DeferredList(dl)
+    _StartingDeferred.addCallback(on_started_all_services)
+    return _StartingDeferred
+
+
+def stop():
+    """
+    
+    """
+    global _StopingDeferred
+    if _StopingDeferred:
+        lg.warn('driver.stop already called')
+        return _StopingDeferred
+    if _Debug:
+        lg.out(_DebugLevel - 6, 'driver.stop')
+    dl = []
+    for name in reversed(boot_up_order()):
+        svc = services().get(name, None)
+        if not svc:
+            raise ServiceNotFound(name)
+        d = Deferred()
+        dl.append(d)
+        svc.automat('stop', d)
+    _StopingDeferred = DeferredList(dl)
+    _StopingDeferred.addCallback(on_stopped_all_services)
+    return _StopingDeferred
+
+#------------------------------------------------------------------------------
+
+
+def on_service_callback(result, service_name):
+    """
+    
+    """
+    if _Debug:
+        lg.out(_DebugLevel +
+               8, 'driver.on_service_callback %s : [%s]' %
+               (service_name, result))
+    svc = services().get(service_name, None)
+    if not svc:
+        raise ServiceNotFound(service_name)
+    if result == 'started':
+        if _Debug:
+            lg.out(_DebugLevel - 6, '[%s] STARTED' % service_name)
+        relative_services = []
+        for other_name in services().keys():
+            if other_name == service_name:
+                continue
+            other_service = services().get(other_name, None)
+            if not other_service:
+                raise ServiceNotFound(other_name)
+            if other_service.state == 'ON':
+                continue
+            for depend_name in other_service.dependent_on():
+                if depend_name == service_name:
+                    relative_services.append(other_service)
+        if len(relative_services) > 0:
+            # global _StartingDeferred
+            # if _StartingDeferred:
+            for relative_service in relative_services:
+                if not relative_service.enabled():
+                    continue
+                if relative_service.state == 'ON':
+                    continue
+                relative_service.automat('start')
+    elif result == 'stopped':
+        if _Debug:
+            lg.out(_DebugLevel - 6, '[%s] STOPPED' % service_name)
+        for depend_name in svc.dependent_on():
+            depend_service = services().get(depend_name, None)
+            if not depend_service:
+                raise ServiceNotFound(depend_name)
+            depend_service.automat('depend-service-stopped')
+    return result
+
+
+def on_started_all_services(results):
+    if _Debug:
+        lg.out(_DebugLevel - 6, 'driver.on_started_all_services')
+    global _StartingDeferred
+    _StartingDeferred = None
+    return results
+
+
+def on_stopped_all_services(results):
+    if _Debug:
+        lg.out(_DebugLevel - 6, 'driver.on_stopped_all_services')
+    global _StopingDeferred
+    _StopingDeferred = None
+    return results
+
+
+def on_service_enabled_disabled(path, newvalue, oldvalue, result):
+    if not result:
+        return
+    if not path.endswith('/enabled'):
+        return
+    svc_name = path.replace(
+        'services/',
+        'service_').replace(
+        '/enabled',
+        '').replace(
+            '-',
+        '_')
+    svc = services().get(svc_name, None)
+    if svc:
+        if newvalue == 'true':
+            svc.automat('start')
+        else:
+            svc.automat('stop')
+    else:
+        lg.warn('%s not found: %s' % (svc_name, path))
+
+#------------------------------------------------------------------------------
+
+
+class ServiceAlreadyExist(Exception):
+    pass
+
+
+class RequireSubclass(Exception):
+    pass
+
+
+class ServiceNotFound(Exception):
+    pass
+
+#------------------------------------------------------------------------------
+
+
+def main():
+    from main import settings
+    lg.set_debug_level(20)
+    settings.init()
+    init()
+    # print '\n'.join(_BootUpOrder)
+    shutdown()
+
+
+if __name__ == '__main__':
+    main()