--- conflicted
+++ resolved
@@ -23,11 +23,7 @@
 #
 
 """
-<<<<<<< HEAD
-.. module:: services
-=======
 ..
 
 module:: services
->>>>>>> 7d91a7f0
 """