--- conflicted
+++ resolved
@@ -58,13 +58,11 @@
         from main import settings
         broadcasters_finder.A('init')
         if settings.enableBroadcastRouting():
-            broadcaster_node.A(
-                'init', broadcast_service.on_incoming_broadcast_message)
+            broadcaster_node.A('init', broadcast_service.on_incoming_broadcast_message)
             broadcaster_node.A().addStateChangedCallback(
                 self._on_broadcaster_node_switched)
         else:
-            broadcast_listener.A(
-                'init', broadcast_service.on_incoming_broadcast_message)
+            broadcast_listener.A('init', broadcast_service.on_incoming_broadcast_message)
             broadcast_listener.A().addStateChangedCallback(
                 self._on_broadcast_listener_switched)
             broadcast_listener.A('connect', self.scope)
@@ -102,64 +100,41 @@
             lg.exc()
             return None
         if mode != 'route' and mode != 'listen':
-            lg.out(
-                8,
-                "service_broadcasting.request DENIED, wrong mode provided : %s" %
-                mode)
+            lg.out(8, "service_broadcasting.request DENIED, wrong mode provided : %s" % mode)
             return None
         if not settings.enableBroadcastRouting():
-            lg.out(
-                8, "service_broadcasting.request DENIED, broadcast routing disabled")
+            lg.out(8, "service_broadcasting.request DENIED, broadcast routing disabled")
             return p2p_service.SendFail(request, 'broadcast routing disabled')
         from broadcast import broadcaster_node
         if not broadcaster_node.A():
-            lg.out(
-                8, "service_broadcasting.request DENIED, broadcast routing disabled")
+            lg.out(8, "service_broadcasting.request DENIED, broadcast routing disabled")
             return p2p_service.SendFail(request, 'broadcast routing disabled')
-<<<<<<< HEAD
-        if broadcaster_node.A().state not in [
-                'BROADCASTING', 'OFFLINE', 'BROADCASTERS?', ]:
-            lg.out(
-                8, "service_broadcasting.request DENIED, current state is : %s" %
-                broadcaster_node.A().state)
-=======
         if broadcaster_node.A().state not in ['BROADCASTING', 'OFFLINE', 'BROADCASTERS?', ]:
             lg.out(8, "service_broadcasting.request DENIED, current state is : %s" % broadcaster_node.A().state)
->>>>>>> 7d91a7f0
             return p2p_service.SendFail(request, 'currently not broadcasting')
         if mode == 'route':
             broadcaster_node.A('new-broadcaster-connected', request.OwnerID)
-            lg.out(
-                8,
-                "service_broadcasting.request ACCEPTED, mode: %s" %
-                words)
+            lg.out(8, "service_broadcasting.request ACCEPTED, mode: %s" % words)
             return p2p_service.SendAck(request, 'accepted')
         if mode == 'listen':
-            broadcaster_node.A().add_listener(
-                request.OwnerID, ' '.join(words[2:]))
-            lg.out(
-                8,
-                "service_broadcasting.request ACCEPTED, mode: %s" %
-                words[1])
+            broadcaster_node.A().add_listener(request.OwnerID, ' '.join(words[2:]))
+            lg.out(8, "service_broadcasting.request ACCEPTED, mode: %s" % words[1])
             return p2p_service.SendAck(request, 'accepted')
         return None
 
-    def _on_broadcast_routing_enabled_disabled(
-            self, path, value, oldvalue, result):
+    def _on_broadcast_routing_enabled_disabled(self, path, value, oldvalue, result):
         from logs import lg
         from broadcast import broadcaster_node
         from broadcast import broadcast_listener
         from broadcast import broadcast_service
-        lg.out(
-            2, 'service_broadcasting._on_broadcast_routing_enabled_disabled : %s->%s : %s' %
-            (oldvalue, value, path))
+        lg.out(2, 'service_broadcasting._on_broadcast_routing_enabled_disabled : %s->%s : %s' % (
+            oldvalue, value, path))
         if not value:
             if broadcaster_node.A() is not None:
                 broadcaster_node.A().removeStateChangedCallback(
                     self._on_broadcaster_node_switched)
                 broadcaster_node.A('shutdown')
-            broadcast_listener.A(
-                'init', broadcast_service.on_incoming_broadcast_message)
+            broadcast_listener.A('init', broadcast_service.on_incoming_broadcast_message)
             broadcast_listener.A().addStateChangedCallback(
                 self._on_broadcast_listener_switched)
             broadcast_listener.A('connect', self.scope)
@@ -168,8 +143,7 @@
                 broadcast_listener.A().removeStateChangedCallback(
                     self._on_broadcast_listener_switched)
                 broadcast_listener.A('shutdown')
-            broadcaster_node.A(
-                'init', broadcast_service.on_incoming_broadcast_message)
+            broadcaster_node.A('init', broadcast_service.on_incoming_broadcast_message)
             broadcaster_node.A().addStateChangedCallback(
                 self._on_broadcaster_node_switched)
 
@@ -179,13 +153,7 @@
         from broadcast import broadcast_listener
         if newstate == 'OFFLINE':
             reactor.callLater(60, broadcast_listener.A, 'connect', self.scope)
-<<<<<<< HEAD
-            lg.out(
-                8,
-                'service_broadcasting._on_broadcast_listener_switched will try to connect again after 1 minute')
-=======
             lg.out(8, 'service_broadcasting._on_broadcast_listener_switched will try to connect again after 1 minute')
->>>>>>> 7d91a7f0
 
     def _on_broadcaster_node_switched(self, oldstate, newstate, evt, args):
         from logs import lg
@@ -193,13 +161,7 @@
         from broadcast import broadcaster_node
         if newstate == 'OFFLINE' and oldstate != 'AT_STARTUP':
             reactor.callLater(60, broadcaster_node.A, 'reconnect')
-<<<<<<< HEAD
-            lg.out(
-                8,
-                'service_broadcasting._on_broadcaster_node_switched will try to reconnect again after 1 minute')
-=======
             lg.out(8, 'service_broadcasting._on_broadcaster_node_switched will try to reconnect again after 1 minute')
->>>>>>> 7d91a7f0
 
 
 #     def cancel(self, request, info):
