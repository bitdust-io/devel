#!/usr/bin/python
# service_tcp_transport.py
#
# Copyright (C) 2008-2016 Veselin Penev, http://bitdust.io
#
# This file (service_tcp_transport.py) is part of BitDust Software.
#
# BitDust is free software: you can redistribute it and/or modify
# it under the terms of the GNU Affero General Public License as published by
# the Free Software Foundation, either version 3 of the License, or
# (at your option) any later version.
#
# BitDust Software is distributed in the hope that it will be useful,
# but WITHOUT ANY WARRANTY; without even the implied warranty of
# MERCHANTABILITY or FITNESS FOR A PARTICULAR PURPOSE.  See the
# GNU Affero General Public License for more details.
#
# You should have received a copy of the GNU Affero General Public License
# along with BitDust Software.  If not, see <http://www.gnu.org/licenses/>.
#
# Please contact us if you have any questions at bitdust.io@gmail.com
#
#
#
#

"""
..

module:: service_tcp_transport
"""

from services.local_service import LocalService


def create_service():
    return TCPTransportService()


class TCPTransportService(LocalService):

    service_name = 'service_tcp_transport'
    config_path = 'services/tcp-transport/enabled'
    proto = 'tcp'

    def dependent_on(self):
        return ['service_tcp_connections',
                'service_gateway',
                ]

    def start(self):
        from twisted.internet import reactor
        from twisted.internet.defer import Deferred
        from transport.tcp import tcp_interface
        from transport import network_transport
        from transport import gateway
        from main.config import conf
        self.starting_deferred = Deferred()
        self.interface = tcp_interface.GateInterface()
        self.transport = network_transport.NetworkTransport(
            'tcp', self.interface)
<<<<<<< HEAD
        self.transport.automat(
            'init', (gateway.listener(), self._on_transport_state_changed))
=======
        self.transport.automat('init',
                               (gateway.listener(), self._on_transport_state_changed))
>>>>>>> 7d91a7f0
        reactor.callLater(0, self.transport.automat, 'start')
        conf().addCallback('services/tcp-transport/enabled',
                           self._on_enabled_disabled)
        conf().addCallback('services/tcp-transport/receiving-enabled',
                           self._on_receiving_enabled_disabled)
        return self.starting_deferred

    def stop(self):
        from main.config import conf
        conf().removeCallback('services/tcp-transport/enabled')
        conf().removeCallback('services/tcp-transport/receiving-enabled')
        t = self.transport
        self.transport = None
        self.interface = None
        t.automat('shutdown')
        return True

    def installed(self):
        from logs import lg
        try:
            from transport.tcp import tcp_interface
        except:
            lg.exc()
            return False
        return True

    def _on_transport_state_changed(self, transport, oldstate, newstate):
        if self.starting_deferred:
            if newstate in ['LISTENING', 'OFFLINE', ]:
                self.starting_deferred.callback(newstate)
                self.starting_deferred = None
#        if self.transport:
#            from p2p import network_connector
#            network_connector.A('network-transport-state-changed', self.transport)

    def _on_enabled_disabled(self, path, value, oldvalue, result):
        from p2p import network_connector
        from logs import lg
        lg.out(
            2, 'service_tcp_transport._on_enabled_disabled : %s->%s : %s' %
            (oldvalue, value, path))
        network_connector.A('reconnect')

    def _on_receiving_enabled_disabled(self, path, value, oldvalue, result):
        from p2p import network_connector
        from logs import lg
<<<<<<< HEAD
        lg.out(
            2, 'service_tcp_transport._on_receiving_enabled_disabled : %s->%s : %s' %
            (oldvalue, value, path))
=======
        lg.out(2, 'service_tcp_transport._on_receiving_enabled_disabled : %s->%s : %s' % (
            oldvalue, value, path))
>>>>>>> 7d91a7f0
        network_connector.A('reconnect')
<|MERGE_RESOLUTION|>--- conflicted
+++ resolved
@@ -1,123 +1,111 @@
-#!/usr/bin/python
-# service_tcp_transport.py
-#
-# Copyright (C) 2008-2016 Veselin Penev, http://bitdust.io
-#
-# This file (service_tcp_transport.py) is part of BitDust Software.
-#
-# BitDust is free software: you can redistribute it and/or modify
-# it under the terms of the GNU Affero General Public License as published by
-# the Free Software Foundation, either version 3 of the License, or
-# (at your option) any later version.
-#
-# BitDust Software is distributed in the hope that it will be useful,
-# but WITHOUT ANY WARRANTY; without even the implied warranty of
-# MERCHANTABILITY or FITNESS FOR A PARTICULAR PURPOSE.  See the
-# GNU Affero General Public License for more details.
-#
-# You should have received a copy of the GNU Affero General Public License
-# along with BitDust Software.  If not, see <http://www.gnu.org/licenses/>.
-#
-# Please contact us if you have any questions at bitdust.io@gmail.com
-#
-#
-#
-#
-
+#!/usr/bin/python
+# service_tcp_transport.py
+#
+# Copyright (C) 2008-2016 Veselin Penev, http://bitdust.io
+#
+# This file (service_tcp_transport.py) is part of BitDust Software.
+#
+# BitDust is free software: you can redistribute it and/or modify
+# it under the terms of the GNU Affero General Public License as published by
+# the Free Software Foundation, either version 3 of the License, or
+# (at your option) any later version.
+#
+# BitDust Software is distributed in the hope that it will be useful,
+# but WITHOUT ANY WARRANTY; without even the implied warranty of
+# MERCHANTABILITY or FITNESS FOR A PARTICULAR PURPOSE.  See the
+# GNU Affero General Public License for more details.
+#
+# You should have received a copy of the GNU Affero General Public License
+# along with BitDust Software.  If not, see <http://www.gnu.org/licenses/>.
+#
+# Please contact us if you have any questions at bitdust.io@gmail.com
+#
+#
+#
+#
+
 """
 ..
 
 module:: service_tcp_transport
-"""
-
-from services.local_service import LocalService
-
-
-def create_service():
-    return TCPTransportService()
-
-
-class TCPTransportService(LocalService):
-
-    service_name = 'service_tcp_transport'
-    config_path = 'services/tcp-transport/enabled'
-    proto = 'tcp'
-
-    def dependent_on(self):
-        return ['service_tcp_connections',
-                'service_gateway',
-                ]
-
-    def start(self):
-        from twisted.internet import reactor
-        from twisted.internet.defer import Deferred
-        from transport.tcp import tcp_interface
-        from transport import network_transport
-        from transport import gateway
-        from main.config import conf
-        self.starting_deferred = Deferred()
-        self.interface = tcp_interface.GateInterface()
-        self.transport = network_transport.NetworkTransport(
-            'tcp', self.interface)
-<<<<<<< HEAD
-        self.transport.automat(
-            'init', (gateway.listener(), self._on_transport_state_changed))
-=======
-        self.transport.automat('init',
-                               (gateway.listener(), self._on_transport_state_changed))
->>>>>>> 7d91a7f0
-        reactor.callLater(0, self.transport.automat, 'start')
-        conf().addCallback('services/tcp-transport/enabled',
-                           self._on_enabled_disabled)
-        conf().addCallback('services/tcp-transport/receiving-enabled',
-                           self._on_receiving_enabled_disabled)
-        return self.starting_deferred
-
-    def stop(self):
-        from main.config import conf
-        conf().removeCallback('services/tcp-transport/enabled')
-        conf().removeCallback('services/tcp-transport/receiving-enabled')
-        t = self.transport
-        self.transport = None
-        self.interface = None
-        t.automat('shutdown')
-        return True
-
-    def installed(self):
-        from logs import lg
-        try:
-            from transport.tcp import tcp_interface
-        except:
-            lg.exc()
-            return False
-        return True
-
-    def _on_transport_state_changed(self, transport, oldstate, newstate):
-        if self.starting_deferred:
-            if newstate in ['LISTENING', 'OFFLINE', ]:
-                self.starting_deferred.callback(newstate)
-                self.starting_deferred = None
-#        if self.transport:
-#            from p2p import network_connector
-#            network_connector.A('network-transport-state-changed', self.transport)
-
-    def _on_enabled_disabled(self, path, value, oldvalue, result):
-        from p2p import network_connector
-        from logs import lg
-        lg.out(
-            2, 'service_tcp_transport._on_enabled_disabled : %s->%s : %s' %
-            (oldvalue, value, path))
-        network_connector.A('reconnect')
-
-    def _on_receiving_enabled_disabled(self, path, value, oldvalue, result):
-        from p2p import network_connector
-        from logs import lg
-<<<<<<< HEAD
-        lg.out(
-            2, 'service_tcp_transport._on_receiving_enabled_disabled : %s->%s : %s' %
-            (oldvalue, value, path))
-=======
-        lg.out(2, 'service_tcp_transport._on_receiving_enabled_disabled : %s->%s : %s' % (
-            oldvalue, value, path))
->>>>>>> 7d91a7f0
-        network_connector.A('reconnect')
+"""
+
+from services.local_service import LocalService
+
+
+def create_service():
+    return TCPTransportService()
+
+
+class TCPTransportService(LocalService):
+
+    service_name = 'service_tcp_transport'
+    config_path = 'services/tcp-transport/enabled'
+    proto = 'tcp'
+
+    def dependent_on(self):
+        return ['service_tcp_connections',
+                'service_gateway',
+                ]
+
+    def start(self):
+        from twisted.internet import reactor
+        from twisted.internet.defer import Deferred
+        from transport.tcp import tcp_interface
+        from transport import network_transport
+        from transport import gateway
+        from main.config import conf
+        self.starting_deferred = Deferred()
+        self.interface = tcp_interface.GateInterface()
+        self.transport = network_transport.NetworkTransport(
+            'tcp', self.interface)
+        self.transport.automat('init',
+                               (gateway.listener(), self._on_transport_state_changed))
+        reactor.callLater(0, self.transport.automat, 'start')
+        conf().addCallback('services/tcp-transport/enabled',
+                           self._on_enabled_disabled)
+        conf().addCallback('services/tcp-transport/receiving-enabled',
+                           self._on_receiving_enabled_disabled)
+        return self.starting_deferred
+
+    def stop(self):
+        from main.config import conf
+        conf().removeCallback('services/tcp-transport/enabled')
+        conf().removeCallback('services/tcp-transport/receiving-enabled')
+        t = self.transport
+        self.transport = None
+        self.interface = None
+        t.automat('shutdown')
+        return True
+
+    def installed(self):
+        from logs import lg
+        try:
+            from transport.tcp import tcp_interface
+        except:
+            lg.exc()
+            return False
+        return True
+
+    def _on_transport_state_changed(self, transport, oldstate, newstate):
+        if self.starting_deferred:
+            if newstate in ['LISTENING', 'OFFLINE', ]:
+                self.starting_deferred.callback(newstate)
+                self.starting_deferred = None
+#        if self.transport:
+#            from p2p import network_connector
+#            network_connector.A('network-transport-state-changed', self.transport)
+
+    def _on_enabled_disabled(self, path, value, oldvalue, result):
+        from p2p import network_connector
+        from logs import lg
+        lg.out(2, 'service_tcp_transport._on_enabled_disabled : %s->%s : %s' % (
+            oldvalue, value, path))
+        network_connector.A('reconnect')
+
+    def _on_receiving_enabled_disabled(self, path, value, oldvalue, result):
+        from p2p import network_connector
+        from logs import lg
+        lg.out(2, 'service_tcp_transport._on_receiving_enabled_disabled : %s->%s : %s' % (
+            oldvalue, value, path))
+        network_connector.A('reconnect')