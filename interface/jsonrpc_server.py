#!/usr/bin/python
# jsonrpc_server.py
#
# Copyright (C) 2008-2016 Veselin Penev, http://bitdust.io
#
# This file (jsonrpc_server.py) is part of BitDust Software.
#
# BitDust is free software: you can redistribute it and/or modify
# it under the terms of the GNU Affero General Public License as published by
# the Free Software Foundation, either version 3 of the License, or
# (at your option) any later version.
#
# BitDust Software is distributed in the hope that it will be useful,
# but WITHOUT ANY WARRANTY; without even the implied warranty of
# MERCHANTABILITY or FITNESS FOR A PARTICULAR PURPOSE.  See the
# GNU Affero General Public License for more details.
#
# You should have received a copy of the GNU Affero General Public License
# along with BitDust Software.  If not, see <http://www.gnu.org/licenses/>.
#
# Please contact us if you have any questions at bitdust.io@gmail.com
#
#
#
#

"""
..

module:: jsonrpc_server
"""

import time
import pprint
import traceback

from twisted.internet import reactor
from twisted.internet.defer import Deferred
from twisted.web import server

if __name__ == '__main__':
    import sys
    import os.path as _p
<<<<<<< HEAD
    sys.path.insert(
        0, _p.abspath(
            _p.join(
                _p.dirname(
                    _p.abspath(
                        sys.argv[0])), '..')))
=======
    sys.path.insert(0, _p.abspath(_p.join(_p.dirname(_p.abspath(sys.argv[0])), '..')))
>>>>>>> 7d91a7f0

from lib.fastjsonrpc.server import JSONRPCServer
from lib.fastjsonrpc.jsonrpc import JSONRPCError

#------------------------------------------------------------------------------

from logs import lg

import api

#------------------------------------------------------------------------------


def init():
    lg.out(4, 'jsonrpc_server.init')
    from main import settings
    from system import bpio
    port = settings.DefaultJsonRPCPort()
    bpio.AtomicWriteFile(settings.LocalJsonRPCPortFilename(), str(port))
    # TODO: add protection: accept connections only from local host: 127.0.0.1
    reactor.listenTCP(port, server.Site(BitDustJsonRPCServer()))
    lg.out(4, '    started on port %d' % port)

#------------------------------------------------------------------------------


class BitDustJsonRPCServer(JSONRPCServer):

    def _register_execution(self, request_dict, result):
        if result is None:
            result = dict()
        result['execution'] = '%3.6f' % (
            time.time() - request_dict['_executed'])
        lg.out(
            4, "jsonrpc_server._register_execution : %s sec. ,  started at %d" %
            (result['execution'], request_dict['_executed']))
        return result

    def _convert_filemanager_response(self, result):
        if 'status' not in result:
            result['status'] = 'OK'
        if 'result' in result and isinstance(result['result'], dict):
            if 'success' in result['result'] and not result[
                    'result']['success']:
                result['status'] = 'ERROR'
                result['errors'] = [result['result']['error'], ]
                del result['result']
            else:
                result['result'] = [result['result'], ]
        return result

    def _catch_filemanager_methods(self, request_dict):
        if not request_dict['method'].startswith('filemanager_'):
            return None
        try:
            fm_method = request_dict['method'].replace('filemanager_', '')
            fm_request = {}
            params = [] if 'params' not in request_dict else request_dict['params']
            fm_request['params'] = {
                i[0]: i[1] for i in map(lambda p: p.split("=", 1), params)}
            fm_request['params']['mode'] = fm_method
            request_dict = {'_executed': time.time(), }
        except Exception as exc:
            lg.exc()
            return api.ERROR(exc.message)
        try:
            fm_result = api.filemanager(fm_request)
            if isinstance(fm_result, Deferred):
                fm_result.addCallback(self._convert_filemanager_response)
            else:
                fm_result = self._convert_filemanager_response(fm_result)
        except Exception as exc:
            lg.exc()
            fm_result = api.ERROR(exc.message)
        return fm_result

    def _callMethod(self, request_dict):
        lg.out(
            12, 'jsonrpc_server._callMethod:\n%s' %
            pprint.pformat(request_dict))
        request_dict['_executed'] = time.time()
        try:
            fm_result = self._catch_filemanager_methods(request_dict)
            if fm_result is None:
                result = fm_result or JSONRPCServer._callMethod(
                    self, request_dict)
            else:
                result = fm_result
        except JSONRPCError as exc:
            result = api.ERROR(exc.strerror)
        except Exception as exc:
            result = api.ERROR(str(traceback.format_exc()),
                               message=exc.message)
        if isinstance(result, Deferred):
            result.addCallback(
                lambda result: self._register_execution(request_dict, result))
        else:
            result = self._register_execution(request_dict, result)
        return result

    def jsonrpc_stop(self):
        return api.stop()

    def jsonrpc_show(self):
        return api.show()

    def jsonrpc_restart(self, show=False):
        return api.restart(show)

    def jsonrpc_reconnect(self):
        return api.reconnect()

    def jsonrpc_filemanager(self, json_request):
        return api.filemanager(json_request)

    def jsonrpc_backups_update(self):
        return api.backups_update()

    def jsonrpc_backups_list(self):
        return api.backups_list()

    def jsonrpc_backups_id_list(self):
        return api.backups_id_list()

    def jsonrpc_backup_start_path(self, path, bind_local_path=True):
        return api.backup_start_path(path, bind_local_path=True)

    def jsonrpc_backup_start_id(self, pathID):
        return api.backup_start_id(pathID)

    def jsonrpc_backup_map_path(self, dirpath):
        return api.backup_map_path(dirpath)

    def jsonrpc_backup_dir_add(self, dirpath):
        return api.backup_dir_add(dirpath)

    def jsonrpc_backup_file_add(self, filepath):
        return api.backup_file_add(filepath)

    def jsonrpc_backup_tree_add(self, dirpath):
        return api.backup_tree_add(dirpath)

    def jsonrpc_backup_delete_local(self, backupID):
        return api.backup_delete_local(backupID)

    def jsonrpc_backup_delete_id(self, pathID):
        return api.backup_delete_id(pathID)

    def jsonrpc_backup_delete_path(self, path):
        return api.backup_delete_path(path)

<<<<<<< HEAD
    def jsonrpc_restore_single(
            self,
            pathID_or_backupID_or_localPath,
            destinationPath=None):
        return api.restore_single(
            pathID_or_backupID_or_localPath,
            destinationPath)
=======
    def jsonrpc_restore_single(self, pathID_or_backupID_or_localPath, destinationPath=None):
        return api.restore_single(pathID_or_backupID_or_localPath, destinationPath)
>>>>>>> 7d91a7f0

    def jsonrpc_backups_queue(self):
        return api.backups_queue()

    def jsonrpc_backups_running(self):
        return api.backups_running()

    def jsonrpc_backup_cancel_pending(self, path_id):
        return api.backup_cancel_pending(path_id)

    def jsonrpc_backup_abort_running(self, backup_id):
        return api.backup_abort_running(backup_id)

    def jsonrpc_restores_running(self):
        return api.restores_running()

    def jsonrpc_restore_abort(self, backup_id):
        return api.restore_abort(backup_id)

    def jsonrpc_suppliers_list(self):
        return api.suppliers_list()

    def jsonrpc_supplier_replace(self, index_or_idurl):
        return api.supplier_replace(index_or_idurl)

    def jsonrpc_supplier_change(self, index_or_idurl, new_idurl):
        return api.supplier_change(index_or_idurl, new_idurl)

    def jsonrpc_suppliers_ping(self):
        return api.suppliers_ping()

    def jsonrpc_customers_list(self):
        return api.customers_list()

    def jsonrpc_customer_reject(self, idurl):
        return api.customer_reject(idurl)

    def jsonrpc_customers_ping(self):
        return api.customers_ping()

    def jsonrpc_space_donated(self):
        return api.space_donated()

    def jsonrpc_space_consumed(self):
        return api.space_consumed()

    def jsonrpc_space_local(self):
        return api.space_local()

    def jsonrpc_automats_list(self):
        return api.automats_list()

    def jsonrpc_services_list(self):
        return api.services_list()

    def jsonrpc_service_info(self, service_name):
        return api.service_info(service_name)

    def jsonrpc_service_start(self, service_name):
        return api.service_start(service_name)

    def jsonrpc_service_stop(self, service_name):
        return api.service_stop(service_name)

    def jsonrpc_packets_stats(self):
        return api.packets_stats()

    def jsonrpc_packets_list(self):
        return api.packets_list()

    def jsonrpc_connections_list(self, wanted_protos=None):
        return api.connections_list(wanted_protos)

    def jsonrpc_streams_list(self, wanted_protos=None):
        return api.streams_list(wanted_protos)

    def jsonrpc_ping(self, idurl, timeout=10):
        return api.ping(str(idurl), timeout)

    def jsonrpc_config_list(self, sort=False):
        return api.config_list(sort)

    def jsonrpc_config_get(self, key, default=None):
        return api.config_get(key, default)

    def jsonrpc_config_set(self, key, value):
        return api.config_set(key, value)

#     def jsonrpc_list_messages(self):
#         return api.list_messages()

    def jsonrpc_send_message(self, recipient, message_body):
        return api.send_message(recipient, message_body)

    def jsonrpc_receive_one_message(self):
        return api.receive_one_message()

#     def jsonrpc_list_correspondents(self):
#         return api.list_correspondents()

#     def jsonrpc_add_correspondent(self, idurl, nickname=''):
#         return api.add_correspondent(idurl, nickname)

#     def jsonrpc_remove_correspondent(self, idurl):
#         return api.remove_correspondent(idurl)

    def jsonrpc_find_peer_by_nickname(self, nickname):
        return api.find_peer_by_nickname(nickname)

    def jsonrpc_set_my_nickname(self, nickname):
        return api.set_my_nickname(nickname)

    def jsonrpc_broadcast_send_message(self, payload):
        return api.broadcast_send_message(payload)

    # def jsonrpc_:
    #     return api.

#------------------------------------------------------------------------------

if __name__ == "__main__":
    lg.set_debug_level(20)
    init()
    reactor.run()<|MERGE_RESOLUTION|>--- conflicted
+++ resolved
@@ -41,16 +41,7 @@
 if __name__ == '__main__':
     import sys
     import os.path as _p
-<<<<<<< HEAD
-    sys.path.insert(
-        0, _p.abspath(
-            _p.join(
-                _p.dirname(
-                    _p.abspath(
-                        sys.argv[0])), '..')))
-=======
     sys.path.insert(0, _p.abspath(_p.join(_p.dirname(_p.abspath(sys.argv[0])), '..')))
->>>>>>> 7d91a7f0
 
 from lib.fastjsonrpc.server import JSONRPCServer
 from lib.fastjsonrpc.jsonrpc import JSONRPCError
@@ -82,19 +73,15 @@
     def _register_execution(self, request_dict, result):
         if result is None:
             result = dict()
-        result['execution'] = '%3.6f' % (
-            time.time() - request_dict['_executed'])
-        lg.out(
-            4, "jsonrpc_server._register_execution : %s sec. ,  started at %d" %
-            (result['execution'], request_dict['_executed']))
+        result['execution'] = '%3.6f' % (time.time() - request_dict['_executed'])
+        lg.out(4, "jsonrpc_server._register_execution : %s sec. ,  started at %d" % (result['execution'], request_dict['_executed']))
         return result
 
     def _convert_filemanager_response(self, result):
         if 'status' not in result:
             result['status'] = 'OK'
         if 'result' in result and isinstance(result['result'], dict):
-            if 'success' in result['result'] and not result[
-                    'result']['success']:
+            if 'success' in result['result'] and not result['result']['success']:
                 result['status'] = 'ERROR'
                 result['errors'] = [result['result']['error'], ]
                 del result['result']
@@ -128,22 +115,18 @@
         return fm_result
 
     def _callMethod(self, request_dict):
-        lg.out(
-            12, 'jsonrpc_server._callMethod:\n%s' %
-            pprint.pformat(request_dict))
+        lg.out(12, 'jsonrpc_server._callMethod:\n%s' % pprint.pformat(request_dict))
         request_dict['_executed'] = time.time()
         try:
             fm_result = self._catch_filemanager_methods(request_dict)
             if fm_result is None:
-                result = fm_result or JSONRPCServer._callMethod(
-                    self, request_dict)
+                result = fm_result or JSONRPCServer._callMethod(self, request_dict)
             else:
                 result = fm_result
         except JSONRPCError as exc:
             result = api.ERROR(exc.strerror)
         except Exception as exc:
-            result = api.ERROR(str(traceback.format_exc()),
-                               message=exc.message)
+            result = api.ERROR(str(traceback.format_exc()), message=exc.message)
         if isinstance(result, Deferred):
             result.addCallback(
                 lambda result: self._register_execution(request_dict, result))
@@ -202,18 +185,8 @@
     def jsonrpc_backup_delete_path(self, path):
         return api.backup_delete_path(path)
 
-<<<<<<< HEAD
-    def jsonrpc_restore_single(
-            self,
-            pathID_or_backupID_or_localPath,
-            destinationPath=None):
-        return api.restore_single(
-            pathID_or_backupID_or_localPath,
-            destinationPath)
-=======
     def jsonrpc_restore_single(self, pathID_or_backupID_or_localPath, destinationPath=None):
         return api.restore_single(pathID_or_backupID_or_localPath, destinationPath)
->>>>>>> 7d91a7f0
 
     def jsonrpc_backups_queue(self):
         return api.backups_queue()
