# Copyright (C) 2008-2016 Veselin Penev, http://bitdust.io
#
# This file (__init__.py) is part of BitDust Software.
#
# BitDust is free software: you can redistribute it and/or modify
# it under the terms of the GNU Affero General Public License as published by
# the Free Software Foundation, either version 3 of the License, or
# (at your option) any later version.
#
# BitDust Software is distributed in the hope that it will be useful,
# but WITHOUT ANY WARRANTY; without even the implied warranty of
# MERCHANTABILITY or FITNESS FOR A PARTICULAR PURPOSE.  See the
# GNU Affero General Public License for more details.
#
# You should have received a copy of the GNU Affero General Public License
# along with BitDust Software.  If not, see <http://www.gnu.org/licenses/>.
#
# Please contact us if you have any questions at bitdust.io@gmail.com
#
#
#

"""
<<<<<<< HEAD
.. module:: interface

=======
..

module:: interface
>>>>>>> 7d91a7f0
"""<|MERGE_RESOLUTION|>--- conflicted
+++ resolved
@@ -21,12 +21,7 @@
 #
 
 """
-<<<<<<< HEAD
-.. module:: interface
-
-=======
 ..
 
 module:: interface
->>>>>>> 7d91a7f0
 """