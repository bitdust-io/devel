--- conflicted
+++ resolved
@@ -1,305 +1,271 @@
-#!/usr/bin/python
-# cmd_line_json.py
-#
-# Copyright (C) 2008-2016 Veselin Penev, http://bitdust.io
-#
-# This file (cmd_line_json.py) is part of BitDust Software.
-#
-# BitDust is free software: you can redistribute it and/or modify
-# it under the terms of the GNU Affero General Public License as published by
-# the Free Software Foundation, either version 3 of the License, or
-# (at your option) any later version.
-#
-# BitDust Software is distributed in the hope that it will be useful,
-# but WITHOUT ANY WARRANTY; without even the implied warranty of
-# MERCHANTABILITY or FITNESS FOR A PARTICULAR PURPOSE.  See the
-# GNU Affero General Public License for more details.
-#
-# You should have received a copy of the GNU Affero General Public License
-# along with BitDust Software.  If not, see <http://www.gnu.org/licenses/>.
-#
-# Please contact us if you have any questions at bitdust.io@gmail.com
-#
-#
-#
-#
-
+#!/usr/bin/python
+# cmd_line_json.py
+#
+# Copyright (C) 2008-2016 Veselin Penev, http://bitdust.io
+#
+# This file (cmd_line_json.py) is part of BitDust Software.
+#
+# BitDust is free software: you can redistribute it and/or modify
+# it under the terms of the GNU Affero General Public License as published by
+# the Free Software Foundation, either version 3 of the License, or
+# (at your option) any later version.
+#
+# BitDust Software is distributed in the hope that it will be useful,
+# but WITHOUT ANY WARRANTY; without even the implied warranty of
+# MERCHANTABILITY or FITNESS FOR A PARTICULAR PURPOSE.  See the
+# GNU Affero General Public License for more details.
+#
+# You should have received a copy of the GNU Affero General Public License
+# along with BitDust Software.  If not, see <http://www.gnu.org/licenses/>.
+#
+# Please contact us if you have any questions at bitdust.io@gmail.com
+#
+#
+#
+#
+
 """
 ..
 
 module:: cmd_line_json
-"""
-
-import os
-import sys
-
-from twisted.internet import reactor
-
-from lib.fastjsonrpc.client import Proxy as jsonProxy
-from lib import jsontemplate
-
-from interface import cmd_line_json_templates as templ
-
-#------------------------------------------------------------------------------
-
-
-def parser():
+"""
+
+import os
+import sys
+
+from twisted.internet import reactor
+
+from lib.fastjsonrpc.client import Proxy as jsonProxy
+from lib import jsontemplate
+
+from interface import cmd_line_json_templates as templ
+
+#------------------------------------------------------------------------------
+
+
+def parser():
     """
     Create an ``optparse.OptionParser`` object to read command line arguments.
-    """
-    from optparse import OptionParser, OptionGroup
-    from main.help import usage
-    parser = OptionParser(usage=usage())
-    group = OptionGroup(parser, "Logs")
-    group.add_option('-d', '--debug',
-                     dest='debug',
-                     type='int',
-                     help='set debug level',)
-    group.add_option('-q', '--quite',
-                     dest='quite',
-                     action='store_true',
-                     help='quite mode, do not print any messages to stdout',)
-    group.add_option('-v', '--verbose',
-                     dest='verbose',
-                     action='store_true',
-                     help='verbose mode, print more messages',)
-    group.add_option('-n', '--no-logs',
-                     dest='no_logs',
-                     action='store_true',
-                     help='do not use logs',)
-    group.add_option('-o', '--output',
-                     dest='output',
-                     type='string',
-                     help='print log messages to the file',)
-    group.add_option('--twisted',
-                     dest='twisted',
-                     action='store_true',
-                     help='show twisted log messages too',)
-    parser.add_option_group(group)
-    return parser
-
-
-def override_options(opts, args):
-<<<<<<< HEAD
-    """
-    The program can replace some user options by values passed via command line.
-    This method return a dictionary where is stored a key-value pairs for new options.
-=======
+    """
+    from optparse import OptionParser, OptionGroup
+    from main.help import usage
+    parser = OptionParser(usage=usage())
+    group = OptionGroup(parser, "Logs")
+    group.add_option('-d', '--debug',
+                     dest='debug',
+                     type='int',
+                     help='set debug level',)
+    group.add_option('-q', '--quite',
+                     dest='quite',
+                     action='store_true',
+                     help='quite mode, do not print any messages to stdout',)
+    group.add_option('-v', '--verbose',
+                     dest='verbose',
+                     action='store_true',
+                     help='verbose mode, print more messages',)
+    group.add_option('-n', '--no-logs',
+                     dest='no_logs',
+                     action='store_true',
+                     help='do not use logs',)
+    group.add_option('-o', '--output',
+                     dest='output',
+                     type='string',
+                     help='print log messages to the file',)
+    group.add_option('--twisted',
+                     dest='twisted',
+                     action='store_true',
+                     help='show twisted log messages too',)
+    parser.add_option_group(group)
+    return parser
+
+
+def override_options(opts, args):
     """
     The program can replace some user options by values passed via command
     line.
 
     This method return a dictionary where is stored a key-value pairs
     for new options.
->>>>>>> 7d91a7f0
-    """
-    overDict = {}
-    if opts.debug or str(opts.debug) == '0':
-        overDict['logs.debug-level'] = str(opts.debug)
-    return overDict
-
-#------------------------------------------------------------------------------
-
-
-def print_copyright():
+    """
+    overDict = {}
+    if opts.debug or str(opts.debug) == '0':
+        overDict['logs.debug-level'] = str(opts.debug)
+    return overDict
+
+#------------------------------------------------------------------------------
+
+
+def print_copyright():
     """
     Prints the copyright string.
-    """
-    print_text('Copyright BitDust, 2014. All rights reserved.')
-
-
-def print_text(msg, nl='\n'):
+    """
+    print_text('Copyright BitDust, 2014. All rights reserved.')
+
+
+def print_text(msg, nl='\n'):
     """
     Send some output to the console.
-    """
-<<<<<<< HEAD
-    Send some output to the console.
-    """
-=======
->>>>>>> 7d91a7f0
-    sys.stdout.write(msg + nl)
-    sys.stdout.flush()
-
-
-def print_exception():
+    """
+    sys.stdout.write(msg + nl)
+    sys.stdout.flush()
+
+
+def print_exception():
     """
     This is second most common method in the project.
 
     Print detailed info about last exception to the logs.
-    """
-    import traceback
-    _, value, trbk = sys.exc_info()
-    try:
-        excArgs = value.__dict__["args"]
-    except KeyError:
-        excArgs = ''
-    excTb = traceback.format_tb(trbk)
-    s = 'Exception: <' + str(value) + '>\n'
-    if excArgs:
-        s += '  args:' + excArgs + '\n'
-    for l in excTb:
-        s += l + '\n'
-    sys.stdout.write(s)
-    sys.stdout.flush()
-
-
-def print_and_stop(result):
+    """
+    import traceback
+    _, value, trbk = sys.exc_info()
+    try:
+        excArgs = value.__dict__["args"]
+    except KeyError:
+        excArgs = ''
+    excTb = traceback.format_tb(trbk)
+    s = 'Exception: <' + str(value) + '>\n'
+    if excArgs:
+        s += '  args:' + excArgs + '\n'
+    for l in excTb:
+        s += l + '\n'
+    sys.stdout.write(s)
+    sys.stdout.flush()
+
+
+def print_and_stop(result):
     """
     Print text to console and stop the reactor.
-    """
-    import pprint
-    pprint.pprint(result, indent=2,)
-    reactor.stop()
-
-
-def print_template(result, template):
+    """
+    import pprint
+    pprint.pprint(result, indent=2,)
+    reactor.stop()
+
+
+def print_template(result, template):
     """
     Use json template to format the text and print to STDOUT.
-    """
-    # print result
-    # print template
-    sys.stdout.write(template.expand(result))
-    sys.stdout.flush()
-    # import pprint
-    # sys.stdout.write(pprint.pformat(result, 4, 80))
-
-
-def print_template_and_stop(result, template):
+    """
+    # print result
+    # print template
+    sys.stdout.write(template.expand(result))
+    sys.stdout.flush()
+    # import pprint
+    # sys.stdout.write(pprint.pformat(result, 4, 80))
+
+
+def print_template_and_stop(result, template):
     """
     Print text with json template formatting and stop the reactor.
-    """
-    print_template(result, template)
-    reactor.stop()
-
-
-def fail_and_stop(err):
+    """
+    print_template(result, template)
+    reactor.stop()
+
+
+def fail_and_stop(err):
     """
     Send error message to STDOUT and stop the reactor.
-    """
-    try:
-        print_text(err.getErrorMessage())
-    except:
-        print err
-    reactor.stop()
-
-#------------------------------------------------------------------------------
-
-
-def call_jsonrpc_method(method, *args):
+    """
+    try:
+        print_text(err.getErrorMessage())
+    except:
+        print err
+    reactor.stop()
+
+#------------------------------------------------------------------------------
+
+
+def call_jsonrpc_method(method, *args):
     """
     Method to communicate with existing BitDust process.
 
     Reads port number of the local RPC server and do the request.
-    """
-    from system import bpio
-    from main import settings
-    try:
-        local_port = int(
-            bpio.ReadBinaryFile(
-                settings.LocalJsonRPCPortFilename()))
-    except:
-        local_port = settings.DefaultJsonRPCPort()
-    proxy = jsonProxy('http://127.0.0.1:' + str(local_port))
-    return proxy.callRemote(method, *args)
-
-
-def call_jsonrpc_method_and_stop(method, *args):
+    """
+    from system import bpio
+    from main import settings
+    try:
+        local_port = int(bpio.ReadBinaryFile(settings.LocalJsonRPCPortFilename()))
+    except:
+        local_port = settings.DefaultJsonRPCPort()
+    proxy = jsonProxy('http://127.0.0.1:' + str(local_port))
+    return proxy.callRemote(method, *args)
+
+
+def call_jsonrpc_method_and_stop(method, *args):
     """
     
-    """
-    d = call_jsonrpc_method(method, *args)
-    d.addCallback(print_and_stop)
-    d.addErrback(fail_and_stop)
-    reactor.run()
-    return 0
-
-
-def call_jsonrpc_method_template_and_stop(method, template, *args):
+    """
+    d = call_jsonrpc_method(method, *args)
+    d.addCallback(print_and_stop)
+    d.addErrback(fail_and_stop)
+    reactor.run()
+    return 0
+
+
+def call_jsonrpc_method_template_and_stop(method, template, *args):
     """
     
-    """
-    d = call_jsonrpc_method(method, *args)
-    d.addCallback(print_template_and_stop, template)
-    d.addErrback(fail_and_stop)
-    reactor.run()
-    return 0
-
-
-<<<<<<< HEAD
-def call_jsonrpc_method_transform_template_and_stop(
-        method, template, transform, *args):
-    """
-    """
-    d = call_jsonrpc_method(method, *args)
-    d.addCallback(
-        lambda result: print_template_and_stop(
-            transform(result),
-            template))
-=======
-def call_jsonrpc_method_transform_template_and_stop(method, template, transform, *args):
+    """
+    d = call_jsonrpc_method(method, *args)
+    d.addCallback(print_template_and_stop, template)
+    d.addErrback(fail_and_stop)
+    reactor.run()
+    return 0
+
+
+def call_jsonrpc_method_transform_template_and_stop(method, template, transform, *args):
     """
     
-    """
-    d = call_jsonrpc_method(method, *args)
-    d.addCallback(lambda result: print_template_and_stop(transform(result), template))
->>>>>>> 7d91a7f0
-    d.addErrback(fail_and_stop)
-    reactor.run()
-    return 0
-
-#------------------------------------------------------------------------------
-
-
-def kill():
+    """
+    d = call_jsonrpc_method(method, *args)
+    d.addCallback(lambda result: print_template_and_stop(transform(result), template))
+    d.addErrback(fail_and_stop)
+    reactor.run()
+    return 0
+
+#------------------------------------------------------------------------------
+
+
+def kill():
     """
     Kill all running BitDust processes (except current).
-    """
-    import time
-    from system import bpio
-    total_count = 0
-    found = False
-    while True:
-        appList = bpio.find_process([
-            'bitdust.exe',
-            'bpmain.py',
-            'bitdust.py',
-            'regexp:^/usr/bin/python.*bitdust.*$',
-            'bpgui.exe',
-            'bpgui.py',
-            'bppipe.exe',
-            'bppipe.py',
-            'bptester.exe',
-            'bptester.py',
-            'bitstarter.exe',
-        ])
-        if len(appList) > 0:
-            found = True
-        for pid in appList:
-            print_text('trying to stop pid %d' % pid)
-            bpio.kill_process(pid)
-        if len(appList) == 0:
-            if found:
-                print_text('BitDust stopped\n')
-            else:
-                print_text('BitDust was not started\n')
-            return 0
-        total_count += 1
-        if total_count > 10:
-            print_text('some BitDust process found, but can not stop it\n')
-            return 1
-        time.sleep(1)
-
-
-def wait_then_kill(x):
-<<<<<<< HEAD
-    """
-    For correct shutdown of the program need to send a URL request to the HTTP server::
-        http://localhost:<random port>/?action=exit
-
-    After receiving such request the program will call ``p2p.init_shutdown.shutdown()`` method and stops.
-    But if the main process was blocked it needs to be killed with system "kill" procedure.
-    This method will wait for 10 seconds and then call method ``kill()``.
-=======
+    """
+    import time
+    from system import bpio
+    total_count = 0
+    found = False
+    while True:
+        appList = bpio.find_process([
+            'bitdust.exe',
+            'bpmain.py',
+            'bitdust.py',
+            'regexp:^/usr/bin/python.*bitdust.*$',
+            'bpgui.exe',
+            'bpgui.py',
+            'bppipe.exe',
+            'bppipe.py',
+            'bptester.exe',
+            'bptester.py',
+            'bitstarter.exe',
+        ])
+        if len(appList) > 0:
+            found = True
+        for pid in appList:
+            print_text('trying to stop pid %d' % pid)
+            bpio.kill_process(pid)
+        if len(appList) == 0:
+            if found:
+                print_text('BitDust stopped\n')
+            else:
+                print_text('BitDust was not started\n')
+            return 0
+        total_count += 1
+        if total_count > 10:
+            print_text('some BitDust process found, but can not stop it\n')
+            return 1
+        time.sleep(1)
+
+
+def wait_then_kill(x):
     """
     For correct shutdown of the program need to send a URL request to the HTTP
     server:: http://localhost:<random port>/?action=exit.
@@ -309,448 +275,379 @@
     process was blocked it needs to be killed with system "kill"
     procedure. This method will wait for 10 seconds and then call method
     ``kill()``.
->>>>>>> 7d91a7f0
-    """
-    import time
-    from twisted.internet import reactor
-    from logs import lg
-    from system import bpio
-    total_count = 0
-    while True:
-        appList = bpio.find_process([
-            'bitdust.exe',
-            'bpmain.py',
-            'bitdust.py',
-            'regexp:^/usr/bin/python.*bitdust.*$',
-            'bpgui.exe',
-            'bpgui.py',
-            'bppipe.exe',
-            'bppipe.py',
-            'bptester.exe',
-            'bptester.py',
-            'bitstarter.exe',
-        ])
-        if len(appList) == 0:
-            print_text('DONE')
-            reactor.stop()
-            return 0
-        total_count += 1
-        if total_count > 10:
-            print_text('not responding, KILLING ...')
-            ret = kill()
-            reactor.stop()
-            return ret
-        time.sleep(1)
-
-#------------------------------------------------------------------------------
-
-
-def run_now(opts, args):
-    from system import bpio
-    from logs import lg
-    lg.life_begins()
-    if opts.no_logs:
-        lg.disable_logs()
-    overDict = override_options(opts, args)
-    from main.bpmain import run
-    ui = ''
-    if len(args) > 0 and args[0].lower() in ['restart', ]:
-        ui = 'show'
-    ret = run(ui, opts, args, overDict)
-    bpio.shutdown()
-    return ret
-
-#------------------------------------------------------------------------------
-
-
-def cmd_reconnect(opts, args, overDict):
-    tpl = jsontemplate.Template(templ.TPL_RAW)
-    return call_jsonrpc_method_template_and_stop('reconnect', tpl)
-
-#------------------------------------------------------------------------------
-
-
-def cmd_identity(opts, args, overDict, running):
-    from userid import my_id
-    from main import settings
-    settings.init()
-    my_id.init()
-
-    if args[0] == 'idurl':
-        if my_id.isLocalIdentityReady():
-            print_text(my_id.getLocalID())
-        else:
-            print_text('local identity is not exist')
-        return 0
-
-    if len(args) == 1 or args[1].lower() in ['info', '?', 'show', 'print']:
-        if my_id.isLocalIdentityReady():
-            print_text(my_id.getLocalIdentity().serialize())
-        else:
-            print_text('local identity is not exist')
-        return 0
-
-    def _register():
-        if len(args) <= 2:
-            return 2
-        pksize = settings.getPrivateKeySize()
-        if len(args) > 3:
-            try:
-                pksize = int(args[3])
-            except:
-                print_text('incorrect private key size\n')
-                return 0
-        from automats import automat
-        from main import initializer
-        from lib import misc
-        if not misc.ValidUserName(args[2]):
-            return 0
-        initializer.A('run-cmd-line-register',
-                      {'username': args[2], 'pksize': pksize})
-        reactor.run()
-        automat.objects().clear()
-        if my_id.isLocalIdentityReady():
-            print_text('new identity created:')
-            print_text(my_id.getLocalIdentity().serialize())
-        else:
-            print_text('identity creation FAILED')
-        return 0
-
-    def _recover():
-        from system import bpio
-        from lib import nameurl
-        if len(args) < 3:
-            return 2
-        src = bpio.ReadBinaryFile(args[2])
-        if len(src) > 1024 * 10:
-            print_text('file is too big for private key')
-            return 0
-        try:
-            lines = src.split('\n')
-            idurl = lines[0]
-            txt = '\n'.join(lines[1:])
-            if idurl != nameurl.FilenameUrl(nameurl.UrlFilename(idurl)):
-                idurl = ''
-                txt = src
-        except:
-            idurl = ''
-            txt = src
-        if idurl == '' and len(args) > 3:
-            idurl = args[3]
-        if idurl == '':
-            print_text(
-                'BitDust need to know your IDURL to recover your account\n')
-            return 2
-        from automats import automat
-        from main import initializer
-        initializer.A('run-cmd-line-recover', {'idurl': idurl, 'keysrc': txt})
-        reactor.run()
-        automat.objects().clear()
-        if my_id.isLocalIdentityReady():
-            print_text('your identity were restored:')
-            print_text(my_id.getLocalIdentity().serialize())
-        else:
-            print_text('identity recovery FAILED')
-        return 0
-
-    if args[1].lower() in ['create', 'new', 'register', 'generate', ]:
-        if my_id.isLocalIdentityReady():
-            print_text(
-                'local identity [%s] already exist\n' %
-                my_id.getIDName())
-            return 1
-        if running:
-            print_text(
-                'BitDust is running at the moment, need to stop the software at first\n')
-            return 0
-        return _register()
-
-    if args[1].lower() in ['restore', 'recover', 'read', 'load', ]:
-        if running:
-            print_text(
-                'BitDust is running at the moment, need to stop the software at first\n')
-            return 0
-        return _recover()
-
-    if args[1].lower() in ['delete', 'remove', 'erase', 'del', 'rm', 'kill']:
-        if running:
-            print_text(
-                'BitDust is running at the moment, need to stop the software at first\n')
-            return 0
-        oldname = my_id.getIDName()
-        my_id.forgetLocalIdentity()
-        my_id.eraseLocalIdentity()
-        print_text('local identity [%s] is no longer exist\n' % oldname)
-        return 0
-
-    return 2
-
-#------------------------------------------------------------------------------
-
-
-def cmd_key(opts, args, overDict, running, executablePath):
-    from main import settings
-    from lib import misc
-    from system import bpio
-    from userid import my_id
-    from crypt import key
-    settings.init()
-    my_id.init()
-
-    if not key.LoadMyKey():
-        print_text('private key not exist or is not valid\n')
-        return 0
-    if not my_id.isLocalIdentityReady():
-        print_text('local identity not exist, your key worth nothing\n')
-        return 0
-
-    if len(args) == 2:
-        if args[1] == 'copy':
-            TextToSave = my_id.getLocalID() + "\n" + key.MyPrivateKey()
-            misc.setClipboardText(TextToSave)
-            del TextToSave
-            print_text(
-                'now you can "paste" with Ctr+V your private key where you want')
-            print_text(
-                'WARNING! keep your key in safe place, do not publish it!\n')
-            return 0
-        elif args[1] == 'print':
-            TextToSave = my_id.getLocalID() + "\n" + key.MyPrivateKey()
-            print_text('\n' + TextToSave + '\n')
-            del TextToSave
-<<<<<<< HEAD
-            print_text(
-                'WARNING! keep your key in safe place, do not publish it!\n')
-=======
-            print_text('WARNING! keep your key in safe place, do not publish it!\n')
->>>>>>> 7d91a7f0
-            return 0
-    elif len(args) == 3:
-        if args[1] == 'copy' or args[1] == 'save' or args[1] == 'backup':
-            from system import bpio
-            curpath = os.getcwd()
-            os.chdir(executablePath)
-            filenameto = bpio.portablePath(args[2])
-            os.chdir(curpath)
-            TextToSave = my_id.getLocalID() + "\n" + key.MyPrivateKey()
-            if not bpio.AtomicWriteFile(filenameto, TextToSave):
-                del TextToSave
-                print_text('error writing to %s\n' % filenameto)
-                return 1
-            del TextToSave
-            print_text('your private key were copied to file %s' % filenameto)
-            print_text(
-                'WARNING! keep your key in safe place, do not publish it!\n')
-            return 0
-
-    return 2
-
-#------------------------------------------------------------------------------
-
-
-def cmd_api(opts, args, overDict, executablePath):
-    if len(args) < 2:
-        try:
-            import inspect
-            from interface import api
-        except:
-            print_text('failed to import "interface.api" module')
-            return 2
-        for item in dir(api):
-            if item.startswith('_'):
-                continue
-            if item in ['Deferred', 'ERROR', 'OK', 'RESULT', 'driver', 'lg',
-                        'os', 'time', 'on_api_result_prepared', 'succeed', ]:
-                continue
-            method = getattr(api, item, None)
-            if not method:
-                continue
-            try:
-                params = inspect.getargspec(method)
-            except:
-                print_text('    %s()' % item)
-                continue
-            doc_line = method.__doc__
-            if not doc_line:
-                doc_line = ''
-            else:
-                doc_line = doc_line.strip().split('\n')[0]
-            print_text('    %s(%s)' % (item, ', '.join(params.args),))
-            print_text('        %s' % doc_line)
-        return 0
-    return call_jsonrpc_method_and_stop(args[1], *args[2:])
-
-#------------------------------------------------------------------------------
-
-
-def cmd_backup(opts, args, overDict, executablePath):
-    if len(args) < 2 or args[1] in ['list', 'ls']:
-        tpl = jsontemplate.Template(templ.TPL_BACKUPS_LIST)
-        return call_jsonrpc_method_template_and_stop('backups_list', tpl)
-
-    if len(args) == 2 and args[1] in ['idlist', 'ids']:
-        tpl = jsontemplate.Template(templ.TPL_BACKUPS_LIST_IDS)
-        return call_jsonrpc_method_template_and_stop('backups_id_list', tpl)
-
-    if len(args) == 2 and args[1] in ['update', 'upd', 'refresh', 'sync', ]:
-        tpl = jsontemplate.Template(templ.TPL_RAW)
-        return call_jsonrpc_method_template_and_stop('backups_update', tpl)
-
-    if len(args) >= 2 and args[1] in ['running', 'progress', 'status']:
-        tpl = jsontemplate.Template(templ.TPL_BACKUPS_RUNNING_LIST)
-        return call_jsonrpc_method_template_and_stop('backups_running', tpl)
-
-    if len(args) >= 2 and args[1] in ['queue', 'pending', 'qu', 'tasks']:
-        tpl = jsontemplate.Template(templ.TPL_BACKUPS_TASKS_LIST)
-        return call_jsonrpc_method_template_and_stop('backups_queue', tpl)
-
-    if len(args) >= 2 and args[1] in ['bind', 'map', ]:
-        tpl = jsontemplate.Template(templ.TPL_RAW)
-        if os.path.exists(args[2]):
-            return call_jsonrpc_method_template_and_stop(
-                'backup_map_path', tpl, args[2])
-        print_text('path %s not exist\n' % args[2])
-        return 1
-
-    if len(args) >= 2 and args[1] in ['add', 'append', 'insert', ]:
-        tpl = jsontemplate.Template(templ.TPL_RAW)
-        if os.path.isdir(args[2]):
-            return call_jsonrpc_method_template_and_stop(
-                'backup_dir_add', tpl, args[2])
-        elif os.path.isfile(args[2]):
-            return call_jsonrpc_method_template_and_stop(
-                'backup_file_add', tpl, args[2])
-        print_text('path %s not exist\n' % args[2])
-        return 1
-
-<<<<<<< HEAD
-    if len(args) >= 2 and args[1] in [
-            'tree', 'addtree', 'buildtree', 'replicate', ]:
-=======
-    if len(args) >= 2 and args[1] in ['tree', 'addtree', 'buildtree', 'replicate', ]:
->>>>>>> 7d91a7f0
-        tpl = jsontemplate.Template(templ.TPL_RAW)
-        if not os.path.isdir(args[2]):
-            print_text('path %s not exist\n' % args[2])
-            return 1
-<<<<<<< HEAD
-        return call_jsonrpc_method_template_and_stop(
-            'backup_tree_add', tpl, args[2])
-=======
-        return call_jsonrpc_method_template_and_stop('backup_tree_add', tpl, args[2])
->>>>>>> 7d91a7f0
-
-    from lib import packetid
-    if len(args) >= 3 and args[1] in [
-            'delete', 'del', 'rm', 'remove', 'erase', ]:
-        tpl = jsontemplate.Template(templ.TPL_RAW)
-        if args[2] == 'local':
-            if len(args) < 4:
-                return 2
-            return call_jsonrpc_method_template_and_stop(
-                'backup_delete_local', tpl, args[3])
-        if packetid.Valid(args[2]):
-            return call_jsonrpc_method_template_and_stop(
-                'backup_delete_id', tpl, args[2])
-        return call_jsonrpc_method_template_and_stop(
-            'backup_delete_path', tpl, args[2])
-
-    if len(args) > 2 and args[1] in ['cancel', 'abort']:
-        tpl = jsontemplate.Template(templ.TPL_RAW)
-        if packetid.IsBackupIDCorrect(args[2]):
-            return call_jsonrpc_method_template_and_stop(
-                'backup_abort_running', tpl, args[2])
-        if packetid.IsPathIDCorrect(args[2]):
-            return call_jsonrpc_method_template_and_stop(
-                'backup_cancel_pending', tpl, args[2])
-        print_text('path %s not exist\n' % args[2])
-        return 1
-
-    if len(args) > 2 and args[1] == 'start':
-        tpl = jsontemplate.Template(templ.TPL_RAW)
-        if packetid.Valid(args[2]):
-            return call_jsonrpc_method_template_and_stop(
-                'backup_start_id', tpl, args[2])
-        if not os.path.exists(os.path.abspath(args[2])):
-            print_text('path %s not exist\n' % args[2])
-            return 1
-        return call_jsonrpc_method_template_and_stop(
-            'backup_start_path', tpl, args[2])
-
-    if len(args) == 2:
-        tpl = jsontemplate.Template(templ.TPL_RAW)
-        if packetid.Valid(args[1]):
-            return call_jsonrpc_method_template_and_stop(
-                'backup_start_id', tpl, args[1])
-        if not os.path.exists(os.path.abspath(args[1])):
-            print_text('path %s not exist\n' % args[1])
-            return 1
-        return call_jsonrpc_method_template_and_stop(
-            'backup_start_path', tpl, args[1])
-
-    return 2
-
-#------------------------------------------------------------------------------
-
-
-def cmd_restore(opts, args, overDict, executablePath):
-    if len(args) < 2 or args[1] in ['list', 'ls']:
-        tpl = jsontemplate.Template(templ.TPL_BACKUPS_LIST_IDS)
-        return call_jsonrpc_method_template_and_stop('backups_id_list', tpl)
-
-    if len(args) >= 2 and args[1] in ['running', 'progress', 'status']:
-        tpl = jsontemplate.Template(templ.TPL_RESTORES_RUNNING_LIST)
-        return call_jsonrpc_method_template_and_stop('restores_running', tpl)
-
-    tpl = jsontemplate.Template(templ.TPL_RAW)
-    if len(args) > 2 and args[1] in ['cancel', 'abort']:
-        return call_jsonrpc_method_template_and_stop(
-            'restore_abort', tpl, args[2])
-
-    if len(args) > 3 and args[1] in ['start', 'go', 'run', ]:
-<<<<<<< HEAD
-        return call_jsonrpc_method_template_and_stop(
-            'restore_single', tpl, args[2], args[3])
-
-    if len(args) == 2:
-        return call_jsonrpc_method_template_and_stop(
-            'restore_single', tpl, args[1])
-
-    if len(args) == 3:
-        return call_jsonrpc_method_template_and_stop(
-            'restore_single', tpl, args[1], args[2])
-
-    return 2
-
-#------------------------------------------------------------------------------
-
-
-def cmd_integrate(opts, args, overDict):
-    """
-    This is a helper to make a "system-wide" command called for fast access BitDust.
-
-    Run:
-        python bitdust.py alias > /usr/local/bin/bitdust
-        chmod +x /usr/local/bin/bitdust
-
-    This will create an executable file /usr/local/bin/bitdust with such content:
-        #!/bin/sh
-        python [path to `bitdust` folder]/bitdust.py "$@"
-=======
-        return call_jsonrpc_method_template_and_stop('restore_single', tpl, args[2], args[3])
-
-    if len(args) == 2:
-        return call_jsonrpc_method_template_and_stop('restore_single', tpl, args[1])
-
-    if len(args) == 3:
-        return call_jsonrpc_method_template_and_stop('restore_single', tpl, args[1], args[2])
-
-    return 2
-
-#------------------------------------------------------------------------------
-
-
-def cmd_integrate(opts, args, overDict):
+    """
+    import time
+    from twisted.internet import reactor
+    from logs import lg
+    from system import bpio
+    total_count = 0
+    while True:
+        appList = bpio.find_process([
+            'bitdust.exe',
+            'bpmain.py',
+            'bitdust.py',
+            'regexp:^/usr/bin/python.*bitdust.*$',
+            'bpgui.exe',
+            'bpgui.py',
+            'bppipe.exe',
+            'bppipe.py',
+            'bptester.exe',
+            'bptester.py',
+            'bitstarter.exe',
+        ])
+        if len(appList) == 0:
+            print_text('DONE')
+            reactor.stop()
+            return 0
+        total_count += 1
+        if total_count > 10:
+            print_text('not responding, KILLING ...')
+            ret = kill()
+            reactor.stop()
+            return ret
+        time.sleep(1)
+
+#------------------------------------------------------------------------------
+
+
+def run_now(opts, args):
+    from system import bpio
+    from logs import lg
+    lg.life_begins()
+    if opts.no_logs:
+        lg.disable_logs()
+    overDict = override_options(opts, args)
+    from main.bpmain import run
+    ui = ''
+    if len(args) > 0 and args[0].lower() in ['restart', ]:
+        ui = 'show'
+    ret = run(ui, opts, args, overDict)
+    bpio.shutdown()
+    return ret
+
+#------------------------------------------------------------------------------
+
+
+def cmd_reconnect(opts, args, overDict):
+    tpl = jsontemplate.Template(templ.TPL_RAW)
+    return call_jsonrpc_method_template_and_stop('reconnect', tpl)
+
+#------------------------------------------------------------------------------
+
+
+def cmd_identity(opts, args, overDict, running):
+    from userid import my_id
+    from main import settings
+    settings.init()
+    my_id.init()
+
+    if args[0] == 'idurl':
+        if my_id.isLocalIdentityReady():
+            print_text(my_id.getLocalID())
+        else:
+            print_text('local identity is not exist')
+        return 0
+
+    if len(args) == 1 or args[1].lower() in ['info', '?', 'show', 'print']:
+        if my_id.isLocalIdentityReady():
+            print_text(my_id.getLocalIdentity().serialize())
+        else:
+            print_text('local identity is not exist')
+        return 0
+
+    def _register():
+        if len(args) <= 2:
+            return 2
+        pksize = settings.getPrivateKeySize()
+        if len(args) > 3:
+            try:
+                pksize = int(args[3])
+            except:
+                print_text('incorrect private key size\n')
+                return 0
+        from automats import automat
+        from main import initializer
+        from lib import misc
+        if not misc.ValidUserName(args[2]):
+            return 0
+        initializer.A('run-cmd-line-register', {'username': args[2], 'pksize': pksize})
+        reactor.run()
+        automat.objects().clear()
+        if my_id.isLocalIdentityReady():
+            print_text('new identity created:')
+            print_text(my_id.getLocalIdentity().serialize())
+        else:
+            print_text('identity creation FAILED')
+        return 0
+
+    def _recover():
+        from system import bpio
+        from lib import nameurl
+        if len(args) < 3:
+            return 2
+        src = bpio.ReadBinaryFile(args[2])
+        if len(src) > 1024 * 10:
+            print_text('file is too big for private key')
+            return 0
+        try:
+            lines = src.split('\n')
+            idurl = lines[0]
+            txt = '\n'.join(lines[1:])
+            if idurl != nameurl.FilenameUrl(nameurl.UrlFilename(idurl)):
+                idurl = ''
+                txt = src
+        except:
+            idurl = ''
+            txt = src
+        if idurl == '' and len(args) > 3:
+            idurl = args[3]
+        if idurl == '':
+            print_text('BitDust need to know your IDURL to recover your account\n')
+            return 2
+        from automats import automat
+        from main import initializer
+        initializer.A('run-cmd-line-recover', {'idurl': idurl, 'keysrc': txt})
+        reactor.run()
+        automat.objects().clear()
+        if my_id.isLocalIdentityReady():
+            print_text('your identity were restored:')
+            print_text(my_id.getLocalIdentity().serialize())
+        else:
+            print_text('identity recovery FAILED')
+        return 0
+
+    if args[1].lower() in ['create', 'new', 'register', 'generate', ]:
+        if my_id.isLocalIdentityReady():
+            print_text('local identity [%s] already exist\n' % my_id.getIDName())
+            return 1
+        if running:
+            print_text('BitDust is running at the moment, need to stop the software at first\n')
+            return 0
+        return _register()
+
+    if args[1].lower() in ['restore', 'recover', 'read', 'load', ]:
+        if running:
+            print_text('BitDust is running at the moment, need to stop the software at first\n')
+            return 0
+        return _recover()
+
+    if args[1].lower() in ['delete', 'remove', 'erase', 'del', 'rm', 'kill']:
+        if running:
+            print_text('BitDust is running at the moment, need to stop the software at first\n')
+            return 0
+        oldname = my_id.getIDName()
+        my_id.forgetLocalIdentity()
+        my_id.eraseLocalIdentity()
+        print_text('local identity [%s] is no longer exist\n' % oldname)
+        return 0
+
+    return 2
+
+#------------------------------------------------------------------------------
+
+
+def cmd_key(opts, args, overDict, running, executablePath):
+    from main import settings
+    from lib import misc
+    from system import bpio
+    from userid import my_id
+    from crypt import key
+    settings.init()
+    my_id.init()
+
+    if not key.LoadMyKey():
+        print_text('private key not exist or is not valid\n')
+        return 0
+    if not my_id.isLocalIdentityReady():
+        print_text('local identity not exist, your key worth nothing\n')
+        return 0
+
+    if len(args) == 2:
+        if args[1] == 'copy':
+            TextToSave = my_id.getLocalID() + "\n" + key.MyPrivateKey()
+            misc.setClipboardText(TextToSave)
+            del TextToSave
+            print_text('now you can "paste" with Ctr+V your private key where you want')
+            print_text('WARNING! keep your key in safe place, do not publish it!\n')
+            return 0
+        elif args[1] == 'print':
+            TextToSave = my_id.getLocalID() + "\n" + key.MyPrivateKey()
+            print_text('\n' + TextToSave + '\n')
+            del TextToSave
+            print_text('WARNING! keep your key in safe place, do not publish it!\n')
+            return 0
+    elif len(args) == 3:
+        if args[1] == 'copy' or args[1] == 'save' or args[1] == 'backup':
+            from system import bpio
+            curpath = os.getcwd()
+            os.chdir(executablePath)
+            filenameto = bpio.portablePath(args[2])
+            os.chdir(curpath)
+            TextToSave = my_id.getLocalID() + "\n" + key.MyPrivateKey()
+            if not bpio.AtomicWriteFile(filenameto, TextToSave):
+                del TextToSave
+                print_text('error writing to %s\n' % filenameto)
+                return 1
+            del TextToSave
+            print_text('your private key were copied to file %s' % filenameto)
+            print_text('WARNING! keep your key in safe place, do not publish it!\n')
+            return 0
+
+    return 2
+
+#------------------------------------------------------------------------------
+
+
+def cmd_api(opts, args, overDict, executablePath):
+    if len(args) < 2:
+        try:
+            import inspect
+            from interface import api
+        except:
+            print_text('failed to import "interface.api" module')
+            return 2
+        for item in dir(api):
+            if item.startswith('_'):
+                continue
+            if item in ['Deferred', 'ERROR', 'OK', 'RESULT', 'driver', 'lg',
+                        'os', 'time', 'on_api_result_prepared', 'succeed', ]:
+                continue
+            method = getattr(api, item, None)
+            if not method:
+                continue
+            try:
+                params = inspect.getargspec(method)
+            except:
+                print_text('    %s()' % item)
+                continue
+            doc_line = method.__doc__
+            if not doc_line:
+                doc_line = ''
+            else:
+                doc_line = doc_line.strip().split('\n')[0]
+            print_text('    %s(%s)' % (item, ', '.join(params.args),))
+            print_text('        %s' % doc_line)
+        return 0
+    return call_jsonrpc_method_and_stop(args[1], *args[2:])
+
+#------------------------------------------------------------------------------
+
+
+def cmd_backup(opts, args, overDict, executablePath):
+    if len(args) < 2 or args[1] in ['list', 'ls']:
+        tpl = jsontemplate.Template(templ.TPL_BACKUPS_LIST)
+        return call_jsonrpc_method_template_and_stop('backups_list', tpl)
+
+    if len(args) == 2 and args[1] in ['idlist', 'ids']:
+        tpl = jsontemplate.Template(templ.TPL_BACKUPS_LIST_IDS)
+        return call_jsonrpc_method_template_and_stop('backups_id_list', tpl)
+
+    if len(args) == 2 and args[1] in ['update', 'upd', 'refresh', 'sync', ]:
+        tpl = jsontemplate.Template(templ.TPL_RAW)
+        return call_jsonrpc_method_template_and_stop('backups_update', tpl)
+
+    if len(args) >= 2 and args[1] in ['running', 'progress', 'status']:
+        tpl = jsontemplate.Template(templ.TPL_BACKUPS_RUNNING_LIST)
+        return call_jsonrpc_method_template_and_stop('backups_running', tpl)
+
+    if len(args) >= 2 and args[1] in ['queue', 'pending', 'qu', 'tasks']:
+        tpl = jsontemplate.Template(templ.TPL_BACKUPS_TASKS_LIST)
+        return call_jsonrpc_method_template_and_stop('backups_queue', tpl)
+
+    if len(args) >= 2 and args[1] in ['bind', 'map', ]:
+        tpl = jsontemplate.Template(templ.TPL_RAW)
+        if os.path.exists(args[2]):
+            return call_jsonrpc_method_template_and_stop('backup_map_path', tpl, args[2])
+        print_text('path %s not exist\n' % args[2])
+        return 1
+
+    if len(args) >= 2 and args[1] in ['add', 'append', 'insert', ]:
+        tpl = jsontemplate.Template(templ.TPL_RAW)
+        if os.path.isdir(args[2]):
+            return call_jsonrpc_method_template_and_stop('backup_dir_add', tpl, args[2])
+        elif os.path.isfile(args[2]):
+            return call_jsonrpc_method_template_and_stop('backup_file_add', tpl, args[2])
+        print_text('path %s not exist\n' % args[2])
+        return 1
+
+    if len(args) >= 2 and args[1] in ['tree', 'addtree', 'buildtree', 'replicate', ]:
+        tpl = jsontemplate.Template(templ.TPL_RAW)
+        if not os.path.isdir(args[2]):
+            print_text('path %s not exist\n' % args[2])
+            return 1
+        return call_jsonrpc_method_template_and_stop('backup_tree_add', tpl, args[2])
+
+    from lib import packetid
+    if len(args) >= 3 and args[1] in ['delete', 'del', 'rm', 'remove', 'erase', ]:
+        tpl = jsontemplate.Template(templ.TPL_RAW)
+        if args[2] == 'local':
+            if len(args) < 4:
+                return 2
+            return call_jsonrpc_method_template_and_stop('backup_delete_local', tpl, args[3])
+        if packetid.Valid(args[2]):
+            return call_jsonrpc_method_template_and_stop('backup_delete_id', tpl, args[2])
+        return call_jsonrpc_method_template_and_stop('backup_delete_path', tpl, args[2])
+
+    if len(args) > 2 and args[1] in ['cancel', 'abort']:
+        tpl = jsontemplate.Template(templ.TPL_RAW)
+        if packetid.IsBackupIDCorrect(args[2]):
+            return call_jsonrpc_method_template_and_stop('backup_abort_running', tpl, args[2])
+        if packetid.IsPathIDCorrect(args[2]):
+            return call_jsonrpc_method_template_and_stop('backup_cancel_pending', tpl, args[2])
+        print_text('path %s not exist\n' % args[2])
+        return 1
+
+    if len(args) > 2 and args[1] == 'start':
+        tpl = jsontemplate.Template(templ.TPL_RAW)
+        if packetid.Valid(args[2]):
+            return call_jsonrpc_method_template_and_stop('backup_start_id', tpl, args[2])
+        if not os.path.exists(os.path.abspath(args[2])):
+            print_text('path %s not exist\n' % args[2])
+            return 1
+        return call_jsonrpc_method_template_and_stop('backup_start_path', tpl, args[2])
+
+    if len(args) == 2:
+        tpl = jsontemplate.Template(templ.TPL_RAW)
+        if packetid.Valid(args[1]):
+            return call_jsonrpc_method_template_and_stop('backup_start_id', tpl, args[1])
+        if not os.path.exists(os.path.abspath(args[1])):
+            print_text('path %s not exist\n' % args[1])
+            return 1
+        return call_jsonrpc_method_template_and_stop('backup_start_path', tpl, args[1])
+
+    return 2
+
+#------------------------------------------------------------------------------
+
+
+def cmd_restore(opts, args, overDict, executablePath):
+    if len(args) < 2 or args[1] in ['list', 'ls']:
+        tpl = jsontemplate.Template(templ.TPL_BACKUPS_LIST_IDS)
+        return call_jsonrpc_method_template_and_stop('backups_id_list', tpl)
+
+    if len(args) >= 2 and args[1] in ['running', 'progress', 'status']:
+        tpl = jsontemplate.Template(templ.TPL_RESTORES_RUNNING_LIST)
+        return call_jsonrpc_method_template_and_stop('restores_running', tpl)
+
+    tpl = jsontemplate.Template(templ.TPL_RAW)
+    if len(args) > 2 and args[1] in ['cancel', 'abort']:
+        return call_jsonrpc_method_template_and_stop('restore_abort', tpl, args[2])
+
+    if len(args) > 3 and args[1] in ['start', 'go', 'run', ]:
+        return call_jsonrpc_method_template_and_stop('restore_single', tpl, args[2], args[3])
+
+    if len(args) == 2:
+        return call_jsonrpc_method_template_and_stop('restore_single', tpl, args[1])
+
+    if len(args) == 3:
+        return call_jsonrpc_method_template_and_stop('restore_single', tpl, args[1], args[2])
+
+    return 2
+
+#------------------------------------------------------------------------------
+
+
+def cmd_integrate(opts, args, overDict):
     """
     This is a helper to make a "system-wide" command called for fast access
     BitDust.
@@ -762,750 +659,652 @@
     This will create an executable file /usr/local/bin/bitdust with such content:
         #!/bin/sh
         python [path to `bitdust` folder]/bitdust.py "$@"
->>>>>>> 7d91a7f0
-    """
-    def print_text(msg, nl='\n'):
-        sys.stdout.write(msg + nl)
-        sys.stdout.flush()
-    from system import bpio
-    if bpio.Windows():
-        print_text('this feature is not yet available in OS Windows.')
-        return 0
-    curpath = bpio.getExecutableDir()
-    # cmdpath = '/usr/local/bin/bitdust'
-    src = "#!/bin/sh\n"
-    src += '# This is a short shell script to fast access BitDust software.\n'
-    src += '# NOTICE: BitDust software do not need root permissions to run, expected a normal user permissions.\n\n'
-    # src += "cd %s\n" % curpath
-    src += 'python %s/bitdust.py "$@"\n\n' % curpath
-    print_text(src)
-    return 0
-#     print_text('creating a command script : %s ... ' % cmdpath, nl='')
-#     result = False
-#     try:
-#         f = open(cmdpath, 'w')
-#         f.write(src)
-#         f.close()
-#         os.chmod(cmdpath, 0755)
-#         result = True
-#         print_text('SUCCESS')
-#     except:
-#         print_text('FAILED')
-#     if not result:
-#         cmdpath = os.path.join(os.path.expanduser('~'), 'bin', 'bitdust')
-#         print_text('try to create a command script in user home folder : %s ... ' % cmdpath, nl='')
-#         try:
-#             if not os.path.isdir(os.path.join(os.path.expanduser('~'), 'bin')):
-#                 os.mkdir(os.path.join(os.path.expanduser('~'), 'bin'))
-#             f = open(cmdpath, 'w')
-#             f.write(src)
-#             f.close()
-#             os.chmod(cmdpath, 0755)
-#             result = True
-#             print_text('SUCCESS')
-#         except:
-#             print_text('FAILED')
-#             return 0
-#     if result:
-#         print_text('now use "bitdust" command to access the BitDust software.\n')
-#     return 0
-
-#------------------------------------------------------------------------------
-
-
-def option_name_to_path(name, default=''):
-    path = default
-    if name in ['donated', 'shared', 'given', ]:
-        path = 'services/supplier/donated-space'
-    elif name in ['needed', ]:
-        path = 'services/customer/needed-space'
-    elif name in ['suppliers', ]:
-        path = 'services/customer/suppliers-number'
-    elif name in ['debug']:
-        path = 'logs/debug-level'
-    elif name in ['block-size', ]:
-        path = 'services/backups/block-size'
-    elif name in ['block-size-max', 'max-block-size', ]:
-        path = 'services/backups/max-block-size'
-    elif name in ['max-backups', 'max-copies', 'copies']:
-        path = 'services/backups/max-copies'
-    elif name in ['local-backups', 'local-data', 'keep-local-data', ]:
-        path = 'services/backups/keep-local-copies-enabled'
-    elif name in ['tcp']:
-        path = 'services/tcp-transport/enabled'
-    elif name in ['tcp-port']:
-        path = 'services/tcp-connections/tcp-port'
-    elif name in ['udp']:
-        path = 'services/udp-transport/enabled'
-    elif name in ['udp-port']:
-        path = 'services/udp-datagrams/udp-port'
-    elif name in ['proxy']:
-        path = 'services/proxy-transport/enabled'
-    elif name in ['dht-port']:
-        path = 'services/entangled-dht/udp-port'
-    elif name in ['limit-send']:
-        path = 'services/network/send-limit'
-    elif name in ['limit-receive']:
-        path = 'services/network/receive-limit'
-    elif name in ['weblog']:
-        path = 'logs/stream-enable'
-    elif name in ['weblog-port']:
-        path = 'logs/stream-port'
-    return path
-
-
-def cmd_set(opts, args, overDict):
-    from main import settings
-    from interface import api
-    name = args[1].lower()
-    if name in ['list', 'ls', 'all', 'show', 'print', ]:
-        settings.init()
-<<<<<<< HEAD
-        sort = True if (
-            len(args) > 2 and args[2] in [
-                'sort', 'sorted', ]) else False
-=======
-        sort = True if (len(args) > 2 and args[2] in ['sort', 'sorted', ]) else False
->>>>>>> 7d91a7f0
-        result = api.config_list(sort)
-        for i in xrange(len(result['result'])):
-            result['result'][i]['value'] = result['result'][i]['value'][:60]
-        tpl = jsontemplate.Template(templ.TPL_OPTIONS_LIST_KEY_TYPE_VALUE)
-        print_template(result, tpl)
-        return 0
-    path = '' if len(args) < 2 else args[1]
-    path = option_name_to_path(name, path)
-    if path != '':
-        settings.init()
-        if len(args) > 2:
-            value = ' '.join(args[2:])
-            result = api.config_set(path, unicode(value))
-        else:
-            result = api.config_get(path)
-        tpl = jsontemplate.Template(templ.TPL_OPTION_MODIFIED)
-        print_template(result, tpl)
-        return 0
-    return 2
-
-
-def cmd_set_request(opts, args, overDict):
-    print_text('connecting to already started BitDust process ...')
-    name = args[1].lower()
-    if name in ['list', 'ls', 'all', 'show', 'print', ]:
-<<<<<<< HEAD
-        sort = True if (
-            len(args) > 2 and args[2] in [
-                'sort', 'sorted', ]) else False
-=======
-        sort = True if (len(args) > 2 and args[2] in ['sort', 'sorted', ]) else False
->>>>>>> 7d91a7f0
-        tpl = jsontemplate.Template(templ.TPL_OPTIONS_LIST_KEY_TYPE_VALUE)
-
-        def _limit_length(result):
-            for i in xrange(len(result['result'])):
-                result['result'][i]['value'] = result[
-                    'result'][i]['value'][:60]
-            return result
-        return call_jsonrpc_method_transform_template_and_stop(
-            'config_list', tpl, _limit_length, sort)
-    path = '' if len(args) < 2 else args[1]
-    path = option_name_to_path(name, path)
-    if len(args) == 2:
-        tpl = jsontemplate.Template(templ.TPL_OPTION_SINGLE)
-        return call_jsonrpc_method_template_and_stop('config_get', tpl, path)
-    value = ' '.join(args[2:])
-    tpl = jsontemplate.Template(templ.TPL_OPTION_MODIFIED)
-    return call_jsonrpc_method_template_and_stop(
-        'config_set', tpl, path, value)
-
-#------------------------------------------------------------------------------
-
-<<<<<<< HEAD
-=======
-#------------------------------------------------------------------------------
-
->>>>>>> 7d91a7f0
-
-def cmd_suppliers(opts, args, overDict):
-    if len(args) < 2 or args[1] in ['list', 'ls']:
-        tpl = jsontemplate.Template(templ.TPL_SUPPLIERS)
-        return call_jsonrpc_method_template_and_stop('suppliers_list', tpl)
-
-    elif args[1] in ['ping', 'test', 'call', 'cl']:
-        tpl = jsontemplate.Template(templ.TPL_RAW)
-        return call_jsonrpc_method_template_and_stop('suppliers_ping', tpl)
-
-    elif args[1] in ['fire', 'replace', 'rep', 'rp'] and len(args) >= 3:
-        tpl = jsontemplate.Template(templ.TPL_RAW)
-        return call_jsonrpc_method_template_and_stop(
-            'supplier_replace', tpl, args[2])
-
-    elif args[1] in ['hire', 'change', 'ch', ] and len(args) >= 4:
-        tpl = jsontemplate.Template(templ.TPL_RAW)
-        return call_jsonrpc_method_template_and_stop(
-            'supplier_change', tpl, args[2], args[3])
-    return 2
-
-#------------------------------------------------------------------------------
-
-
-def cmd_customers(opts, args, overDict):
-    if len(args) < 2 or args[1] in ['list', 'ls']:
-        tpl = jsontemplate.Template(templ.TPL_CUSTOMERS)
-        return call_jsonrpc_method_template_and_stop('customers_list', tpl)
-
-    elif args[1] in ['ping', 'test', 'call', 'cl']:
-        tpl = jsontemplate.Template(templ.TPL_RAW)
-        return call_jsonrpc_method_template_and_stop('customers_ping', tpl)
-
-    elif args[1] in ['reject', 'refuse', 'remove', 'delete', 'rm', 'free', 'del', ] and len(args) >= 3:
-        tpl = jsontemplate.Template(templ.TPL_RAW)
-        return call_jsonrpc_method_template_and_stop(
-            'customer_reject', tpl, args[2])
-
-    return 2
-
-#------------------------------------------------------------------------------
-
-
-def cmd_storage(opts, args, overDict):
-    if len(args) < 2:
-        def _got_local(result3, result2, result1):
-            result = {
-                'status': 'OK',
-<<<<<<< HEAD
-                'execution': float(
-                    result1['execution']) +
-                float(
-                    result2['execution']) +
-                float(
-                    result3['execution']),
-                'result': [
-                    {
-                        'donated': result1['result'][0],
-                        'consumed': result2['result'][0],
-                        'local': result3['result'][0],
-                    }]}
-=======
-                'execution': float(result1['execution']) + float(result2['execution']) + float(result3['execution']),
-                'result': [{
-                    'donated': result1['result'][0],
-                    'consumed': result2['result'][0],
-                    'local': result3['result'][0],
-                }]
-            }
->>>>>>> 7d91a7f0
-            print_template(result, jsontemplate.Template(templ.TPL_STORAGE))
-            reactor.stop()
-
-        def _got_needed(result2, result1):
-            d2 = call_jsonrpc_method('space_local')
-            d2.addCallback(_got_local, result2, result1)
-            d2.addErrback(fail_and_stop)
-
-        def _got_donated(result1):
-            d2 = call_jsonrpc_method('space_consumed')
-            d2.addCallback(_got_needed, result1)
-            d2.addErrback(fail_and_stop)
-        d1 = call_jsonrpc_method('space_donated')
-        d1.addCallback(_got_donated)
-        d1.addErrback(fail_and_stop)
-        reactor.run()
-        return 0
-    return 2
-
-#------------------------------------------------------------------------------
-
-
-def cmd_automats(opts, args, overDict):
-    if len(args) < 2 or args[1] == 'list':
-        tpl = jsontemplate.Template(templ.TPL_AUTOMATS)
-        return call_jsonrpc_method_template_and_stop('automats_list', tpl)
-#     if len(args) == 2 and args[1] in ['log', 'monitor', 'watch',]:\
-#
-#         reactor.
-#         reactor.run()
-    return 2
-
-#------------------------------------------------------------------------------
-
-
-def cmd_services(opts, args, overDict):
-    if len(args) < 2 or args[1] in ['list', 'ls', ]:
-        def _services_update(result):
-            for i in xrange(len(result['result'])):
-                r = result['result'][i]
-                r['enabled_label'] = 'ENABLED' if r['enabled'] else 'DISABLED'
-                r['num_depends'] = len(r['depends'])
-                result['result'][i] = r
-            return result
-        tpl = jsontemplate.Template(templ.TPL_SERVICES)
-<<<<<<< HEAD
-        return call_jsonrpc_method_transform_template_and_stop(
-            'services_list', tpl, _services_update)
-    if len(args) >= 3 and args[1] in ['start', 'enable', 'on', ]:
-        tpl = jsontemplate.Template(templ.TPL_RAW)
-        return call_jsonrpc_method_template_and_stop(
-            'service_start', tpl, args[2])
-=======
-        return call_jsonrpc_method_transform_template_and_stop('services_list', tpl, _services_update)
-    if len(args) >= 3 and args[1] in ['start', 'enable', 'on', ]:
-        tpl = jsontemplate.Template(templ.TPL_RAW)
-        return call_jsonrpc_method_template_and_stop('service_start', tpl, args[2])
->>>>>>> 7d91a7f0
-    if len(args) >= 3 and args[1] in ['stop', 'disable', 'off', ]:
-        tpl = jsontemplate.Template(templ.TPL_RAW)
-        return call_jsonrpc_method_template_and_stop(
-            'service_stop', tpl, args[2])
-    if len(args) >= 2:
-        tpl = jsontemplate.Template(templ.TPL_SERVICE_INFO)
-<<<<<<< HEAD
-        return call_jsonrpc_method_template_and_stop(
-            'service_info', tpl, args[1])
-=======
-        return call_jsonrpc_method_template_and_stop('service_info', tpl, args[1])
->>>>>>> 7d91a7f0
-    return 2
-
-#------------------------------------------------------------------------------
-
-
-def cmd_message(opts, args, overDict):
-    #     if len(args) < 2 or args[1] == 'list':
-    #         tpl = jsontemplate.Template(templ.TPL_RAW)
-<<<<<<< HEAD
-    # return call_jsonrpc_method_template_and_stop('list_messages', tpl)
-    if len(args) >= 4 and args[1] in ['send', 'to', ]:
-        tpl = jsontemplate.Template(templ.TPL_RAW)
-        return call_jsonrpc_method_template_and_stop(
-            'send_message', tpl, args[2], args[3])
-=======
-    #         return call_jsonrpc_method_template_and_stop('list_messages', tpl)
-    if len(args) >= 4 and args[1] in ['send', 'to', ]:
-        tpl = jsontemplate.Template(templ.TPL_RAW)
-        return call_jsonrpc_method_template_and_stop('send_message', tpl, args[2], args[3])
->>>>>>> 7d91a7f0
-    if len(args) < 2 or args[1] in ['listen', 'read', ]:
-        from chat import terminal_chat
-
-        def _send_message(to, msg):
-            call_jsonrpc_method('send_message', to, msg)
-        terminal_chat.init(do_send_message_func=_send_message)
-        errors = []
-
-        def _error(x):
-            if str(x).count('ResponseNeverReceived'):
-                return x
-            errors.append(str(x))
-            reactor.callInThread(terminal_chat.stop)
-            return x
-
-        def _next_message(x=None):
-            if x:
-                if x['status'] != 'OK':
-                    if 'errors' in x:
-                        errors.extend(x['errors'])
-                    reactor.callInThread(terminal_chat.stop)
-                    return x
-                else:
-                    terminal_chat.on_incoming_message(x)
-            d = call_jsonrpc_method('receive_one_message')
-            d.addCallback(_next_message)
-            d.addErrback(_error)
-            return x
-        _next_message()
-        reactor.callInThread(terminal_chat.run)
-        reactor.run()
-        terminal_chat.shutdown()
-        if len(errors):
-            print '\n'.join(errors)
-        return 0
-    return 2
-
-#------------------------------------------------------------------------------
-
-
-def cmd_friend(opts, args, overDict):
-    tpl_lookup = jsontemplate.Template(templ.TPL_FRIEND_LOOKUP)
-    tpl_add = jsontemplate.Template(templ.TPL_RAW)
-    if len(args) < 2:
-        tpl = jsontemplate.Template(templ.TPL_FRIEND_LOOKUP_REPEATED_SECTION)
-<<<<<<< HEAD
-        return call_jsonrpc_method_template_and_stop(
-            'list_correspondents', tpl)
-    elif len(args) > 2 and args[1] in ['check', 'nick', 'nickname', 'test', ]:
-        return call_jsonrpc_method_template_and_stop(
-            'find_peer_by_nickname', tpl_lookup, unicode(args[2]))
-    elif len(args) > 2 and args[1] in ['add', 'append', ]:
-        inp = unicode(args[2])
-        if inp.startswith('http://'):
-            return call_jsonrpc_method_template_and_stop(
-                'add_correspondent', tpl_add, inp)
-=======
-        return call_jsonrpc_method_template_and_stop('list_correspondents', tpl)
-    elif len(args) > 2 and args[1] in ['check', 'nick', 'nickname', 'test', ]:
-        return call_jsonrpc_method_template_and_stop('find_peer_by_nickname', tpl_lookup, unicode(args[2]))
-    elif len(args) > 2 and args[1] in ['add', 'append', ]:
-        inp = unicode(args[2])
-        if inp.startswith('http://'):
-            return call_jsonrpc_method_template_and_stop('add_correspondent', tpl_add, inp)
->>>>>>> 7d91a7f0
-
-        def _lookup(result):
-            try:
-                if result['result'] == 'exist':
-                    print_template(result, tpl_lookup)
-                    d = call_jsonrpc_method(
-                        'add_correspondent', result['idurl'])
-                    d.addCallback(print_template_and_stop, tpl_add)
-                    d.addErrback(fail_and_stop)
-                    return 0
-                else:
-                    return print_template_and_stop(result, tpl_lookup)
-            except:
-                from logs import lg
-                lg.exc()
-                return 0
-        d = call_jsonrpc_method('find_peer_by_nickname', inp)
-        d.addCallback(_lookup)
-        d.addErrback(fail_and_stop)
-        reactor.run()
-        return 0
-    return 2
-
-#------------------------------------------------------------------------------
-
-
-def run(opts, args, pars=None, overDict=None, executablePath=None):
-    cmd = ''
-    if len(args) > 0:
-        cmd = args[0].lower()
-
-    from system import bpio
-    bpio.init()
-
-    #---start---
-    if cmd == '' or cmd == 'start' or cmd == 'go' or cmd == 'run':
-        appList = bpio.find_process([
-            'bitdust.exe',
-            'bpmain.py',
-            'bitdust.py',
-            'regexp:^/usr/bin/python.*bitdust.*$',
-        ])
-        if len(appList) > 0:
-            print_text(
-                'BitDust already started, found another process: %s' %
-                str(appList))
-            return 0
-        return run_now(opts, args)
-
-    #---detach---
-    elif cmd == 'detach':
-        appList = bpio.find_process([
-            'bitdust.exe',
-            'bpmain.py',
-            'bitdust.py',
-            'regexp:^/usr/bin/python.*bitdust.*$',
-        ])
-        if len(appList) > 0:
-            print_text(
-                'main BitDust process already started: %s' %
-                str(appList))
-            return 0
-        from lib import misc
-        print_text('run and detach main BitDust process')
-        result = misc.DoRestart(detach=True)
-        try:
-            result = result.pid
-        except:
-            pass
-        print_text(result)
-        return 0
-
-    #---restart---
-    elif cmd == 'restart' or cmd == 'reboot':
-        appList = bpio.find_process([
-            'bitdust.exe',
-            'bpmain.py',
-            'bitdust.py',
-            'regexp:^/usr/bin/python.*bitdust.*$',
-        ])
-        if len(appList) == 0:
-            return run_now(opts, args)
-        ui = False
-        if cmd == 'restart':
-            ui = True
-<<<<<<< HEAD
-        print_text(
-            'found main BitDust process: %s, sending "restart" command' %
-            str(appList))
-=======
-        print_text('found main BitDust process: %s, sending "restart" command' % str(appList))
->>>>>>> 7d91a7f0
-
-        def done(x):
-            print_text('DONE\n', '')
-            from twisted.internet import reactor
-            if reactor.running and not reactor._stopped:
-                reactor.stop()
-
-        def failed(x):
-            print_text(
-                'soft restart FAILED, now killing previous process and do restart')
-            try:
-                kill()
-            except:
-                print_exception()
-            from twisted.internet import reactor
-            from lib import misc
-            reactor.addSystemEventTrigger(
-                'after',
-                'shutdown',
-                misc.DoRestart,
-                param='show' if ui else '',
-                detach=True)
-            reactor.stop()
-        try:
-            from twisted.internet import reactor
-            call_jsonrpc_method('restart', ui).addCallbacks(done, failed)
-            reactor.run()
-        except:
-            print_exception()
-            return 1
-        return 0
-
-    #---show---
-    elif cmd == 'show' or cmd == 'open':
-        appList_bpgui = bpio.find_process([
-            'bpgui.exe',
-            'bpgui.py',
-        ])
-        appList = bpio.find_process([
-            'bitdust.exe',
-            'bpmain.py',
-            'bitdust.py',
-            'regexp:^/usr/bin/python.*bitdust.*$',
-        ])
-        if len(appList_bpgui) > 0:
-            if len(appList) == 0:
-                for pid in appList_bpgui:
-                    bpio.kill_process(pid)
-            else:
-                print_text(
-                    'BitDust GUI already opened, found another process: %s' %
-                    str(appList))
-                return 0
-        if len(appList) == 0:
-            from lib import misc
-            print_text('run and detach main BitDust process')
-            result = misc.DoRestart('show', detach=True)
-            try:
-                result = result.pid
-            except:
-                pass
-            print_text(result)
-            return 0
-        print_text(
-            'found main BitDust process: %s, sending command "show" to start the GUI\n' %
-            str(appList))
-        call_jsonrpc_method('show')
-        return 0
-
-    #---stop---
-    elif cmd == 'stop' or cmd == 'kill' or cmd == 'shutdown':
-        appList = bpio.find_process([
-            'bitdust.exe',
-            'bpmain.py',
-            'bitdust.py',
-            'regexp:^/usr/bin/python.*bitdust.*$',
-        ])
-        if len(appList) > 0:
-            print_text(
-                'found main BitDust process: %s, sending command "exit" ... ' %
-                str(appList), '')
-            try:
-                from twisted.internet import reactor
-                call_jsonrpc_method('stop').addBoth(wait_then_kill)
-                reactor.run()
-                return 0
-            except:
-                print_exception()
-                ret = kill()
-                return ret
-        else:
-            print_text('BitDust is not running at the moment')
-            return 0
-
-    #---help---
-    elif cmd in ['help', 'h', 'hlp', '?']:
-        from main import help
-        if len(args) >= 2 and args[1].lower() == 'schedule':
-            print_text(help.schedule_format())
-        elif len(args) >= 2 and args[1].lower() == 'settings':
-            # from main import settings
-            # settings.uconfig().print_all()
-            from main import config
-            for k in config.conf().listAllEntries():
-                print k, config.conf().getData(k)
-        else:
-            print_text(help.help())
-            print_text(pars.format_option_help())
-        return 0
-
-    appList = bpio.find_process([
-        'bitdust.exe',
-        'bpmain.py',
-        'bitdust.py',
-        'regexp:^/usr/bin/python.*bitdust.*$',
-    ])
-    running = len(appList) > 0
-    overDict = override_options(opts, args)
-
-    #---identity---
-    if cmd in ['identity', 'id', 'idurl', ]:
-        return cmd_identity(opts, args, overDict, running)
-
-    #---key---
-    elif cmd == 'key':
-        return cmd_key(opts, args, overDict, running, executablePath)
-
-    #---ping---
-    if cmd == 'ping' or cmd == 'call' or cmd == 'sendid':
-        if len(args) < 1:
-            return 2
-        tpl = jsontemplate.Template(templ.TPL_RAW)
-        return call_jsonrpc_method_template_and_stop('ping', tpl, args[1])
-
-    #---set---
-    elif cmd in ['set', 'get', 'conf', 'config', 'option', 'setting', ]:
-        if len(args) == 1 or args[1].lower() in ['help', '?']:
-            from main import help
-            print_text(help.settings_help())
-            return 0
-        if not running:
-            return cmd_set(opts, args, overDict)
-        return cmd_set_request(opts, args, overDict)
-
-    #---reconnect---
-    if cmd in ['reconnect', 'rejoin', 'connect', ]:
-        if not running:
-            print_text('BitDust is not running at the moment\n')
-            return 0
-        return cmd_reconnect(opts, args, overDict)
-
-    #---api---
-    elif cmd in ['api', 'call', ]:
-        if not running:
-            print_text('BitDust is not running at the moment\n')
-            return 0
-        return cmd_api(opts, args, overDict, executablePath)
-
-    #---messages---
-    elif cmd in ['msg', 'message', 'messages', 'chat', 'talk', ]:
-        if not running:
-            print_text('BitDust is not running at the moment\n')
-            return 0
-        return cmd_message(opts, args, overDict)
-
-    #---suppliers---
-    elif cmd in ['suppliers', 'supplier', 'sup', 'supp', 'sp']:
-        if not running:
-            print_text('BitDust is not running at the moment\n')
-            return 0
-        return cmd_suppliers(opts, args, overDict)
-
-    #---customers---
-    elif cmd in ['customers', 'customer', 'cus', 'cust', 'cu']:
-        if not running:
-            print_text('BitDust is not running at the moment\n')
-            return 0
-        return cmd_customers(opts, args, overDict)
-
-    #---storage---
-    elif cmd in ['storage', 'space']:
-        if not running:
-            print_text('BitDust is not running at the moment\n')
-            return 0
-        return cmd_storage(opts, args, overDict)
-
-    #---automats---
-    elif cmd in ['automats', 'aut', 'states', 'machines', ]:
-        if not running:
-            print_text('BitDust is not running at the moment\n')
-            return 0
-        return cmd_automats(opts, args, overDict)
-
-    #---services---
-    elif cmd in ['services', 'service', 'svc', 'serv', 'srv', ]:
-        if not running:
-            print_text('BitDust is not running at the moment\n')
-            return 0
-        return cmd_services(opts, args, overDict)
-
-    #---friends---
-    elif cmd == 'friend' or cmd == 'friends' or cmd == 'buddy' or cmd == 'correspondent' or cmd == 'contact' or cmd == 'peer':
-        if not running:
-            print_text('BitDust is not running at the moment\n')
-            return 0
-        return cmd_friend(opts, args, overDict)
-
-    #---backup---
-    elif cmd in ['file', 'files', 'fi', 'fs', 'backup', 'backups', 'bk', 'up', 'upload', 'uploads', ]:
-        if not running:
-            print_text('BitDust is not running at the moment\n')
-            return 0
-        return cmd_backup(opts, args, overDict, executablePath)
-
-    #---restore---
-    elif cmd in ['restore', 'rest', 'download', 'down', ]:
-        if not running:
-            print_text('BitDust is not running at the moment\n')
-            return 0
-        return cmd_restore(opts, args, overDict, executablePath)
-
-    #---version---
-    elif cmd in ['version', 'v', 'ver']:
-        from main import settings
-        from lib import misc
-        ver = bpio.ReadTextFile(settings.VersionNumberFile()).strip()
-        chksum = bpio.ReadTextFile(settings.CheckSumFile()).strip()
-        repo, location = misc.ReadRepoLocation()
-        print_text('checksum:   %s' % chksum)
-        print_text('version:    %s' % ver)
-        print_text('repository: %s' % repo)
-        print_text('location:   %s' % location)
-        return 0
-
-    #---integrate---
-    elif cmd == 'integrate' or cmd == 'alias' or cmd == 'shell':
-        return cmd_integrate(opts, args, overDict)
-
-    return 2
-
-#------------------------------------------------------------------------------
-
-
-def main():
-    try:
-        from system import bpio
-    except:
-        dirpath = os.path.dirname(os.path.abspath(sys.argv[0]))
-        sys.path.insert(0, os.path.abspath(os.path.join(dirpath, '..')))
-        from distutils.sysconfig import get_python_lib
-        sys.path.append(os.path.join(get_python_lib(), 'bitdust'))
-        try:
-            from system import bpio
-        except:
-            print_text('ERROR! can not import working code.  Python Path:\n')
-            print_text('\n'.join(sys.path))
-            return 1
-
-    pars = parser()
-    (opts, args) = pars.parse_args()
-
-    if opts.verbose:
-        print_copyright()
-
-    return run(opts, args)
-
-#------------------------------------------------------------------------------
+    """
+    def print_text(msg, nl='\n'):
+        sys.stdout.write(msg + nl)
+        sys.stdout.flush()
+    from system import bpio
+    if bpio.Windows():
+        print_text('this feature is not yet available in OS Windows.')
+        return 0
+    curpath = bpio.getExecutableDir()
+    # cmdpath = '/usr/local/bin/bitdust'
+    src = "#!/bin/sh\n"
+    src += '# This is a short shell script to fast access BitDust software.\n'
+    src += '# NOTICE: BitDust software do not need root permissions to run, expected a normal user permissions.\n\n'
+    # src += "cd %s\n" % curpath
+    src += 'python %s/bitdust.py "$@"\n\n' % curpath
+    print_text(src)
+    return 0
+#     print_text('creating a command script : %s ... ' % cmdpath, nl='')
+#     result = False
+#     try:
+#         f = open(cmdpath, 'w')
+#         f.write(src)
+#         f.close()
+#         os.chmod(cmdpath, 0755)
+#         result = True
+#         print_text('SUCCESS')
+#     except:
+#         print_text('FAILED')
+#     if not result:
+#         cmdpath = os.path.join(os.path.expanduser('~'), 'bin', 'bitdust')
+#         print_text('try to create a command script in user home folder : %s ... ' % cmdpath, nl='')
+#         try:
+#             if not os.path.isdir(os.path.join(os.path.expanduser('~'), 'bin')):
+#                 os.mkdir(os.path.join(os.path.expanduser('~'), 'bin'))
+#             f = open(cmdpath, 'w')
+#             f.write(src)
+#             f.close()
+#             os.chmod(cmdpath, 0755)
+#             result = True
+#             print_text('SUCCESS')
+#         except:
+#             print_text('FAILED')
+#             return 0
+#     if result:
+#         print_text('now use "bitdust" command to access the BitDust software.\n')
+#     return 0
+
+#------------------------------------------------------------------------------
+
+
+def option_name_to_path(name, default=''):
+    path = default
+    if name in ['donated', 'shared', 'given', ]:
+        path = 'services/supplier/donated-space'
+    elif name in ['needed', ]:
+        path = 'services/customer/needed-space'
+    elif name in ['suppliers', ]:
+        path = 'services/customer/suppliers-number'
+    elif name in ['debug']:
+        path = 'logs/debug-level'
+    elif name in ['block-size', ]:
+        path = 'services/backups/block-size'
+    elif name in ['block-size-max', 'max-block-size', ]:
+        path = 'services/backups/max-block-size'
+    elif name in ['max-backups', 'max-copies', 'copies']:
+        path = 'services/backups/max-copies'
+    elif name in ['local-backups', 'local-data', 'keep-local-data', ]:
+        path = 'services/backups/keep-local-copies-enabled'
+    elif name in ['tcp']:
+        path = 'services/tcp-transport/enabled'
+    elif name in ['tcp-port']:
+        path = 'services/tcp-connections/tcp-port'
+    elif name in ['udp']:
+        path = 'services/udp-transport/enabled'
+    elif name in ['udp-port']:
+        path = 'services/udp-datagrams/udp-port'
+    elif name in ['proxy']:
+        path = 'services/proxy-transport/enabled'
+    elif name in ['dht-port']:
+        path = 'services/entangled-dht/udp-port'
+    elif name in ['limit-send']:
+        path = 'services/network/send-limit'
+    elif name in ['limit-receive']:
+        path = 'services/network/receive-limit'
+    elif name in ['weblog']:
+        path = 'logs/stream-enable'
+    elif name in ['weblog-port']:
+        path = 'logs/stream-port'
+    return path
+
+
+def cmd_set(opts, args, overDict):
+    from main import settings
+    from interface import api
+    name = args[1].lower()
+    if name in ['list', 'ls', 'all', 'show', 'print', ]:
+        settings.init()
+        sort = True if (len(args) > 2 and args[2] in ['sort', 'sorted', ]) else False
+        result = api.config_list(sort)
+        for i in xrange(len(result['result'])):
+            result['result'][i]['value'] = result['result'][i]['value'][:60]
+        tpl = jsontemplate.Template(templ.TPL_OPTIONS_LIST_KEY_TYPE_VALUE)
+        print_template(result, tpl)
+        return 0
+    path = '' if len(args) < 2 else args[1]
+    path = option_name_to_path(name, path)
+    if path != '':
+        settings.init()
+        if len(args) > 2:
+            value = ' '.join(args[2:])
+            result = api.config_set(path, unicode(value))
+        else:
+            result = api.config_get(path)
+        tpl = jsontemplate.Template(templ.TPL_OPTION_MODIFIED)
+        print_template(result, tpl)
+        return 0
+    return 2
+
+
+def cmd_set_request(opts, args, overDict):
+    print_text('connecting to already started BitDust process ...')
+    name = args[1].lower()
+    if name in ['list', 'ls', 'all', 'show', 'print', ]:
+        sort = True if (len(args) > 2 and args[2] in ['sort', 'sorted', ]) else False
+        tpl = jsontemplate.Template(templ.TPL_OPTIONS_LIST_KEY_TYPE_VALUE)
+
+        def _limit_length(result):
+            for i in xrange(len(result['result'])):
+                result['result'][i]['value'] = result['result'][i]['value'][:60]
+            return result
+        return call_jsonrpc_method_transform_template_and_stop('config_list', tpl, _limit_length, sort)
+    path = '' if len(args) < 2 else args[1]
+    path = option_name_to_path(name, path)
+    if len(args) == 2:
+        tpl = jsontemplate.Template(templ.TPL_OPTION_SINGLE)
+        return call_jsonrpc_method_template_and_stop('config_get', tpl, path)
+    value = ' '.join(args[2:])
+    tpl = jsontemplate.Template(templ.TPL_OPTION_MODIFIED)
+    return call_jsonrpc_method_template_and_stop('config_set', tpl, path, value)
+
+#------------------------------------------------------------------------------
+
+
+def cmd_suppliers(opts, args, overDict):
+    if len(args) < 2 or args[1] in ['list', 'ls']:
+        tpl = jsontemplate.Template(templ.TPL_SUPPLIERS)
+        return call_jsonrpc_method_template_and_stop('suppliers_list', tpl)
+
+    elif args[1] in ['ping', 'test', 'call', 'cl']:
+        tpl = jsontemplate.Template(templ.TPL_RAW)
+        return call_jsonrpc_method_template_and_stop('suppliers_ping', tpl)
+
+    elif args[1] in ['fire', 'replace', 'rep', 'rp'] and len(args) >= 3:
+        tpl = jsontemplate.Template(templ.TPL_RAW)
+        return call_jsonrpc_method_template_and_stop('supplier_replace', tpl, args[2])
+
+    elif args[1] in ['hire', 'change', 'ch', ] and len(args) >= 4:
+        tpl = jsontemplate.Template(templ.TPL_RAW)
+        return call_jsonrpc_method_template_and_stop('supplier_change', tpl, args[2], args[3])
+    return 2
+
+#------------------------------------------------------------------------------
+
+
+def cmd_customers(opts, args, overDict):
+    if len(args) < 2 or args[1] in ['list', 'ls']:
+        tpl = jsontemplate.Template(templ.TPL_CUSTOMERS)
+        return call_jsonrpc_method_template_and_stop('customers_list', tpl)
+
+    elif args[1] in ['ping', 'test', 'call', 'cl']:
+        tpl = jsontemplate.Template(templ.TPL_RAW)
+        return call_jsonrpc_method_template_and_stop('customers_ping', tpl)
+
+    elif args[1] in ['reject', 'refuse', 'remove', 'delete', 'rm', 'free', 'del', ] and len(args) >= 3:
+        tpl = jsontemplate.Template(templ.TPL_RAW)
+        return call_jsonrpc_method_template_and_stop('customer_reject', tpl, args[2])
+
+    return 2
+
+#------------------------------------------------------------------------------
+
+
+def cmd_storage(opts, args, overDict):
+    if len(args) < 2:
+        def _got_local(result3, result2, result1):
+            result = {
+                'status': 'OK',
+                'execution': float(result1['execution']) + float(result2['execution']) + float(result3['execution']),
+                'result': [{
+                    'donated': result1['result'][0],
+                    'consumed': result2['result'][0],
+                    'local': result3['result'][0],
+                }]
+            }
+            print_template(result, jsontemplate.Template(templ.TPL_STORAGE))
+            reactor.stop()
+
+        def _got_needed(result2, result1):
+            d2 = call_jsonrpc_method('space_local')
+            d2.addCallback(_got_local, result2, result1)
+            d2.addErrback(fail_and_stop)
+
+        def _got_donated(result1):
+            d2 = call_jsonrpc_method('space_consumed')
+            d2.addCallback(_got_needed, result1)
+            d2.addErrback(fail_and_stop)
+        d1 = call_jsonrpc_method('space_donated')
+        d1.addCallback(_got_donated)
+        d1.addErrback(fail_and_stop)
+        reactor.run()
+        return 0
+    return 2
+
+#------------------------------------------------------------------------------
+
+
+def cmd_automats(opts, args, overDict):
+    if len(args) < 2 or args[1] == 'list':
+        tpl = jsontemplate.Template(templ.TPL_AUTOMATS)
+        return call_jsonrpc_method_template_and_stop('automats_list', tpl)
+#     if len(args) == 2 and args[1] in ['log', 'monitor', 'watch',]:\
+#
+#         reactor.
+#         reactor.run()
+    return 2
+
+#------------------------------------------------------------------------------
+
+
+def cmd_services(opts, args, overDict):
+    if len(args) < 2 or args[1] in ['list', 'ls', ]:
+        def _services_update(result):
+            for i in xrange(len(result['result'])):
+                r = result['result'][i]
+                r['enabled_label'] = 'ENABLED' if r['enabled'] else 'DISABLED'
+                r['num_depends'] = len(r['depends'])
+                result['result'][i] = r
+            return result
+        tpl = jsontemplate.Template(templ.TPL_SERVICES)
+        return call_jsonrpc_method_transform_template_and_stop('services_list', tpl, _services_update)
+    if len(args) >= 3 and args[1] in ['start', 'enable', 'on', ]:
+        tpl = jsontemplate.Template(templ.TPL_RAW)
+        return call_jsonrpc_method_template_and_stop('service_start', tpl, args[2])
+    if len(args) >= 3 and args[1] in ['stop', 'disable', 'off', ]:
+        tpl = jsontemplate.Template(templ.TPL_RAW)
+        return call_jsonrpc_method_template_and_stop('service_stop', tpl, args[2])
+    if len(args) >= 2:
+        tpl = jsontemplate.Template(templ.TPL_SERVICE_INFO)
+        return call_jsonrpc_method_template_and_stop('service_info', tpl, args[1])
+    return 2
+
+#------------------------------------------------------------------------------
+
+
+def cmd_message(opts, args, overDict):
+    #     if len(args) < 2 or args[1] == 'list':
+    #         tpl = jsontemplate.Template(templ.TPL_RAW)
+    #         return call_jsonrpc_method_template_and_stop('list_messages', tpl)
+    if len(args) >= 4 and args[1] in ['send', 'to', ]:
+        tpl = jsontemplate.Template(templ.TPL_RAW)
+        return call_jsonrpc_method_template_and_stop('send_message', tpl, args[2], args[3])
+    if len(args) < 2 or args[1] in ['listen', 'read', ]:
+        from chat import terminal_chat
+
+        def _send_message(to, msg):
+            call_jsonrpc_method('send_message', to, msg)
+        terminal_chat.init(do_send_message_func=_send_message)
+        errors = []
+
+        def _error(x):
+            if str(x).count('ResponseNeverReceived'):
+                return x
+            errors.append(str(x))
+            reactor.callInThread(terminal_chat.stop)
+            return x
+
+        def _next_message(x=None):
+            if x:
+                if x['status'] != 'OK':
+                    if 'errors' in x:
+                        errors.extend(x['errors'])
+                    reactor.callInThread(terminal_chat.stop)
+                    return x
+                else:
+                    terminal_chat.on_incoming_message(x)
+            d = call_jsonrpc_method('receive_one_message')
+            d.addCallback(_next_message)
+            d.addErrback(_error)
+            return x
+        _next_message()
+        reactor.callInThread(terminal_chat.run)
+        reactor.run()
+        terminal_chat.shutdown()
+        if len(errors):
+            print '\n'.join(errors)
+        return 0
+    return 2
+
+#------------------------------------------------------------------------------
+
+
+def cmd_friend(opts, args, overDict):
+    tpl_lookup = jsontemplate.Template(templ.TPL_FRIEND_LOOKUP)
+    tpl_add = jsontemplate.Template(templ.TPL_RAW)
+    if len(args) < 2:
+        tpl = jsontemplate.Template(templ.TPL_FRIEND_LOOKUP_REPEATED_SECTION)
+        return call_jsonrpc_method_template_and_stop('list_correspondents', tpl)
+    elif len(args) > 2 and args[1] in ['check', 'nick', 'nickname', 'test', ]:
+        return call_jsonrpc_method_template_and_stop('find_peer_by_nickname', tpl_lookup, unicode(args[2]))
+    elif len(args) > 2 and args[1] in ['add', 'append', ]:
+        inp = unicode(args[2])
+        if inp.startswith('http://'):
+            return call_jsonrpc_method_template_and_stop('add_correspondent', tpl_add, inp)
+
+        def _lookup(result):
+            try:
+                if result['result'] == 'exist':
+                    print_template(result, tpl_lookup)
+                    d = call_jsonrpc_method('add_correspondent', result['idurl'])
+                    d.addCallback(print_template_and_stop, tpl_add)
+                    d.addErrback(fail_and_stop)
+                    return 0
+                else:
+                    return print_template_and_stop(result, tpl_lookup)
+            except:
+                from logs import lg
+                lg.exc()
+                return 0
+        d = call_jsonrpc_method('find_peer_by_nickname', inp)
+        d.addCallback(_lookup)
+        d.addErrback(fail_and_stop)
+        reactor.run()
+        return 0
+    return 2
+
+#------------------------------------------------------------------------------
+
+
+def run(opts, args, pars=None, overDict=None, executablePath=None):
+    cmd = ''
+    if len(args) > 0:
+        cmd = args[0].lower()
+
+    from system import bpio
+    bpio.init()
+
+    #---start---
+    if cmd == '' or cmd == 'start' or cmd == 'go' or cmd == 'run':
+        appList = bpio.find_process([
+            'bitdust.exe',
+            'bpmain.py',
+            'bitdust.py',
+            'regexp:^/usr/bin/python.*bitdust.*$',
+        ])
+        if len(appList) > 0:
+            print_text('BitDust already started, found another process: %s' % str(appList))
+            return 0
+        return run_now(opts, args)
+
+    #---detach---
+    elif cmd == 'detach':
+        appList = bpio.find_process([
+            'bitdust.exe',
+            'bpmain.py',
+            'bitdust.py',
+            'regexp:^/usr/bin/python.*bitdust.*$',
+        ])
+        if len(appList) > 0:
+            print_text('main BitDust process already started: %s' % str(appList))
+            return 0
+        from lib import misc
+        print_text('run and detach main BitDust process')
+        result = misc.DoRestart(detach=True)
+        try:
+            result = result.pid
+        except:
+            pass
+        print_text(result)
+        return 0
+
+    #---restart---
+    elif cmd == 'restart' or cmd == 'reboot':
+        appList = bpio.find_process([
+            'bitdust.exe',
+            'bpmain.py',
+            'bitdust.py',
+            'regexp:^/usr/bin/python.*bitdust.*$',
+        ])
+        if len(appList) == 0:
+            return run_now(opts, args)
+        ui = False
+        if cmd == 'restart':
+            ui = True
+        print_text('found main BitDust process: %s, sending "restart" command' % str(appList))
+
+        def done(x):
+            print_text('DONE\n', '')
+            from twisted.internet import reactor
+            if reactor.running and not reactor._stopped:
+                reactor.stop()
+
+        def failed(x):
+            print_text('soft restart FAILED, now killing previous process and do restart')
+            try:
+                kill()
+            except:
+                print_exception()
+            from twisted.internet import reactor
+            from lib import misc
+            reactor.addSystemEventTrigger('after', 'shutdown', misc.DoRestart, param='show' if ui else '', detach=True)
+            reactor.stop()
+        try:
+            from twisted.internet import reactor
+            call_jsonrpc_method('restart', ui).addCallbacks(done, failed)
+            reactor.run()
+        except:
+            print_exception()
+            return 1
+        return 0
+
+    #---show---
+    elif cmd == 'show' or cmd == 'open':
+        appList_bpgui = bpio.find_process([
+            'bpgui.exe',
+            'bpgui.py',
+        ])
+        appList = bpio.find_process([
+            'bitdust.exe',
+            'bpmain.py',
+            'bitdust.py',
+            'regexp:^/usr/bin/python.*bitdust.*$',
+        ])
+        if len(appList_bpgui) > 0:
+            if len(appList) == 0:
+                for pid in appList_bpgui:
+                    bpio.kill_process(pid)
+            else:
+                print_text('BitDust GUI already opened, found another process: %s' % str(appList))
+                return 0
+        if len(appList) == 0:
+            from lib import misc
+            print_text('run and detach main BitDust process')
+            result = misc.DoRestart('show', detach=True)
+            try:
+                result = result.pid
+            except:
+                pass
+            print_text(result)
+            return 0
+        print_text('found main BitDust process: %s, sending command "show" to start the GUI\n' % str(appList))
+        call_jsonrpc_method('show')
+        return 0
+
+    #---stop---
+    elif cmd == 'stop' or cmd == 'kill' or cmd == 'shutdown':
+        appList = bpio.find_process([
+            'bitdust.exe',
+            'bpmain.py',
+            'bitdust.py',
+            'regexp:^/usr/bin/python.*bitdust.*$',
+        ])
+        if len(appList) > 0:
+            print_text('found main BitDust process: %s, sending command "exit" ... ' % str(appList), '')
+            try:
+                from twisted.internet import reactor
+                call_jsonrpc_method('stop').addBoth(wait_then_kill)
+                reactor.run()
+                return 0
+            except:
+                print_exception()
+                ret = kill()
+                return ret
+        else:
+            print_text('BitDust is not running at the moment')
+            return 0
+
+    #---help---
+    elif cmd in ['help', 'h', 'hlp', '?']:
+        from main import help
+        if len(args) >= 2 and args[1].lower() == 'schedule':
+            print_text(help.schedule_format())
+        elif len(args) >= 2 and args[1].lower() == 'settings':
+            # from main import settings
+            # settings.uconfig().print_all()
+            from main import config
+            for k in config.conf().listAllEntries():
+                print k, config.conf().getData(k)
+        else:
+            print_text(help.help())
+            print_text(pars.format_option_help())
+        return 0
+
+    appList = bpio.find_process([
+        'bitdust.exe',
+        'bpmain.py',
+        'bitdust.py',
+        'regexp:^/usr/bin/python.*bitdust.*$',
+    ])
+    running = len(appList) > 0
+    overDict = override_options(opts, args)
+
+    #---identity---
+    if cmd in ['identity', 'id', 'idurl', ]:
+        return cmd_identity(opts, args, overDict, running)
+
+    #---key---
+    elif cmd == 'key':
+        return cmd_key(opts, args, overDict, running, executablePath)
+
+    #---ping---
+    if cmd == 'ping' or cmd == 'call' or cmd == 'sendid':
+        if len(args) < 1:
+            return 2
+        tpl = jsontemplate.Template(templ.TPL_RAW)
+        return call_jsonrpc_method_template_and_stop('ping', tpl, args[1])
+
+    #---set---
+    elif cmd in ['set', 'get', 'conf', 'config', 'option', 'setting', ]:
+        if len(args) == 1 or args[1].lower() in ['help', '?']:
+            from main import help
+            print_text(help.settings_help())
+            return 0
+        if not running:
+            return cmd_set(opts, args, overDict)
+        return cmd_set_request(opts, args, overDict)
+
+    #---reconnect---
+    if cmd in ['reconnect', 'rejoin', 'connect', ]:
+        if not running:
+            print_text('BitDust is not running at the moment\n')
+            return 0
+        return cmd_reconnect(opts, args, overDict)
+
+    #---api---
+    elif cmd in ['api', 'call', ]:
+        if not running:
+            print_text('BitDust is not running at the moment\n')
+            return 0
+        return cmd_api(opts, args, overDict, executablePath)
+
+    #---messages---
+    elif cmd in ['msg', 'message', 'messages', 'chat', 'talk', ]:
+        if not running:
+            print_text('BitDust is not running at the moment\n')
+            return 0
+        return cmd_message(opts, args, overDict)
+
+    #---suppliers---
+    elif cmd in ['suppliers', 'supplier', 'sup', 'supp', 'sp']:
+        if not running:
+            print_text('BitDust is not running at the moment\n')
+            return 0
+        return cmd_suppliers(opts, args, overDict)
+
+    #---customers---
+    elif cmd in ['customers', 'customer', 'cus', 'cust', 'cu']:
+        if not running:
+            print_text('BitDust is not running at the moment\n')
+            return 0
+        return cmd_customers(opts, args, overDict)
+
+    #---storage---
+    elif cmd in ['storage', 'space']:
+        if not running:
+            print_text('BitDust is not running at the moment\n')
+            return 0
+        return cmd_storage(opts, args, overDict)
+
+    #---automats---
+    elif cmd in ['automats', 'aut', 'states', 'machines', ]:
+        if not running:
+            print_text('BitDust is not running at the moment\n')
+            return 0
+        return cmd_automats(opts, args, overDict)
+
+    #---services---
+    elif cmd in ['services', 'service', 'svc', 'serv', 'srv', ]:
+        if not running:
+            print_text('BitDust is not running at the moment\n')
+            return 0
+        return cmd_services(opts, args, overDict)
+
+    #---friends---
+    elif cmd == 'friend' or cmd == 'friends' or cmd == 'buddy' or cmd == 'correspondent' or cmd == 'contact' or cmd == 'peer':
+        if not running:
+            print_text('BitDust is not running at the moment\n')
+            return 0
+        return cmd_friend(opts, args, overDict)
+
+    #---backup---
+    elif cmd in ['file', 'files', 'fi', 'fs', 'backup', 'backups', 'bk', 'up', 'upload', 'uploads', ]:
+        if not running:
+            print_text('BitDust is not running at the moment\n')
+            return 0
+        return cmd_backup(opts, args, overDict, executablePath)
+
+    #---restore---
+    elif cmd in ['restore', 'rest', 'download', 'down', ]:
+        if not running:
+            print_text('BitDust is not running at the moment\n')
+            return 0
+        return cmd_restore(opts, args, overDict, executablePath)
+
+    #---version---
+    elif cmd in ['version', 'v', 'ver']:
+        from main import settings
+        from lib import misc
+        ver = bpio.ReadTextFile(settings.VersionNumberFile()).strip()
+        chksum = bpio.ReadTextFile(settings.CheckSumFile()).strip()
+        repo, location = misc.ReadRepoLocation()
+        print_text('checksum:   %s' % chksum)
+        print_text('version:    %s' % ver)
+        print_text('repository: %s' % repo)
+        print_text('location:   %s' % location)
+        return 0
+
+    #---integrate---
+    elif cmd == 'integrate' or cmd == 'alias' or cmd == 'shell':
+        return cmd_integrate(opts, args, overDict)
+
+    return 2
+
+#------------------------------------------------------------------------------
+
+
+def main():
+    try:
+        from system import bpio
+    except:
+        dirpath = os.path.dirname(os.path.abspath(sys.argv[0]))
+        sys.path.insert(0, os.path.abspath(os.path.join(dirpath, '..')))
+        from distutils.sysconfig import get_python_lib
+        sys.path.append(os.path.join(get_python_lib(), 'bitdust'))
+        try:
+            from system import bpio
+        except:
+            print_text('ERROR! can not import working code.  Python Path:\n')
+            print_text('\n'.join(sys.path))
+            return 1
+
+    pars = parser()
+    (opts, args) = pars.parse_args()
+
+    if opts.verbose:
+        print_copyright()
+
+    return run(opts, args)
+
+#------------------------------------------------------------------------------