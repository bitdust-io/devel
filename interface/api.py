#!/usr/bin/python
# api.py
#
# Copyright (C) 2008-2016 Veselin Penev, http://bitdust.io
#
# This file (api.py) is part of BitDust Software.
#
# BitDust is free software: you can redistribute it and/or modify
# it under the terms of the GNU Affero General Public License as published by
# the Free Software Foundation, either version 3 of the License, or
# (at your option) any later version.
#
# BitDust Software is distributed in the hope that it will be useful,
# but WITHOUT ANY WARRANTY; without even the implied warranty of
# MERCHANTABILITY or FITNESS FOR A PARTICULAR PURPOSE.  See the
# GNU Affero General Public License for more details.
#
# You should have received a copy of the GNU Affero General Public License
# along with BitDust Software.  If not, see <http://www.gnu.org/licenses/>.
#
# Please contact us if you have any questions at bitdust.io@gmail.com
#
#
#
#

"""
.. module:: api.

Here is a bunch of methods to interact with BitDust software.
"""

#------------------------------------------------------------------------------

_Debug = True

#------------------------------------------------------------------------------

import os
import time

from twisted.internet.defer import Deferred, succeed

from logs import lg

from services import driver

#------------------------------------------------------------------------------


def on_api_result_prepared(result):
    # TODO
    return result

#------------------------------------------------------------------------------


def OK(result='', message=None, status='OK', extra_fields=None):
    o = {'status': status, 'result': [result, ], }
    if message is not None:
        o['message'] = message
    if extra_fields is not None:
        o.update(extra_fields)
    o = on_api_result_prepared(o)
    return o


def RESULT(result=[], message=None, status='OK', errors=None, source=None):
    o = {}
    if source is not None:
        o.update(source)
    o.update({'status': status, 'result': result, })
    if message is not None:
        o['message'] = message
    if errors is not None:
        o['errors'] = errors
    o = on_api_result_prepared(o)
    return o


def ERROR(errors=[], message=None, status='ERROR'):
    o = {'status': status,
         'errors': errors if isinstance(errors, list) else [errors, ], }
    if message is not None:
        o['message'] = message
    o = on_api_result_prepared(o)
    return o

#------------------------------------------------------------------------------


def stop():
    """
    Stop the main process immediately. Return:

    {'status': 'OK', 'result': 'stopped'}
    """
    lg.out(2, 'api.stop sending event "stop" to the shutdowner() machine')
    from main import shutdowner
    shutdowner.A('stop', 'exit')
    return OK('stopped')


def restart(showgui=False):
    """
    Restart the main process, if flag show=True the GUI will be opened after
    restart. Return:

    {'status': 'OK', 'result': 'restarted'}
    """
    from main import shutdowner
    if showgui:
<<<<<<< HEAD
        lg.out(
            2,
            'api.restart forced for GUI, added param "show", sending event "stop" to the shutdowner() machine')
=======
        lg.out(2, 'api.restart forced for GUI, added param "show", sending event "stop" to the shutdowner() machine')
>>>>>>> 7d91a7f0
        shutdowner.A('stop', 'restartnshow')
        return OK('restarted with GUI')
    lg.out(2, 'api.restart did not found bpgui process nor forced for GUI, just do the restart, sending event "stop" to the shutdowner() machine')
    shutdowner.A('stop', 'restart')
    return OK('restarted')


def reconnect():
    """
    Sends "reconnect" event to network_connector() Automat in order to refresh
    network connection.
    """
    if not driver.is_started('service_network'):
        return ERROR('service_network() is not started')
    from p2p import network_connector
    lg.out(2, 'api.reconnect')
    network_connector.A('reconnect')
    return OK('reconnected')


def show():
<<<<<<< HEAD
    """
    Opens a default web browser to show the BitDust GUI.
    Return:
        {'status': 'OK',
          'result': '`show` event has been sent to the main process'}
=======
    """
    Opens a default web browser to show the BitDust GUI. Return:

    {'status': 'OK',   'result': '`show` event has been sent to the main
    process'}
>>>>>>> 7d91a7f0
    """
    lg.out(4, 'api.show')
    from main import settings
    if settings.NewWebGUI():
        from web import control
        control.show()
    else:
        from web import webcontrol
        webcontrol.show()
    return OK('"show" event has been sent to the main process')

#------------------------------------------------------------------------------


def config_get(key, default=None):
<<<<<<< HEAD
    """
    Returns current value for specific option from program settings.
    Return:
        {'status': 'OK',
          'result': [
             {'type': 'positive integer',
              'value': '8',
              'key': 'logs/debug-level'}]}"
=======
    """
    Returns current value for specific option from program settings. Return:

    {'status': 'OK',   'result': [      {'type': 'positive integer',
    'value': '8',       'key': 'logs/debug-level'}]}"
>>>>>>> 7d91a7f0
    """
    key = str(key)
    lg.out(4, 'api.config_get [%s]' % key)
    from main import config
    if not config.conf().exist(key):
        return ERROR('option "%s" not exist' % key)
    return RESULT([{
        'key': key,
        'value': config.conf().getData(key, default),
        'type': config.conf().getTypeLabel(key),
        # 'code': config.conf().getType(key),
        # 'label': config.conf().getLabel(key),
        # 'info': config.conf().getInfo(key)
    }])


def config_set(key, value):
<<<<<<< HEAD
    """
    Set a value for given option.
    Return:
        {'status': 'OK',
          'result': [
             {'type': 'positive integer',
              'old_value': '8',
              'value': '10',
              'key': 'logs/debug-level'}]}"
=======
    """
    Set a value for given option. Return:

    {'status': 'OK',   'result': [      {'type': 'positive integer',
    'old_value': '8',       'value': '10',       'key': 'logs/debug-
    level'}]}"
>>>>>>> 7d91a7f0
    """
    key = str(key)
    from main import config
    from main import config_types
    v = {}
    if config.conf().exist(key):
        v['old_value'] = config.conf().getData(key)
    typ = config.conf().getType(key)
    typ_label = config.conf().getTypeLabel(key)
    lg.out(4, 'api.config_set [%s]=%s type is %s' % (key, value, typ_label))
    if not typ or typ in [config_types.TYPE_STRING,
                          config_types.TYPE_TEXT,
                          config_types.TYPE_UNDEFINED, ]:
        config.conf().setData(key, unicode(value))
    elif typ in [config_types.TYPE_BOOLEAN, ]:
        if (isinstance(value, str) or isinstance(value, unicode)):
            vl = value.strip().lower() == 'true'
        else:
            vl = bool(value)
        config.conf().setBool(key, vl)
    elif typ in [config_types.TYPE_INTEGER,
                 config_types.TYPE_POSITIVE_INTEGER,
                 config_types.TYPE_NON_ZERO_POSITIVE_INTEGER, ]:
        config.conf().setInt(key, int(value))
    elif typ in [config_types.TYPE_FOLDER_PATH,
                 config_types.TYPE_FILE_PATH,
                 config_types.TYPE_COMBO_BOX,
                 config_types.TYPE_PASSWORD, ]:
        config.conf().setString(key, value)
    else:
        config.conf().setData(key, unicode(value))
    v.update({'key': key,
              'value': config.conf().getData(key),
              'type': config.conf().getTypeLabel(key)
              # 'code': config.conf().getType(key),
              # 'label': config.conf().getLabel(key),
              # 'info': config.conf().getInfo(key),
              })
    return RESULT([v, ])


def config_list(sort=False):
<<<<<<< HEAD
    """
    Provide detailed info about all options and values from settings.
    Return:
        {'status': 'OK',
         'result': [
             {'type': 'boolean',
              'value': 'true',
              'key': 'services/backups/enabled'},
             {'type': 'boolean',
              'value': 'false',
              'key': 'services/backups/keep-local-copies-enabled'},
             {'type': 'disk space',
              'value': '128 MB',
              'key': 'services/backups/max-block-size'}]}"
=======
    """
    Provide detailed info about all options and values from settings. Return:

    {'status': 'OK',  'result': [      {'type': 'boolean',
    'value': 'true',       'key': 'services/backups/enabled'},
    {'type': 'boolean',       'value': 'false',       'key':
    'services/backups/keep-local-copies-enabled'},      {'type': 'disk
    space',       'value': '128 MB',       'key': 'services/backups/max-
    block-size'}]}"
>>>>>>> 7d91a7f0
    """
    lg.out(4, 'api.config_list')
    from main import config
    r = config.conf().cache()
    r = map(lambda key: {
        'key': key,
        'value': str(r[key]).replace('\n', '\\n'),
        'type': config.conf().getTypeLabel(key)}, sorted(r.keys()))
    if sort:
        r = sorted(r, key=lambda i: i['key'])
    return RESULT(r)

#------------------------------------------------------------------------------


def filemanager(json_request):
<<<<<<< HEAD
    """
    A service method to execute calls from GUI front-end and interact with web browser.
    This is a special "gates" created only for Ajax calls from GUI.
    It provides same methods as other functions here, but just in a different way.

        request:
            {"params":{"mode":"stats"}}
        response:
            {'bytes_donated': 8589934592,
             'bytes_indexed': 43349475,
             'bytes_needed': 104857600,
             'bytes_used_supplier': 21738768,
             'bytes_used_total': 86955072,
             'customers': 0,
             'files_count': 5,
             'folders_count': 0,
             'items_count': 15,
             'max_suppliers': 4,
             'online_suppliers': 0,
             'suppliers': 4,
             'timestamp': 1458669668.288339,
             'value_donated': '8 GB',
             'value_needed': '100 MB',
             'value_used_total': '82.93 MB'}

    You can also access those methods with API alias:
        filemanager_{mode}()
=======
    """
    A service method to execute calls from GUI front-end and interact with web
    browser. This is a special "gates" created only for Ajax calls from GUI. It
    provides same methods as other functions here, but just in a different way.

        request:
            {"params":{"mode":"stats"}}
        response:
            {'bytes_donated': 8589934592,
             'bytes_indexed': 43349475,
             'bytes_needed': 104857600,
             'bytes_used_supplier': 21738768,
             'bytes_used_total': 86955072,
             'customers': 0,
             'files_count': 5,
             'folders_count': 0,
             'items_count': 15,
             'max_suppliers': 4,
             'online_suppliers': 0,
             'suppliers': 4,
             'timestamp': 1458669668.288339,
             'value_donated': '8 GB',
             'value_needed': '100 MB',
             'value_used_total': '82.93 MB'}

    You can also access those methods with API alias:
        filemanager_{mode}()
>>>>>>> 7d91a7f0
    """
    if not driver.is_started('service_restores'):
        return ERROR('service_restores() is not started')
    from storage import filemanager_api
    return filemanager_api.process(json_request)

#------------------------------------------------------------------------------


def backups_update():
    """
    Sends "restart" event to backup_monitor() Automat, this should start "data
    synchronization" process with remote nodes. Return:

    {'status': 'OK', 'result': 'the main loop has been restarted'}
    """
    if not driver.is_started('service_backups'):
        return ERROR('service_backups() is not started')
    from storage import backup_monitor
    backup_monitor.A('restart')
    lg.out(4, 'api.backups_update')
    return OK('the main loop has been restarted')


def backups_list():
<<<<<<< HEAD
    """
    Returns a whole tree of files and folders in the catalog.
    Return:
        {'status': 'OK',
          'result': [
             {'path': '/Users/veselin/Documents',
              'versions': [],
              'type': 'parent',
              'id': '0/0/1',
              'size': 38992196},
             {'path': '/Users/veselin/Documents/python',
              'versions': [],
              'type': 'parent',
              'id': '0/0/1/0',
              'size': 5754439},
             {'path': '/Users/veselin/Documents/python/python27.chm',
              'versions': [
                  {'version': 'F20160313043757PM',
                   'blocks': 1,
                   'size': '11 MB'}],
              'type': 'file',
              'id': '0/0/1/0/0',
              'size': 5754439}]}"
=======
    """
    Returns a whole tree of files and folders in the catalog. Return:

    {'status': 'OK',   'result': [      {'path':
    '/Users/veselin/Documents',       'versions': [],       'type':
    'parent',       'id': '0/0/1',       'size': 38992196},
    {'path': '/Users/veselin/Documents/python',       'versions': [],
    'type': 'parent',       'id': '0/0/1/0',       'size': 5754439},
    {'path': '/Users/veselin/Documents/python/python27.chm',
    'versions': [           {'version': 'F20160313043757PM',
    'blocks': 1,            'size': '11 MB'}],       'type': 'file',
    'id': '0/0/1/0/0',       'size': 5754439}]}"
>>>>>>> 7d91a7f0
    """
    if not driver.is_started('service_backups'):
        return ERROR('service_backups() is not started')
    from storage import backup_fs
    from lib import diskspace
    result = []
    for pathID, localPath, item in backup_fs.IterateIDs():
        result.append({
            'id': pathID,
            'path': localPath,
            'type': backup_fs.TYPES.get(item.type, '').lower(),
            'size': item.size,
            'versions': map(
                lambda v: {
                    'version': v,
                    'blocks': max(0, item.versions[v][0] + 1),
                    'size': diskspace.MakeStringFromBytes(max(0, item.versions[v][1])), },
                item.versions.keys())})
    lg.out(4, 'api.backups_list %d items returned' % len(result))
    return RESULT(result)


def backups_id_list():
<<<<<<< HEAD
    """
    Returns only list of items uploaded on remote machines.
    Return:
        {'status': 'OK',
          'result': [{'backupid': '0/0/1/0/0/F20160313043757PM',
                      'path': '/Users/veselin/Documents/python/python27.chm',
                      'size': '11 MB'},
                     {'backupid': '0/0/0/0/0/0/F20160315052257PM',
                      'path': '/Users/veselin/Music/Bob Marley/01-Soul Rebels (1970)/01-Put It On.mp3',
                      'size': '8.27 MB'}]}
=======
    """
    Returns only list of items uploaded on remote machines. Return:

    {'status': 'OK',   'result': [{'backupid':
    '0/0/1/0/0/F20160313043757PM',               'path':
    '/Users/veselin/Documents/python/python27.chm',
    'size': '11 MB'},              {'backupid':
    '0/0/0/0/0/0/F20160315052257PM',               'path':
    '/Users/veselin/Music/Bob Marley/01-Soul Rebels (1970)/01-Put It
    On.mp3',               'size': '8.27 MB'}]}
>>>>>>> 7d91a7f0
    """
    if not driver.is_started('service_backups'):
        return ERROR('service_backups() is not started')
    from storage import backup_fs
    from contacts import contactsdb
    from lib import diskspace
    result = []
    for _, backupID, versionInfo, localPath in backup_fs.ListAllBackupIDsFull(
            True, True):
        if versionInfo[1] >= 0 and contactsdb.num_suppliers() > 0:
<<<<<<< HEAD
            szver = diskspace.MakeStringFromBytes(
                versionInfo[1]) + ' / ' + diskspace.MakeStringFromBytes(
                versionInfo[1] / contactsdb.num_suppliers())
=======
            szver = diskspace.MakeStringFromBytes(versionInfo[1]) + ' / ' + diskspace.MakeStringFromBytes(versionInfo[1] / contactsdb.num_suppliers())
>>>>>>> 7d91a7f0
        else:
            szver = '?'
        szver = diskspace.MakeStringFromBytes(
            versionInfo[1]) if versionInfo[1] >= 0 else '?'
        result.append({
            'backupid': backupID,
            'size': szver,
            'path': localPath, })
    lg.out(4, 'api.backups_id_list %d items returned' % len(result))
    return RESULT(result)


def backup_start_id(pathID):
<<<<<<< HEAD
    """
    Start uploading a given item already existed in the catalog by its path ID.
    Return:
        {'status': 'OK',
          'result': 'uploading 0/0/1/0/0 started, local path is: /Users/veselin/Documents/python/python27.chm'}
=======
    """
    Start uploading a given item already existed in the catalog by its path ID.
    Return:

    {'status': 'OK',   'result': 'uploading 0/0/1/0/0 started, local
    path is: /Users/veselin/Documents/python/python27.chm'}
>>>>>>> 7d91a7f0
    """
    if not driver.is_started('service_backups'):
        return ERROR('service_backups() is not started')
    from system import bpio
    from storage import backup_fs
    from storage import backup_control
    from web import control
    pathID = str(pathID)
    local_path = backup_fs.ToPath(pathID)
    if local_path is not None:
        if bpio.pathExist(local_path):
            backup_control.StartSingle(pathID, local_path)
            backup_fs.Calculate()
            backup_control.Save()
            control.request_update([('pathID', pathID), ])
            lg.out(4, 'api.backup_start_id %s OK!' % pathID)
            return OK(
                'uploading %s started, local path is: %s' %
                (pathID, local_path))
    lg.out(4, 'api.backup_start_id %s not found' % pathID)
    return ERROR('item %s not found' % pathID)


def backup_start_path(path, bind_local_path=True):
<<<<<<< HEAD
    """
    Start uploading file or folder to remote nodes.
    It will assign a new path ID to that path and add it to the catalog.
    If bind_local_path is False all parent sub folders:

        ["Users", "veselin", "Documents", "python",]

    will be also added to catalog
    and so final ID will be combination of several IDs:

        0/0/1/0/0

    Otherwise item will be created in the top level of the catalog
    and final ID will be just a single unique number.
    So if bind_local_path is True it will act like backup_map_path()
    and start the backup process after that.
    Return:
        {'status': 'OK',
         'result': 'uploading of item 0/0/1/0/0 started, local path is: /Users/veselin/Documents/python/python27.chm',
         'id': '0/0/1/0/0',
         'type': 'file', }
=======
    """
    Start uploading file or folder to remote nodes. It will assign a new path
    ID to that path and add it to the catalog. If bind_local_path is False all
    parent sub folders:

        ["Users", "veselin", "Documents", "python",]

    will be also added to catalog
    and so final ID will be combination of several IDs:

        0/0/1/0/0

    Otherwise item will be created in the top level of the catalog
    and final ID will be just a single unique number.
    So if bind_local_path is True it will act like backup_map_path()
    and start the backup process after that.
    Return:
        {'status': 'OK',
         'result': 'uploading of item 0/0/1/0/0 started, local path is: /Users/veselin/Documents/python/python27.chm',
         'id': '0/0/1/0/0',
         'type': 'file', }
>>>>>>> 7d91a7f0
    """
    if not driver.is_started('service_backups'):
        return ERROR('service_backups() is not started')
    from system import bpio
    from system import dirsize
    from storage import backup_fs
    from storage import backup_control
    from web import control
    localPath = bpio.portablePath(unicode(path))
    if not bpio.pathExist(localPath):
        lg.out(4, 'api.backup_start_path local path %s not found' % path)
        return ERROR('local path %s not found' % path)
    result = ''
    pathID = backup_fs.ToID(localPath)
    if pathID is None:
        if bind_local_path:
            fileorfolder = 'folder' if bpio.pathIsDir(localPath) else 'file'
            pathID, _, _ = backup_fs.MapPath(localPath, read_stats=True)
            if fileorfolder == 'folder':
                dirsize.ask(
                    localPath, backup_control.OnFoundFolderSize, (pathID, None))
        else:
            if bpio.pathIsDir(localPath):
                fileorfolder = 'folder'
                pathID, _, _ = backup_fs.AddDir(localPath, read_stats=True)
                result += 'new folder was added to catalog: %s, ' % localPath
            else:
                fileorfolder = 'file'
                pathID, _, _ = backup_fs.AddFile(localPath, read_stats=True)
        result += 'uploading of item %s started, ' % pathID
        result += 'new %s was added to catalog: %s, ' % (
            fileorfolder, localPath)
    else:
        if backup_fs.IsDirID(pathID):
            fileorfolder = 'folder'
        elif backup_fs.IsFileID(pathID):
            fileorfolder = 'file'
        else:
            lg.out(4, 'api.backup_start_path ERROR %s OK!' % path)
            return ERROR('existing item has wrong type')
        result += 'uploading of item %s started, ' % pathID
        result += 'local %s path is: %s' % (fileorfolder, localPath)
    backup_control.StartSingle(pathID, localPath)
    backup_fs.Calculate()
    backup_control.Save()
    control.request_update([('pathID', pathID), ])
    lg.out(4, 'api.backup_start_path %s OK!' % path)
    return OK(result, extra_fields={'id': pathID, 'type': fileorfolder})


def backup_map_path(path):
    """
    Create a new top level item in the catalog and point it to given local
    path. This is the simplest way to upload a file and get an ID for that
    remote copy. Return:

    {'status': 'OK',  'result': [ 'new file was added: 1, local path is
    /Users/veselin/Pictures/bitdust.png'],  'id': '1',  'type': 'file'}
    """
    if not driver.is_started('service_backups'):
        return ERROR('service_backups() is not started')
    from storage import backup_fs
    from storage import backup_control
    from system import dirsize
    from system import bpio
    from web import control
    path = bpio.portablePath(unicode(path))
    pathID = backup_fs.ToID(path)
    if pathID:
        return ERROR('path already exist in catalog: %s' % pathID)
    newPathID, _, _ = backup_fs.MapPath(path, True)
    if os.path.isdir(path):
        fileorfolder = 'folder'
        dirsize.ask(path, backup_control.OnFoundFolderSize, (newPathID, None))
    else:
        fileorfolder = 'file'
    backup_fs.Calculate()
    backup_control.Save()
    control.request_update([('pathID', newPathID), ])
    return OK(
        'new %s was added: %s, local path is %s' %
        (fileorfolder, newPathID, path), extra_fields={
            'id': newPathID, 'type': fileorfolder})


<<<<<<< HEAD
def backup_dir_add(dirpath):
    """
    Add given folder to the catalog but do not start uploading process.
    This method will create all sub folders in the catalog
    and keeps the same structure as your local folders structure.
    So the final ID will be combination of all parent IDs, separated with "/".
    Return:
        {'status': 'OK',
          'result': 'new folder was added: 0/0/2, local path is /Users/veselin/Movies/'}
=======

def backup_dir_add(dirpath):
    """
    Add given folder to the catalog but do not start uploading process. This
    method will create all sub folders in the catalog and keeps the same
    structure as your local folders structure. So the final ID will be
    combination of all parent IDs, separated with "/". Return:

    {'status': 'OK',   'result': 'new folder was added: 0/0/2, local
    path is /Users/veselin/Movies/'}
>>>>>>> 7d91a7f0
    """
    if not driver.is_started('service_backups'):
        return ERROR('service_backups() is not started')
    from storage import backup_fs
    from storage import backup_control
    from system import dirsize
    from system import bpio
    from web import control
    dirpath = bpio.portablePath(unicode(dirpath))
    pathID = backup_fs.ToID(dirpath)
    if pathID:
        return ERROR('path already exist in catalog: %s' % pathID)
    newPathID, _, _ = backup_fs.AddDir(dirpath, True)
    dirsize.ask(dirpath, backup_control.OnFoundFolderSize, (newPathID, None))
    backup_fs.Calculate()
    backup_control.Save()
    control.request_update([('pathID', newPathID), ])
<<<<<<< HEAD
    return OK(
        'new folder was added: %s, local path is %s' %
        (newPathID, dirpath), extra_fields={
            'id': newPathID, 'type': 'folder'})


def backup_file_add(filepath):
    """
    Add a single file to the catalog, skip uploading.
    This method will create all sub folders in the catalog
    and keeps the same structure as your local file path structure.
    So the final ID of that file in the catalog will be combination
    of all parent IDs, separated with "/".
    Return:
        {'status': 'OK', 'result': 'new file was added: 0/0/3/0, local path is /Users/veselin/Downloads/pytest-2.9.0.tar.gz'}
=======
    return OK('new folder was added: %s, local path is %s' % (newPathID, dirpath),
              extra_fields={'id': newPathID, 'type': 'folder'})


def backup_file_add(filepath):
    """
    Add a single file to the catalog, skip uploading. This method will create
    all sub folders in the catalog and keeps the same structure as your local
    file path structure. So the final ID of that file in the catalog will be
    combination of all parent IDs, separated with "/". Return:

    {'status': 'OK', 'result': 'new file was added: 0/0/3/0, local path
    is /Users/veselin/Downloads/pytest-2.9.0.tar.gz'}
>>>>>>> 7d91a7f0
    """
    if not driver.is_started('service_backups'):
        return ERROR('service_backups() is not started')
    from storage import backup_fs
    from storage import backup_control
    from system import bpio
    from web import control
    filepath = bpio.portablePath(unicode(filepath))
    pathID = backup_fs.ToID(filepath)
    if pathID:
        return ERROR('path already exist in catalog: %s' % pathID)
    newPathID, _, _ = backup_fs.AddFile(filepath, True)
    backup_fs.Calculate()
    backup_control.Save()
    control.request_update([('pathID', newPathID), ])
<<<<<<< HEAD
    return OK(
        'new file was added: %s, local path is %s' %
        (newPathID, filepath), extra_fields={
            'id': newPathID, 'type': 'file'})
=======
    return OK('new file was added: %s, local path is %s' % (newPathID, filepath),
              extra_fields={'id': newPathID, 'type': 'file'})
>>>>>>> 7d91a7f0


def backup_tree_add(dirpath):
    """
    Recursively reads the entire folder and create items in the catalog. For
    all files and folders it will keeping the same files/folders structure.
    This method will not start any uploads, just append items to the catalog.
    Return:

    {'status': 'OK',   'result': '21 items were added to catalog, parent
    path ID is 0/0/1/2, root folder is
    /Users/veselin/Documents/reports'}
    """
    if not driver.is_started('service_backups'):
        return ERROR('service_backups() is not started')
    from storage import backup_fs
    from storage import backup_control
    from system import bpio
    from web import control
    dirpath = bpio.portablePath(unicode(dirpath))
    newPathID, _, _, num = backup_fs.AddLocalPath(dirpath, True)
    backup_fs.Calculate()
    backup_control.Save()
    control.request_update([('pathID', newPathID), ])
    if not newPathID:
        return ERROR('nothing was added to catalog')
<<<<<<< HEAD
    return OK(
        '%d items were added to catalog, parent path ID is %s, root folder is %s' %
        (num, newPathID, dirpath), extra_fields={
            'parent_id': newPathID, 'new_items': num})
=======
    return OK('%d items were added to catalog, parent path ID is %s, root folder is %s' % (
        num, newPathID, dirpath),
        extra_fields={'parent_id': newPathID, 'new_items': num})
>>>>>>> 7d91a7f0


def backup_delete_local(backupID):
    """
    Remove only local files belongs to this particular backup. All remote data
    stored on suppliers' machines remain unchanged. Return:

    {'status': 'OK',   'result': '8 files were removed with total size
    of 16 Mb'}
    """
    if not driver.is_started('service_backups'):
        return ERROR('service_backups() is not started')
    from storage import backup_fs
    from storage import backup_matrix
    from main import settings
    from web import control
    num, sz = backup_fs.DeleteLocalBackup(
        settings.getLocalBackupsDir(), backupID)
    lg.out(4, 'api.backup_delete_local %s : %d, %s' % (backupID, num, sz))
    backup_matrix.EraseBackupLocalInfo(backupID)
    backup_fs.Scan()
    backup_fs.Calculate()
    control.request_update([('backupID', backupID), ])
    return OK("%d files were removed with total size of %s" % (num, sz))


def backup_delete_id(pathID_or_backupID):
    """
    Delete local and remote copies of given item in catalog. This will
    completely remove your data from BitDust network. You can specify either
    path ID of that location or specific version. Return:

    {'status': 'OK',   'result': 'version 0/0/1/1/0/F20160313043419PM
    was deleted from remote peers'}
    """
    if not driver.is_started('service_backups'):
        return ERROR('service_backups() is not started')
    from storage import backup_fs
    from storage import backup_control
    from storage import backup_monitor
    from main import settings
    from web import control
    from lib import packetid
    if not packetid.Valid(pathID_or_backupID):
        lg.out(4, 'api.backup_delete_id invalid item %s' % pathID_or_backupID)
        return OK('invalid item id: %s' % pathID_or_backupID)
    version = None
    if packetid.IsBackupIDCorrect(pathID_or_backupID):
        pathID, version = packetid.SplitBackupID(pathID_or_backupID)
        backupID = pathID + '/' + version
    if version:
        result = backup_control.DeleteBackup(backupID, saveDB=False)
        if not result:
            lg.out(4, 'api.backup_delete_id not found %s' % backupID)
            return ERROR('item %s is not found in catalog' % backupID)
        backup_control.Save()
        backup_monitor.A('restart')
        control.request_update([('backupID', backupID), ])
        lg.out(4, 'api.backup_delete_id %s was deleted' % pathID)
        return OK('version %s was deleted from remote peers' % backupID)
    pathID = pathID_or_backupID
    result = backup_control.DeletePathBackups(
        pathID, saveDB=False, calculate=False)
    if not result:
        lg.out(4, 'api.backup_delete_id not found %s' % pathID)
        return ERROR('item %s is not found in catalog' % pathID)
    backup_fs.DeleteLocalDir(settings.getLocalBackupsDir(), pathID)
    backup_fs.DeleteByID(pathID)
    backup_fs.Scan()
    backup_fs.Calculate()
    backup_control.Save()
    backup_monitor.A('restart')
    control.request_update([('pathID', pathID), ])
    lg.out(4, 'api.backup_delete_id %s was deleted' % pathID)
    return OK('item %s was deleted from remote peers' % pathID)


def backup_delete_path(localPath):
    """
    Completely remove any data stored on given location from BitDust network.
    All data for given item will be removed from remote peers. Any local files
    related to this path will be removed as well. Return:

    {'status': 'OK',   'result': 'item 0/1/2 was deleted from remote
    peers'}
    """
    if not driver.is_started('service_backups'):
        return ERROR('service_backups() is not started')
    from storage import backup_fs
    from storage import backup_control
    from storage import backup_monitor
    from main import settings
    from web import control
    from lib import packetid
    from system import bpio
    localPath = bpio.portablePath(unicode(localPath))
    lg.out(4, 'api.backup_delete_path %s' % localPath)
    pathID = backup_fs.ToID(localPath)
    if not pathID:
        lg.out(4, 'api.backup_delete_path %s not found' % localPath)
        return ERROR('path %s is not found in catalog' % localPath)
    if not packetid.Valid(pathID):
        lg.out(4, 'api.backup_delete_path invalid %s' % pathID)
        return ERROR('invalid pathID found %s' % pathID)
    result = backup_control.DeletePathBackups(
        pathID, saveDB=False, calculate=False)
    if not result:
        lg.out(4, 'api.backup_delete_path %s not found' % pathID)
        return ERROR('item %s is not found in catalog' % pathID)
    backup_fs.DeleteLocalDir(settings.getLocalBackupsDir(), pathID)
    backup_fs.DeleteByID(pathID)
    backup_fs.Scan()
    backup_fs.Calculate()
    backup_control.Save()
    backup_monitor.A('restart')
    control.request_update([('pathID', pathID), ])
    lg.out(4, 'api.backup_delete_path %s was deleted' % pathID)
    return OK('item %s was deleted from remote peers' % pathID)


def backups_queue():
<<<<<<< HEAD
    """
    Returns a list of paths to be backed up as soon as currently running backups finish.
    Return:
        {'status': 'OK',
          'result': [
            {'created': 'Wed Apr 27 15:11:13 2016',
             'id': 3,
             'local_path': '/Users/veselin/Downloads/some-ZIP-file.zip',
             'path_id': '0/0/3/1'}]}
=======
    """
    Returns a list of paths to be backed up as soon as currently running
    backups finish. Return:

    {'status': 'OK',   'result': [     {'created': 'Wed Apr 27 15:11:13
    2016',      'id': 3,      'local_path': '/Users/veselin/Downloads
    /some-ZIP-file.zip',      'path_id': '0/0/3/1'}]}
>>>>>>> 7d91a7f0
    """
    if not driver.is_started('service_backups'):
        return ERROR('service_backups() is not started')
    from storage import backup_control
    lg.out(4, 'api.backups_queue %d tasks in the queue' %
           len(backup_control.tasks()))
    if not backup_control.tasks():
        return RESULT(
            [], message='there are no tasks in the queue at the moment')
    return RESULT([{
        'id': t.number,
        'path_id': t.pathID,
        'local_path': t.localPath,
        'created': time.asctime(time.localtime(t.created)),
    } for t in backup_control.tasks()])


def backups_running():
<<<<<<< HEAD
    """
    Returns a list of currently running uploads.
    Return:
        {'status': 'OK',
          'result': [
            {'aborting': False,
             'backup_id': '0/0/3/1/F20160424013912PM',
             'block_number': 4,
             'block_size': 16777216,
             'bytes_processed': 67108864,
             'closed': False,
             'eccmap': 'ecc/4x4',
             'eof_state': False,
             'pipe': 0,
             'progress': 75.0142815704418,
             'reading': False,
             'source_path': '/Users/veselin/Downloads/some-ZIP-file.zip',
             'terminating': False,
             'total_size': 89461450,
             'work_blocks': 4}
        ]}
=======
    """
    Returns a list of currently running uploads. Return:

    {'status': 'OK',   'result': [     {'aborting': False,
    'backup_id': '0/0/3/1/F20160424013912PM',      'block_number': 4,
    'block_size': 16777216,      'bytes_processed': 67108864,
    'closed': False,      'eccmap': 'ecc/4x4',      'eof_state': False,
    'pipe': 0,      'progress': 75.0142815704418,      'reading': False,
    'source_path': '/Users/veselin/Downloads/some-ZIP-file.zip',
    'terminating': False,      'total_size': 89461450,
    'work_blocks': 4} ]}
>>>>>>> 7d91a7f0
    """
    if not driver.is_started('service_backups'):
        return ERROR('service_backups() is not started')
    from lib import misc
    from storage import backup_control
    lg.out(4, 'api.backups_running %d items running at the moment' %
           len(backup_control.jobs()))
    if not backup_control.jobs():
        return RESULT([], message='there are no jobs running at the moment')
    return RESULT([{
        'backup_id': j.backupID,
        'source_path': j.sourcePath,
        'eccmap': j.eccmap.name,
        'pipe': 'closed' if not j.pipe else j.pipe.state(),
        'block_size': j.blockSize,
        'aborting': j.ask4abort,
        'terminating': j.terminating,
        'eof_state': j.stateEOF,
        'reading': j.stateReading,
        'closed': j.closed,
        'work_blocks': len(j.workBlocks),
        'block_number': j.blockNumber,
        'bytes_processed': j.dataSent,
        'progress': misc.percent2string(j.progress()),
        'total_size': j.totalSize,
    } for j in backup_control.jobs().values()])


def backup_cancel_pending(path_id):
<<<<<<< HEAD
    """
    Cancel pending task to run backup of given item.
    Return:
        {'status': 'OK', 'result': 'item 123 cancelled', }
=======
    """
    Cancel pending task to run backup of given item. Return:

    {'status': 'OK', 'result': 'item 123 cancelled', }
>>>>>>> 7d91a7f0
    """
    if not driver.is_started('service_backups'):
        return ERROR('service_backups() is not started')
    from storage import backup_control
    lg.out(4, 'api.backup_cancel_pending %s' % path_id)
    if not backup_control.AbortPendingTask(path_id):
        return ERROR(
            path_id,
            message='item %s is present in pending queue' %
            path_id)
    return OK(path_id, message='item %s cancelled' % path_id)


def backup_abort_running(backup_id):
    """
    Abort currently running backup. Return:

    {'status': 'OK', 'result': 'backup 0/0/3/1/F20160424013912PM
    aborted', }
    """
    if not driver.is_started('service_backups'):
        return ERROR('service_backups() is not started')
    from storage import backup_control
    lg.out(4, 'api.backup_abort_running %s' % backup_id)
    if not backup_control.AbortRunningBackup(backup_id):
        return ERROR(
            backup_id,
            message='backup %s is not running at the moment' %
            backup_id)
    return OK(backup_id, message='backup %s aborted' % backup_id)

#------------------------------------------------------------------------------


def restore_single(pathID_or_backupID_or_localPath, destinationPath=None):
<<<<<<< HEAD
    """
    Download data from remote peers to your local machine.
    You can use different methods to select the target data:

      + item ID in the catalog
      + full version identifier
      + local path

    It is possible to select the destination folder to extract requested files to.
    By default this method uses known location from catalog for given item.

    WARNING: Your existing local data will be overwritten.

    Return:
        {'status': 'OK',
          'result': 'downloading of version 0/0/1/1/0/F20160313043419PM has been started to /Users/veselin/Downloads/restore/'}
=======
    """
    Download data from remote peers to your local machine. You can use
    different methods to select the target data:

      + item ID in the catalog
      + full version identifier
      + local path

    It is possible to select the destination folder to extract requested files to.
    By default this method uses known location from catalog for given item.

    WARNING: Your existing local data will be overwritten.

    Return:
        {'status': 'OK',
          'result': 'downloading of version 0/0/1/1/0/F20160313043419PM has been started to /Users/veselin/Downloads/restore/'}
>>>>>>> 7d91a7f0
    """
    if not driver.is_started('service_restores'):
        return ERROR('service_restores() is not started')
    from storage import backup_fs
    from storage import backup_control
    from storage import restore_monitor
    from web import control
    from system import bpio
    from lib import packetid
    print pathID_or_backupID_or_localPath, destinationPath
    if not packetid.Valid(pathID_or_backupID_or_localPath):
        localPath = bpio.portablePath(unicode(pathID_or_backupID_or_localPath))
        pathID = backup_fs.ToID(localPath)
        if not pathID:
            lg.out(4, 'api.restore_single path %s not found' % localPath)
            return ERROR('path %s is not found in catalog' % localPath)
        item = backup_fs.GetByID(pathID)
        if not item:
            lg.out(4, 'api.restore_single item %s not found' % pathID)
            return ERROR('item %s is not found in catalog' % pathID)
        version = item.get_latest_version()
        backupID = pathID + '/' + version
    else:
        if packetid.IsBackupIDCorrect(pathID_or_backupID_or_localPath):
            pathID, version = packetid.SplitBackupID(
                pathID_or_backupID_or_localPath)
            backupID = pathID + '/' + version
        elif packetid.IsPathIDCorrect(pathID_or_backupID_or_localPath):
            pathID = pathID_or_backupID_or_localPath
            item = backup_fs.GetByID(pathID)
            if not item:
                lg.out(4, 'api.restore_single item %s not found' % pathID)
                return ERROR('path %s is not found in catalog' % pathID)
            version = item.get_latest_version()
            if not version:
                lg.out(4, 'api.restore_single not found versions %s' % pathID)
                return ERROR('not found any versions for %s' % pathID)
            backupID = pathID + '/' + version
        else:
            lg.out(
                4, 'api.restore_single %s not valid location' %
                pathID_or_backupID_or_localPath)
            return ERROR('not valid location')
    if backup_control.IsBackupInProcess(backupID):
        lg.out(4, 'api.restore_single %s in process' % backupID)
        return ERROR(
            'download not possible, uploading %s is in process' %
            backupID)
    pathID, version = packetid.SplitBackupID(backupID)
    if backup_control.HasTask(pathID):
        lg.out(4, 'api.restore_single %s scheduled already' % pathID)
        return OK('downloading task for %s already scheduled' % pathID)
    localPath = backup_fs.ToPath(pathID)
    if not localPath:
        lg.out(4, 'api.restore_single %s not found' % pathID)
        return ERROR('location %s not found in catalog' % pathID)
    if destinationPath:
        if len(localPath) > 3 and localPath[1] == ':' and localPath[2] == '/':
<<<<<<< HEAD
            # TODO: - also may need to check other options like network drive
            # (//) or so
=======
            # TODO: - also may need to check other options like network drive (//) or so
>>>>>>> 7d91a7f0
            localPath = localPath[3:]
        localDir = os.path.dirname(localPath.lstrip('/'))
        restoreDir = os.path.join(destinationPath, localDir)
        restore_monitor.Start(backupID, restoreDir)
        control.request_update([('pathID', pathID), ])
    else:
        restoreDir = os.path.dirname(localPath)
        restore_monitor.Start(backupID, restoreDir)
        control.request_update([('pathID', pathID), ])
    lg.out(4, 'api.restore_single %s OK!' % backupID)
    return OK(
        'downloading of version %s has been started to %s' %
        (backupID, restoreDir))



def restores_running():
    """
    Returns a list of currently running downloads. Return:

    {'status': 'OK',  'result':   [ { 'aborted': False,
    'backup_id': '0/0/3/1/F20160427011209PM',
    'block_number': 0,                  'bytes_processed': 0,
    'creator_id': 'http://veselin-p2p.ru/veselin.xml',
    'done': False,                  'created': 'Wed Apr 27 15:11:13
    2016',                  'eccmap': 'ecc/4x4',
    'path_id': '0/0/3/1',                  'version':
    'F20160427011209PM'}],}
    """
    if not driver.is_started('service_restores'):
        return ERROR('service_restores() is not started')
    from storage import restore_monitor
    lg.out(4, 'api.restores_running %d items downloading at the moment' %
           len(restore_monitor.GetWorkingObjects()))
    if not restore_monitor.GetWorkingObjects():
        return RESULT(
            [], message='there are no downloads running at the moment')
    return RESULT([{
        'backup_id': r.BackupID,
        'creator_id': r.CreatorID,
        'path_id': r.PathID,
        'version': r.Version,
        'block_number': r.BlockNumber,
        'bytes_processed': r.BytesWritten,
        'created': time.asctime(time.localtime(r.Started)),
        'aborted': r.AbortState,
        'done': r.Done,
        'eccmap': '' if not r.EccMap else r.EccMap.name,
    } for r in restore_monitor.GetWorkingObjects()])


def restore_abort(backup_id):
    """
    Abort currently running restore process. Return:

    {'status': 'OK',  'result': 'restoring of item 123 aborted', }
    """
    if not driver.is_started('service_restores'):
        return ERROR('service_restores() is not started')
    from storage import restore_monitor
    lg.out(4, 'api.restore_abort %s' % backup_id)
    if not restore_monitor.Abort(backup_id):
        return ERROR(
            backup_id,
            'item %s is not restoring at the moment' %
            backup_id)
    return OK(backup_id, 'restoring of item %s aborted' % backup_id)

#------------------------------------------------------------------------------


def suppliers_list():
    """
    This method returns a list of suppliers - nodes which stores your encrypted data on own machines.
    Return:
        {'status': 'OK',
         'result':  [ {  'connected': '05-06-2016 13:06:05',
                         'idurl': 'http://p2p-id.ru/bitdust_j_vps1014.xml',
                         'numfiles': 14,
                         'position': 0,
                         'status': 'offline'},
                       { 'connected': '05-06-2016 13:04:57',
                         'idurl': 'http://veselin-p2p.ru/bitdust_j_vps1001.xml',
                         'numfiles': 14,
                         'position': 1,
                         'status': 'offline'}], }
    """
    if not driver.is_started('service_customer'):
        return ERROR('service_customer() is not started')
    from contacts import contactsdb
    from p2p import contact_status
    from lib import misc
    return RESULT([{
        'position': s[0],
        'idurl': s[1],
        'connected': misc.readSupplierData(s[1], 'connected'),
        'numfiles': len(misc.readSupplierData(s[1], 'listfiles').split('\n')) - 1,
        'status': contact_status.getStatusLabel(s[1]),
    } for s in enumerate(contactsdb.suppliers())])


def supplier_replace(index_or_idurl):
    """
    Execute a fire/hire process for given supplier, another random node will
    replace this supplier. As soon as new supplier is found and connected,
    rebuilding of all uploaded data will be started and the new node will start
    getting a reconstructed fragments. Return:

    {'status': 'OK',  'result': 'supplier http://p2p-id.ru/alice.xml
    will be replaced by new peer', }
    """
    if not driver.is_started('service_customer'):
        return ERROR('service_customer() is not started')
    from contacts import contactsdb
    idurl = index_or_idurl
    if idurl.isdigit():
        idurl = contactsdb.supplier(int(idurl))
    if idurl and contactsdb.is_supplier(idurl):
        from customer import fire_hire
        fire_hire.AddSupplierToFire(idurl)
        fire_hire.A('restart')
        return OK('supplier %s will be replaced by new peer' % idurl)
    return ERROR('supplier not found')


def supplier_change(index_or_idurl, new_idurl):
    """
    Doing same as supplier_replace() but new node must be provided by you - you can manually assign a supplier.
    Return:
        {'status': 'OK',
         'result': 'supplier http://p2p-id.ru/alice.xml will be replaced by http://p2p-id.ru/bob.xml',}
    """
    if not driver.is_started('service_customer'):
        return ERROR('service_customer() is not started')
    from contacts import contactsdb
    idurl = index_or_idurl
    if idurl.isdigit():
        idurl = contactsdb.supplier(int(idurl))
    if not idurl or not contactsdb.is_supplier(idurl):
        return ERROR('supplier not found')
    if contactsdb.is_supplier(new_idurl):
        return ERROR('peer %s is your supplier already' % new_idurl)
    from customer import fire_hire
    from customer import supplier_finder
    supplier_finder.AddSupplierToHire(new_idurl)
    fire_hire.AddSupplierToFire(idurl)
    fire_hire.A('restart')
    return OK('supplier %s will be replaced by %s' % (idurl, new_idurl))


def suppliers_ping():
<<<<<<< HEAD
    """
    Sends short requests to all suppliers to get their current statuses.
    Return:
        {'status': 'OK',
         'result': 'requests to all suppliers was sent',}
=======
    """
    Sends short requests to all suppliers to get their current statuses.
    Return:

    {'status': 'OK',  'result': 'requests to all suppliers was sent',}
>>>>>>> 7d91a7f0
    """
    if not driver.is_started('service_customer'):
        return ERROR('service_customer() is not started')
    from p2p import propagate
    propagate.SlowSendSuppliers(0.1)
    return OK('requests to all suppliers was sent')

#------------------------------------------------------------------------------


def customers_list():
    """
    List of customers - nodes who stores own data on your machine.
    Return:
        {'status': 'OK',
         'result': [ {  'idurl': 'http://p2p-id.ru/bob.xml',
                        'position': 0,
                        'status': 'offline', }],
    """
    if not driver.is_started('service_supplier'):
        return ERROR('service_supplier() is not started')
    from contacts import contactsdb
    from p2p import contact_status
    return RESULT([{
        'position': s[0],
        'idurl': s[1],
        'status': contact_status.getStatusLabel(s[1])
    } for s in enumerate(contactsdb.customers())])


def customer_reject(idurl):
<<<<<<< HEAD
    """
    Stop supporting given customer, remove all his files from local disc, close connections with that node.
    Return:
        {'status': 'OK',
         'result': ['customer http://p2p-id.ru/bob.xml rejected, 536870912 bytes were freed'],}
=======
    """
    Stop supporting given customer, remove all his files from local disc, close
    connections with that node. Return:

    {'status': 'OK',  'result': ['customer http://p2p-id.ru/bob.xml
    rejected, 536870912 bytes were freed'],}
>>>>>>> 7d91a7f0
    """
    if not driver.is_started('service_supplier'):
        return ERROR('service_supplier() is not started')
    from contacts import contactsdb
    from storage import accounting
    from main import settings
    from supplier import local_tester
    from p2p import p2p_service
    from lib import packetid
    if not contactsdb.is_customer(idurl):
        return ERROR('customer not found')
    # send packet to notify about service from us was rejected
    # TODO - this is not yet handled on other side
    p2p_service.SendFailNoRequest(
        idurl, packetid.UniqueID(), 'service rejected')
    # remove from customers list
    current_customers = contactsdb.customers()
    current_customers.remove(idurl)
    contactsdb.update_customers(current_customers)
    contactsdb.save_customers()
    # remove records for this customers from quotas info
    space_dict = accounting.read_customers_quotas()
    consumed_by_cutomer = space_dict.pop(idurl, None)
    consumed_space = accounting.count_consumed_space(space_dict)
    space_dict['free'] = settings.getDonatedBytes() - int(consumed_space)
    accounting.write_customers_quotas(space_dict)
    # restart local tester
    local_tester.TestUpdateCustomers()
    return OK(
        'customer %s rejected, %s bytes were freed' %
        (idurl, consumed_by_cutomer))



def customers_ping():
<<<<<<< HEAD
    """
    Sends Identity packet to all customers to check their current statuses.
    Every node will reply with Ack packet on any valid incoming Identiy packet.
    Return:
        {'status': 'OK',
         'result': 'requests to all customers was sent',}
=======
    """
    Sends Identity packet to all customers to check their current statuses.
    Every node will reply with Ack packet on any valid incoming Identiy packet.
    Return:

    {'status': 'OK',  'result': 'requests to all customers was sent',}
>>>>>>> 7d91a7f0
    """
    if not driver.is_started('service_supplier'):
        return ERROR('service_supplier() is not started')
    from p2p import propagate
    propagate.SlowSendCustomers(0.1)
    return OK('requests to all customers was sent')

#------------------------------------------------------------------------------


def space_donated():
<<<<<<< HEAD
    """
    Returns detailed statistics about your donated space usage.
    Return:
        {'status': 'OK',
         'result':  [  { 'consumed': 0,
                         'consumed_percent': '0%',
                         'consumed_str': '0 bytes',
                         'customers': [],
                         'customers_num': 0,
                         'donated': 1073741824,
                         'donated_str': '1024 MB',
                         'free': 1073741824,
                         'old_customers': [],
                         'real': 0,
                         'used': 0,
                         'used_percent': '0%',
                         'used_str': '0 bytes'}],}
=======
    """
    Returns detailed statistics about your donated space usage. Return:

    {'status': 'OK',  'result':  [  { 'consumed': 0,
    'consumed_percent': '0%',                  'consumed_str': '0
    bytes',                  'customers': [],
    'customers_num': 0,                  'donated': 1073741824,
    'donated_str': '1024 MB',                  'free': 1073741824,
    'old_customers': [],                  'real': 0,
    'used': 0,                  'used_percent': '0%',
    'used_str': '0 bytes'}],}
>>>>>>> 7d91a7f0
    """
    from storage import accounting
    result = accounting.report_donated_storage()
    lg.out(4, 'api.space_donated finished with %d customers and %d errors' % (
        len(result['customers']), len(result['errors']),))
    for err in result['errors']:
        lg.out(4, '    %s' % err)
    errors = result.pop('errors', [])
    return RESULT([result, ], errors=errors,)


def space_consumed():
<<<<<<< HEAD
    """
    Returns some info about your current usage of BitDust resources.
    Return:
        {'status': 'OK',
         'result':  [  { 'available': 907163720,
                         'available_per_supplier': 907163720,
                         'available_per_supplier_str': '865.14 MB',
                         'available_str': '865.14 MB',
                         'needed': 1073741824,
                         'needed_per_supplier': 1073741824,
                         'needed_per_supplier_str': '1024 MB',
                         'needed_str': '1024 MB',
                         'suppliers_num': 2,
                         'used': 166578104,
                         'used_per_supplier': 166578104,
                         'used_per_supplier_str': '158.86 MB',
                         'used_percent': '0.155%',
                         'used_str': '158.86 MB'}],}
=======
    """
    Returns some info about your current usage of BitDust resources. Return:

    {'status': 'OK',  'result':  [  { 'available': 907163720,
    'available_per_supplier': 907163720,
    'available_per_supplier_str': '865.14 MB',
    'available_str': '865.14 MB',                  'needed': 1073741824,
    'needed_per_supplier': 1073741824,
    'needed_per_supplier_str': '1024 MB',                  'needed_str':
    '1024 MB',                  'suppliers_num': 2,
    'used': 166578104,                  'used_per_supplier': 166578104,
    'used_per_supplier_str': '158.86 MB',
    'used_percent': '0.155%',                  'used_str': '158.86
    MB'}],}
>>>>>>> 7d91a7f0
    """
    from storage import accounting
    result = accounting.report_consumed_storage()
    lg.out(4, 'api.space_consumed finished')
    return RESULT([result, ])


def space_local():
<<<<<<< HEAD
    """
    Returns detailed statistics about current usage of your local disk.
    Return:
        {'status': 'OK',
         'result':  [  { 'backups': 0,
                         'backups_str': '0 bytes',
                         'customers': 0,
                         'customers_str': '0 bytes',
                         'diskfree': 103865696256,
                         'diskfree_percent': '0.00162%',
                         'diskfree_str': '96.73 GB',
                         'disktotal': 63943473102848,
                         'disktotal_str': '59552 GB',
                         'temp': 48981,
                         'temp_str': '47.83 KB',
                         'total': 45238743,
                         'total_percent': '0%',
                         'total_str': '43.14 MB'}],}
=======
    """
    Returns detailed statistics about current usage of your local disk. Return:

    {'status': 'OK',  'result':  [  { 'backups': 0,
    'backups_str': '0 bytes',                  'customers': 0,
    'customers_str': '0 bytes',                  'diskfree':
    103865696256,                  'diskfree_percent': '0.00162%',
    'diskfree_str': '96.73 GB',                  'disktotal':
    63943473102848,                  'disktotal_str': '59552 GB',
    'temp': 48981,                  'temp_str': '47.83 KB',
    'total': 45238743,                  'total_percent': '0%',
    'total_str': '43.14 MB'}],}
>>>>>>> 7d91a7f0
    """
    from storage import accounting
    result = accounting.report_local_storage()
    lg.out(4, 'api.space_local finished')
    return RESULT([result, ],)

#------------------------------------------------------------------------------


def automats_list():
<<<<<<< HEAD
    """
    Returns a list of all currently running state machines.
    Return:
        {'status': 'OK',
         'result':  [  { 'index': 1,
                         'name': 'initializer',
                         'state': 'READY',
                         'timers': ''},
                       { 'index': 2,
                         'name': 'shutdowner',
                         'state': 'READY',
                         'timers': ''},
                    ...
                    ],}
=======
    """
    Returns a list of all currently running state machines. Return:

    {'status': 'OK',  'result':  [  { 'index': 1,
    'name': 'initializer',                  'state': 'READY',
    'timers': ''},                { 'index': 2,                  'name':
    'shutdowner',                  'state': 'READY',
    'timers': ''},             ...             ],}
>>>>>>> 7d91a7f0
    """
    from automats import automat
    result = [{
        'index': a.index,
        'name': a.name,
        'state': a.state,
        'timers': (','.join(a.getTimers().keys())),
    } for a in automat.objects().values()]
    lg.out(4, 'api.automats_list responded with %d items' % len(result))
    return RESULT(result)

#------------------------------------------------------------------------------


def services_list():
<<<<<<< HEAD
    """
    Returns detailed info about all currently running network services.
    Return:
        {'status': 'OK',
         'result':  [  { 'config_path': 'services/backup-db/enabled',
                         'depends': ['service_list_files', 'service_data_motion'],
                         'enabled': True,
                         'index': 3,
                         'installed': True,
                         'name': 'service_backup_db',
                         'state': 'ON'},
                       { 'config_path': 'services/backups/enabled',
                         'depends': [  'service_list_files',
                                       'service_employer',
                                       'service_rebuilding'],
                         'enabled': True,
                         'index': 4,
                         'installed': True,
                         'name': 'service_backups',
                         'state': 'ON'},
                    ...
                    ],}
=======
    """
    Returns detailed info about all currently running network services. Return:

    {'status': 'OK',  'result':  [  { 'config_path': 'services/backup-
    db/enabled',                  'depends': ['service_list_files',
    'service_data_motion'],                  'enabled': True,
    'index': 3,                  'installed': True,
    'name': 'service_backup_db',                  'state': 'ON'},
    { 'config_path': 'services/backups/enabled',
    'depends': [  'service_list_files',
    'service_employer',
    'service_rebuilding'],                  'enabled': True,
    'index': 4,                  'installed': True,
    'name': 'service_backups',                  'state': 'ON'},
    ...             ],}
>>>>>>> 7d91a7f0
    """
    result = [{
        'index': svc.index,
        'name': name,
        'state': svc.state,
        'enabled': svc.enabled(),
        'installed': svc.installed(),
        'config_path': svc.config_path,
        'depends': svc.dependent_on()
    } for name, svc in sorted(driver.services().items(), key=lambda i: i[0])]
    lg.out(4, 'api.services_list responded with %d items' % len(result))
    return RESULT(result)


def service_info(service_name):
<<<<<<< HEAD
    """
    Returns detailed info for single service.
    Return:
        {'status': 'OK',
         'result':  [  { 'config_path': 'services/tcp-connections/enabled',
                         'depends': ['service_network'],
                         'enabled': True,
                         'index': 24,
                         'installed': True,
                         'name': 'service_tcp_connections',
                         'state': 'ON'}],}
=======
    """
    Returns detailed info for single service. Return:

    {'status': 'OK',  'result':  [  { 'config_path': 'services/tcp-
    connections/enabled',                  'depends':
    ['service_network'],                  'enabled': True,
    'index': 24,                  'installed': True,
    'name': 'service_tcp_connections',                  'state':
    'ON'}],}
>>>>>>> 7d91a7f0
    """
    svc = driver.services().get(service_name, None)
    if svc is None:
        service_name = 'service_' + service_name.replace('-', '_')
        svc = driver.services().get(service_name, None)
    if svc is None:
        return ERROR('service %s not found' % service_name)
    return RESULT([{
        'index': svc.index,
        'name': svc.service_name,
        'state': svc.state,
        'enabled': svc.enabled(),
        'installed': svc.installed(),
        'config_path': svc.config_path,
        'depends': svc.dependent_on()
    }])
<<<<<<< HEAD


def service_start(service_name):
    """
    Start given service immediately.
    This method also set `True` for correspondent option in the program settings:

        .bitdust/config/services/[service name]/enabled
=======
>>>>>>> 7d91a7f0


def service_start(service_name):
    """
    Start given service immediately. This method also set `True` for
    correspondent option in the program settings:

        .bitdust/config/services/[service name]/enabled

    If some other services, which is dependent on that service,
    were already enabled, they will be started also.

    Return:
        {'status': 'OK', 'result': 'service_tcp_connections was switched on',}
    """
    from main import config
    svc = driver.services().get(service_name, None)
    if svc is None:
        service_name = 'service_' + service_name.replace('-', '_')
        svc = driver.services().get(service_name, None)
    if svc is None:
        lg.out(4, 'api.service_start %s not found' % service_name)
        return ERROR('service %s was not found' % service_name)
    if svc.state == 'ON':
        lg.out(4, 'api.service_start %s already started' % service_name)
        return ERROR('service %s already started' % service_name)
    current_config = config.conf().getBool(svc.config_path)
    if current_config:
        lg.out(4, 'api.service_start %s already enabled' % service_name)
        return ERROR('service %s already enabled' % service_name)
    config.conf().setBool(svc.config_path, True)
    lg.out(4, 'api.service_start (%s)' % service_name)
    return OK('%s was switched on' % service_name)


def service_stop(service_name):
    """
    Stop given service immediately. It will also set `False` for correspondent
    option in the settings.

        .bitdust/config/services/[service name]/enabled

    Dependent services will be stopped as well.

    Return:
        {'status': 'OK', 'result': 'service_tcp_connections was switched off',}
    """
<<<<<<< HEAD
    Stop given service immediately.
    It will also set `False` for correspondent option in the settings.

        .bitdust/config/services/[service name]/enabled

    Dependent services will be stopped as well.

    Return:
        {'status': 'OK', 'result': 'service_tcp_connections was switched off',}
    """
=======
>>>>>>> 7d91a7f0
    from main import config
    svc = driver.services().get(service_name, None)
    if svc is None:
        service_name = 'service_' + service_name.replace('-', '_')
        svc = driver.services().get(service_name, None)
    if svc is None:
        lg.out(4, 'api.service_stop %s not found' % service_name)
        return ERROR('service %s not found' % service_name)
    current_config = config.conf().getBool(svc.config_path)
    if current_config is None:
        lg.out(
            4, 'api.service_stop config item %s was not found' %
            svc.config_path)
        return ERROR('config item %s was not found' % svc.config_path)
    if current_config is False:
        lg.out(4, 'api.service_stop %s already disabled' % service_name)
        return ERROR('service %s already disabled' % service_name)
    config.conf().setBool(svc.config_path, False)
    lg.out(4, 'api.service_stop (%s)' % service_name)
    return OK('%s was switched off' % service_name)

#------------------------------------------------------------------------------


def packets_stats():
    """
    Returns detailed info about current network usage. Return:

    {'status': 'OK',  'result': [ {'in': { 'failed_packets': 0,
    'total_bytes': 0,                       'total_packets': 0,
    'unknown_bytes': 0,                       'unknown_packets': 0},
    'out': { 'failed_packets': 8,                       'http://p2p-
    id.ru/bitdust_j_vps1014.xml': 0,                       'http
    ://veselin-p2p.ru/bitdust_j_vps1001.xml': 0,
    'total_bytes': 0,                       'total_packets': 0,
    'unknown_bytes': 0,                       'unknown_packets': 0}}], }
    """
    if not driver.is_started('service_gateway'):
        return ERROR('service_gateway() is not started')
    from transport import stats
    return RESULT([{
        'in': stats.counters_in(),
        'out': stats.counters_out(),
    }])


def packets_list():
    """
    Return list of incoming and outgoing packets. Return:

    {}
    """
    if not driver.is_started('service_gateway'):
        return ERROR('service_gateway() is not started')
    from transport import packet_in
    from transport import packet_out
    result = []
    for pkt_out in packet_out.queue():
        result.append({
            'name': pkt_out.outpacket.Command,
            'label': pkt_out.label,
            'from_to': 'to',
            'target': pkt_out.remote_idurl,
        })
    for pkt_in in packet_in.items().values():
        result.append({
            'name': pkt_in.transfer_id,
            'label': pkt_in.label,
            'from_to': 'from',
            'target': pkt_in.sender_idurl,
        })
    return RESULT(result)


def connections_list(wanted_protos=None):
    """
    Returns list of opened/active network connections. Argument `wanted_protos`
    can be used to select which protocols to list:
    connections_list(wanted_protos=['tcp', 'udp',]) Return:

    {}
    """
    if not driver.is_started('service_gateway'):
        return ERROR('service_gateway() is not started')
    from transport import gateway
    result = []
    if not wanted_protos:
        wanted_protos = gateway.list_active_transports()
    for proto in wanted_protos:
        for connection in gateway.list_active_sessions(proto):
            item = {
                'status': 'unknown',
                'state': 'unknown',
                'proto': proto,
                'host': 'unknown',
                'idurl': 'unknown',
                'bytes_sent': 0,
                'bytes_received': 0,
            }
            if proto == 'tcp':
                if hasattr(connection, 'stream'):
                    try:
                        host = '%s:%s' % (connection.peer_address[
                                          0], connection.peer_address[1])
                    except:
                        host = 'unknown'
                    item.update({
                        'status': 'active',
                        'state': connection.state,
                        'host': host,
                        'idurl': connection.peer_idurl or '',
                        'bytes_sent': connection.total_bytes_sent,
                        'bytes_received': connection.total_bytes_received,
                    })
                else:
                    try:
                        host = '%s:%s' % (connection.connection_address[
                                          0], connection.connection_address[1])
                    except:
                        host = 'unknown'
                    item.update({
                        'status': 'connecting',
                        'host': host,
                    })
            elif proto == 'udp':
                try:
                    host = '%s:%s' % (connection.peer_address[
                                      0], connection.peer_address[1])
                except:
                    host = 'unknown'
                item.update({
                    'status': 'active',
                    'state': connection.state,
                    'host': host,
                    'idurl': connection.peer_idurl or '',
                    'bytes_sent': connection.bytes_sent,
                    'bytes_received': connection.bytes_received,
                })
            result.append(item)
    return RESULT(result)


def streams_list(wanted_protos=None):
    """
    Return list of active sending/receiveing files. Return:

    {}
    """
    if not driver.is_started('service_gateway'):
        return ERROR('service_gateway() is not started')
    from transport import gateway
    from lib import misc
    result = []
    if not wanted_protos:
        wanted_protos = gateway.list_active_transports()
    for proto in wanted_protos:
        for stream in gateway.list_active_streams(proto):
            item = {
                'proto': proto,
                'id': '',
                'type': '',
                'bytes_current': -1,
                'bytes_total': -1,
                'progress': '0%',
            }
            if proto == 'tcp':
                if hasattr(stream, 'bytes_received'):
                    item.update({
                        'id': stream.file_id,
                        'type': 'in',
                        'bytes_current': stream.bytes_received,
                        'bytes_total': stream.size,
                        'progress': misc.value2percent(stream.bytes_received, stream.size, 0)
                    })
                elif hasattr(stream, 'bytes_sent'):
                    item.update({
                        'id': stream.file_id,
                        'type': 'out',
                        'bytes_current': stream.bytes_sent,
                        'bytes_total': stream.size,
                        'progress': misc.value2percent(stream.bytes_sent, stream.size, 0)
                    })
            elif proto == 'udp':
                if hasattr(stream.consumer, 'bytes_received'):
                    item.update({
                        'id': stream.stream_id,
                        'type': 'in',
                        'bytes_current': stream.consumer.bytes_received,
                        'bytes_total': stream.consumer.size,
                        'progress': misc.value2percent(stream.consumer.bytes_received, stream.consumer.size, 0)
                    })
                elif hasattr(stream.consumer, 'bytes_sent'):
                    item.update({
                        'id': stream.stream_id,
                        'type': 'out',
                        'bytes_current': stream.consumer.bytes_sent,
                        'bytes_total': stream.consumer.size,
                        'progress': misc.value2percent(stream.consumer.bytes_sent, stream.consumer.size, 0)
                    })
            result.append(item)
    return RESULT(result)

#------------------------------------------------------------------------------


def ping(idurl, timeout=10):
    """
    Sends Identity packet to remote peer and wait for Ack packet to check connection status.
    The "ping" command performs following actions:
      1. Request remote identity source by idurl,
      2. Sends my Identity to remote contact addresses, taken from identity,
      3. Wait first Ack packet from remote peer,
      4. Failed by timeout or identity fetching error.
    Return:
        {'status': 'OK',
         'result': '(signed.Packet[Ack(Identity) bob|bob for alice], in_70_19828906(DONE))'}
    """
    if not driver.is_started('service_identity_propagate'):
        return succeed(ERROR('service_identity_propagate() is not started'))
    from p2p import propagate
    result = Deferred()
    d = propagate.PingContact(idurl, int(timeout))
    d.addCallback(
        lambda resp: result.callback(
            OK(str(resp))))
    d.addErrback(
        lambda err: result.callback(
            ERROR(err.getErrorMessage())))
    return result

#------------------------------------------------------------------------------


def set_my_nickname(nickname):
    """
    Starts nickname_holder() machine to register and keep your nickname in DHT
    network.
    """
    if not driver.is_started('service_private_messages'):
        return ERROR('service_private_messages() is not started')
    from chat import nickname_holder
    from main import settings
    from userid import my_id
    settings.setNickName(nickname)
    ret = Deferred()

    def _nickname_holder_result(result, key):
        return ret.callback(RESULT([{
            'result': result,
            'nickname': key,
            'idurl': my_id.getLocalID(),
        }]))
    nickname_holder.A('set', (nickname, _nickname_holder_result))
    return ret


def find_peer_by_nickname(nickname):
    """
    Starts nickname_observer() Automat to lookup existing nickname registered
    in DHT network.
    """
    if not driver.is_started('service_private_messages'):
        return ERROR('service_private_messages() is not started')
    from chat import nickname_observer
    nickname_observer.stop_all()
    ret = Deferred()

    def _result(result, nik, pos, idurl):
        return ret.callback(RESULT([{
            'result': result,
            'nickname': nik,
            'position': pos,
            'idurl': idurl,
        }]))
    nickname_observer.find_one(nickname,
                               results_callback=_result)
    # nickname_observer.observe_many(nickname,
<<<<<<< HEAD
    # results_callback=lambda result, nik, idurl: d.callback((result, nik,
    # idurl)))
=======
    # results_callback=lambda result, nik, idurl: d.callback((result, nik, idurl)))
>>>>>>> 7d91a7f0
    return ret

#------------------------------------------------------------------------------

# def list_messages():
#     """
#     """
#     if not driver.is_started('service_private_messages'):
#         return { 'result': 'service_private_messages() is not started', }
#     from chat import message
#     mlist = [{},] #TODO: just need some good idea to keep messages synchronized!!!
#     return RESULT(mlist)


def send_message(recipient, message_body):
<<<<<<< HEAD
    """
    Sends a text message to remote peer.
    Return:
        {'status': 'OK',
         'result': ['signed.Packet[Message(146681300413)]'],}
=======
    """
    Sends a text message to remote peer. Return:

    {'status': 'OK',  'result':
    ['signed.Packet[Message(146681300413)]'],}
>>>>>>> 7d91a7f0
    """
    if not driver.is_started('service_private_messages'):
        return ERROR('service_private_messages() is not started')
    from chat import message
    recipient = str(recipient)
    if not recipient.startswith('http://'):
        from contacts import contactsdb
        recipient = contactsdb.find_correspondent_by_nickname(
            recipient) or recipient
    result = message.SendMessage(recipient, message_body)
    if isinstance(result, Deferred):
        ret = Deferred()
        result.addCallback(
            lambda packet: ret.callback(
                OK(str(packet.outpacket))))
        result.addErrback(
            lambda err: ret.callback(
                ERROR(err.getErrorMessage())))
        return ret
    return OK(str(result.outpacket))


def receive_one_message():
<<<<<<< HEAD
    """
    This method can be used to listen and process incoming chat messages.
      + creates a callback to receive all incoming messages,
      + wait until one incoming message get received,
      + remove the callback after receiving the message.
    Return:
        {'status': 'OK',
         'result': [ { 'from': 'http://veselin-p2p.ru/bitdust_j_vps1001.xml',
                       'message': 'Hello my dear Friend!'}],}
=======
    """
    This method can be used to listen and process incoming chat messages.

    + creates a callback to receive all incoming messages,   + wait
    until one incoming message get received,   + remove the callback
    after receiving the message. Return:     {'status': 'OK',
    'result': [ { 'from': 'http://veselin-p2p.ru/bitdust_j_vps1001.xml',
    'message': 'Hello my dear Friend!'}],}
>>>>>>> 7d91a7f0
    """
    if not driver.is_started('service_private_messages'):
        return ERROR('service_private_messages() is not started')
    from chat import message
    ret = Deferred()

    def _message_received(packet, text):
        ret.callback(OK({
            'message': text,
            'from': packet.OwnerID,
        }))
        message.RemoveIncomingMessageCallback(_message_received)
        return True
    message.AddIncomingMessageCallback(_message_received)
    return ret

#------------------------------------------------------------------------------

# def list_correspondents():
#     """
#     Return a list of your friends.
#     Return:
#         [ {'idurl': 'http://p2p-id.ru/alice.xml',
#            'nickname': 'alice'},
#           {'idurl': 'http://p2p-id.ru/bob.xml',
#            'nickname': 'bob'},]
#     """
#     from contacts import contactsdb
#     return RESULT(map(lambda v: {
#         'idurl': v[0],
#         'nickname': v[1],
#     }, contactsdb.correspondents()))

# def add_correspondent(idurl, nickname=''):
#     from contacts import contactsdb
#     contactsdb.add_correspondent(idurl, nickname)
#     contactsdb.save_correspondents()
# return OK('new %s correspondent was added with nickname %s' % (idurl,
# nickname))

# def remove_correspondent(idurl):
#     from contacts import contactsdb
#     result = contactsdb.remove_correspondent(idurl)
#     contactsdb.save_correspondents()
#     if not result:
#         return ERROR('correspondent %s was not found' % idurl)
#     return OK('correspondent %s was removed' % idurl)

#------------------------------------------------------------------------------


def broadcast_send_message(payload):
<<<<<<< HEAD
    """
    Sends broadcast message to all peers in the network.
    Message must be provided in `payload` argument is a Json object.
    WARNING! Please, do not send too often and do not send more then several kilobytes per message.
=======
    """
    Sends broadcast message to all peers in the network.

    Message must be provided in `payload` argument is a Json object.
    WARNING! Please, do not send too often and do not send more then
    several kilobytes per message.
>>>>>>> 7d91a7f0
    """
    if not driver.is_started('service_broadcasting'):
        return ERROR('service_broadcasting() is not started')
    from broadcast import broadcast_service
    from broadcast import broadcast_listener
    from broadcast import broadcaster_node
    msg = broadcast_service.send_broadcast_message(payload)
    current_states = dict()
    if broadcaster_node.A():
        current_states[broadcaster_node.A().name] = broadcaster_node.A().state
    if broadcast_listener.A():
        current_states[
            broadcast_listener.A().name] = broadcast_listener.A().state
    lg.out(4, 'api.broadcast_send_message : %s, %s' % (msg, current_states))
    return RESULT([msg, current_states, ])
<|MERGE_RESOLUTION|>--- conflicted
+++ resolved
@@ -1,280 +1,227 @@
-#!/usr/bin/python
-# api.py
-#
-# Copyright (C) 2008-2016 Veselin Penev, http://bitdust.io
-#
-# This file (api.py) is part of BitDust Software.
-#
-# BitDust is free software: you can redistribute it and/or modify
-# it under the terms of the GNU Affero General Public License as published by
-# the Free Software Foundation, either version 3 of the License, or
-# (at your option) any later version.
-#
-# BitDust Software is distributed in the hope that it will be useful,
-# but WITHOUT ANY WARRANTY; without even the implied warranty of
-# MERCHANTABILITY or FITNESS FOR A PARTICULAR PURPOSE.  See the
-# GNU Affero General Public License for more details.
-#
-# You should have received a copy of the GNU Affero General Public License
-# along with BitDust Software.  If not, see <http://www.gnu.org/licenses/>.
-#
-# Please contact us if you have any questions at bitdust.io@gmail.com
-#
-#
-#
-#
-
+#!/usr/bin/python
+# api.py
+#
+# Copyright (C) 2008-2016 Veselin Penev, http://bitdust.io
+#
+# This file (api.py) is part of BitDust Software.
+#
+# BitDust is free software: you can redistribute it and/or modify
+# it under the terms of the GNU Affero General Public License as published by
+# the Free Software Foundation, either version 3 of the License, or
+# (at your option) any later version.
+#
+# BitDust Software is distributed in the hope that it will be useful,
+# but WITHOUT ANY WARRANTY; without even the implied warranty of
+# MERCHANTABILITY or FITNESS FOR A PARTICULAR PURPOSE.  See the
+# GNU Affero General Public License for more details.
+#
+# You should have received a copy of the GNU Affero General Public License
+# along with BitDust Software.  If not, see <http://www.gnu.org/licenses/>.
+#
+# Please contact us if you have any questions at bitdust.io@gmail.com
+#
+#
+#
+#
+
 """
 .. module:: api.
 
 Here is a bunch of methods to interact with BitDust software.
-"""
-
-#------------------------------------------------------------------------------
-
-_Debug = True
-
-#------------------------------------------------------------------------------
-
-import os
-import time
-
-from twisted.internet.defer import Deferred, succeed
-
-from logs import lg
-
-from services import driver
-
-#------------------------------------------------------------------------------
-
-
-def on_api_result_prepared(result):
-    # TODO
-    return result
-
-#------------------------------------------------------------------------------
-
-
-def OK(result='', message=None, status='OK', extra_fields=None):
-    o = {'status': status, 'result': [result, ], }
-    if message is not None:
-        o['message'] = message
-    if extra_fields is not None:
-        o.update(extra_fields)
-    o = on_api_result_prepared(o)
-    return o
-
-
-def RESULT(result=[], message=None, status='OK', errors=None, source=None):
-    o = {}
-    if source is not None:
-        o.update(source)
-    o.update({'status': status, 'result': result, })
-    if message is not None:
-        o['message'] = message
-    if errors is not None:
-        o['errors'] = errors
-    o = on_api_result_prepared(o)
-    return o
-
-
-def ERROR(errors=[], message=None, status='ERROR'):
-    o = {'status': status,
-         'errors': errors if isinstance(errors, list) else [errors, ], }
-    if message is not None:
-        o['message'] = message
-    o = on_api_result_prepared(o)
-    return o
-
-#------------------------------------------------------------------------------
-
-
-def stop():
+"""
+
+#------------------------------------------------------------------------------
+
+_Debug = True
+
+#------------------------------------------------------------------------------
+
+import os
+import time
+
+from twisted.internet.defer import Deferred, succeed
+
+from logs import lg
+
+from services import driver
+
+#------------------------------------------------------------------------------
+
+
+def on_api_result_prepared(result):
+    # TODO
+    return result
+
+#------------------------------------------------------------------------------
+
+
+def OK(result='', message=None, status='OK', extra_fields=None):
+    o = {'status': status, 'result': [result, ], }
+    if message is not None:
+        o['message'] = message
+    if extra_fields is not None:
+        o.update(extra_fields)
+    o = on_api_result_prepared(o)
+    return o
+
+
+def RESULT(result=[], message=None, status='OK', errors=None, source=None):
+    o = {}
+    if source is not None:
+        o.update(source)
+    o.update({'status': status, 'result': result, })
+    if message is not None:
+        o['message'] = message
+    if errors is not None:
+        o['errors'] = errors
+    o = on_api_result_prepared(o)
+    return o
+
+
+def ERROR(errors=[], message=None, status='ERROR'):
+    o = {'status': status,
+         'errors': errors if isinstance(errors, list) else [errors, ], }
+    if message is not None:
+        o['message'] = message
+    o = on_api_result_prepared(o)
+    return o
+
+#------------------------------------------------------------------------------
+
+
+def stop():
     """
     Stop the main process immediately. Return:
 
     {'status': 'OK', 'result': 'stopped'}
-    """
-    lg.out(2, 'api.stop sending event "stop" to the shutdowner() machine')
-    from main import shutdowner
-    shutdowner.A('stop', 'exit')
-    return OK('stopped')
-
-
-def restart(showgui=False):
+    """
+    lg.out(2, 'api.stop sending event "stop" to the shutdowner() machine')
+    from main import shutdowner
+    shutdowner.A('stop', 'exit')
+    return OK('stopped')
+
+
+def restart(showgui=False):
     """
     Restart the main process, if flag show=True the GUI will be opened after
     restart. Return:
 
     {'status': 'OK', 'result': 'restarted'}
-    """
-    from main import shutdowner
-    if showgui:
-<<<<<<< HEAD
-        lg.out(
-            2,
-            'api.restart forced for GUI, added param "show", sending event "stop" to the shutdowner() machine')
-=======
-        lg.out(2, 'api.restart forced for GUI, added param "show", sending event "stop" to the shutdowner() machine')
->>>>>>> 7d91a7f0
-        shutdowner.A('stop', 'restartnshow')
-        return OK('restarted with GUI')
-    lg.out(2, 'api.restart did not found bpgui process nor forced for GUI, just do the restart, sending event "stop" to the shutdowner() machine')
-    shutdowner.A('stop', 'restart')
-    return OK('restarted')
-
-
-def reconnect():
+    """
+    from main import shutdowner
+    if showgui:
+        lg.out(2, 'api.restart forced for GUI, added param "show", sending event "stop" to the shutdowner() machine')
+        shutdowner.A('stop', 'restartnshow')
+        return OK('restarted with GUI')
+    lg.out(2, 'api.restart did not found bpgui process nor forced for GUI, just do the restart, sending event "stop" to the shutdowner() machine')
+    shutdowner.A('stop', 'restart')
+    return OK('restarted')
+
+
+def reconnect():
     """
     Sends "reconnect" event to network_connector() Automat in order to refresh
     network connection.
-    """
-    if not driver.is_started('service_network'):
-        return ERROR('service_network() is not started')
-    from p2p import network_connector
-    lg.out(2, 'api.reconnect')
-    network_connector.A('reconnect')
-    return OK('reconnected')
-
-
-def show():
-<<<<<<< HEAD
-    """
-    Opens a default web browser to show the BitDust GUI.
-    Return:
-        {'status': 'OK',
-          'result': '`show` event has been sent to the main process'}
-=======
+    """
+    if not driver.is_started('service_network'):
+        return ERROR('service_network() is not started')
+    from p2p import network_connector
+    lg.out(2, 'api.reconnect')
+    network_connector.A('reconnect')
+    return OK('reconnected')
+
+
+def show():
     """
     Opens a default web browser to show the BitDust GUI. Return:
 
     {'status': 'OK',   'result': '`show` event has been sent to the main
     process'}
->>>>>>> 7d91a7f0
-    """
-    lg.out(4, 'api.show')
-    from main import settings
-    if settings.NewWebGUI():
-        from web import control
-        control.show()
-    else:
-        from web import webcontrol
-        webcontrol.show()
-    return OK('"show" event has been sent to the main process')
-
-#------------------------------------------------------------------------------
-
-
-def config_get(key, default=None):
-<<<<<<< HEAD
-    """
-    Returns current value for specific option from program settings.
-    Return:
-        {'status': 'OK',
-          'result': [
-             {'type': 'positive integer',
-              'value': '8',
-              'key': 'logs/debug-level'}]}"
-=======
+    """
+    lg.out(4, 'api.show')
+    from main import settings
+    if settings.NewWebGUI():
+        from web import control
+        control.show()
+    else:
+        from web import webcontrol
+        webcontrol.show()
+    return OK('"show" event has been sent to the main process')
+
+#------------------------------------------------------------------------------
+
+
+def config_get(key, default=None):
     """
     Returns current value for specific option from program settings. Return:
 
     {'status': 'OK',   'result': [      {'type': 'positive integer',
     'value': '8',       'key': 'logs/debug-level'}]}"
->>>>>>> 7d91a7f0
-    """
-    key = str(key)
-    lg.out(4, 'api.config_get [%s]' % key)
-    from main import config
-    if not config.conf().exist(key):
-        return ERROR('option "%s" not exist' % key)
-    return RESULT([{
-        'key': key,
-        'value': config.conf().getData(key, default),
-        'type': config.conf().getTypeLabel(key),
-        # 'code': config.conf().getType(key),
-        # 'label': config.conf().getLabel(key),
-        # 'info': config.conf().getInfo(key)
-    }])
-
-
-def config_set(key, value):
-<<<<<<< HEAD
-    """
-    Set a value for given option.
-    Return:
-        {'status': 'OK',
-          'result': [
-             {'type': 'positive integer',
-              'old_value': '8',
-              'value': '10',
-              'key': 'logs/debug-level'}]}"
-=======
+    """
+    key = str(key)
+    lg.out(4, 'api.config_get [%s]' % key)
+    from main import config
+    if not config.conf().exist(key):
+        return ERROR('option "%s" not exist' % key)
+    return RESULT([{
+        'key': key,
+        'value': config.conf().getData(key, default),
+        'type': config.conf().getTypeLabel(key),
+        # 'code': config.conf().getType(key),
+        # 'label': config.conf().getLabel(key),
+        # 'info': config.conf().getInfo(key)
+    }])
+
+
+def config_set(key, value):
     """
     Set a value for given option. Return:
 
     {'status': 'OK',   'result': [      {'type': 'positive integer',
     'old_value': '8',       'value': '10',       'key': 'logs/debug-
     level'}]}"
->>>>>>> 7d91a7f0
-    """
-    key = str(key)
-    from main import config
-    from main import config_types
-    v = {}
-    if config.conf().exist(key):
-        v['old_value'] = config.conf().getData(key)
-    typ = config.conf().getType(key)
-    typ_label = config.conf().getTypeLabel(key)
-    lg.out(4, 'api.config_set [%s]=%s type is %s' % (key, value, typ_label))
-    if not typ or typ in [config_types.TYPE_STRING,
-                          config_types.TYPE_TEXT,
-                          config_types.TYPE_UNDEFINED, ]:
-        config.conf().setData(key, unicode(value))
-    elif typ in [config_types.TYPE_BOOLEAN, ]:
-        if (isinstance(value, str) or isinstance(value, unicode)):
-            vl = value.strip().lower() == 'true'
-        else:
-            vl = bool(value)
-        config.conf().setBool(key, vl)
-    elif typ in [config_types.TYPE_INTEGER,
-                 config_types.TYPE_POSITIVE_INTEGER,
-                 config_types.TYPE_NON_ZERO_POSITIVE_INTEGER, ]:
-        config.conf().setInt(key, int(value))
-    elif typ in [config_types.TYPE_FOLDER_PATH,
-                 config_types.TYPE_FILE_PATH,
-                 config_types.TYPE_COMBO_BOX,
-                 config_types.TYPE_PASSWORD, ]:
-        config.conf().setString(key, value)
-    else:
-        config.conf().setData(key, unicode(value))
-    v.update({'key': key,
-              'value': config.conf().getData(key),
-              'type': config.conf().getTypeLabel(key)
-              # 'code': config.conf().getType(key),
-              # 'label': config.conf().getLabel(key),
-              # 'info': config.conf().getInfo(key),
-              })
-    return RESULT([v, ])
-
-
-def config_list(sort=False):
-<<<<<<< HEAD
-    """
-    Provide detailed info about all options and values from settings.
-    Return:
-        {'status': 'OK',
-         'result': [
-             {'type': 'boolean',
-              'value': 'true',
-              'key': 'services/backups/enabled'},
-             {'type': 'boolean',
-              'value': 'false',
-              'key': 'services/backups/keep-local-copies-enabled'},
-             {'type': 'disk space',
-              'value': '128 MB',
-              'key': 'services/backups/max-block-size'}]}"
-=======
+    """
+    key = str(key)
+    from main import config
+    from main import config_types
+    v = {}
+    if config.conf().exist(key):
+        v['old_value'] = config.conf().getData(key)
+    typ = config.conf().getType(key)
+    typ_label = config.conf().getTypeLabel(key)
+    lg.out(4, 'api.config_set [%s]=%s type is %s' % (key, value, typ_label))
+    if not typ or typ in [config_types.TYPE_STRING,
+                          config_types.TYPE_TEXT,
+                          config_types.TYPE_UNDEFINED, ]:
+        config.conf().setData(key, unicode(value))
+    elif typ in [config_types.TYPE_BOOLEAN, ]:
+        if (isinstance(value, str) or isinstance(value, unicode)):
+            vl = value.strip().lower() == 'true'
+        else:
+            vl = bool(value)
+        config.conf().setBool(key, vl)
+    elif typ in [config_types.TYPE_INTEGER,
+                 config_types.TYPE_POSITIVE_INTEGER,
+                 config_types.TYPE_NON_ZERO_POSITIVE_INTEGER, ]:
+        config.conf().setInt(key, int(value))
+    elif typ in [config_types.TYPE_FOLDER_PATH,
+                 config_types.TYPE_FILE_PATH,
+                 config_types.TYPE_COMBO_BOX,
+                 config_types.TYPE_PASSWORD, ]:
+        config.conf().setString(key, value)
+    else:
+        config.conf().setData(key, unicode(value))
+    v.update({'key': key,
+              'value': config.conf().getData(key),
+              'type': config.conf().getTypeLabel(key)
+              # 'code': config.conf().getType(key),
+              # 'label': config.conf().getLabel(key),
+              # 'info': config.conf().getInfo(key),
+              })
+    return RESULT([v, ])
+
+
+def config_list(sort=False):
     """
     Provide detailed info about all options and values from settings. Return:
 
@@ -284,28 +231,26 @@
     'services/backups/keep-local-copies-enabled'},      {'type': 'disk
     space',       'value': '128 MB',       'key': 'services/backups/max-
     block-size'}]}"
->>>>>>> 7d91a7f0
-    """
-    lg.out(4, 'api.config_list')
-    from main import config
-    r = config.conf().cache()
-    r = map(lambda key: {
-        'key': key,
-        'value': str(r[key]).replace('\n', '\\n'),
-        'type': config.conf().getTypeLabel(key)}, sorted(r.keys()))
-    if sort:
-        r = sorted(r, key=lambda i: i['key'])
-    return RESULT(r)
-
-#------------------------------------------------------------------------------
-
-
-def filemanager(json_request):
-<<<<<<< HEAD
-    """
-    A service method to execute calls from GUI front-end and interact with web browser.
-    This is a special "gates" created only for Ajax calls from GUI.
-    It provides same methods as other functions here, but just in a different way.
+    """
+    lg.out(4, 'api.config_list')
+    from main import config
+    r = config.conf().cache()
+    r = map(lambda key: {
+        'key': key,
+        'value': str(r[key]).replace('\n', '\\n'),
+        'type': config.conf().getTypeLabel(key)}, sorted(r.keys()))
+    if sort:
+        r = sorted(r, key=lambda i: i['key'])
+    return RESULT(r)
+
+#------------------------------------------------------------------------------
+
+
+def filemanager(json_request):
+    """
+    A service method to execute calls from GUI front-end and interact with web
+    browser. This is a special "gates" created only for Ajax calls from GUI. It
+    provides same methods as other functions here, but just in a different way.
 
         request:
             {"params":{"mode":"stats"}}
@@ -329,85 +274,31 @@
 
     You can also access those methods with API alias:
         filemanager_{mode}()
-=======
-    """
-    A service method to execute calls from GUI front-end and interact with web
-    browser. This is a special "gates" created only for Ajax calls from GUI. It
-    provides same methods as other functions here, but just in a different way.
-
-        request:
-            {"params":{"mode":"stats"}}
-        response:
-            {'bytes_donated': 8589934592,
-             'bytes_indexed': 43349475,
-             'bytes_needed': 104857600,
-             'bytes_used_supplier': 21738768,
-             'bytes_used_total': 86955072,
-             'customers': 0,
-             'files_count': 5,
-             'folders_count': 0,
-             'items_count': 15,
-             'max_suppliers': 4,
-             'online_suppliers': 0,
-             'suppliers': 4,
-             'timestamp': 1458669668.288339,
-             'value_donated': '8 GB',
-             'value_needed': '100 MB',
-             'value_used_total': '82.93 MB'}
-
-    You can also access those methods with API alias:
-        filemanager_{mode}()
->>>>>>> 7d91a7f0
-    """
-    if not driver.is_started('service_restores'):
-        return ERROR('service_restores() is not started')
-    from storage import filemanager_api
-    return filemanager_api.process(json_request)
-
-#------------------------------------------------------------------------------
-
-
-def backups_update():
+    """
+    if not driver.is_started('service_restores'):
+        return ERROR('service_restores() is not started')
+    from storage import filemanager_api
+    return filemanager_api.process(json_request)
+
+#------------------------------------------------------------------------------
+
+
+def backups_update():
     """
     Sends "restart" event to backup_monitor() Automat, this should start "data
     synchronization" process with remote nodes. Return:
 
     {'status': 'OK', 'result': 'the main loop has been restarted'}
-    """
-    if not driver.is_started('service_backups'):
-        return ERROR('service_backups() is not started')
-    from storage import backup_monitor
-    backup_monitor.A('restart')
-    lg.out(4, 'api.backups_update')
-    return OK('the main loop has been restarted')
-
-
-def backups_list():
-<<<<<<< HEAD
-    """
-    Returns a whole tree of files and folders in the catalog.
-    Return:
-        {'status': 'OK',
-          'result': [
-             {'path': '/Users/veselin/Documents',
-              'versions': [],
-              'type': 'parent',
-              'id': '0/0/1',
-              'size': 38992196},
-             {'path': '/Users/veselin/Documents/python',
-              'versions': [],
-              'type': 'parent',
-              'id': '0/0/1/0',
-              'size': 5754439},
-             {'path': '/Users/veselin/Documents/python/python27.chm',
-              'versions': [
-                  {'version': 'F20160313043757PM',
-                   'blocks': 1,
-                   'size': '11 MB'}],
-              'type': 'file',
-              'id': '0/0/1/0/0',
-              'size': 5754439}]}"
-=======
+    """
+    if not driver.is_started('service_backups'):
+        return ERROR('service_backups() is not started')
+    from storage import backup_monitor
+    backup_monitor.A('restart')
+    lg.out(4, 'api.backups_update')
+    return OK('the main loop has been restarted')
+
+
+def backups_list():
     """
     Returns a whole tree of files and folders in the catalog. Return:
 
@@ -420,42 +311,29 @@
     'versions': [           {'version': 'F20160313043757PM',
     'blocks': 1,            'size': '11 MB'}],       'type': 'file',
     'id': '0/0/1/0/0',       'size': 5754439}]}"
->>>>>>> 7d91a7f0
-    """
-    if not driver.is_started('service_backups'):
-        return ERROR('service_backups() is not started')
-    from storage import backup_fs
-    from lib import diskspace
-    result = []
-    for pathID, localPath, item in backup_fs.IterateIDs():
-        result.append({
-            'id': pathID,
-            'path': localPath,
-            'type': backup_fs.TYPES.get(item.type, '').lower(),
-            'size': item.size,
-            'versions': map(
-                lambda v: {
-                    'version': v,
-                    'blocks': max(0, item.versions[v][0] + 1),
-                    'size': diskspace.MakeStringFromBytes(max(0, item.versions[v][1])), },
-                item.versions.keys())})
-    lg.out(4, 'api.backups_list %d items returned' % len(result))
-    return RESULT(result)
-
-
-def backups_id_list():
-<<<<<<< HEAD
-    """
-    Returns only list of items uploaded on remote machines.
-    Return:
-        {'status': 'OK',
-          'result': [{'backupid': '0/0/1/0/0/F20160313043757PM',
-                      'path': '/Users/veselin/Documents/python/python27.chm',
-                      'size': '11 MB'},
-                     {'backupid': '0/0/0/0/0/0/F20160315052257PM',
-                      'path': '/Users/veselin/Music/Bob Marley/01-Soul Rebels (1970)/01-Put It On.mp3',
-                      'size': '8.27 MB'}]}
-=======
+    """
+    if not driver.is_started('service_backups'):
+        return ERROR('service_backups() is not started')
+    from storage import backup_fs
+    from lib import diskspace
+    result = []
+    for pathID, localPath, item in backup_fs.IterateIDs():
+        result.append({
+            'id': pathID,
+            'path': localPath,
+            'type': backup_fs.TYPES.get(item.type, '').lower(),
+            'size': item.size,
+            'versions': map(
+                lambda v: {
+                    'version': v,
+                    'blocks': max(0, item.versions[v][0] + 1),
+                    'size': diskspace.MakeStringFromBytes(max(0, item.versions[v][1])), },
+                item.versions.keys())})
+    lg.out(4, 'api.backups_list %d items returned' % len(result))
+    return RESULT(result)
+
+
+def backups_id_list():
     """
     Returns only list of items uploaded on remote machines. Return:
 
@@ -466,80 +344,60 @@
     '0/0/0/0/0/0/F20160315052257PM',               'path':
     '/Users/veselin/Music/Bob Marley/01-Soul Rebels (1970)/01-Put It
     On.mp3',               'size': '8.27 MB'}]}
->>>>>>> 7d91a7f0
-    """
-    if not driver.is_started('service_backups'):
-        return ERROR('service_backups() is not started')
-    from storage import backup_fs
-    from contacts import contactsdb
-    from lib import diskspace
-    result = []
-    for _, backupID, versionInfo, localPath in backup_fs.ListAllBackupIDsFull(
-            True, True):
-        if versionInfo[1] >= 0 and contactsdb.num_suppliers() > 0:
-<<<<<<< HEAD
-            szver = diskspace.MakeStringFromBytes(
-                versionInfo[1]) + ' / ' + diskspace.MakeStringFromBytes(
-                versionInfo[1] / contactsdb.num_suppliers())
-=======
-            szver = diskspace.MakeStringFromBytes(versionInfo[1]) + ' / ' + diskspace.MakeStringFromBytes(versionInfo[1] / contactsdb.num_suppliers())
->>>>>>> 7d91a7f0
-        else:
-            szver = '?'
-        szver = diskspace.MakeStringFromBytes(
-            versionInfo[1]) if versionInfo[1] >= 0 else '?'
-        result.append({
-            'backupid': backupID,
-            'size': szver,
-            'path': localPath, })
-    lg.out(4, 'api.backups_id_list %d items returned' % len(result))
-    return RESULT(result)
-
-
-def backup_start_id(pathID):
-<<<<<<< HEAD
+    """
+    if not driver.is_started('service_backups'):
+        return ERROR('service_backups() is not started')
+    from storage import backup_fs
+    from contacts import contactsdb
+    from lib import diskspace
+    result = []
+    for _, backupID, versionInfo, localPath in backup_fs.ListAllBackupIDsFull(True, True):
+        if versionInfo[1] >= 0 and contactsdb.num_suppliers() > 0:
+            szver = diskspace.MakeStringFromBytes(versionInfo[1]) + ' / ' + diskspace.MakeStringFromBytes(versionInfo[1] / contactsdb.num_suppliers())
+        else:
+            szver = '?'
+        szver = diskspace.MakeStringFromBytes(versionInfo[1]) if versionInfo[1] >= 0 else '?'
+        result.append({
+            'backupid': backupID,
+            'size': szver,
+            'path': localPath, })
+    lg.out(4, 'api.backups_id_list %d items returned' % len(result))
+    return RESULT(result)
+
+
+def backup_start_id(pathID):
     """
     Start uploading a given item already existed in the catalog by its path ID.
     Return:
-        {'status': 'OK',
-          'result': 'uploading 0/0/1/0/0 started, local path is: /Users/veselin/Documents/python/python27.chm'}
-=======
-    """
-    Start uploading a given item already existed in the catalog by its path ID.
-    Return:
 
     {'status': 'OK',   'result': 'uploading 0/0/1/0/0 started, local
     path is: /Users/veselin/Documents/python/python27.chm'}
->>>>>>> 7d91a7f0
-    """
-    if not driver.is_started('service_backups'):
-        return ERROR('service_backups() is not started')
-    from system import bpio
-    from storage import backup_fs
-    from storage import backup_control
-    from web import control
-    pathID = str(pathID)
-    local_path = backup_fs.ToPath(pathID)
-    if local_path is not None:
-        if bpio.pathExist(local_path):
-            backup_control.StartSingle(pathID, local_path)
-            backup_fs.Calculate()
-            backup_control.Save()
-            control.request_update([('pathID', pathID), ])
-            lg.out(4, 'api.backup_start_id %s OK!' % pathID)
-            return OK(
-                'uploading %s started, local path is: %s' %
-                (pathID, local_path))
-    lg.out(4, 'api.backup_start_id %s not found' % pathID)
-    return ERROR('item %s not found' % pathID)
-
-
-def backup_start_path(path, bind_local_path=True):
-<<<<<<< HEAD
-    """
-    Start uploading file or folder to remote nodes.
-    It will assign a new path ID to that path and add it to the catalog.
-    If bind_local_path is False all parent sub folders:
+    """
+    if not driver.is_started('service_backups'):
+        return ERROR('service_backups() is not started')
+    from system import bpio
+    from storage import backup_fs
+    from storage import backup_control
+    from web import control
+    pathID = str(pathID)
+    local_path = backup_fs.ToPath(pathID)
+    if local_path is not None:
+        if bpio.pathExist(local_path):
+            backup_control.StartSingle(pathID, local_path)
+            backup_fs.Calculate()
+            backup_control.Save()
+            control.request_update([('pathID', pathID), ])
+            lg.out(4, 'api.backup_start_id %s OK!' % pathID)
+            return OK('uploading %s started, local path is: %s' % (pathID, local_path))
+    lg.out(4, 'api.backup_start_id %s not found' % pathID)
+    return ERROR('item %s not found' % pathID)
+
+
+def backup_start_path(path, bind_local_path=True):
+    """
+    Start uploading file or folder to remote nodes. It will assign a new path
+    ID to that path and add it to the catalog. If bind_local_path is False all
+    parent sub folders:
 
         ["Users", "veselin", "Documents", "python",]
 
@@ -557,80 +415,55 @@
          'result': 'uploading of item 0/0/1/0/0 started, local path is: /Users/veselin/Documents/python/python27.chm',
          'id': '0/0/1/0/0',
          'type': 'file', }
-=======
-    """
-    Start uploading file or folder to remote nodes. It will assign a new path
-    ID to that path and add it to the catalog. If bind_local_path is False all
-    parent sub folders:
-
-        ["Users", "veselin", "Documents", "python",]
-
-    will be also added to catalog
-    and so final ID will be combination of several IDs:
-
-        0/0/1/0/0
-
-    Otherwise item will be created in the top level of the catalog
-    and final ID will be just a single unique number.
-    So if bind_local_path is True it will act like backup_map_path()
-    and start the backup process after that.
-    Return:
-        {'status': 'OK',
-         'result': 'uploading of item 0/0/1/0/0 started, local path is: /Users/veselin/Documents/python/python27.chm',
-         'id': '0/0/1/0/0',
-         'type': 'file', }
->>>>>>> 7d91a7f0
-    """
-    if not driver.is_started('service_backups'):
-        return ERROR('service_backups() is not started')
-    from system import bpio
-    from system import dirsize
-    from storage import backup_fs
-    from storage import backup_control
-    from web import control
-    localPath = bpio.portablePath(unicode(path))
-    if not bpio.pathExist(localPath):
-        lg.out(4, 'api.backup_start_path local path %s not found' % path)
-        return ERROR('local path %s not found' % path)
-    result = ''
-    pathID = backup_fs.ToID(localPath)
-    if pathID is None:
-        if bind_local_path:
-            fileorfolder = 'folder' if bpio.pathIsDir(localPath) else 'file'
-            pathID, _, _ = backup_fs.MapPath(localPath, read_stats=True)
-            if fileorfolder == 'folder':
-                dirsize.ask(
-                    localPath, backup_control.OnFoundFolderSize, (pathID, None))
-        else:
-            if bpio.pathIsDir(localPath):
-                fileorfolder = 'folder'
-                pathID, _, _ = backup_fs.AddDir(localPath, read_stats=True)
-                result += 'new folder was added to catalog: %s, ' % localPath
-            else:
-                fileorfolder = 'file'
-                pathID, _, _ = backup_fs.AddFile(localPath, read_stats=True)
-        result += 'uploading of item %s started, ' % pathID
-        result += 'new %s was added to catalog: %s, ' % (
-            fileorfolder, localPath)
-    else:
-        if backup_fs.IsDirID(pathID):
-            fileorfolder = 'folder'
-        elif backup_fs.IsFileID(pathID):
-            fileorfolder = 'file'
-        else:
-            lg.out(4, 'api.backup_start_path ERROR %s OK!' % path)
-            return ERROR('existing item has wrong type')
-        result += 'uploading of item %s started, ' % pathID
-        result += 'local %s path is: %s' % (fileorfolder, localPath)
-    backup_control.StartSingle(pathID, localPath)
-    backup_fs.Calculate()
-    backup_control.Save()
-    control.request_update([('pathID', pathID), ])
-    lg.out(4, 'api.backup_start_path %s OK!' % path)
-    return OK(result, extra_fields={'id': pathID, 'type': fileorfolder})
-
-
-def backup_map_path(path):
+    """
+    if not driver.is_started('service_backups'):
+        return ERROR('service_backups() is not started')
+    from system import bpio
+    from system import dirsize
+    from storage import backup_fs
+    from storage import backup_control
+    from web import control
+    localPath = bpio.portablePath(unicode(path))
+    if not bpio.pathExist(localPath):
+        lg.out(4, 'api.backup_start_path local path %s not found' % path)
+        return ERROR('local path %s not found' % path)
+    result = ''
+    pathID = backup_fs.ToID(localPath)
+    if pathID is None:
+        if bind_local_path:
+            fileorfolder = 'folder' if bpio.pathIsDir(localPath) else 'file'
+            pathID, _, _ = backup_fs.MapPath(localPath, read_stats=True)
+            if fileorfolder == 'folder':
+                dirsize.ask(localPath, backup_control.OnFoundFolderSize, (pathID, None))
+        else:
+            if bpio.pathIsDir(localPath):
+                fileorfolder = 'folder'
+                pathID, _, _ = backup_fs.AddDir(localPath, read_stats=True)
+                result += 'new folder was added to catalog: %s, ' % localPath
+            else:
+                fileorfolder = 'file'
+                pathID, _, _ = backup_fs.AddFile(localPath, read_stats=True)
+        result += 'uploading of item %s started, ' % pathID
+        result += 'new %s was added to catalog: %s, ' % (fileorfolder, localPath)
+    else:
+        if backup_fs.IsDirID(pathID):
+            fileorfolder = 'folder'
+        elif backup_fs.IsFileID(pathID):
+            fileorfolder = 'file'
+        else:
+            lg.out(4, 'api.backup_start_path ERROR %s OK!' % path)
+            return ERROR('existing item has wrong type')
+        result += 'uploading of item %s started, ' % pathID
+        result += 'local %s path is: %s' % (fileorfolder, localPath)
+    backup_control.StartSingle(pathID, localPath)
+    backup_fs.Calculate()
+    backup_control.Save()
+    control.request_update([('pathID', pathID), ])
+    lg.out(4, 'api.backup_start_path %s OK!' % path)
+    return OK(result, extra_fields={'id': pathID, 'type': fileorfolder})
+
+
+def backup_map_path(path):
     """
     Create a new top level item in the catalog and point it to given local
     path. This is the simplest way to upload a file and get an ID for that
@@ -638,46 +471,33 @@
 
     {'status': 'OK',  'result': [ 'new file was added: 1, local path is
     /Users/veselin/Pictures/bitdust.png'],  'id': '1',  'type': 'file'}
-    """
-    if not driver.is_started('service_backups'):
-        return ERROR('service_backups() is not started')
-    from storage import backup_fs
-    from storage import backup_control
-    from system import dirsize
-    from system import bpio
-    from web import control
-    path = bpio.portablePath(unicode(path))
-    pathID = backup_fs.ToID(path)
-    if pathID:
-        return ERROR('path already exist in catalog: %s' % pathID)
-    newPathID, _, _ = backup_fs.MapPath(path, True)
-    if os.path.isdir(path):
-        fileorfolder = 'folder'
-        dirsize.ask(path, backup_control.OnFoundFolderSize, (newPathID, None))
-    else:
-        fileorfolder = 'file'
-    backup_fs.Calculate()
-    backup_control.Save()
-    control.request_update([('pathID', newPathID), ])
-    return OK(
-        'new %s was added: %s, local path is %s' %
-        (fileorfolder, newPathID, path), extra_fields={
-            'id': newPathID, 'type': fileorfolder})
-
-
-<<<<<<< HEAD
-def backup_dir_add(dirpath):
-    """
-    Add given folder to the catalog but do not start uploading process.
-    This method will create all sub folders in the catalog
-    and keeps the same structure as your local folders structure.
-    So the final ID will be combination of all parent IDs, separated with "/".
-    Return:
-        {'status': 'OK',
-          'result': 'new folder was added: 0/0/2, local path is /Users/veselin/Movies/'}
-=======
-
-def backup_dir_add(dirpath):
+    """
+    if not driver.is_started('service_backups'):
+        return ERROR('service_backups() is not started')
+    from storage import backup_fs
+    from storage import backup_control
+    from system import dirsize
+    from system import bpio
+    from web import control
+    path = bpio.portablePath(unicode(path))
+    pathID = backup_fs.ToID(path)
+    if pathID:
+        return ERROR('path already exist in catalog: %s' % pathID)
+    newPathID, _, _ = backup_fs.MapPath(path, True)
+    if os.path.isdir(path):
+        fileorfolder = 'folder'
+        dirsize.ask(path, backup_control.OnFoundFolderSize, (newPathID, None))
+    else:
+        fileorfolder = 'file'
+    backup_fs.Calculate()
+    backup_control.Save()
+    control.request_update([('pathID', newPathID), ])
+    return OK(
+        'new %s was added: %s, local path is %s' % (fileorfolder, newPathID, path),
+        extra_fields={'id': newPathID, 'type': fileorfolder})
+
+
+def backup_dir_add(dirpath):
     """
     Add given folder to the catalog but do not start uploading process. This
     method will create all sub folders in the catalog and keeps the same
@@ -686,46 +506,28 @@
 
     {'status': 'OK',   'result': 'new folder was added: 0/0/2, local
     path is /Users/veselin/Movies/'}
->>>>>>> 7d91a7f0
-    """
-    if not driver.is_started('service_backups'):
-        return ERROR('service_backups() is not started')
-    from storage import backup_fs
-    from storage import backup_control
-    from system import dirsize
-    from system import bpio
-    from web import control
-    dirpath = bpio.portablePath(unicode(dirpath))
-    pathID = backup_fs.ToID(dirpath)
-    if pathID:
-        return ERROR('path already exist in catalog: %s' % pathID)
-    newPathID, _, _ = backup_fs.AddDir(dirpath, True)
-    dirsize.ask(dirpath, backup_control.OnFoundFolderSize, (newPathID, None))
-    backup_fs.Calculate()
-    backup_control.Save()
-    control.request_update([('pathID', newPathID), ])
-<<<<<<< HEAD
-    return OK(
-        'new folder was added: %s, local path is %s' %
-        (newPathID, dirpath), extra_fields={
-            'id': newPathID, 'type': 'folder'})
-
-
-def backup_file_add(filepath):
-    """
-    Add a single file to the catalog, skip uploading.
-    This method will create all sub folders in the catalog
-    and keeps the same structure as your local file path structure.
-    So the final ID of that file in the catalog will be combination
-    of all parent IDs, separated with "/".
-    Return:
-        {'status': 'OK', 'result': 'new file was added: 0/0/3/0, local path is /Users/veselin/Downloads/pytest-2.9.0.tar.gz'}
-=======
-    return OK('new folder was added: %s, local path is %s' % (newPathID, dirpath),
-              extra_fields={'id': newPathID, 'type': 'folder'})
-
-
-def backup_file_add(filepath):
+    """
+    if not driver.is_started('service_backups'):
+        return ERROR('service_backups() is not started')
+    from storage import backup_fs
+    from storage import backup_control
+    from system import dirsize
+    from system import bpio
+    from web import control
+    dirpath = bpio.portablePath(unicode(dirpath))
+    pathID = backup_fs.ToID(dirpath)
+    if pathID:
+        return ERROR('path already exist in catalog: %s' % pathID)
+    newPathID, _, _ = backup_fs.AddDir(dirpath, True)
+    dirsize.ask(dirpath, backup_control.OnFoundFolderSize, (newPathID, None))
+    backup_fs.Calculate()
+    backup_control.Save()
+    control.request_update([('pathID', newPathID), ])
+    return OK('new folder was added: %s, local path is %s' % (newPathID, dirpath),
+              extra_fields={'id': newPathID, 'type': 'folder'})
+
+
+def backup_file_add(filepath):
     """
     Add a single file to the catalog, skip uploading. This method will create
     all sub folders in the catalog and keeps the same structure as your local
@@ -734,34 +536,26 @@
 
     {'status': 'OK', 'result': 'new file was added: 0/0/3/0, local path
     is /Users/veselin/Downloads/pytest-2.9.0.tar.gz'}
->>>>>>> 7d91a7f0
-    """
-    if not driver.is_started('service_backups'):
-        return ERROR('service_backups() is not started')
-    from storage import backup_fs
-    from storage import backup_control
-    from system import bpio
-    from web import control
-    filepath = bpio.portablePath(unicode(filepath))
-    pathID = backup_fs.ToID(filepath)
-    if pathID:
-        return ERROR('path already exist in catalog: %s' % pathID)
-    newPathID, _, _ = backup_fs.AddFile(filepath, True)
-    backup_fs.Calculate()
-    backup_control.Save()
-    control.request_update([('pathID', newPathID), ])
-<<<<<<< HEAD
-    return OK(
-        'new file was added: %s, local path is %s' %
-        (newPathID, filepath), extra_fields={
-            'id': newPathID, 'type': 'file'})
-=======
-    return OK('new file was added: %s, local path is %s' % (newPathID, filepath),
-              extra_fields={'id': newPathID, 'type': 'file'})
->>>>>>> 7d91a7f0
-
-
-def backup_tree_add(dirpath):
+    """
+    if not driver.is_started('service_backups'):
+        return ERROR('service_backups() is not started')
+    from storage import backup_fs
+    from storage import backup_control
+    from system import bpio
+    from web import control
+    filepath = bpio.portablePath(unicode(filepath))
+    pathID = backup_fs.ToID(filepath)
+    if pathID:
+        return ERROR('path already exist in catalog: %s' % pathID)
+    newPathID, _, _ = backup_fs.AddFile(filepath, True)
+    backup_fs.Calculate()
+    backup_control.Save()
+    control.request_update([('pathID', newPathID), ])
+    return OK('new file was added: %s, local path is %s' % (newPathID, filepath),
+              extra_fields={'id': newPathID, 'type': 'file'})
+
+
+def backup_tree_add(dirpath):
     """
     Recursively reads the entire folder and create items in the catalog. For
     all files and folders it will keeping the same files/folders structure.
@@ -771,57 +565,49 @@
     {'status': 'OK',   'result': '21 items were added to catalog, parent
     path ID is 0/0/1/2, root folder is
     /Users/veselin/Documents/reports'}
-    """
-    if not driver.is_started('service_backups'):
-        return ERROR('service_backups() is not started')
-    from storage import backup_fs
-    from storage import backup_control
-    from system import bpio
-    from web import control
-    dirpath = bpio.portablePath(unicode(dirpath))
-    newPathID, _, _, num = backup_fs.AddLocalPath(dirpath, True)
-    backup_fs.Calculate()
-    backup_control.Save()
-    control.request_update([('pathID', newPathID), ])
-    if not newPathID:
-        return ERROR('nothing was added to catalog')
-<<<<<<< HEAD
-    return OK(
-        '%d items were added to catalog, parent path ID is %s, root folder is %s' %
-        (num, newPathID, dirpath), extra_fields={
-            'parent_id': newPathID, 'new_items': num})
-=======
-    return OK('%d items were added to catalog, parent path ID is %s, root folder is %s' % (
-        num, newPathID, dirpath),
-        extra_fields={'parent_id': newPathID, 'new_items': num})
->>>>>>> 7d91a7f0
-
-
-def backup_delete_local(backupID):
+    """
+    if not driver.is_started('service_backups'):
+        return ERROR('service_backups() is not started')
+    from storage import backup_fs
+    from storage import backup_control
+    from system import bpio
+    from web import control
+    dirpath = bpio.portablePath(unicode(dirpath))
+    newPathID, _, _, num = backup_fs.AddLocalPath(dirpath, True)
+    backup_fs.Calculate()
+    backup_control.Save()
+    control.request_update([('pathID', newPathID), ])
+    if not newPathID:
+        return ERROR('nothing was added to catalog')
+    return OK('%d items were added to catalog, parent path ID is %s, root folder is %s' % (
+        num, newPathID, dirpath),
+        extra_fields={'parent_id': newPathID, 'new_items': num})
+
+
+def backup_delete_local(backupID):
     """
     Remove only local files belongs to this particular backup. All remote data
     stored on suppliers' machines remain unchanged. Return:
 
     {'status': 'OK',   'result': '8 files were removed with total size
     of 16 Mb'}
-    """
-    if not driver.is_started('service_backups'):
-        return ERROR('service_backups() is not started')
-    from storage import backup_fs
-    from storage import backup_matrix
-    from main import settings
-    from web import control
-    num, sz = backup_fs.DeleteLocalBackup(
-        settings.getLocalBackupsDir(), backupID)
-    lg.out(4, 'api.backup_delete_local %s : %d, %s' % (backupID, num, sz))
-    backup_matrix.EraseBackupLocalInfo(backupID)
-    backup_fs.Scan()
-    backup_fs.Calculate()
-    control.request_update([('backupID', backupID), ])
-    return OK("%d files were removed with total size of %s" % (num, sz))
-
-
-def backup_delete_id(pathID_or_backupID):
+    """
+    if not driver.is_started('service_backups'):
+        return ERROR('service_backups() is not started')
+    from storage import backup_fs
+    from storage import backup_matrix
+    from main import settings
+    from web import control
+    num, sz = backup_fs.DeleteLocalBackup(settings.getLocalBackupsDir(), backupID)
+    lg.out(4, 'api.backup_delete_local %s : %d, %s' % (backupID, num, sz))
+    backup_matrix.EraseBackupLocalInfo(backupID)
+    backup_fs.Scan()
+    backup_fs.Calculate()
+    control.request_update([('backupID', backupID), ])
+    return OK("%d files were removed with total size of %s" % (num, sz))
+
+
+def backup_delete_id(pathID_or_backupID):
     """
     Delete local and remote copies of given item in catalog. This will
     completely remove your data from BitDust network. You can specify either
@@ -829,50 +615,49 @@
 
     {'status': 'OK',   'result': 'version 0/0/1/1/0/F20160313043419PM
     was deleted from remote peers'}
-    """
-    if not driver.is_started('service_backups'):
-        return ERROR('service_backups() is not started')
-    from storage import backup_fs
-    from storage import backup_control
-    from storage import backup_monitor
-    from main import settings
-    from web import control
-    from lib import packetid
-    if not packetid.Valid(pathID_or_backupID):
-        lg.out(4, 'api.backup_delete_id invalid item %s' % pathID_or_backupID)
-        return OK('invalid item id: %s' % pathID_or_backupID)
-    version = None
-    if packetid.IsBackupIDCorrect(pathID_or_backupID):
-        pathID, version = packetid.SplitBackupID(pathID_or_backupID)
-        backupID = pathID + '/' + version
-    if version:
-        result = backup_control.DeleteBackup(backupID, saveDB=False)
-        if not result:
-            lg.out(4, 'api.backup_delete_id not found %s' % backupID)
-            return ERROR('item %s is not found in catalog' % backupID)
-        backup_control.Save()
-        backup_monitor.A('restart')
-        control.request_update([('backupID', backupID), ])
-        lg.out(4, 'api.backup_delete_id %s was deleted' % pathID)
-        return OK('version %s was deleted from remote peers' % backupID)
-    pathID = pathID_or_backupID
-    result = backup_control.DeletePathBackups(
-        pathID, saveDB=False, calculate=False)
-    if not result:
-        lg.out(4, 'api.backup_delete_id not found %s' % pathID)
-        return ERROR('item %s is not found in catalog' % pathID)
-    backup_fs.DeleteLocalDir(settings.getLocalBackupsDir(), pathID)
-    backup_fs.DeleteByID(pathID)
-    backup_fs.Scan()
-    backup_fs.Calculate()
-    backup_control.Save()
-    backup_monitor.A('restart')
-    control.request_update([('pathID', pathID), ])
-    lg.out(4, 'api.backup_delete_id %s was deleted' % pathID)
-    return OK('item %s was deleted from remote peers' % pathID)
-
-
-def backup_delete_path(localPath):
+    """
+    if not driver.is_started('service_backups'):
+        return ERROR('service_backups() is not started')
+    from storage import backup_fs
+    from storage import backup_control
+    from storage import backup_monitor
+    from main import settings
+    from web import control
+    from lib import packetid
+    if not packetid.Valid(pathID_or_backupID):
+        lg.out(4, 'api.backup_delete_id invalid item %s' % pathID_or_backupID)
+        return OK('invalid item id: %s' % pathID_or_backupID)
+    version = None
+    if packetid.IsBackupIDCorrect(pathID_or_backupID):
+        pathID, version = packetid.SplitBackupID(pathID_or_backupID)
+        backupID = pathID + '/' + version
+    if version:
+        result = backup_control.DeleteBackup(backupID, saveDB=False)
+        if not result:
+            lg.out(4, 'api.backup_delete_id not found %s' % backupID)
+            return ERROR('item %s is not found in catalog' % backupID)
+        backup_control.Save()
+        backup_monitor.A('restart')
+        control.request_update([('backupID', backupID), ])
+        lg.out(4, 'api.backup_delete_id %s was deleted' % pathID)
+        return OK('version %s was deleted from remote peers' % backupID)
+    pathID = pathID_or_backupID
+    result = backup_control.DeletePathBackups(pathID, saveDB=False, calculate=False)
+    if not result:
+        lg.out(4, 'api.backup_delete_id not found %s' % pathID)
+        return ERROR('item %s is not found in catalog' % pathID)
+    backup_fs.DeleteLocalDir(settings.getLocalBackupsDir(), pathID)
+    backup_fs.DeleteByID(pathID)
+    backup_fs.Scan()
+    backup_fs.Calculate()
+    backup_control.Save()
+    backup_monitor.A('restart')
+    control.request_update([('pathID', pathID), ])
+    lg.out(4, 'api.backup_delete_id %s was deleted' % pathID)
+    return OK('item %s was deleted from remote peers' % pathID)
+
+
+def backup_delete_path(localPath):
     """
     Completely remove any data stored on given location from BitDust network.
     All data for given item will be removed from remote peers. Any local files
@@ -880,53 +665,41 @@
 
     {'status': 'OK',   'result': 'item 0/1/2 was deleted from remote
     peers'}
-    """
-    if not driver.is_started('service_backups'):
-        return ERROR('service_backups() is not started')
-    from storage import backup_fs
-    from storage import backup_control
-    from storage import backup_monitor
-    from main import settings
-    from web import control
-    from lib import packetid
-    from system import bpio
-    localPath = bpio.portablePath(unicode(localPath))
-    lg.out(4, 'api.backup_delete_path %s' % localPath)
-    pathID = backup_fs.ToID(localPath)
-    if not pathID:
-        lg.out(4, 'api.backup_delete_path %s not found' % localPath)
-        return ERROR('path %s is not found in catalog' % localPath)
-    if not packetid.Valid(pathID):
-        lg.out(4, 'api.backup_delete_path invalid %s' % pathID)
-        return ERROR('invalid pathID found %s' % pathID)
-    result = backup_control.DeletePathBackups(
-        pathID, saveDB=False, calculate=False)
-    if not result:
-        lg.out(4, 'api.backup_delete_path %s not found' % pathID)
-        return ERROR('item %s is not found in catalog' % pathID)
-    backup_fs.DeleteLocalDir(settings.getLocalBackupsDir(), pathID)
-    backup_fs.DeleteByID(pathID)
-    backup_fs.Scan()
-    backup_fs.Calculate()
-    backup_control.Save()
-    backup_monitor.A('restart')
-    control.request_update([('pathID', pathID), ])
-    lg.out(4, 'api.backup_delete_path %s was deleted' % pathID)
-    return OK('item %s was deleted from remote peers' % pathID)
-
-
-def backups_queue():
-<<<<<<< HEAD
-    """
-    Returns a list of paths to be backed up as soon as currently running backups finish.
-    Return:
-        {'status': 'OK',
-          'result': [
-            {'created': 'Wed Apr 27 15:11:13 2016',
-             'id': 3,
-             'local_path': '/Users/veselin/Downloads/some-ZIP-file.zip',
-             'path_id': '0/0/3/1'}]}
-=======
+    """
+    if not driver.is_started('service_backups'):
+        return ERROR('service_backups() is not started')
+    from storage import backup_fs
+    from storage import backup_control
+    from storage import backup_monitor
+    from main import settings
+    from web import control
+    from lib import packetid
+    from system import bpio
+    localPath = bpio.portablePath(unicode(localPath))
+    lg.out(4, 'api.backup_delete_path %s' % localPath)
+    pathID = backup_fs.ToID(localPath)
+    if not pathID:
+        lg.out(4, 'api.backup_delete_path %s not found' % localPath)
+        return ERROR('path %s is not found in catalog' % localPath)
+    if not packetid.Valid(pathID):
+        lg.out(4, 'api.backup_delete_path invalid %s' % pathID)
+        return ERROR('invalid pathID found %s' % pathID)
+    result = backup_control.DeletePathBackups(pathID, saveDB=False, calculate=False)
+    if not result:
+        lg.out(4, 'api.backup_delete_path %s not found' % pathID)
+        return ERROR('item %s is not found in catalog' % pathID)
+    backup_fs.DeleteLocalDir(settings.getLocalBackupsDir(), pathID)
+    backup_fs.DeleteByID(pathID)
+    backup_fs.Scan()
+    backup_fs.Calculate()
+    backup_control.Save()
+    backup_monitor.A('restart')
+    control.request_update([('pathID', pathID), ])
+    lg.out(4, 'api.backup_delete_path %s was deleted' % pathID)
+    return OK('item %s was deleted from remote peers' % pathID)
+
+
+def backups_queue():
     """
     Returns a list of paths to be backed up as soon as currently running
     backups finish. Return:
@@ -934,48 +707,22 @@
     {'status': 'OK',   'result': [     {'created': 'Wed Apr 27 15:11:13
     2016',      'id': 3,      'local_path': '/Users/veselin/Downloads
     /some-ZIP-file.zip',      'path_id': '0/0/3/1'}]}
->>>>>>> 7d91a7f0
-    """
-    if not driver.is_started('service_backups'):
-        return ERROR('service_backups() is not started')
-    from storage import backup_control
-    lg.out(4, 'api.backups_queue %d tasks in the queue' %
-           len(backup_control.tasks()))
-    if not backup_control.tasks():
-        return RESULT(
-            [], message='there are no tasks in the queue at the moment')
-    return RESULT([{
-        'id': t.number,
-        'path_id': t.pathID,
-        'local_path': t.localPath,
-        'created': time.asctime(time.localtime(t.created)),
-    } for t in backup_control.tasks()])
-
-
-def backups_running():
-<<<<<<< HEAD
-    """
-    Returns a list of currently running uploads.
-    Return:
-        {'status': 'OK',
-          'result': [
-            {'aborting': False,
-             'backup_id': '0/0/3/1/F20160424013912PM',
-             'block_number': 4,
-             'block_size': 16777216,
-             'bytes_processed': 67108864,
-             'closed': False,
-             'eccmap': 'ecc/4x4',
-             'eof_state': False,
-             'pipe': 0,
-             'progress': 75.0142815704418,
-             'reading': False,
-             'source_path': '/Users/veselin/Downloads/some-ZIP-file.zip',
-             'terminating': False,
-             'total_size': 89461450,
-             'work_blocks': 4}
-        ]}
-=======
+    """
+    if not driver.is_started('service_backups'):
+        return ERROR('service_backups() is not started')
+    from storage import backup_control
+    lg.out(4, 'api.backups_queue %d tasks in the queue' % len(backup_control.tasks()))
+    if not backup_control.tasks():
+        return RESULT([], message='there are no tasks in the queue at the moment')
+    return RESULT([{
+        'id': t.number,
+        'path_id': t.pathID,
+        'local_path': t.localPath,
+        'created': time.asctime(time.localtime(t.created)),
+    } for t in backup_control.tasks()])
+
+
+def backups_running():
     """
     Returns a list of currently running uploads. Return:
 
@@ -987,86 +734,70 @@
     'source_path': '/Users/veselin/Downloads/some-ZIP-file.zip',
     'terminating': False,      'total_size': 89461450,
     'work_blocks': 4} ]}
->>>>>>> 7d91a7f0
-    """
-    if not driver.is_started('service_backups'):
-        return ERROR('service_backups() is not started')
-    from lib import misc
-    from storage import backup_control
-    lg.out(4, 'api.backups_running %d items running at the moment' %
-           len(backup_control.jobs()))
-    if not backup_control.jobs():
-        return RESULT([], message='there are no jobs running at the moment')
-    return RESULT([{
-        'backup_id': j.backupID,
-        'source_path': j.sourcePath,
-        'eccmap': j.eccmap.name,
-        'pipe': 'closed' if not j.pipe else j.pipe.state(),
-        'block_size': j.blockSize,
-        'aborting': j.ask4abort,
-        'terminating': j.terminating,
-        'eof_state': j.stateEOF,
-        'reading': j.stateReading,
-        'closed': j.closed,
-        'work_blocks': len(j.workBlocks),
-        'block_number': j.blockNumber,
-        'bytes_processed': j.dataSent,
-        'progress': misc.percent2string(j.progress()),
-        'total_size': j.totalSize,
-    } for j in backup_control.jobs().values()])
-
-
-def backup_cancel_pending(path_id):
-<<<<<<< HEAD
-    """
-    Cancel pending task to run backup of given item.
-    Return:
-        {'status': 'OK', 'result': 'item 123 cancelled', }
-=======
+    """
+    if not driver.is_started('service_backups'):
+        return ERROR('service_backups() is not started')
+    from lib import misc
+    from storage import backup_control
+    lg.out(4, 'api.backups_running %d items running at the moment' % len(backup_control.jobs()))
+    if not backup_control.jobs():
+        return RESULT([], message='there are no jobs running at the moment')
+    return RESULT([{
+        'backup_id': j.backupID,
+        'source_path': j.sourcePath,
+        'eccmap': j.eccmap.name,
+        'pipe': 'closed' if not j.pipe else j.pipe.state(),
+        'block_size': j.blockSize,
+        'aborting': j.ask4abort,
+        'terminating': j.terminating,
+        'eof_state': j.stateEOF,
+        'reading': j.stateReading,
+        'closed': j.closed,
+        'work_blocks': len(j.workBlocks),
+        'block_number': j.blockNumber,
+        'bytes_processed': j.dataSent,
+        'progress': misc.percent2string(j.progress()),
+        'total_size': j.totalSize,
+    } for j in backup_control.jobs().values()])
+
+
+def backup_cancel_pending(path_id):
     """
     Cancel pending task to run backup of given item. Return:
 
     {'status': 'OK', 'result': 'item 123 cancelled', }
->>>>>>> 7d91a7f0
-    """
-    if not driver.is_started('service_backups'):
-        return ERROR('service_backups() is not started')
-    from storage import backup_control
-    lg.out(4, 'api.backup_cancel_pending %s' % path_id)
-    if not backup_control.AbortPendingTask(path_id):
-        return ERROR(
-            path_id,
-            message='item %s is present in pending queue' %
-            path_id)
-    return OK(path_id, message='item %s cancelled' % path_id)
-
-
-def backup_abort_running(backup_id):
+    """
+    if not driver.is_started('service_backups'):
+        return ERROR('service_backups() is not started')
+    from storage import backup_control
+    lg.out(4, 'api.backup_cancel_pending %s' % path_id)
+    if not backup_control.AbortPendingTask(path_id):
+        return ERROR(path_id, message='item %s is present in pending queue' % path_id)
+    return OK(path_id, message='item %s cancelled' % path_id)
+
+
+def backup_abort_running(backup_id):
     """
     Abort currently running backup. Return:
 
     {'status': 'OK', 'result': 'backup 0/0/3/1/F20160424013912PM
     aborted', }
-    """
-    if not driver.is_started('service_backups'):
-        return ERROR('service_backups() is not started')
-    from storage import backup_control
-    lg.out(4, 'api.backup_abort_running %s' % backup_id)
-    if not backup_control.AbortRunningBackup(backup_id):
-        return ERROR(
-            backup_id,
-            message='backup %s is not running at the moment' %
-            backup_id)
-    return OK(backup_id, message='backup %s aborted' % backup_id)
-
-#------------------------------------------------------------------------------
-
-
-def restore_single(pathID_or_backupID_or_localPath, destinationPath=None):
-<<<<<<< HEAD
-    """
-    Download data from remote peers to your local machine.
-    You can use different methods to select the target data:
+    """
+    if not driver.is_started('service_backups'):
+        return ERROR('service_backups() is not started')
+    from storage import backup_control
+    lg.out(4, 'api.backup_abort_running %s' % backup_id)
+    if not backup_control.AbortRunningBackup(backup_id):
+        return ERROR(backup_id, message='backup %s is not running at the moment' % backup_id)
+    return OK(backup_id, message='backup %s aborted' % backup_id)
+
+#------------------------------------------------------------------------------
+
+
+def restore_single(pathID_or_backupID_or_localPath, destinationPath=None):
+    """
+    Download data from remote peers to your local machine. You can use
+    different methods to select the target data:
 
       + item ID in the catalog
       + full version identifier
@@ -1080,105 +811,74 @@
     Return:
         {'status': 'OK',
           'result': 'downloading of version 0/0/1/1/0/F20160313043419PM has been started to /Users/veselin/Downloads/restore/'}
-=======
-    """
-    Download data from remote peers to your local machine. You can use
-    different methods to select the target data:
-
-      + item ID in the catalog
-      + full version identifier
-      + local path
-
-    It is possible to select the destination folder to extract requested files to.
-    By default this method uses known location from catalog for given item.
-
-    WARNING: Your existing local data will be overwritten.
-
-    Return:
-        {'status': 'OK',
-          'result': 'downloading of version 0/0/1/1/0/F20160313043419PM has been started to /Users/veselin/Downloads/restore/'}
->>>>>>> 7d91a7f0
-    """
-    if not driver.is_started('service_restores'):
-        return ERROR('service_restores() is not started')
-    from storage import backup_fs
-    from storage import backup_control
-    from storage import restore_monitor
-    from web import control
-    from system import bpio
-    from lib import packetid
-    print pathID_or_backupID_or_localPath, destinationPath
-    if not packetid.Valid(pathID_or_backupID_or_localPath):
-        localPath = bpio.portablePath(unicode(pathID_or_backupID_or_localPath))
-        pathID = backup_fs.ToID(localPath)
-        if not pathID:
-            lg.out(4, 'api.restore_single path %s not found' % localPath)
-            return ERROR('path %s is not found in catalog' % localPath)
-        item = backup_fs.GetByID(pathID)
-        if not item:
-            lg.out(4, 'api.restore_single item %s not found' % pathID)
-            return ERROR('item %s is not found in catalog' % pathID)
-        version = item.get_latest_version()
-        backupID = pathID + '/' + version
-    else:
-        if packetid.IsBackupIDCorrect(pathID_or_backupID_or_localPath):
-            pathID, version = packetid.SplitBackupID(
-                pathID_or_backupID_or_localPath)
-            backupID = pathID + '/' + version
-        elif packetid.IsPathIDCorrect(pathID_or_backupID_or_localPath):
-            pathID = pathID_or_backupID_or_localPath
-            item = backup_fs.GetByID(pathID)
-            if not item:
-                lg.out(4, 'api.restore_single item %s not found' % pathID)
-                return ERROR('path %s is not found in catalog' % pathID)
-            version = item.get_latest_version()
-            if not version:
-                lg.out(4, 'api.restore_single not found versions %s' % pathID)
-                return ERROR('not found any versions for %s' % pathID)
-            backupID = pathID + '/' + version
-        else:
-            lg.out(
-                4, 'api.restore_single %s not valid location' %
-                pathID_or_backupID_or_localPath)
-            return ERROR('not valid location')
-    if backup_control.IsBackupInProcess(backupID):
-        lg.out(4, 'api.restore_single %s in process' % backupID)
-        return ERROR(
-            'download not possible, uploading %s is in process' %
-            backupID)
-    pathID, version = packetid.SplitBackupID(backupID)
-    if backup_control.HasTask(pathID):
-        lg.out(4, 'api.restore_single %s scheduled already' % pathID)
-        return OK('downloading task for %s already scheduled' % pathID)
-    localPath = backup_fs.ToPath(pathID)
-    if not localPath:
-        lg.out(4, 'api.restore_single %s not found' % pathID)
-        return ERROR('location %s not found in catalog' % pathID)
-    if destinationPath:
-        if len(localPath) > 3 and localPath[1] == ':' and localPath[2] == '/':
-<<<<<<< HEAD
-            # TODO: - also may need to check other options like network drive
-            # (//) or so
-=======
-            # TODO: - also may need to check other options like network drive (//) or so
->>>>>>> 7d91a7f0
-            localPath = localPath[3:]
-        localDir = os.path.dirname(localPath.lstrip('/'))
-        restoreDir = os.path.join(destinationPath, localDir)
-        restore_monitor.Start(backupID, restoreDir)
-        control.request_update([('pathID', pathID), ])
-    else:
-        restoreDir = os.path.dirname(localPath)
-        restore_monitor.Start(backupID, restoreDir)
-        control.request_update([('pathID', pathID), ])
-    lg.out(4, 'api.restore_single %s OK!' % backupID)
-    return OK(
-        'downloading of version %s has been started to %s' %
-        (backupID, restoreDir))
-
-
-
-def restores_running():
+    """
+    if not driver.is_started('service_restores'):
+        return ERROR('service_restores() is not started')
+    from storage import backup_fs
+    from storage import backup_control
+    from storage import restore_monitor
+    from web import control
+    from system import bpio
+    from lib import packetid
+    print pathID_or_backupID_or_localPath, destinationPath
+    if not packetid.Valid(pathID_or_backupID_or_localPath):
+        localPath = bpio.portablePath(unicode(pathID_or_backupID_or_localPath))
+        pathID = backup_fs.ToID(localPath)
+        if not pathID:
+            lg.out(4, 'api.restore_single path %s not found' % localPath)
+            return ERROR('path %s is not found in catalog' % localPath)
+        item = backup_fs.GetByID(pathID)
+        if not item:
+            lg.out(4, 'api.restore_single item %s not found' % pathID)
+            return ERROR('item %s is not found in catalog' % pathID)
+        version = item.get_latest_version()
+        backupID = pathID + '/' + version
+    else:
+        if packetid.IsBackupIDCorrect(pathID_or_backupID_or_localPath):
+            pathID, version = packetid.SplitBackupID(pathID_or_backupID_or_localPath)
+            backupID = pathID + '/' + version
+        elif packetid.IsPathIDCorrect(pathID_or_backupID_or_localPath):
+            pathID = pathID_or_backupID_or_localPath
+            item = backup_fs.GetByID(pathID)
+            if not item:
+                lg.out(4, 'api.restore_single item %s not found' % pathID)
+                return ERROR('path %s is not found in catalog' % pathID)
+            version = item.get_latest_version()
+            if not version:
+                lg.out(4, 'api.restore_single not found versions %s' % pathID)
+                return ERROR('not found any versions for %s' % pathID)
+            backupID = pathID + '/' + version
+        else:
+            lg.out(4, 'api.restore_single %s not valid location' % pathID_or_backupID_or_localPath)
+            return ERROR('not valid location')
+    if backup_control.IsBackupInProcess(backupID):
+        lg.out(4, 'api.restore_single %s in process' % backupID)
+        return ERROR('download not possible, uploading %s is in process' % backupID)
+    pathID, version = packetid.SplitBackupID(backupID)
+    if backup_control.HasTask(pathID):
+        lg.out(4, 'api.restore_single %s scheduled already' % pathID)
+        return OK('downloading task for %s already scheduled' % pathID)
+    localPath = backup_fs.ToPath(pathID)
+    if not localPath:
+        lg.out(4, 'api.restore_single %s not found' % pathID)
+        return ERROR('location %s not found in catalog' % pathID)
+    if destinationPath:
+        if len(localPath) > 3 and localPath[1] == ':' and localPath[2] == '/':
+            # TODO: - also may need to check other options like network drive (//) or so
+            localPath = localPath[3:]
+        localDir = os.path.dirname(localPath.lstrip('/'))
+        restoreDir = os.path.join(destinationPath, localDir)
+        restore_monitor.Start(backupID, restoreDir)
+        control.request_update([('pathID', pathID), ])
+    else:
+        restoreDir = os.path.dirname(localPath)
+        restore_monitor.Start(backupID, restoreDir)
+        control.request_update([('pathID', pathID), ])
+    lg.out(4, 'api.restore_single %s OK!' % backupID)
+    return OK('downloading of version %s has been started to %s' % (backupID, restoreDir))
+
+
+def restores_running():
     """
     Returns a list of currently running downloads. Return:
 
@@ -1190,80 +890,75 @@
     2016',                  'eccmap': 'ecc/4x4',
     'path_id': '0/0/3/1',                  'version':
     'F20160427011209PM'}],}
-    """
-    if not driver.is_started('service_restores'):
-        return ERROR('service_restores() is not started')
-    from storage import restore_monitor
-    lg.out(4, 'api.restores_running %d items downloading at the moment' %
-           len(restore_monitor.GetWorkingObjects()))
-    if not restore_monitor.GetWorkingObjects():
-        return RESULT(
-            [], message='there are no downloads running at the moment')
-    return RESULT([{
-        'backup_id': r.BackupID,
-        'creator_id': r.CreatorID,
-        'path_id': r.PathID,
-        'version': r.Version,
-        'block_number': r.BlockNumber,
-        'bytes_processed': r.BytesWritten,
-        'created': time.asctime(time.localtime(r.Started)),
-        'aborted': r.AbortState,
-        'done': r.Done,
-        'eccmap': '' if not r.EccMap else r.EccMap.name,
-    } for r in restore_monitor.GetWorkingObjects()])
-
-
-def restore_abort(backup_id):
+    """
+    if not driver.is_started('service_restores'):
+        return ERROR('service_restores() is not started')
+    from storage import restore_monitor
+    lg.out(4, 'api.restores_running %d items downloading at the moment' % len(restore_monitor.GetWorkingObjects()))
+    if not restore_monitor.GetWorkingObjects():
+        return RESULT([], message='there are no downloads running at the moment')
+    return RESULT([{
+        'backup_id': r.BackupID,
+        'creator_id': r.CreatorID,
+        'path_id': r.PathID,
+        'version': r.Version,
+        'block_number': r.BlockNumber,
+        'bytes_processed': r.BytesWritten,
+        'created': time.asctime(time.localtime(r.Started)),
+        'aborted': r.AbortState,
+        'done': r.Done,
+        'eccmap': '' if not r.EccMap else r.EccMap.name,
+    } for r in restore_monitor.GetWorkingObjects()])
+
+
+def restore_abort(backup_id):
     """
     Abort currently running restore process. Return:
 
     {'status': 'OK',  'result': 'restoring of item 123 aborted', }
-    """
-    if not driver.is_started('service_restores'):
-        return ERROR('service_restores() is not started')
-    from storage import restore_monitor
-    lg.out(4, 'api.restore_abort %s' % backup_id)
-    if not restore_monitor.Abort(backup_id):
-        return ERROR(
-            backup_id,
-            'item %s is not restoring at the moment' %
-            backup_id)
-    return OK(backup_id, 'restoring of item %s aborted' % backup_id)
-
-#------------------------------------------------------------------------------
-
-
-def suppliers_list():
-    """
-    This method returns a list of suppliers - nodes which stores your encrypted data on own machines.
-    Return:
-        {'status': 'OK',
-         'result':  [ {  'connected': '05-06-2016 13:06:05',
-                         'idurl': 'http://p2p-id.ru/bitdust_j_vps1014.xml',
-                         'numfiles': 14,
-                         'position': 0,
-                         'status': 'offline'},
-                       { 'connected': '05-06-2016 13:04:57',
-                         'idurl': 'http://veselin-p2p.ru/bitdust_j_vps1001.xml',
-                         'numfiles': 14,
-                         'position': 1,
-                         'status': 'offline'}], }
-    """
-    if not driver.is_started('service_customer'):
-        return ERROR('service_customer() is not started')
-    from contacts import contactsdb
-    from p2p import contact_status
-    from lib import misc
-    return RESULT([{
-        'position': s[0],
-        'idurl': s[1],
-        'connected': misc.readSupplierData(s[1], 'connected'),
-        'numfiles': len(misc.readSupplierData(s[1], 'listfiles').split('\n')) - 1,
-        'status': contact_status.getStatusLabel(s[1]),
-    } for s in enumerate(contactsdb.suppliers())])
-
-
-def supplier_replace(index_or_idurl):
+    """
+    if not driver.is_started('service_restores'):
+        return ERROR('service_restores() is not started')
+    from storage import restore_monitor
+    lg.out(4, 'api.restore_abort %s' % backup_id)
+    if not restore_monitor.Abort(backup_id):
+        return ERROR(backup_id, 'item %s is not restoring at the moment' % backup_id)
+    return OK(backup_id, 'restoring of item %s aborted' % backup_id)
+
+#------------------------------------------------------------------------------
+
+
+def suppliers_list():
+    """
+    This method returns a list of suppliers - nodes which stores your encrypted data on own machines.
+    Return:
+        {'status': 'OK',
+         'result':  [ {  'connected': '05-06-2016 13:06:05',
+                         'idurl': 'http://p2p-id.ru/bitdust_j_vps1014.xml',
+                         'numfiles': 14,
+                         'position': 0,
+                         'status': 'offline'},
+                       { 'connected': '05-06-2016 13:04:57',
+                         'idurl': 'http://veselin-p2p.ru/bitdust_j_vps1001.xml',
+                         'numfiles': 14,
+                         'position': 1,
+                         'status': 'offline'}], }
+    """
+    if not driver.is_started('service_customer'):
+        return ERROR('service_customer() is not started')
+    from contacts import contactsdb
+    from p2p import contact_status
+    from lib import misc
+    return RESULT([{
+        'position': s[0],
+        'idurl': s[1],
+        'connected': misc.readSupplierData(s[1], 'connected'),
+        'numfiles': len(misc.readSupplierData(s[1], 'listfiles').split('\n')) - 1,
+        'status': contact_status.getStatusLabel(s[1]),
+    } for s in enumerate(contactsdb.suppliers())])
+
+
+def supplier_replace(index_or_idurl):
     """
     Execute a fire/hire process for given supplier, another random node will
     replace this supplier. As soon as new supplier is found and connected,
@@ -1272,185 +967,137 @@
 
     {'status': 'OK',  'result': 'supplier http://p2p-id.ru/alice.xml
     will be replaced by new peer', }
-    """
-    if not driver.is_started('service_customer'):
-        return ERROR('service_customer() is not started')
-    from contacts import contactsdb
-    idurl = index_or_idurl
-    if idurl.isdigit():
-        idurl = contactsdb.supplier(int(idurl))
-    if idurl and contactsdb.is_supplier(idurl):
-        from customer import fire_hire
-        fire_hire.AddSupplierToFire(idurl)
-        fire_hire.A('restart')
-        return OK('supplier %s will be replaced by new peer' % idurl)
-    return ERROR('supplier not found')
-
-
-def supplier_change(index_or_idurl, new_idurl):
-    """
-    Doing same as supplier_replace() but new node must be provided by you - you can manually assign a supplier.
-    Return:
-        {'status': 'OK',
-         'result': 'supplier http://p2p-id.ru/alice.xml will be replaced by http://p2p-id.ru/bob.xml',}
-    """
-    if not driver.is_started('service_customer'):
-        return ERROR('service_customer() is not started')
-    from contacts import contactsdb
-    idurl = index_or_idurl
-    if idurl.isdigit():
-        idurl = contactsdb.supplier(int(idurl))
-    if not idurl or not contactsdb.is_supplier(idurl):
-        return ERROR('supplier not found')
-    if contactsdb.is_supplier(new_idurl):
-        return ERROR('peer %s is your supplier already' % new_idurl)
-    from customer import fire_hire
-    from customer import supplier_finder
-    supplier_finder.AddSupplierToHire(new_idurl)
-    fire_hire.AddSupplierToFire(idurl)
-    fire_hire.A('restart')
-    return OK('supplier %s will be replaced by %s' % (idurl, new_idurl))
-
-
-def suppliers_ping():
-<<<<<<< HEAD
+    """
+    if not driver.is_started('service_customer'):
+        return ERROR('service_customer() is not started')
+    from contacts import contactsdb
+    idurl = index_or_idurl
+    if idurl.isdigit():
+        idurl = contactsdb.supplier(int(idurl))
+    if idurl and contactsdb.is_supplier(idurl):
+        from customer import fire_hire
+        fire_hire.AddSupplierToFire(idurl)
+        fire_hire.A('restart')
+        return OK('supplier %s will be replaced by new peer' % idurl)
+    return ERROR('supplier not found')
+
+
+def supplier_change(index_or_idurl, new_idurl):
+    """
+    Doing same as supplier_replace() but new node must be provided by you - you can manually assign a supplier.
+    Return:
+        {'status': 'OK',
+         'result': 'supplier http://p2p-id.ru/alice.xml will be replaced by http://p2p-id.ru/bob.xml',}
+    """
+    if not driver.is_started('service_customer'):
+        return ERROR('service_customer() is not started')
+    from contacts import contactsdb
+    idurl = index_or_idurl
+    if idurl.isdigit():
+        idurl = contactsdb.supplier(int(idurl))
+    if not idurl or not contactsdb.is_supplier(idurl):
+        return ERROR('supplier not found')
+    if contactsdb.is_supplier(new_idurl):
+        return ERROR('peer %s is your supplier already' % new_idurl)
+    from customer import fire_hire
+    from customer import supplier_finder
+    supplier_finder.AddSupplierToHire(new_idurl)
+    fire_hire.AddSupplierToFire(idurl)
+    fire_hire.A('restart')
+    return OK('supplier %s will be replaced by %s' % (idurl, new_idurl))
+
+
+def suppliers_ping():
     """
     Sends short requests to all suppliers to get their current statuses.
     Return:
-        {'status': 'OK',
-         'result': 'requests to all suppliers was sent',}
-=======
-    """
-    Sends short requests to all suppliers to get their current statuses.
-    Return:
 
     {'status': 'OK',  'result': 'requests to all suppliers was sent',}
->>>>>>> 7d91a7f0
-    """
-    if not driver.is_started('service_customer'):
-        return ERROR('service_customer() is not started')
-    from p2p import propagate
-    propagate.SlowSendSuppliers(0.1)
-    return OK('requests to all suppliers was sent')
-
-#------------------------------------------------------------------------------
-
-
-def customers_list():
-    """
-    List of customers - nodes who stores own data on your machine.
-    Return:
-        {'status': 'OK',
-         'result': [ {  'idurl': 'http://p2p-id.ru/bob.xml',
-                        'position': 0,
-                        'status': 'offline', }],
-    """
-    if not driver.is_started('service_supplier'):
-        return ERROR('service_supplier() is not started')
-    from contacts import contactsdb
-    from p2p import contact_status
-    return RESULT([{
-        'position': s[0],
-        'idurl': s[1],
-        'status': contact_status.getStatusLabel(s[1])
-    } for s in enumerate(contactsdb.customers())])
-
-
-def customer_reject(idurl):
-<<<<<<< HEAD
-    """
-    Stop supporting given customer, remove all his files from local disc, close connections with that node.
-    Return:
-        {'status': 'OK',
-         'result': ['customer http://p2p-id.ru/bob.xml rejected, 536870912 bytes were freed'],}
-=======
+    """
+    if not driver.is_started('service_customer'):
+        return ERROR('service_customer() is not started')
+    from p2p import propagate
+    propagate.SlowSendSuppliers(0.1)
+    return OK('requests to all suppliers was sent')
+
+#------------------------------------------------------------------------------
+
+
+def customers_list():
+    """
+    List of customers - nodes who stores own data on your machine.
+    Return:
+        {'status': 'OK',
+         'result': [ {  'idurl': 'http://p2p-id.ru/bob.xml',
+                        'position': 0,
+                        'status': 'offline', }],
+    """
+    if not driver.is_started('service_supplier'):
+        return ERROR('service_supplier() is not started')
+    from contacts import contactsdb
+    from p2p import contact_status
+    return RESULT([{
+        'position': s[0],
+        'idurl': s[1],
+        'status': contact_status.getStatusLabel(s[1])
+    } for s in enumerate(contactsdb.customers())])
+
+
+def customer_reject(idurl):
     """
     Stop supporting given customer, remove all his files from local disc, close
     connections with that node. Return:
 
     {'status': 'OK',  'result': ['customer http://p2p-id.ru/bob.xml
     rejected, 536870912 bytes were freed'],}
->>>>>>> 7d91a7f0
-    """
-    if not driver.is_started('service_supplier'):
-        return ERROR('service_supplier() is not started')
-    from contacts import contactsdb
-    from storage import accounting
-    from main import settings
-    from supplier import local_tester
-    from p2p import p2p_service
-    from lib import packetid
-    if not contactsdb.is_customer(idurl):
-        return ERROR('customer not found')
-    # send packet to notify about service from us was rejected
-    # TODO - this is not yet handled on other side
-    p2p_service.SendFailNoRequest(
-        idurl, packetid.UniqueID(), 'service rejected')
-    # remove from customers list
-    current_customers = contactsdb.customers()
-    current_customers.remove(idurl)
-    contactsdb.update_customers(current_customers)
-    contactsdb.save_customers()
-    # remove records for this customers from quotas info
-    space_dict = accounting.read_customers_quotas()
-    consumed_by_cutomer = space_dict.pop(idurl, None)
-    consumed_space = accounting.count_consumed_space(space_dict)
-    space_dict['free'] = settings.getDonatedBytes() - int(consumed_space)
-    accounting.write_customers_quotas(space_dict)
-    # restart local tester
-    local_tester.TestUpdateCustomers()
-    return OK(
-        'customer %s rejected, %s bytes were freed' %
-        (idurl, consumed_by_cutomer))
-
-
-
-def customers_ping():
-<<<<<<< HEAD
+    """
+    if not driver.is_started('service_supplier'):
+        return ERROR('service_supplier() is not started')
+    from contacts import contactsdb
+    from storage import accounting
+    from main import settings
+    from supplier import local_tester
+    from p2p import p2p_service
+    from lib import packetid
+    if not contactsdb.is_customer(idurl):
+        return ERROR('customer not found')
+    # send packet to notify about service from us was rejected
+    # TODO - this is not yet handled on other side
+    p2p_service.SendFailNoRequest(idurl, packetid.UniqueID(), 'service rejected')
+    # remove from customers list
+    current_customers = contactsdb.customers()
+    current_customers.remove(idurl)
+    contactsdb.update_customers(current_customers)
+    contactsdb.save_customers()
+    # remove records for this customers from quotas info
+    space_dict = accounting.read_customers_quotas()
+    consumed_by_cutomer = space_dict.pop(idurl, None)
+    consumed_space = accounting.count_consumed_space(space_dict)
+    space_dict['free'] = settings.getDonatedBytes() - int(consumed_space)
+    accounting.write_customers_quotas(space_dict)
+    # restart local tester
+    local_tester.TestUpdateCustomers()
+    return OK('customer %s rejected, %s bytes were freed' % (idurl, consumed_by_cutomer))
+
+
+def customers_ping():
     """
     Sends Identity packet to all customers to check their current statuses.
     Every node will reply with Ack packet on any valid incoming Identiy packet.
     Return:
-        {'status': 'OK',
-         'result': 'requests to all customers was sent',}
-=======
-    """
-    Sends Identity packet to all customers to check their current statuses.
-    Every node will reply with Ack packet on any valid incoming Identiy packet.
-    Return:
 
     {'status': 'OK',  'result': 'requests to all customers was sent',}
->>>>>>> 7d91a7f0
-    """
-    if not driver.is_started('service_supplier'):
-        return ERROR('service_supplier() is not started')
-    from p2p import propagate
-    propagate.SlowSendCustomers(0.1)
-    return OK('requests to all customers was sent')
-
-#------------------------------------------------------------------------------
-
-
-def space_donated():
-<<<<<<< HEAD
-    """
-    Returns detailed statistics about your donated space usage.
-    Return:
-        {'status': 'OK',
-         'result':  [  { 'consumed': 0,
-                         'consumed_percent': '0%',
-                         'consumed_str': '0 bytes',
-                         'customers': [],
-                         'customers_num': 0,
-                         'donated': 1073741824,
-                         'donated_str': '1024 MB',
-                         'free': 1073741824,
-                         'old_customers': [],
-                         'real': 0,
-                         'used': 0,
-                         'used_percent': '0%',
-                         'used_str': '0 bytes'}],}
-=======
+    """
+    if not driver.is_started('service_supplier'):
+        return ERROR('service_supplier() is not started')
+    from p2p import propagate
+    propagate.SlowSendCustomers(0.1)
+    return OK('requests to all customers was sent')
+
+#------------------------------------------------------------------------------
+
+
+def space_donated():
     """
     Returns detailed statistics about your donated space usage. Return:
 
@@ -1462,39 +1109,18 @@
     'old_customers': [],                  'real': 0,
     'used': 0,                  'used_percent': '0%',
     'used_str': '0 bytes'}],}
->>>>>>> 7d91a7f0
-    """
-    from storage import accounting
-    result = accounting.report_donated_storage()
-    lg.out(4, 'api.space_donated finished with %d customers and %d errors' % (
-        len(result['customers']), len(result['errors']),))
-    for err in result['errors']:
-        lg.out(4, '    %s' % err)
-    errors = result.pop('errors', [])
-    return RESULT([result, ], errors=errors,)
-
-
-def space_consumed():
-<<<<<<< HEAD
-    """
-    Returns some info about your current usage of BitDust resources.
-    Return:
-        {'status': 'OK',
-         'result':  [  { 'available': 907163720,
-                         'available_per_supplier': 907163720,
-                         'available_per_supplier_str': '865.14 MB',
-                         'available_str': '865.14 MB',
-                         'needed': 1073741824,
-                         'needed_per_supplier': 1073741824,
-                         'needed_per_supplier_str': '1024 MB',
-                         'needed_str': '1024 MB',
-                         'suppliers_num': 2,
-                         'used': 166578104,
-                         'used_per_supplier': 166578104,
-                         'used_per_supplier_str': '158.86 MB',
-                         'used_percent': '0.155%',
-                         'used_str': '158.86 MB'}],}
-=======
+    """
+    from storage import accounting
+    result = accounting.report_donated_storage()
+    lg.out(4, 'api.space_donated finished with %d customers and %d errors' % (
+        len(result['customers']), len(result['errors']),))
+    for err in result['errors']:
+        lg.out(4, '    %s' % err)
+    errors = result.pop('errors', [])
+    return RESULT([result, ], errors=errors,)
+
+
+def space_consumed():
     """
     Returns some info about your current usage of BitDust resources. Return:
 
@@ -1509,35 +1135,14 @@
     'used_per_supplier_str': '158.86 MB',
     'used_percent': '0.155%',                  'used_str': '158.86
     MB'}],}
->>>>>>> 7d91a7f0
-    """
-    from storage import accounting
-    result = accounting.report_consumed_storage()
-    lg.out(4, 'api.space_consumed finished')
-    return RESULT([result, ])
-
-
-def space_local():
-<<<<<<< HEAD
-    """
-    Returns detailed statistics about current usage of your local disk.
-    Return:
-        {'status': 'OK',
-         'result':  [  { 'backups': 0,
-                         'backups_str': '0 bytes',
-                         'customers': 0,
-                         'customers_str': '0 bytes',
-                         'diskfree': 103865696256,
-                         'diskfree_percent': '0.00162%',
-                         'diskfree_str': '96.73 GB',
-                         'disktotal': 63943473102848,
-                         'disktotal_str': '59552 GB',
-                         'temp': 48981,
-                         'temp_str': '47.83 KB',
-                         'total': 45238743,
-                         'total_percent': '0%',
-                         'total_str': '43.14 MB'}],}
-=======
+    """
+    from storage import accounting
+    result = accounting.report_consumed_storage()
+    lg.out(4, 'api.space_consumed finished')
+    return RESULT([result, ])
+
+
+def space_local():
     """
     Returns detailed statistics about current usage of your local disk. Return:
 
@@ -1550,33 +1155,16 @@
     'temp': 48981,                  'temp_str': '47.83 KB',
     'total': 45238743,                  'total_percent': '0%',
     'total_str': '43.14 MB'}],}
->>>>>>> 7d91a7f0
-    """
-    from storage import accounting
-    result = accounting.report_local_storage()
-    lg.out(4, 'api.space_local finished')
-    return RESULT([result, ],)
-
-#------------------------------------------------------------------------------
-
-
-def automats_list():
-<<<<<<< HEAD
-    """
-    Returns a list of all currently running state machines.
-    Return:
-        {'status': 'OK',
-         'result':  [  { 'index': 1,
-                         'name': 'initializer',
-                         'state': 'READY',
-                         'timers': ''},
-                       { 'index': 2,
-                         'name': 'shutdowner',
-                         'state': 'READY',
-                         'timers': ''},
-                    ...
-                    ],}
-=======
+    """
+    from storage import accounting
+    result = accounting.report_local_storage()
+    lg.out(4, 'api.space_local finished')
+    return RESULT([result, ],)
+
+#------------------------------------------------------------------------------
+
+
+def automats_list():
     """
     Returns a list of all currently running state machines. Return:
 
@@ -1585,46 +1173,21 @@
     'timers': ''},                { 'index': 2,                  'name':
     'shutdowner',                  'state': 'READY',
     'timers': ''},             ...             ],}
->>>>>>> 7d91a7f0
-    """
-    from automats import automat
-    result = [{
-        'index': a.index,
-        'name': a.name,
-        'state': a.state,
-        'timers': (','.join(a.getTimers().keys())),
-    } for a in automat.objects().values()]
-    lg.out(4, 'api.automats_list responded with %d items' % len(result))
-    return RESULT(result)
-
-#------------------------------------------------------------------------------
-
-
-def services_list():
-<<<<<<< HEAD
-    """
-    Returns detailed info about all currently running network services.
-    Return:
-        {'status': 'OK',
-         'result':  [  { 'config_path': 'services/backup-db/enabled',
-                         'depends': ['service_list_files', 'service_data_motion'],
-                         'enabled': True,
-                         'index': 3,
-                         'installed': True,
-                         'name': 'service_backup_db',
-                         'state': 'ON'},
-                       { 'config_path': 'services/backups/enabled',
-                         'depends': [  'service_list_files',
-                                       'service_employer',
-                                       'service_rebuilding'],
-                         'enabled': True,
-                         'index': 4,
-                         'installed': True,
-                         'name': 'service_backups',
-                         'state': 'ON'},
-                    ...
-                    ],}
-=======
+    """
+    from automats import automat
+    result = [{
+        'index': a.index,
+        'name': a.name,
+        'state': a.state,
+        'timers': (','.join(a.getTimers().keys())),
+    } for a in automat.objects().values()]
+    lg.out(4, 'api.automats_list responded with %d items' % len(result))
+    return RESULT(result)
+
+#------------------------------------------------------------------------------
+
+
+def services_list():
     """
     Returns detailed info about all currently running network services. Return:
 
@@ -1640,35 +1203,21 @@
     'index': 4,                  'installed': True,
     'name': 'service_backups',                  'state': 'ON'},
     ...             ],}
->>>>>>> 7d91a7f0
-    """
-    result = [{
-        'index': svc.index,
-        'name': name,
-        'state': svc.state,
-        'enabled': svc.enabled(),
-        'installed': svc.installed(),
-        'config_path': svc.config_path,
-        'depends': svc.dependent_on()
-    } for name, svc in sorted(driver.services().items(), key=lambda i: i[0])]
-    lg.out(4, 'api.services_list responded with %d items' % len(result))
-    return RESULT(result)
-
-
-def service_info(service_name):
-<<<<<<< HEAD
-    """
-    Returns detailed info for single service.
-    Return:
-        {'status': 'OK',
-         'result':  [  { 'config_path': 'services/tcp-connections/enabled',
-                         'depends': ['service_network'],
-                         'enabled': True,
-                         'index': 24,
-                         'installed': True,
-                         'name': 'service_tcp_connections',
-                         'state': 'ON'}],}
-=======
+    """
+    result = [{
+        'index': svc.index,
+        'name': name,
+        'state': svc.state,
+        'enabled': svc.enabled(),
+        'installed': svc.installed(),
+        'config_path': svc.config_path,
+        'depends': svc.dependent_on()
+    } for name, svc in sorted(driver.services().items(), key=lambda i: i[0])]
+    lg.out(4, 'api.services_list responded with %d items' % len(result))
+    return RESULT(result)
+
+
+def service_info(service_name):
     """
     Returns detailed info for single service. Return:
 
@@ -1678,37 +1227,25 @@
     'index': 24,                  'installed': True,
     'name': 'service_tcp_connections',                  'state':
     'ON'}],}
->>>>>>> 7d91a7f0
-    """
-    svc = driver.services().get(service_name, None)
-    if svc is None:
-        service_name = 'service_' + service_name.replace('-', '_')
-        svc = driver.services().get(service_name, None)
-    if svc is None:
-        return ERROR('service %s not found' % service_name)
-    return RESULT([{
-        'index': svc.index,
-        'name': svc.service_name,
-        'state': svc.state,
-        'enabled': svc.enabled(),
-        'installed': svc.installed(),
-        'config_path': svc.config_path,
-        'depends': svc.dependent_on()
-    }])
-<<<<<<< HEAD
-
-
-def service_start(service_name):
-    """
-    Start given service immediately.
-    This method also set `True` for correspondent option in the program settings:
-
-        .bitdust/config/services/[service name]/enabled
-=======
->>>>>>> 7d91a7f0
-
-
-def service_start(service_name):
+    """
+    svc = driver.services().get(service_name, None)
+    if svc is None:
+        service_name = 'service_' + service_name.replace('-', '_')
+        svc = driver.services().get(service_name, None)
+    if svc is None:
+        return ERROR('service %s not found' % service_name)
+    return RESULT([{
+        'index': svc.index,
+        'name': svc.service_name,
+        'state': svc.state,
+        'enabled': svc.enabled(),
+        'installed': svc.installed(),
+        'config_path': svc.config_path,
+        'depends': svc.dependent_on()
+    }])
+
+
+def service_start(service_name):
     """
     Start given service immediately. This method also set `True` for
     correspondent option in the program settings:
@@ -1720,28 +1257,28 @@
 
     Return:
         {'status': 'OK', 'result': 'service_tcp_connections was switched on',}
-    """
-    from main import config
-    svc = driver.services().get(service_name, None)
-    if svc is None:
-        service_name = 'service_' + service_name.replace('-', '_')
-        svc = driver.services().get(service_name, None)
-    if svc is None:
-        lg.out(4, 'api.service_start %s not found' % service_name)
-        return ERROR('service %s was not found' % service_name)
-    if svc.state == 'ON':
-        lg.out(4, 'api.service_start %s already started' % service_name)
-        return ERROR('service %s already started' % service_name)
-    current_config = config.conf().getBool(svc.config_path)
-    if current_config:
-        lg.out(4, 'api.service_start %s already enabled' % service_name)
-        return ERROR('service %s already enabled' % service_name)
-    config.conf().setBool(svc.config_path, True)
-    lg.out(4, 'api.service_start (%s)' % service_name)
-    return OK('%s was switched on' % service_name)
-
-
-def service_stop(service_name):
+    """
+    from main import config
+    svc = driver.services().get(service_name, None)
+    if svc is None:
+        service_name = 'service_' + service_name.replace('-', '_')
+        svc = driver.services().get(service_name, None)
+    if svc is None:
+        lg.out(4, 'api.service_start %s not found' % service_name)
+        return ERROR('service %s was not found' % service_name)
+    if svc.state == 'ON':
+        lg.out(4, 'api.service_start %s already started' % service_name)
+        return ERROR('service %s already started' % service_name)
+    current_config = config.conf().getBool(svc.config_path)
+    if current_config:
+        lg.out(4, 'api.service_start %s already enabled' % service_name)
+        return ERROR('service %s already enabled' % service_name)
+    config.conf().setBool(svc.config_path, True)
+    lg.out(4, 'api.service_start (%s)' % service_name)
+    return OK('%s was switched on' % service_name)
+
+
+def service_stop(service_name):
     """
     Stop given service immediately. It will also set `False` for correspondent
     option in the settings.
@@ -1752,45 +1289,30 @@
 
     Return:
         {'status': 'OK', 'result': 'service_tcp_connections was switched off',}
-    """
-<<<<<<< HEAD
-    Stop given service immediately.
-    It will also set `False` for correspondent option in the settings.
-
-        .bitdust/config/services/[service name]/enabled
-
-    Dependent services will be stopped as well.
-
-    Return:
-        {'status': 'OK', 'result': 'service_tcp_connections was switched off',}
-    """
-=======
->>>>>>> 7d91a7f0
-    from main import config
-    svc = driver.services().get(service_name, None)
-    if svc is None:
-        service_name = 'service_' + service_name.replace('-', '_')
-        svc = driver.services().get(service_name, None)
-    if svc is None:
-        lg.out(4, 'api.service_stop %s not found' % service_name)
-        return ERROR('service %s not found' % service_name)
-    current_config = config.conf().getBool(svc.config_path)
-    if current_config is None:
-        lg.out(
-            4, 'api.service_stop config item %s was not found' %
-            svc.config_path)
-        return ERROR('config item %s was not found' % svc.config_path)
-    if current_config is False:
-        lg.out(4, 'api.service_stop %s already disabled' % service_name)
-        return ERROR('service %s already disabled' % service_name)
-    config.conf().setBool(svc.config_path, False)
-    lg.out(4, 'api.service_stop (%s)' % service_name)
-    return OK('%s was switched off' % service_name)
-
-#------------------------------------------------------------------------------
-
-
-def packets_stats():
+    """
+    from main import config
+    svc = driver.services().get(service_name, None)
+    if svc is None:
+        service_name = 'service_' + service_name.replace('-', '_')
+        svc = driver.services().get(service_name, None)
+    if svc is None:
+        lg.out(4, 'api.service_stop %s not found' % service_name)
+        return ERROR('service %s not found' % service_name)
+    current_config = config.conf().getBool(svc.config_path)
+    if current_config is None:
+        lg.out(4, 'api.service_stop config item %s was not found' % svc.config_path)
+        return ERROR('config item %s was not found' % svc.config_path)
+    if current_config is False:
+        lg.out(4, 'api.service_stop %s already disabled' % service_name)
+        return ERROR('service %s already disabled' % service_name)
+    config.conf().setBool(svc.config_path, False)
+    lg.out(4, 'api.service_stop (%s)' % service_name)
+    return OK('%s was switched off' % service_name)
+
+#------------------------------------------------------------------------------
+
+
+def packets_stats():
     """
     Returns detailed info about current network usage. Return:
 
@@ -1802,315 +1324,287 @@
     ://veselin-p2p.ru/bitdust_j_vps1001.xml': 0,
     'total_bytes': 0,                       'total_packets': 0,
     'unknown_bytes': 0,                       'unknown_packets': 0}}], }
-    """
-    if not driver.is_started('service_gateway'):
-        return ERROR('service_gateway() is not started')
-    from transport import stats
-    return RESULT([{
-        'in': stats.counters_in(),
-        'out': stats.counters_out(),
-    }])
-
-
-def packets_list():
+    """
+    if not driver.is_started('service_gateway'):
+        return ERROR('service_gateway() is not started')
+    from transport import stats
+    return RESULT([{
+        'in': stats.counters_in(),
+        'out': stats.counters_out(),
+    }])
+
+
+def packets_list():
     """
     Return list of incoming and outgoing packets. Return:
 
     {}
-    """
-    if not driver.is_started('service_gateway'):
-        return ERROR('service_gateway() is not started')
-    from transport import packet_in
-    from transport import packet_out
-    result = []
-    for pkt_out in packet_out.queue():
-        result.append({
-            'name': pkt_out.outpacket.Command,
-            'label': pkt_out.label,
-            'from_to': 'to',
-            'target': pkt_out.remote_idurl,
-        })
-    for pkt_in in packet_in.items().values():
-        result.append({
-            'name': pkt_in.transfer_id,
-            'label': pkt_in.label,
-            'from_to': 'from',
-            'target': pkt_in.sender_idurl,
-        })
-    return RESULT(result)
-
-
-def connections_list(wanted_protos=None):
+    """
+    if not driver.is_started('service_gateway'):
+        return ERROR('service_gateway() is not started')
+    from transport import packet_in
+    from transport import packet_out
+    result = []
+    for pkt_out in packet_out.queue():
+        result.append({
+            'name': pkt_out.outpacket.Command,
+            'label': pkt_out.label,
+            'from_to': 'to',
+            'target': pkt_out.remote_idurl,
+        })
+    for pkt_in in packet_in.items().values():
+        result.append({
+            'name': pkt_in.transfer_id,
+            'label': pkt_in.label,
+            'from_to': 'from',
+            'target': pkt_in.sender_idurl,
+        })
+    return RESULT(result)
+
+
+def connections_list(wanted_protos=None):
     """
     Returns list of opened/active network connections. Argument `wanted_protos`
     can be used to select which protocols to list:
     connections_list(wanted_protos=['tcp', 'udp',]) Return:
 
     {}
-    """
-    if not driver.is_started('service_gateway'):
-        return ERROR('service_gateway() is not started')
-    from transport import gateway
-    result = []
-    if not wanted_protos:
-        wanted_protos = gateway.list_active_transports()
-    for proto in wanted_protos:
-        for connection in gateway.list_active_sessions(proto):
-            item = {
-                'status': 'unknown',
-                'state': 'unknown',
-                'proto': proto,
-                'host': 'unknown',
-                'idurl': 'unknown',
-                'bytes_sent': 0,
-                'bytes_received': 0,
-            }
-            if proto == 'tcp':
-                if hasattr(connection, 'stream'):
-                    try:
-                        host = '%s:%s' % (connection.peer_address[
-                                          0], connection.peer_address[1])
-                    except:
-                        host = 'unknown'
-                    item.update({
-                        'status': 'active',
-                        'state': connection.state,
-                        'host': host,
-                        'idurl': connection.peer_idurl or '',
-                        'bytes_sent': connection.total_bytes_sent,
-                        'bytes_received': connection.total_bytes_received,
-                    })
-                else:
-                    try:
-                        host = '%s:%s' % (connection.connection_address[
-                                          0], connection.connection_address[1])
-                    except:
-                        host = 'unknown'
-                    item.update({
-                        'status': 'connecting',
-                        'host': host,
-                    })
-            elif proto == 'udp':
-                try:
-                    host = '%s:%s' % (connection.peer_address[
-                                      0], connection.peer_address[1])
-                except:
-                    host = 'unknown'
-                item.update({
-                    'status': 'active',
-                    'state': connection.state,
-                    'host': host,
-                    'idurl': connection.peer_idurl or '',
-                    'bytes_sent': connection.bytes_sent,
-                    'bytes_received': connection.bytes_received,
-                })
-            result.append(item)
-    return RESULT(result)
-
-
-def streams_list(wanted_protos=None):
+    """
+    if not driver.is_started('service_gateway'):
+        return ERROR('service_gateway() is not started')
+    from transport import gateway
+    result = []
+    if not wanted_protos:
+        wanted_protos = gateway.list_active_transports()
+    for proto in wanted_protos:
+        for connection in gateway.list_active_sessions(proto):
+            item = {
+                'status': 'unknown',
+                'state': 'unknown',
+                'proto': proto,
+                'host': 'unknown',
+                'idurl': 'unknown',
+                'bytes_sent': 0,
+                'bytes_received': 0,
+            }
+            if proto == 'tcp':
+                if hasattr(connection, 'stream'):
+                    try:
+                        host = '%s:%s' % (connection.peer_address[0], connection.peer_address[1])
+                    except:
+                        host = 'unknown'
+                    item.update({
+                        'status': 'active',
+                        'state': connection.state,
+                        'host': host,
+                        'idurl': connection.peer_idurl or '',
+                        'bytes_sent': connection.total_bytes_sent,
+                        'bytes_received': connection.total_bytes_received,
+                    })
+                else:
+                    try:
+                        host = '%s:%s' % (connection.connection_address[0], connection.connection_address[1])
+                    except:
+                        host = 'unknown'
+                    item.update({
+                        'status': 'connecting',
+                        'host': host,
+                    })
+            elif proto == 'udp':
+                try:
+                    host = '%s:%s' % (connection.peer_address[0], connection.peer_address[1])
+                except:
+                    host = 'unknown'
+                item.update({
+                    'status': 'active',
+                    'state': connection.state,
+                    'host': host,
+                    'idurl': connection.peer_idurl or '',
+                    'bytes_sent': connection.bytes_sent,
+                    'bytes_received': connection.bytes_received,
+                })
+            result.append(item)
+    return RESULT(result)
+
+
+def streams_list(wanted_protos=None):
     """
     Return list of active sending/receiveing files. Return:
 
     {}
-    """
-    if not driver.is_started('service_gateway'):
-        return ERROR('service_gateway() is not started')
-    from transport import gateway
-    from lib import misc
-    result = []
-    if not wanted_protos:
-        wanted_protos = gateway.list_active_transports()
-    for proto in wanted_protos:
-        for stream in gateway.list_active_streams(proto):
-            item = {
-                'proto': proto,
-                'id': '',
-                'type': '',
-                'bytes_current': -1,
-                'bytes_total': -1,
-                'progress': '0%',
-            }
-            if proto == 'tcp':
-                if hasattr(stream, 'bytes_received'):
-                    item.update({
-                        'id': stream.file_id,
-                        'type': 'in',
-                        'bytes_current': stream.bytes_received,
-                        'bytes_total': stream.size,
-                        'progress': misc.value2percent(stream.bytes_received, stream.size, 0)
-                    })
-                elif hasattr(stream, 'bytes_sent'):
-                    item.update({
-                        'id': stream.file_id,
-                        'type': 'out',
-                        'bytes_current': stream.bytes_sent,
-                        'bytes_total': stream.size,
-                        'progress': misc.value2percent(stream.bytes_sent, stream.size, 0)
-                    })
-            elif proto == 'udp':
-                if hasattr(stream.consumer, 'bytes_received'):
-                    item.update({
-                        'id': stream.stream_id,
-                        'type': 'in',
-                        'bytes_current': stream.consumer.bytes_received,
-                        'bytes_total': stream.consumer.size,
-                        'progress': misc.value2percent(stream.consumer.bytes_received, stream.consumer.size, 0)
-                    })
-                elif hasattr(stream.consumer, 'bytes_sent'):
-                    item.update({
-                        'id': stream.stream_id,
-                        'type': 'out',
-                        'bytes_current': stream.consumer.bytes_sent,
-                        'bytes_total': stream.consumer.size,
-                        'progress': misc.value2percent(stream.consumer.bytes_sent, stream.consumer.size, 0)
-                    })
-            result.append(item)
-    return RESULT(result)
-
-#------------------------------------------------------------------------------
-
-
-def ping(idurl, timeout=10):
-    """
-    Sends Identity packet to remote peer and wait for Ack packet to check connection status.
-    The "ping" command performs following actions:
-      1. Request remote identity source by idurl,
-      2. Sends my Identity to remote contact addresses, taken from identity,
-      3. Wait first Ack packet from remote peer,
-      4. Failed by timeout or identity fetching error.
-    Return:
-        {'status': 'OK',
-         'result': '(signed.Packet[Ack(Identity) bob|bob for alice], in_70_19828906(DONE))'}
-    """
-    if not driver.is_started('service_identity_propagate'):
-        return succeed(ERROR('service_identity_propagate() is not started'))
-    from p2p import propagate
-    result = Deferred()
-    d = propagate.PingContact(idurl, int(timeout))
-    d.addCallback(
-        lambda resp: result.callback(
-            OK(str(resp))))
-    d.addErrback(
-        lambda err: result.callback(
-            ERROR(err.getErrorMessage())))
-    return result
-
-#------------------------------------------------------------------------------
-
-
-def set_my_nickname(nickname):
+    """
+    if not driver.is_started('service_gateway'):
+        return ERROR('service_gateway() is not started')
+    from transport import gateway
+    from lib import misc
+    result = []
+    if not wanted_protos:
+        wanted_protos = gateway.list_active_transports()
+    for proto in wanted_protos:
+        for stream in gateway.list_active_streams(proto):
+            item = {
+                'proto': proto,
+                'id': '',
+                'type': '',
+                'bytes_current': -1,
+                'bytes_total': -1,
+                'progress': '0%',
+            }
+            if proto == 'tcp':
+                if hasattr(stream, 'bytes_received'):
+                    item.update({
+                        'id': stream.file_id,
+                        'type': 'in',
+                        'bytes_current': stream.bytes_received,
+                        'bytes_total': stream.size,
+                        'progress': misc.value2percent(stream.bytes_received, stream.size, 0)
+                    })
+                elif hasattr(stream, 'bytes_sent'):
+                    item.update({
+                        'id': stream.file_id,
+                        'type': 'out',
+                        'bytes_current': stream.bytes_sent,
+                        'bytes_total': stream.size,
+                        'progress': misc.value2percent(stream.bytes_sent, stream.size, 0)
+                    })
+            elif proto == 'udp':
+                if hasattr(stream.consumer, 'bytes_received'):
+                    item.update({
+                        'id': stream.stream_id,
+                        'type': 'in',
+                        'bytes_current': stream.consumer.bytes_received,
+                        'bytes_total': stream.consumer.size,
+                        'progress': misc.value2percent(stream.consumer.bytes_received, stream.consumer.size, 0)
+                    })
+                elif hasattr(stream.consumer, 'bytes_sent'):
+                    item.update({
+                        'id': stream.stream_id,
+                        'type': 'out',
+                        'bytes_current': stream.consumer.bytes_sent,
+                        'bytes_total': stream.consumer.size,
+                        'progress': misc.value2percent(stream.consumer.bytes_sent, stream.consumer.size, 0)
+                    })
+            result.append(item)
+    return RESULT(result)
+
+#------------------------------------------------------------------------------
+
+
+def ping(idurl, timeout=10):
+    """
+    Sends Identity packet to remote peer and wait for Ack packet to check connection status.
+    The "ping" command performs following actions:
+      1. Request remote identity source by idurl,
+      2. Sends my Identity to remote contact addresses, taken from identity,
+      3. Wait first Ack packet from remote peer,
+      4. Failed by timeout or identity fetching error.
+    Return:
+        {'status': 'OK',
+         'result': '(signed.Packet[Ack(Identity) bob|bob for alice], in_70_19828906(DONE))'}
+    """
+    if not driver.is_started('service_identity_propagate'):
+        return succeed(ERROR('service_identity_propagate() is not started'))
+    from p2p import propagate
+    result = Deferred()
+    d = propagate.PingContact(idurl, int(timeout))
+    d.addCallback(
+        lambda resp: result.callback(
+            OK(str(resp))))
+    d.addErrback(
+        lambda err: result.callback(
+            ERROR(err.getErrorMessage())))
+    return result
+
+#------------------------------------------------------------------------------
+
+
+def set_my_nickname(nickname):
     """
     Starts nickname_holder() machine to register and keep your nickname in DHT
     network.
-    """
-    if not driver.is_started('service_private_messages'):
-        return ERROR('service_private_messages() is not started')
-    from chat import nickname_holder
-    from main import settings
-    from userid import my_id
-    settings.setNickName(nickname)
-    ret = Deferred()
-
-    def _nickname_holder_result(result, key):
-        return ret.callback(RESULT([{
-            'result': result,
-            'nickname': key,
-            'idurl': my_id.getLocalID(),
-        }]))
-    nickname_holder.A('set', (nickname, _nickname_holder_result))
-    return ret
-
-
-def find_peer_by_nickname(nickname):
+    """
+    if not driver.is_started('service_private_messages'):
+        return ERROR('service_private_messages() is not started')
+    from chat import nickname_holder
+    from main import settings
+    from userid import my_id
+    settings.setNickName(nickname)
+    ret = Deferred()
+
+    def _nickname_holder_result(result, key):
+        return ret.callback(RESULT([{
+            'result': result,
+            'nickname': key,
+            'idurl': my_id.getLocalID(),
+        }]))
+    nickname_holder.A('set', (nickname, _nickname_holder_result))
+    return ret
+
+
+def find_peer_by_nickname(nickname):
     """
     Starts nickname_observer() Automat to lookup existing nickname registered
     in DHT network.
-    """
-    if not driver.is_started('service_private_messages'):
-        return ERROR('service_private_messages() is not started')
-    from chat import nickname_observer
-    nickname_observer.stop_all()
-    ret = Deferred()
-
-    def _result(result, nik, pos, idurl):
-        return ret.callback(RESULT([{
-            'result': result,
-            'nickname': nik,
-            'position': pos,
-            'idurl': idurl,
-        }]))
-    nickname_observer.find_one(nickname,
-                               results_callback=_result)
-    # nickname_observer.observe_many(nickname,
-<<<<<<< HEAD
-    # results_callback=lambda result, nik, idurl: d.callback((result, nik,
-    # idurl)))
-=======
-    # results_callback=lambda result, nik, idurl: d.callback((result, nik, idurl)))
->>>>>>> 7d91a7f0
-    return ret
-
-#------------------------------------------------------------------------------
-
-# def list_messages():
-#     """
-#     """
-#     if not driver.is_started('service_private_messages'):
-#         return { 'result': 'service_private_messages() is not started', }
-#     from chat import message
-#     mlist = [{},] #TODO: just need some good idea to keep messages synchronized!!!
-#     return RESULT(mlist)
-
-
-def send_message(recipient, message_body):
-<<<<<<< HEAD
-    """
-    Sends a text message to remote peer.
-    Return:
-        {'status': 'OK',
-         'result': ['signed.Packet[Message(146681300413)]'],}
-=======
+    """
+    if not driver.is_started('service_private_messages'):
+        return ERROR('service_private_messages() is not started')
+    from chat import nickname_observer
+    nickname_observer.stop_all()
+    ret = Deferred()
+
+    def _result(result, nik, pos, idurl):
+        return ret.callback(RESULT([{
+            'result': result,
+            'nickname': nik,
+            'position': pos,
+            'idurl': idurl,
+        }]))
+    nickname_observer.find_one(nickname,
+                               results_callback=_result)
+    # nickname_observer.observe_many(nickname,
+    # results_callback=lambda result, nik, idurl: d.callback((result, nik, idurl)))
+    return ret
+
+#------------------------------------------------------------------------------
+
+# def list_messages():
+#     """
+#     """
+#     if not driver.is_started('service_private_messages'):
+#         return { 'result': 'service_private_messages() is not started', }
+#     from chat import message
+#     mlist = [{},] #TODO: just need some good idea to keep messages synchronized!!!
+#     return RESULT(mlist)
+
+
+def send_message(recipient, message_body):
     """
     Sends a text message to remote peer. Return:
 
     {'status': 'OK',  'result':
     ['signed.Packet[Message(146681300413)]'],}
->>>>>>> 7d91a7f0
-    """
-    if not driver.is_started('service_private_messages'):
-        return ERROR('service_private_messages() is not started')
-    from chat import message
-    recipient = str(recipient)
-    if not recipient.startswith('http://'):
-        from contacts import contactsdb
-        recipient = contactsdb.find_correspondent_by_nickname(
-            recipient) or recipient
-    result = message.SendMessage(recipient, message_body)
-    if isinstance(result, Deferred):
-        ret = Deferred()
-        result.addCallback(
-            lambda packet: ret.callback(
-                OK(str(packet.outpacket))))
-        result.addErrback(
-            lambda err: ret.callback(
-                ERROR(err.getErrorMessage())))
-        return ret
-    return OK(str(result.outpacket))
-
-
-def receive_one_message():
-<<<<<<< HEAD
-    """
-    This method can be used to listen and process incoming chat messages.
-      + creates a callback to receive all incoming messages,
-      + wait until one incoming message get received,
-      + remove the callback after receiving the message.
-    Return:
-        {'status': 'OK',
-         'result': [ { 'from': 'http://veselin-p2p.ru/bitdust_j_vps1001.xml',
-                       'message': 'Hello my dear Friend!'}],}
-=======
+    """
+    if not driver.is_started('service_private_messages'):
+        return ERROR('service_private_messages() is not started')
+    from chat import message
+    recipient = str(recipient)
+    if not recipient.startswith('http://'):
+        from contacts import contactsdb
+        recipient = contactsdb.find_correspondent_by_nickname(recipient) or recipient
+    result = message.SendMessage(recipient, message_body)
+    if isinstance(result, Deferred):
+        ret = Deferred()
+        result.addCallback(
+            lambda packet: ret.callback(
+                OK(str(packet.outpacket))))
+        result.addErrback(
+            lambda err: ret.callback(
+                ERROR(err.getErrorMessage())))
+        return ret
+    return OK(str(result.outpacket))
+
+
+def receive_one_message():
     """
     This method can be used to listen and process incoming chat messages.
 
@@ -2119,84 +1613,74 @@
     after receiving the message. Return:     {'status': 'OK',
     'result': [ { 'from': 'http://veselin-p2p.ru/bitdust_j_vps1001.xml',
     'message': 'Hello my dear Friend!'}],}
->>>>>>> 7d91a7f0
-    """
-    if not driver.is_started('service_private_messages'):
-        return ERROR('service_private_messages() is not started')
-    from chat import message
-    ret = Deferred()
-
-    def _message_received(packet, text):
-        ret.callback(OK({
-            'message': text,
-            'from': packet.OwnerID,
-        }))
-        message.RemoveIncomingMessageCallback(_message_received)
-        return True
-    message.AddIncomingMessageCallback(_message_received)
-    return ret
-
-#------------------------------------------------------------------------------
-
-# def list_correspondents():
-#     """
-#     Return a list of your friends.
-#     Return:
-#         [ {'idurl': 'http://p2p-id.ru/alice.xml',
-#            'nickname': 'alice'},
-#           {'idurl': 'http://p2p-id.ru/bob.xml',
-#            'nickname': 'bob'},]
-#     """
-#     from contacts import contactsdb
-#     return RESULT(map(lambda v: {
-#         'idurl': v[0],
-#         'nickname': v[1],
-#     }, contactsdb.correspondents()))
-
-# def add_correspondent(idurl, nickname=''):
-#     from contacts import contactsdb
-#     contactsdb.add_correspondent(idurl, nickname)
-#     contactsdb.save_correspondents()
-# return OK('new %s correspondent was added with nickname %s' % (idurl,
-# nickname))
-
-# def remove_correspondent(idurl):
-#     from contacts import contactsdb
-#     result = contactsdb.remove_correspondent(idurl)
-#     contactsdb.save_correspondents()
-#     if not result:
-#         return ERROR('correspondent %s was not found' % idurl)
-#     return OK('correspondent %s was removed' % idurl)
-
-#------------------------------------------------------------------------------
-
-
-def broadcast_send_message(payload):
-<<<<<<< HEAD
-    """
-    Sends broadcast message to all peers in the network.
-    Message must be provided in `payload` argument is a Json object.
-    WARNING! Please, do not send too often and do not send more then several kilobytes per message.
-=======
+    """
+    if not driver.is_started('service_private_messages'):
+        return ERROR('service_private_messages() is not started')
+    from chat import message
+    ret = Deferred()
+
+    def _message_received(packet, text):
+        ret.callback(OK({
+            'message': text,
+            'from': packet.OwnerID,
+        }))
+        message.RemoveIncomingMessageCallback(_message_received)
+        return True
+    message.AddIncomingMessageCallback(_message_received)
+    return ret
+
+#------------------------------------------------------------------------------
+
+# def list_correspondents():
+#     """
+#     Return a list of your friends.
+#     Return:
+#         [ {'idurl': 'http://p2p-id.ru/alice.xml',
+#            'nickname': 'alice'},
+#           {'idurl': 'http://p2p-id.ru/bob.xml',
+#            'nickname': 'bob'},]
+#     """
+#     from contacts import contactsdb
+#     return RESULT(map(lambda v: {
+#         'idurl': v[0],
+#         'nickname': v[1],
+#     }, contactsdb.correspondents()))
+
+# def add_correspondent(idurl, nickname=''):
+#     from contacts import contactsdb
+#     contactsdb.add_correspondent(idurl, nickname)
+#     contactsdb.save_correspondents()
+#     return OK('new %s correspondent was added with nickname %s' % (idurl, nickname))
+
+# def remove_correspondent(idurl):
+#     from contacts import contactsdb
+#     result = contactsdb.remove_correspondent(idurl)
+#     contactsdb.save_correspondents()
+#     if not result:
+#         return ERROR('correspondent %s was not found' % idurl)
+#     return OK('correspondent %s was removed' % idurl)
+
+#------------------------------------------------------------------------------
+
+
+def broadcast_send_message(payload):
     """
     Sends broadcast message to all peers in the network.
 
     Message must be provided in `payload` argument is a Json object.
     WARNING! Please, do not send too often and do not send more then
     several kilobytes per message.
->>>>>>> 7d91a7f0
-    """
-    if not driver.is_started('service_broadcasting'):
-        return ERROR('service_broadcasting() is not started')
-    from broadcast import broadcast_service
-    from broadcast import broadcast_listener
-    from broadcast import broadcaster_node
-    msg = broadcast_service.send_broadcast_message(payload)
-    current_states = dict()
-    if broadcaster_node.A():
-        current_states[broadcaster_node.A().name] = broadcaster_node.A().state
-    if broadcast_listener.A():
-        current_states[
-            broadcast_listener.A().name] = broadcast_listener.A().state
-    lg.out(4, 'api.broadcast_send_message : %s, %s' % (msg, current_states))
-    return RESULT([msg, current_states, ])
+    """
+    if not driver.is_started('service_broadcasting'):
+        return ERROR('service_broadcasting() is not started')
+    from broadcast import broadcast_service
+    from broadcast import broadcast_listener
+    from broadcast import broadcaster_node
+    msg = broadcast_service.send_broadcast_message(payload)
+    current_states = dict()
+    if broadcaster_node.A():
+        current_states[broadcaster_node.A().name] = broadcaster_node.A().state
+    if broadcast_listener.A():
+        current_states[broadcast_listener.A().name] = broadcast_listener.A().state
+    lg.out(4, 'api.broadcast_send_message : %s, %s' % (msg, current_states))
+    return RESULT([msg, current_states, ])