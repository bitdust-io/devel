--- conflicted
+++ resolved
@@ -1,33 +1,32 @@
-#!/usr/bin/env python
-# p2p_connector.py
-#
-# Copyright (C) 2008-2016 Veselin Penev, http://bitdust.io
-#
-# This file (p2p_connector.py) is part of BitDust Software.
-#
-# BitDust is free software: you can redistribute it and/or modify
-# it under the terms of the GNU Affero General Public License as published by
-# the Free Software Foundation, either version 3 of the License, or
-# (at your option) any later version.
-#
-# BitDust Software is distributed in the hope that it will be useful,
-# but WITHOUT ANY WARRANTY; without even the implied warranty of
-# MERCHANTABILITY or FITNESS FOR A PARTICULAR PURPOSE.  See the
-# GNU Affero General Public License for more details.
-#
-# You should have received a copy of the GNU Affero General Public License
-# along with BitDust Software.  If not, see <http://www.gnu.org/licenses/>.
-#
-# Please contact us if you have any questions at bitdust.io@gmail.com
-#
-#
-#
-#
-#
-
-<<<<<<< HEAD
+#!/usr/bin/env python
+# p2p_connector.py
+#
+# Copyright (C) 2008-2016 Veselin Penev, http://bitdust.io
+#
+# This file (p2p_connector.py) is part of BitDust Software.
+#
+# BitDust is free software: you can redistribute it and/or modify
+# it under the terms of the GNU Affero General Public License as published by
+# the Free Software Foundation, either version 3 of the License, or
+# (at your option) any later version.
+#
+# BitDust Software is distributed in the hope that it will be useful,
+# but WITHOUT ANY WARRANTY; without even the implied warranty of
+# MERCHANTABILITY or FITNESS FOR A PARTICULAR PURPOSE.  See the
+# GNU Affero General Public License for more details.
+#
+# You should have received a copy of the GNU Affero General Public License
+# along with BitDust Software.  If not, see <http://www.gnu.org/licenses/>.
+#
+# Please contact us if you have any questions at bitdust.io@gmail.com
+#
+#
+#
+#
+#
+
 """
-.. module:: p2p_connector
+.. module:: p2p_connector.
 
 .. raw:: html
 
@@ -61,543 +60,419 @@
     * :red:`network_connector.state`
     * :red:`ping-contact`
     * :red:`timer-20sec`
-=======
-"""
-.. module:: p2p_connector.
-
-.. raw:: html
-
-    <a href="http://bitdust.io/automats/p2p_connector/p2p_connector.png" target="_blank">
-    <img src="http://bitdust.io/automats/p2p_connector/p2p_connector.png" style="max-width:100%;">
-    </a>
-
-The ``p2p_connector()`` state machine manages the user's connection with other remote users.
-
-It calls other state machines and works with them in parallel.
-
-Control passes to the ``network_connector()`` automat which prepares the Internet connection.
-
-Next, there is a start of transport protocols.
-
-User Identity file that contains a public user address get updated.
-The new version of the file is sent to the Identity server
-in order for that to all the other users can find out the contact with user.
-
-Then, as soon as user receive the first packet from any of the remote users,
-the ``p2p_connector()`` goes into state "CONNECTED".
-
-If user changes his network settings all process should be restarted.
-
-EVENTS:
-    * :red:`check-synchronize`
-    * :red:`inbox-packet`
-    * :red:`init`
-    * :red:`my-id-propagated`
-    * :red:`my-id-updated`
-    * :red:`network_connector.state`
-    * :red:`ping-contact`
-    * :red:`timer-20sec`
->>>>>>> 7d91a7f0
-"""
-
-#------------------------------------------------------------------------------
-
-_Debug = False
-_DebugLevel = 6
-
-#------------------------------------------------------------------------------
-
-import sys
-
-#------------------------------------------------------------------------------
-
-from logs import lg
-
-from system import bpio
-
-from main import settings
-
-from lib import net_misc
-
-from automats import automat
-from automats import global_state
-
-from dht import dht_service
-
-from contacts import identitycache
-
-from transport import callback
-
-from services import driver
-
-from userid import my_id
-
-import propagate
-import ratings
-import network_connector
-
-#------------------------------------------------------------------------------
-
-_P2PConnector = None
-_ActiveProtocols = set()
-
-#------------------------------------------------------------------------------
-
-
-def active_protos():
-    global _ActiveProtocols
-    return _ActiveProtocols
-
-
-def inbox(newpacket, info, status, message):
-    if _Debug:
-        lg.out(_DebugLevel, 'p2p_connector.inbox %s %s' % (status, newpacket))
-    # here need to mark this protocol as working
-    if info.proto in ['tcp', ]:
-        if not net_misc.IpIsLocal(str(info.host).split(':')[0]):
-            # but we want to check that this packet is come from the Internet, not our local network
-            # because we do not want to use this proto as first method if it is
-            # not working for all
-            if info.proto not in active_protos():
-                if _Debug:
-                    lg.out(
-                        2,
-                        'p2p_connector.inbox [transport_%s] seems to work !!!!!!!!!!!!!!!!!!!!!' %
-                        info.proto)
-                    lg.out(
-                        2, '                    We got packet from %s://%s' %
-                        (info.proto, str(
-                            info.host)))
-                active_protos().add(info.proto)
-    elif info.proto in ['udp', ]:
-        if info.proto not in active_protos():
-            if _Debug:
-                lg.out(
-                    2,
-                    'p2p_connector.inbox [transport_%s] seems to work !!!!!!!!!!!!!!!!!!!!!' %
-                    info.proto)
-                lg.out(
-                    2, '                    We got packet from %s://%s' %
-                    (info.proto, str(
-                        info.host)))
-            active_protos().add(info.proto)
-    elif info.proto in ['proxy', ]:
-        if info.proto not in active_protos():
-            if _Debug:
-                lg.out(
-                    2,
-                    'p2p_connector.inbox [transport_%s] seems to work !!!!!!!!!!!!!!!!!!!!!' %
-                    info.proto)
-                lg.out(
-                    2, '                    We got packet from %s://%s' %
-                    (info.proto, str(
-                        info.host)))
-            active_protos().add(info.proto)
-    A('inbox-packet', (newpacket, info, status, message))
-    return False
-
-#------------------------------------------------------------------------------
-
-
-def A(event=None, arg=None):
+"""
+
+#------------------------------------------------------------------------------
+
+_Debug = False
+_DebugLevel = 6
+
+#------------------------------------------------------------------------------
+
+import sys
+
+#------------------------------------------------------------------------------
+
+from logs import lg
+
+from system import bpio
+
+from main import settings
+
+from lib import net_misc
+
+from automats import automat
+from automats import global_state
+
+from dht import dht_service
+
+from contacts import identitycache
+
+from transport import callback
+
+from services import driver
+
+from userid import my_id
+
+import propagate
+import ratings
+import network_connector
+
+#------------------------------------------------------------------------------
+
+_P2PConnector = None
+_ActiveProtocols = set()
+
+#------------------------------------------------------------------------------
+
+
+def active_protos():
+    global _ActiveProtocols
+    return _ActiveProtocols
+
+
+def inbox(newpacket, info, status, message):
+    if _Debug:
+        lg.out(_DebugLevel, 'p2p_connector.inbox %s %s' % (status, newpacket))
+    # here need to mark this protocol as working
+    if info.proto in ['tcp', ]:
+        if not net_misc.IpIsLocal(str(info.host).split(':')[0]):
+            # but we want to check that this packet is come from the Internet, not our local network
+            # because we do not want to use this proto as first method if it is not working for all
+            if info.proto not in active_protos():
+                if _Debug:
+                    lg.out(2, 'p2p_connector.inbox [transport_%s] seems to work !!!!!!!!!!!!!!!!!!!!!' % info.proto)
+                    lg.out(2, '                    We got packet from %s://%s' % (info.proto, str(info.host)))
+                active_protos().add(info.proto)
+    elif info.proto in ['udp', ]:
+        if info.proto not in active_protos():
+            if _Debug:
+                lg.out(2, 'p2p_connector.inbox [transport_%s] seems to work !!!!!!!!!!!!!!!!!!!!!' % info.proto)
+                lg.out(2, '                    We got packet from %s://%s' % (info.proto, str(info.host)))
+            active_protos().add(info.proto)
+    elif info.proto in ['proxy', ]:
+        if info.proto not in active_protos():
+            if _Debug:
+                lg.out(2, 'p2p_connector.inbox [transport_%s] seems to work !!!!!!!!!!!!!!!!!!!!!' % info.proto)
+                lg.out(2, '                    We got packet from %s://%s' % (info.proto, str(info.host)))
+            active_protos().add(info.proto)
+    A('inbox-packet', (newpacket, info, status, message))
+    return False
+
+#------------------------------------------------------------------------------
+
+
+def A(event=None, arg=None):
     """
     Access method to interact with the state machine.
-    """
-<<<<<<< HEAD
-    Access method to interact with the state machine.
-    """
-=======
->>>>>>> 7d91a7f0
-    global _P2PConnector
-    if event is None and arg is None:
-        return _P2PConnector
-    if _P2PConnector is None:
-        _P2PConnector = P2PConnector(
-            'p2p_connector', 'AT_STARTUP', _DebugLevel, _Debug)
-    if event is not None:
-        _P2PConnector.automat(event, arg)
-    return _P2PConnector
-
-
-def Destroy():
+    """
+    global _P2PConnector
+    if event is None and arg is None:
+        return _P2PConnector
+    if _P2PConnector is None:
+        _P2PConnector = P2PConnector(
+            'p2p_connector', 'AT_STARTUP', _DebugLevel, _Debug)
+    if event is not None:
+        _P2PConnector.automat(event, arg)
+    return _P2PConnector
+
+
+def Destroy():
     """
     Destroy p2p_connector() automat and remove its instance from memory.
-    """
-    global _P2PConnector
-    if _P2PConnector is None:
-        return
-    _P2PConnector.destroy()
-    del _P2PConnector
-    _P2PConnector = None
-
-
-class P2PConnector(automat.Automat):
+    """
+    global _P2PConnector
+    if _P2PConnector is None:
+        return
+    _P2PConnector.destroy()
+    del _P2PConnector
+    _P2PConnector = None
+
+
+class P2PConnector(automat.Automat):
     """
     
-    """
-
-    timers = {
-        'timer-20sec': (20.0, ['INCOMMING?']),
-    }
-
-    def state_changed(self, oldstate, newstate, event, arg):
-        global_state.set_global_state('P2P ' + newstate)
-        # tray_icon.state_changed(network_connector.A().state, self.state)
-
-    def A(self, event, arg):
-        #---AT_STARTUP---
-        if self.state == 'AT_STARTUP':
-            if event == 'init':
-                self.state = 'NETWORK?'
-                self.NeedPropagate = True
-                self.doInit(arg)
-                network_connector.A('reconnect')
-        #---NETWORK?---
-        elif self.state == 'NETWORK?':
-            if (event == 'network_connector.state' and arg == 'DISCONNECTED'):
-                self.state = 'DISCONNECTED'
-            elif (event == 'network_connector.state' and arg == 'CONNECTED'):
-                self.state = 'MY_IDENTITY'
-                self.doUpdateMyIdentity(arg)
-        #---INCOMMING?---
-        elif self.state == 'INCOMMING?':
-            if event == 'inbox-packet' and not self.isUsingBestProto(arg):
-                self.state = 'MY_IDENTITY'
-                self.doUpdateMyIdentity(arg)
-                self.doPopBestProto(arg)
-            elif event == 'inbox-packet' and self.isUsingBestProto(arg):
-                self.state = 'CONNECTED'
-                self.doInitRatings(arg)
-                self.doRestartBackupMonitor(arg)
-                self.doRestartCustomersRejector(arg)
-            elif event == 'timer-20sec' or (event == 'network_connector.state' and arg == 'DISCONNECTED'):
-                self.state = 'DISCONNECTED'
-                self.doInitRatings(arg)
-            elif event == 'check-synchronize' or (event == 'network_connector.state' and arg == 'CONNECTED'):
-                self.state = 'MY_IDENTITY'
-                self.doUpdateMyIdentity(arg)
-        #---CONNECTED---
-        elif self.state == 'CONNECTED':
-            if event == 'ping-contact':
-                self.doSendMyIdentity(arg)
-            elif (event == 'network_connector.state' and arg not in ['CONNECTED', 'DISCONNECTED']):
-                self.state = 'NETWORK?'
-            elif (event == 'network_connector.state' and arg == 'DISCONNECTED'):
-                self.state = 'DISCONNECTED'
-            elif event == 'check-synchronize' or (event == 'network_connector.state' and arg == 'CONNECTED'):
-                self.state = 'MY_IDENTITY'
-                self.doUpdateMyIdentity(arg)
-        #---DISCONNECTED---
-        elif self.state == 'DISCONNECTED':
-            if event == 'ping-contact':
-                self.doSendMyIdentity(arg)
-            elif (event == 'network_connector.state' and arg not in ['CONNECTED', 'DISCONNECTED', ]):
-                self.state = 'NETWORK?'
-            elif event == 'inbox-packet' or event == 'check-synchronize' or ((event == 'network_connector.state' and arg == 'CONNECTED')):
-                self.state = 'MY_IDENTITY'
-                self.doUpdateMyIdentity(arg)
-        #---MY_IDENTITY---
-        elif self.state == 'MY_IDENTITY':
-            if event == 'my-id-updated' and self.isMyContactsChanged(arg):
-                self.state = 'NETWORK?'
-                self.NeedPropagate = True
-                network_connector.A('check-reconnect')
-            elif event == 'my-id-updated' and not self.isMyContactsChanged(arg) and (self.NeedPropagate or self.isMyIdentityChanged(arg)):
-                self.state = 'PROPAGATE'
-                self.doPropagateMyIdentity(arg)
-            elif event == 'my-id-updated' and not (self.NeedPropagate or self.isMyIdentityChanged(arg)) and (network_connector.A().state is not 'CONNECTED'):
-                self.state = 'DISCONNECTED'
-            elif event == 'my-id-updated' and not (self.NeedPropagate or self.isMyIdentityChanged(arg)) and (network_connector.A().state is 'CONNECTED'):
-                self.state = 'CONNECTED'
-        #---PROPAGATE---
-        elif self.state == 'PROPAGATE':
-<<<<<<< HEAD
-            if ((event == 'network_connector.state' and arg ==
-                 'CONNECTED')) or event == 'check-synchronize':
-=======
-            if ((event == 'network_connector.state' and arg == 'CONNECTED')) or event == 'check-synchronize':
->>>>>>> 7d91a7f0
-                self.state = 'MY_IDENTITY'
-                self.doUpdateMyIdentity(arg)
-            elif event == 'my-id-propagated':
-                self.state = 'INCOMMING?'
-                self.NeedPropagate = False
-                self.doRestartFireHire(arg)
-        return None
-
-    def isUsingBestProto(self, arg):
+    """
+
+    timers = {
+        'timer-20sec': (20.0, ['INCOMMING?']),
+    }
+
+    def state_changed(self, oldstate, newstate, event, arg):
+        global_state.set_global_state('P2P ' + newstate)
+        # tray_icon.state_changed(network_connector.A().state, self.state)
+
+    def A(self, event, arg):
+        #---AT_STARTUP---
+        if self.state == 'AT_STARTUP':
+            if event == 'init':
+                self.state = 'NETWORK?'
+                self.NeedPropagate = True
+                self.doInit(arg)
+                network_connector.A('reconnect')
+        #---NETWORK?---
+        elif self.state == 'NETWORK?':
+            if (event == 'network_connector.state' and arg == 'DISCONNECTED'):
+                self.state = 'DISCONNECTED'
+            elif (event == 'network_connector.state' and arg == 'CONNECTED'):
+                self.state = 'MY_IDENTITY'
+                self.doUpdateMyIdentity(arg)
+        #---INCOMMING?---
+        elif self.state == 'INCOMMING?':
+            if event == 'inbox-packet' and not self.isUsingBestProto(arg):
+                self.state = 'MY_IDENTITY'
+                self.doUpdateMyIdentity(arg)
+                self.doPopBestProto(arg)
+            elif event == 'inbox-packet' and self.isUsingBestProto(arg):
+                self.state = 'CONNECTED'
+                self.doInitRatings(arg)
+                self.doRestartBackupMonitor(arg)
+                self.doRestartCustomersRejector(arg)
+            elif event == 'timer-20sec' or (event == 'network_connector.state' and arg == 'DISCONNECTED'):
+                self.state = 'DISCONNECTED'
+                self.doInitRatings(arg)
+            elif event == 'check-synchronize' or (event == 'network_connector.state' and arg == 'CONNECTED'):
+                self.state = 'MY_IDENTITY'
+                self.doUpdateMyIdentity(arg)
+        #---CONNECTED---
+        elif self.state == 'CONNECTED':
+            if event == 'ping-contact':
+                self.doSendMyIdentity(arg)
+            elif (event == 'network_connector.state' and arg not in ['CONNECTED', 'DISCONNECTED']):
+                self.state = 'NETWORK?'
+            elif (event == 'network_connector.state' and arg == 'DISCONNECTED'):
+                self.state = 'DISCONNECTED'
+            elif event == 'check-synchronize' or (event == 'network_connector.state' and arg == 'CONNECTED'):
+                self.state = 'MY_IDENTITY'
+                self.doUpdateMyIdentity(arg)
+        #---DISCONNECTED---
+        elif self.state == 'DISCONNECTED':
+            if event == 'ping-contact':
+                self.doSendMyIdentity(arg)
+            elif (event == 'network_connector.state' and arg not in ['CONNECTED', 'DISCONNECTED', ]):
+                self.state = 'NETWORK?'
+            elif event == 'inbox-packet' or event == 'check-synchronize' or ((event == 'network_connector.state' and arg == 'CONNECTED')):
+                self.state = 'MY_IDENTITY'
+                self.doUpdateMyIdentity(arg)
+        #---MY_IDENTITY---
+        elif self.state == 'MY_IDENTITY':
+            if event == 'my-id-updated' and self.isMyContactsChanged(arg):
+                self.state = 'NETWORK?'
+                self.NeedPropagate = True
+                network_connector.A('check-reconnect')
+            elif event == 'my-id-updated' and not self.isMyContactsChanged(arg) and (self.NeedPropagate or self.isMyIdentityChanged(arg)):
+                self.state = 'PROPAGATE'
+                self.doPropagateMyIdentity(arg)
+            elif event == 'my-id-updated' and not (self.NeedPropagate or self.isMyIdentityChanged(arg)) and (network_connector.A().state is not 'CONNECTED'):
+                self.state = 'DISCONNECTED'
+            elif event == 'my-id-updated' and not (self.NeedPropagate or self.isMyIdentityChanged(arg)) and (network_connector.A().state is 'CONNECTED'):
+                self.state = 'CONNECTED'
+        #---PROPAGATE---
+        elif self.state == 'PROPAGATE':
+            if ((event == 'network_connector.state' and arg == 'CONNECTED')) or event == 'check-synchronize':
+                self.state = 'MY_IDENTITY'
+                self.doUpdateMyIdentity(arg)
+            elif event == 'my-id-propagated':
+                self.state = 'INCOMMING?'
+                self.NeedPropagate = False
+                self.doRestartFireHire(arg)
+        return None
+
+    def isUsingBestProto(self, arg):
         """
         Condition method.
-        """
-        return self._check_to_use_best_proto()
-
-    def isMyIdentityChanged(self, arg):
+        """
+        return self._check_to_use_best_proto()
+
+    def isMyIdentityChanged(self, arg):
         """
         Condition method.
-        """
-        return arg[1]
-
-    def isMyContactsChanged(self, arg):
+        """
+        return arg[1]
+
+    def isMyContactsChanged(self, arg):
         """
         Condition method.
-        """
-        return arg[0]
-
-    def doSendMyIdentity(self, arg):
+        """
+        return arg[0]
+
+    def doSendMyIdentity(self, arg):
         """
         Action method.
-        """
-        propagate.single(arg, wide=True)
-
-    def doInit(self, arg):
-        version_number = bpio.ReadTextFile(
-            settings.VersionNumberFile()).strip()
-        if _Debug:
-            lg.out(
-                4, 'p2p_connector.doInit RevisionNumber=%s' %
-                str(version_number))
-        callback.insert_inbox_callback(0, inbox)
-
-    def doUpdateMyIdentity(self, arg):
-        if _Debug:
-            lg.out(4, 'p2p_connector.doUpdateMyIdentity')
-        contacts_changed = False
-        old_contacts = list(my_id.getLocalIdentity().getContacts())
-        identity_changed = my_id.rebuildLocalIdentity()
-        if not identity_changed and len(active_protos()) > 0:
-            self.automat('my-id-updated', (False, False))
-            return
-        new_contacts = my_id.getLocalIdentity().getContacts()
-        if len(old_contacts) != len(new_contacts):
-            contacts_changed = True
-        if not contacts_changed:
-            for pos in range(len(old_contacts)):
-                if old_contacts[pos] != new_contacts[pos]:
-                    contacts_changed = True
-                    break
-        if contacts_changed:
-            # erase all stats about received packets
-            # if some contacts in my identity has been changed
-            if _Debug:
-                lg.out(
-                    4, '    my contacts were changed, erase active_protos() flags')
-            active_protos().clear()
-        if _Debug:
-            lg.out(4, '    identity HAS %sBEEN CHANGED' %
-                   ('' if identity_changed else 'NOT '))
-        self.automat('my-id-updated', (contacts_changed, identity_changed))
-
-    def doPropagateMyIdentity(self, arg):
-<<<<<<< HEAD
-        # TODO: need to run this actions one by one, not in parallel - use
-        # Defered chain
-=======
-        # TODO: need to run this actions one by one, not in parallel - use Defered chain
->>>>>>> 7d91a7f0
-        propagate.update()
-        propagate.write_to_dht()
-        dht_service.set_node_data('idurl', my_id.getLocalID())
-        d = propagate.start(wide=True)
-        d.addCallback(
-            lambda contacts_list: self.automat(
-                'my-id-propagated',
-                contacts_list))
-
-    def doPopBestProto(self, arg):
-        self._pop_active_proto()
-
-    def doInitRatings(self, arg):
-        ratings.init()
-
-    def doRestartBackupMonitor(self, arg):
+        """
+        propagate.single(arg, wide=True)
+
+    def doInit(self, arg):
+        version_number = bpio.ReadTextFile(settings.VersionNumberFile()).strip()
+        if _Debug:
+            lg.out(4, 'p2p_connector.doInit RevisionNumber=%s' % str(version_number))
+        callback.insert_inbox_callback(0, inbox)
+
+    def doUpdateMyIdentity(self, arg):
+        if _Debug:
+            lg.out(4, 'p2p_connector.doUpdateMyIdentity')
+        contacts_changed = False
+        old_contacts = list(my_id.getLocalIdentity().getContacts())
+        identity_changed = my_id.rebuildLocalIdentity()
+        if not identity_changed and len(active_protos()) > 0:
+            self.automat('my-id-updated', (False, False))
+            return
+        new_contacts = my_id.getLocalIdentity().getContacts()
+        if len(old_contacts) != len(new_contacts):
+            contacts_changed = True
+        if not contacts_changed:
+            for pos in range(len(old_contacts)):
+                if old_contacts[pos] != new_contacts[pos]:
+                    contacts_changed = True
+                    break
+        if contacts_changed:
+            # erase all stats about received packets
+            # if some contacts in my identity has been changed
+            if _Debug:
+                lg.out(4, '    my contacts were changed, erase active_protos() flags')
+            active_protos().clear()
+        if _Debug:
+            lg.out(4, '    identity HAS %sBEEN CHANGED' % ('' if identity_changed else 'NOT '))
+        self.automat('my-id-updated', (contacts_changed, identity_changed))
+
+    def doPropagateMyIdentity(self, arg):
+        # TODO: need to run this actions one by one, not in parallel - use Defered chain
+        propagate.update()
+        propagate.write_to_dht()
+        dht_service.set_node_data('idurl', my_id.getLocalID())
+        d = propagate.start(wide=True)
+        d.addCallback(lambda contacts_list: self.automat('my-id-propagated', contacts_list))
+
+    def doPopBestProto(self, arg):
+        self._pop_active_proto()
+
+    def doInitRatings(self, arg):
+        ratings.init()
+
+    def doRestartBackupMonitor(self, arg):
         """
         Action method.
-        """
-        if driver.is_started('service_backup_monitor'):
-            from storage import backup_monitor
-            backup_monitor.A('restart')
-
-    def doRestartCustomersRejector(self, arg):
+        """
+        if driver.is_started('service_backup_monitor'):
+            from storage import backup_monitor
+            backup_monitor.A('restart')
+
+    def doRestartCustomersRejector(self, arg):
         """
         Action method.
-        """
-        if driver.is_started('service_customer_patrol'):
-            from supplier import customers_rejector
-            customers_rejector.A('restart')
-
-    def doRestartFireHire(self, arg):
+        """
+        if driver.is_started('service_customer_patrol'):
+            from supplier import customers_rejector
+            customers_rejector.A('restart')
+
+    def doRestartFireHire(self, arg):
         """
         Action method.
-        """
-        if driver.is_started('service_employer'):
-            from customer import fire_hire
-            fire_hire.A('restart')
-
-    def _check_to_use_best_proto(self):
-        #out(4, 'p2p_connector._check_to_use_best_proto active_protos()=%s' % str(active_protos()))
-        # if no incoming traffic - do nothing
-        if len(active_protos()) == 0:
-            return True
-        lid = my_id.getLocalIdentity()
-        order = lid.getProtoOrder()
-        # if no protocols in local identity - do nothing
-        if len(order) == 0:
-            return True
-        # when transport proxy is working we do not need to check our contacts
-        # at all
-        if settings.transportIsEnabled('proxy'):
-            if driver.is_started('service_proxy_transport'):
-                if settings.transportReceivingIsEnabled('proxy'):
-                    try:
-                        # TODO: change here to receive the value directly from
-                        # service_proxy_transport object
-                        router_idurl = driver.services()['service_proxy_transport'].transport.options[
-                            'router_idurl']
-                    except:
-                        router_idurl = None
-                    if router_idurl:
-                        router_identity = identitycache.FromCache(router_idurl)
-                        contacts_is_ok = True
-                        router_protos = router_identity.getContactsByProto()
-                        if lid.getContactsNumber() != len(router_protos):
-                            contacts_is_ok = False
-                        if contacts_is_ok:
-                            for proto, contact in router_protos.items():
-                                if lid.getProtoContact(proto) != contact:
-                                    contacts_is_ok = False
-                        if contacts_is_ok:
-                            if _Debug:
-<<<<<<< HEAD
-                                lg.out(
-                                    6, 'p2p_connector._check_to_use_best_proto returning True : proxy_transport is fine :-)')
-=======
-                                lg.out(6, 'p2p_connector._check_to_use_best_proto returning True : proxy_transport is fine :-)')
->>>>>>> 7d91a7f0
-                            return True
-        first = order[0]
-        # if first contact in local identity is not working yet
-        # but there is another working methods - switch first method
-        if first not in active_protos():
-            if _Debug:
-                lg.out(
-                    2, 'p2p_connector._check_to_use_best_proto first contact (%s) is not working!   active_protos()=%s' %
-                    (first, str(
-                        active_protos())))
-            return False
-        # #small hack to make udp as first method if all is fine
-        # if first != 'udp' and ('udp' in active_protos() and 'tcp' in active_protos()):
-        #     lg.out(2, 'p2p_connector._check_to_use_best_proto first contact (%s) but UDP also works!  active_protos()=%s' % (first, str(active_protos())))
-        #     return False
-<<<<<<< HEAD
-        # if tcp contact is on first place and it is working - we are VERY
-        # HAPPY! - no need to change anything - return False
-        if first == 'tcp' and 'tcp' in active_protos():
-            return True
-        # but if tcp method is not the first and it works - we want to TURN IT
-        # ON! - return True
-=======
-        # if tcp contact is on first place and it is working - we are VERY HAPPY! - no need to change anything - return False
-        if first == 'tcp' and 'tcp' in active_protos():
-            return True
-        # but if tcp method is not the first and it works - we want to TURN IT ON! - return True
->>>>>>> 7d91a7f0
-        if first != 'tcp' and 'tcp' in active_protos():
-            if _Debug:
-                lg.out(
-                    2,
-                    'p2p_connector._check_to_use_best_proto tcp is not first but it works active_protos()=%s' % str(
-                        active_protos()))
-            return False
-        # if we are using udp and it is working - this is fantastic!
-        if first == 'udp' and 'udp' in active_protos():
-            # but let's check if TCP is also working
-            # in that case we want to switch to TCP
-            if 'tcp' in active_protos():
-                return False
-            return True
-<<<<<<< HEAD
-        # udp seems to be working and first contact is not working - so switch
-        # to udp
-=======
-        # udp seems to be working and first contact is not working - so switch to udp
->>>>>>> 7d91a7f0
-        if first != 'udp' and 'udp' in active_protos():
-            if _Debug:
-                lg.out(
-                    2,
-                    'p2p_connector._check_to_use_best_proto udp is not first but it works active_protos()=%s' % str(
-                        active_protos()))
-            return False
-<<<<<<< HEAD
-        # if we are using proxy and it is working - that is fine - it must work
-        # always!
-        if first == 'proxy' and 'proxy' in active_protos():
-            return True
-        # proxy seems to be working and first contact is not working - so
-        # switch to proxy
-=======
-        # if we are using proxy and it is working - that is fine - it must work always!
-        if first == 'proxy' and 'proxy' in active_protos():
-            return True
-        # proxy seems to be working and first contact is not working - so switch to proxy
->>>>>>> 7d91a7f0
-        if first != 'proxy' and 'proxy' in active_protos():
-            if _Debug:
-                lg.out(
-                    2,
-                    'p2p_connector._check_to_use_best_proto proxy is not first but it works active_protos()=%s' % str(
-                        active_protos()))
-            return False
-        # in other cases - do nothing
-        return True
-
-    def _pop_active_proto(self):
-        if len(active_protos()) == 0:
-            return
-        lid = my_id.getLocalIdentity()
-        order = lid.getProtoOrder()
-        first = order[0]
-        wantedproto = ''
-        # if first contact in local identity is not working yet
-        # but there is another working methods - switch first method
-        if first not in active_protos():
-            # take (but not remove) any item from the set
-            wantedproto = active_protos().pop()
-            active_protos().add(wantedproto)
-        # if proxy method is not the first but it works - switch to proxy
-        if first != 'proxy' and 'proxy' in active_protos():
-            wantedproto = 'proxy'
-        # if udp method is not the first but it works - switch to udp
-        if first != 'udp' and 'udp' in active_protos():
-            wantedproto = 'udp'
-        # if tcp method is not the first but it works - switch to tcp
-        if first != 'tcp' and 'tcp' in active_protos():
-            wantedproto = 'tcp'
-        if _Debug:
-            lg.out(
-                4, 'p2p_connector.PopWorkingProto will pop %s contact order=%s active_protos()=%s' %
-                (wantedproto, str(order), str(
-                    active_protos())))
-        # now move best proto on the top
-        # other users will use this method to send to us
-        lid.popProtoContact(wantedproto)
-        # save local id
-        # also need to propagate our identity
-        # other users must know our new contacts
-        my_id.setLocalIdentity(lid)
-        my_id.saveLocalIdentity()
-
-#    def _is_id_changed(self, changes):
-#        s = set(changes)
-#        if s.intersection([
-#            'transport.transport-tcp.transport-tcp-enable',
-#            'transport.transport-tcp.transport-tcp-receiving-enable',
-#            'transport.transport-udp.transport-udp-enable',
-#            'transport.transport-udp.transport-udp-receiving-enable',
-#            ]):
-#            return True
-#        if 'transport.transport-tcp.transport-tcp-port' in s and settings.enableTCP():
-#            return True
-#        # if 'transport.transport-udp.transport-udp-port' in s and settings.enableUDP():
-#        #     return True
-#        return False
+        """
+        if driver.is_started('service_employer'):
+            from customer import fire_hire
+            fire_hire.A('restart')
+
+    def _check_to_use_best_proto(self):
+        #out(4, 'p2p_connector._check_to_use_best_proto active_protos()=%s' % str(active_protos()))
+        # if no incoming traffic - do nothing
+        if len(active_protos()) == 0:
+            return True
+        lid = my_id.getLocalIdentity()
+        order = lid.getProtoOrder()
+        # if no protocols in local identity - do nothing
+        if len(order) == 0:
+            return True
+        # when transport proxy is working we do not need to check our contacts at all
+        if settings.transportIsEnabled('proxy'):
+            if driver.is_started('service_proxy_transport'):
+                if settings.transportReceivingIsEnabled('proxy'):
+                    try:
+                        # TODO: change here to receive the value directly from service_proxy_transport object
+                        router_idurl = driver.services()['service_proxy_transport'].transport.options['router_idurl']
+                    except:
+                        router_idurl = None
+                    if router_idurl:
+                        router_identity = identitycache.FromCache(router_idurl)
+                        contacts_is_ok = True
+                        router_protos = router_identity.getContactsByProto()
+                        if lid.getContactsNumber() != len(router_protos):
+                            contacts_is_ok = False
+                        if contacts_is_ok:
+                            for proto, contact in router_protos.items():
+                                if lid.getProtoContact(proto) != contact:
+                                    contacts_is_ok = False
+                        if contacts_is_ok:
+                            if _Debug:
+                                lg.out(6, 'p2p_connector._check_to_use_best_proto returning True : proxy_transport is fine :-)')
+                            return True
+        first = order[0]
+        # if first contact in local identity is not working yet
+        # but there is another working methods - switch first method
+        if first not in active_protos():
+            if _Debug:
+                lg.out(2, 'p2p_connector._check_to_use_best_proto first contact (%s) is not working!   active_protos()=%s' % (first, str(active_protos())))
+            return False
+        # #small hack to make udp as first method if all is fine
+        # if first != 'udp' and ('udp' in active_protos() and 'tcp' in active_protos()):
+        #     lg.out(2, 'p2p_connector._check_to_use_best_proto first contact (%s) but UDP also works!  active_protos()=%s' % (first, str(active_protos())))
+        #     return False
+        # if tcp contact is on first place and it is working - we are VERY HAPPY! - no need to change anything - return False
+        if first == 'tcp' and 'tcp' in active_protos():
+            return True
+        # but if tcp method is not the first and it works - we want to TURN IT ON! - return True
+        if first != 'tcp' and 'tcp' in active_protos():
+            if _Debug:
+                lg.out(2, 'p2p_connector._check_to_use_best_proto tcp is not first but it works active_protos()=%s' % str(active_protos()))
+            return False
+        # if we are using udp and it is working - this is fantastic!
+        if first == 'udp' and 'udp' in active_protos():
+            # but let's check if TCP is also working
+            # in that case we want to switch to TCP
+            if 'tcp' in active_protos():
+                return False
+            return True
+        # udp seems to be working and first contact is not working - so switch to udp
+        if first != 'udp' and 'udp' in active_protos():
+            if _Debug:
+                lg.out(2, 'p2p_connector._check_to_use_best_proto udp is not first but it works active_protos()=%s' % str(active_protos()))
+            return False
+        # if we are using proxy and it is working - that is fine - it must work always!
+        if first == 'proxy' and 'proxy' in active_protos():
+            return True
+        # proxy seems to be working and first contact is not working - so switch to proxy
+        if first != 'proxy' and 'proxy' in active_protos():
+            if _Debug:
+                lg.out(2, 'p2p_connector._check_to_use_best_proto proxy is not first but it works active_protos()=%s' % str(active_protos()))
+            return False
+        # in other cases - do nothing
+        return True
+
+    def _pop_active_proto(self):
+        if len(active_protos()) == 0:
+            return
+        lid = my_id.getLocalIdentity()
+        order = lid.getProtoOrder()
+        first = order[0]
+        wantedproto = ''
+        # if first contact in local identity is not working yet
+        # but there is another working methods - switch first method
+        if first not in active_protos():
+            # take (but not remove) any item from the set
+            wantedproto = active_protos().pop()
+            active_protos().add(wantedproto)
+        # if proxy method is not the first but it works - switch to proxy
+        if first != 'proxy' and 'proxy' in active_protos():
+            wantedproto = 'proxy'
+        # if udp method is not the first but it works - switch to udp
+        if first != 'udp' and 'udp' in active_protos():
+            wantedproto = 'udp'
+        # if tcp method is not the first but it works - switch to tcp
+        if first != 'tcp' and 'tcp' in active_protos():
+            wantedproto = 'tcp'
+        if _Debug:
+            lg.out(4, 'p2p_connector.PopWorkingProto will pop %s contact order=%s active_protos()=%s' % (
+                wantedproto, str(order), str(active_protos())))
+        # now move best proto on the top
+        # other users will use this method to send to us
+        lid.popProtoContact(wantedproto)
+        # save local id
+        # also need to propagate our identity
+        # other users must know our new contacts
+        my_id.setLocalIdentity(lid)
+        my_id.saveLocalIdentity()
+
+#    def _is_id_changed(self, changes):
+#        s = set(changes)
+#        if s.intersection([
+#            'transport.transport-tcp.transport-tcp-enable',
+#            'transport.transport-tcp.transport-tcp-receiving-enable',
+#            'transport.transport-udp.transport-udp-enable',
+#            'transport.transport-udp.transport-udp-receiving-enable',
+#            ]):
+#            return True
+#        if 'transport.transport-tcp.transport-tcp-port' in s and settings.enableTCP():
+#            return True
+#        # if 'transport.transport-udp.transport-udp-port' in s and settings.enableUDP():
+#        #     return True
+#        return False