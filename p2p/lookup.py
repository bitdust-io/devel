#!/usr/bin/python
# lookup.py
#
# Copyright (C) 2008-2016 Veselin Penev, http://bitdust.io
#
# This file (lookup.py) is part of BitDust Software.
#
# BitDust is free software: you can redistribute it and/or modify
# it under the terms of the GNU Affero General Public License as published by
# the Free Software Foundation, either version 3 of the License, or
# (at your option) any later version.
#
# BitDust Software is distributed in the hope that it will be useful,
# but WITHOUT ANY WARRANTY; without even the implied warranty of
# MERCHANTABILITY or FITNESS FOR A PARTICULAR PURPOSE.  See the
# GNU Affero General Public License for more details.
#
# You should have received a copy of the GNU Affero General Public License
# along with BitDust Software.  If not, see <http://www.gnu.org/licenses/>.
#
# Please contact us if you have any questions at bitdust.io@gmail.com
#
#
#
#

"""
.. module:: lookup.

.. role:: red
"""

#------------------------------------------------------------------------------

_Debug = False
_DebugLevel = 10

#------------------------------------------------------------------------------

import sys
import time

try:
    from twisted.internet import reactor
except:
    sys.exit('Error initializing twisted.internet.reactor in lookup.py')

from twisted.internet.defer import DeferredList, Deferred

#------------------------------------------------------------------------------

from logs import lg

#------------------------------------------------------------------------------

_KnownIDURLsDict = {}
_DiscoveredIDURLsList = []
_NextLookupTask = None
_LookupMethod = None  # method to get a list of random nodes
_ObserveMethod = None  # method to get IDURL from given node
_ProcessMethod = None  # method to do some stuff with discovered IDURL

#------------------------------------------------------------------------------


def init(lookup_method=None, observe_method=None, process_method=None):
    """
    
    """
    global _LookupMethod
    global _ObserveMethod
    global _ProcessMethod
    _LookupMethod = lookup_method
    _ObserveMethod = observe_method
    _ProcessMethod = process_method
    lg.out(_DebugLevel, "lookup.init")


def shutdown():
    """
    
    """
    global _LookupMethod
    global _ObserveMethod
    global _ProcessMethod
    _LookupMethod = None
    _ObserveMethod = None
    _ProcessMethod = None
    lg.out(_DebugLevel, "lookup.shutdown")

#------------------------------------------------------------------------------


def known_idurls():
    global _KnownIDURLsDict
    return _KnownIDURLsDict


def discovered_idurls():
    global _DiscoveredIDURLsList
    return _DiscoveredIDURLsList

#------------------------------------------------------------------------------


def consume_discovered_idurls(count=1):
    if not discovered_idurls():
        if _Debug:
            lg.out(
                _DebugLevel,
                'lookup.consume_discovered_idurls returns empty list')
        return []
    results = []
    while len(results) < count and discovered_idurls():
        results.append(discovered_idurls().pop(0))
    if _Debug:
        lg.out(_DebugLevel, 'lookup.consume_discovered_idurls : %s' % results)
    return results


def extract_discovered_idurls(count=1):
    if not discovered_idurls():
        if _Debug:
            lg.out(
                _DebugLevel,
                'lookup.extract_discovered_idurls returns empty list')
        return []
    results = discovered_idurls()[:count]
    if _Debug:
        lg.out(_DebugLevel, 'lookup.extract_discovered_idurls : %s' % results)
    return results


def schedule_next_lookup(current_lookup_task, delay=60):
    global _NextLookupTask
    if _NextLookupTask:
        if _Debug:
            lg.out(
                _DebugLevel,
                'lookup.schedule_next_lookup SKIP, next lookup will start soon')
        return
    if _Debug:
<<<<<<< HEAD
        lg.out(
            _DebugLevel,
            'lookup.schedule_next_lookup after %d seconds' %
            delay)
    _NextLookupTask = reactor.callLater(
        delay,
        start,
        count=current_lookup_task.count,
        consume=current_lookup_task.consume,
        lookup_method=current_lookup_task.lookup_method,
        observe_method=current_lookup_task.observe_method,
        process_method=current_lookup_task.process_method)
=======
        lg.out(_DebugLevel, 'lookup.schedule_next_lookup after %d seconds' % delay)
    _NextLookupTask = reactor.callLater(delay, start,
                                        count=current_lookup_task.count,
                                        consume=current_lookup_task.consume,
                                        lookup_method=current_lookup_task.lookup_method,
                                        observe_method=current_lookup_task.observe_method,
                                        process_method=current_lookup_task.process_method
                                        )
>>>>>>> 7d91a7f0


def reset_next_lookup():
    global _NextLookupTask
    if _NextLookupTask and not _NextLookupTask.called and not _NextLookupTask.cancelled:
        _NextLookupTask.cancel()
        _NextLookupTask = None

#------------------------------------------------------------------------------


def start(count=1, consume=True,
          lookup_method=None, observe_method=None, process_method=None,):
    if len(discovered_idurls()) > count:
        result = Deferred()
        if consume:
            result.callback(consume_discovered_idurls(count))
        else:
            result.callback(extract_discovered_idurls(count))
        return result
    reset_next_lookup()
    t = LookupTask(count=count, consume=consume,
                   lookup_method=lookup_method,
                   observe_method=observe_method,
                   process_method=process_method)
    t.start()
    return t.result

#------------------------------------------------------------------------------


class LookupTask(object):

    def __init__(self,
                 count,
                 consume=True,
                 lookup_method=None,
                 observe_method=None,
                 process_method=None,):
        global _LookupMethod
        global _ObserveMethod
        global _ProcessMethod
        self.lookup_method = lookup_method or _LookupMethod
        self.observe_method = observe_method or _ObserveMethod
        self.process_method = process_method or _ProcessMethod
        self.started = time.time()
        self.count = count
        self.consume = consume
        self.succeed = 0
        self.failed = 0
        self.lookup_now = False
        self.stopped = False
<<<<<<< HEAD
        self.result = Deferred(
            canceller=lambda d: setattr(
                self, 'stopped', True))
=======
        self.result = Deferred(canceller=lambda d: setattr(self, 'stopped', True))
>>>>>>> 7d91a7f0

    def __del__(self):
        if _Debug:
            lg.out(_DebugLevel, 'lookup.__del__')

    def start(self):
        d = self.lookup_nodes()
        d.addErrback(
            lambda err: None if self.stopped else schedule_next_lookup(self))
        if self.result:
            d.addErrback(lambda err: [self.report_result([]), self.close()])
        return d

    def close(self):
        self.stopped = True
        self.lookup_method = None
        self.observe_method = None
        self.process_method = None
        self.result = None
        if _Debug:
            lg.out(
                _DebugLevel,
                'lookup.close finished in %f seconds' %
                round(
                    time.time() -
                    self.started,
                    3))

    def lookup_nodes(self):
        if self.stopped:
            return
        if self.lookup_now:
            return
        self.lookup_now = True
        if _Debug:
            lg.out(_DebugLevel, 'lookup.lookup_nodes')
        d = self.lookup_method()
        d.addCallback(self.on_nodes_discovered)
        d.addErrback(lambda err: setattr(self, 'lookup_now', False))
        return d

    def observe_nodes(self, nodes):
        if self.stopped:
            return []
        l = []
        for node in nodes:
            d = self.observe_method(node)
            d.addCallback(self.on_node_observed, node)
            d.addErrback(self.on_node_failed, node)
            l.append(d)
        dl = DeferredList(l, consumeErrors=False)
        dl.addCallback(self.on_all_nodes_observed)
        return nodes

    def report_result(self, results=None):
        if not self.result:
            return
        if results is None:
            if self.consume:
                results = consume_discovered_idurls(self.count)
            else:
                results = extract_discovered_idurls(self.count)
        self.result.callback(results)
        self.result = None

    def on_node_succeed(self, node, info):
        self.succeed += 1
        if _Debug:
<<<<<<< HEAD
            lg.out(
                _DebugLevel + 10, 'lookup.on_succeed %s info: %s' %
                (node, info))
=======
            lg.out(_DebugLevel + 10, 'lookup.on_succeed %s info: %s' % (node, info))
>>>>>>> 7d91a7f0

    def on_node_failed(self, err, arg=None):
        self.failed += 1
        if _Debug:
            lg.warn('%r : %r' % (arg, err))

    def on_node_observed(self, idurl, node):
        if self.stopped:
            return None
        if idurl in known_idurls():
            if _Debug:
                lg.out(
                    _DebugLevel +
                    10,
                    'lookup.on_node_observed SKIP %r' %
                    idurl)
            return None
        if _Debug:
            lg.out(
                _DebugLevel + 10, 'lookup.on_node_observed %r : %r' %
                (node, idurl))
        d = self.process_method(idurl, node)
        d.addErrback(self.on_node_failed, node)
        d.addCallback(self.on_identity_cached, node)
        return d

    def on_node_processed(self, node, idurl):
        if _Debug:
            if len(discovered_idurls()) < self.count:
                lg.out(
                    _DebugLevel +
                    10,
                    'lookup.on_node_processed %s, but need more nodes' %
                    idurl)
            else:
                lg.out(
                    _DebugLevel +
                    10,
                    'lookup.on_node_processed %s, have enough nodes now' %
                    idurl)

    def on_all_nodes_observed(self, results):
        if self.stopped:
            return
        if _Debug:
            lg.out(
                _DebugLevel, 'lookup.on_all_nodes_observed results: %d, discovered nodes: %d' %
                (len(results), len(
                    discovered_idurls())))
        if len(discovered_idurls()) < self.count:
            self.lookup_nodes()
            return
        if self.result:
            self.report_result()
            self.close()

    def on_identity_cached(self, idurl, node):
        if self.stopped:
            return None
        if idurl is None:
            return None
        discovered_idurls().append(idurl)
        known_idurls()[idurl] = time.time()
        self.on_node_succeed(node, idurl)
        reactor.callLater(0, self.on_node_processed, node, idurl)
        if _Debug:
            lg.out(_DebugLevel + 10, 'lookup.on_identity_cached : %s' % idurl)
        return idurl

    def on_nodes_discovered(self, nodes):
        if self.stopped:
            self.close()
            return
        self.lookup_now = False
        if _Debug:
            lg.out(_DebugLevel + 10, 'lookup.on_nodes_discovered : %s' % nodes)
        if not nodes or len(discovered_idurls()) + len(nodes) < self.count:
            self.lookup_nodes()
        if len(nodes) == 0:
            self.report_result(result=[])
            self.close()
            return []
        return self.observe_nodes(nodes)

#------------------------------------------------------------------------------<|MERGE_RESOLUTION|>--- conflicted
+++ resolved
@@ -106,9 +106,7 @@
 def consume_discovered_idurls(count=1):
     if not discovered_idurls():
         if _Debug:
-            lg.out(
-                _DebugLevel,
-                'lookup.consume_discovered_idurls returns empty list')
+            lg.out(_DebugLevel, 'lookup.consume_discovered_idurls returns empty list')
         return []
     results = []
     while len(results) < count and discovered_idurls():
@@ -121,9 +119,7 @@
 def extract_discovered_idurls(count=1):
     if not discovered_idurls():
         if _Debug:
-            lg.out(
-                _DebugLevel,
-                'lookup.extract_discovered_idurls returns empty list')
+            lg.out(_DebugLevel, 'lookup.extract_discovered_idurls returns empty list')
         return []
     results = discovered_idurls()[:count]
     if _Debug:
@@ -135,25 +131,9 @@
     global _NextLookupTask
     if _NextLookupTask:
         if _Debug:
-            lg.out(
-                _DebugLevel,
-                'lookup.schedule_next_lookup SKIP, next lookup will start soon')
+            lg.out(_DebugLevel, 'lookup.schedule_next_lookup SKIP, next lookup will start soon')
         return
     if _Debug:
-<<<<<<< HEAD
-        lg.out(
-            _DebugLevel,
-            'lookup.schedule_next_lookup after %d seconds' %
-            delay)
-    _NextLookupTask = reactor.callLater(
-        delay,
-        start,
-        count=current_lookup_task.count,
-        consume=current_lookup_task.consume,
-        lookup_method=current_lookup_task.lookup_method,
-        observe_method=current_lookup_task.observe_method,
-        process_method=current_lookup_task.process_method)
-=======
         lg.out(_DebugLevel, 'lookup.schedule_next_lookup after %d seconds' % delay)
     _NextLookupTask = reactor.callLater(delay, start,
                                         count=current_lookup_task.count,
@@ -162,7 +142,6 @@
                                         observe_method=current_lookup_task.observe_method,
                                         process_method=current_lookup_task.process_method
                                         )
->>>>>>> 7d91a7f0
 
 
 def reset_next_lookup():
@@ -215,13 +194,7 @@
         self.failed = 0
         self.lookup_now = False
         self.stopped = False
-<<<<<<< HEAD
-        self.result = Deferred(
-            canceller=lambda d: setattr(
-                self, 'stopped', True))
-=======
         self.result = Deferred(canceller=lambda d: setattr(self, 'stopped', True))
->>>>>>> 7d91a7f0
 
     def __del__(self):
         if _Debug:
@@ -229,8 +202,7 @@
 
     def start(self):
         d = self.lookup_nodes()
-        d.addErrback(
-            lambda err: None if self.stopped else schedule_next_lookup(self))
+        d.addErrback(lambda err: None if self.stopped else schedule_next_lookup(self))
         if self.result:
             d.addErrback(lambda err: [self.report_result([]), self.close()])
         return d
@@ -242,13 +214,7 @@
         self.process_method = None
         self.result = None
         if _Debug:
-            lg.out(
-                _DebugLevel,
-                'lookup.close finished in %f seconds' %
-                round(
-                    time.time() -
-                    self.started,
-                    3))
+            lg.out(_DebugLevel, 'lookup.close finished in %f seconds' % round(time.time() - self.started, 3))
 
     def lookup_nodes(self):
         if self.stopped:
@@ -290,13 +256,7 @@
     def on_node_succeed(self, node, info):
         self.succeed += 1
         if _Debug:
-<<<<<<< HEAD
-            lg.out(
-                _DebugLevel + 10, 'lookup.on_succeed %s info: %s' %
-                (node, info))
-=======
             lg.out(_DebugLevel + 10, 'lookup.on_succeed %s info: %s' % (node, info))
->>>>>>> 7d91a7f0
 
     def on_node_failed(self, err, arg=None):
         self.failed += 1
@@ -308,16 +268,10 @@
             return None
         if idurl in known_idurls():
             if _Debug:
-                lg.out(
-                    _DebugLevel +
-                    10,
-                    'lookup.on_node_observed SKIP %r' %
-                    idurl)
+                lg.out(_DebugLevel + 10, 'lookup.on_node_observed SKIP %r' % idurl)
             return None
         if _Debug:
-            lg.out(
-                _DebugLevel + 10, 'lookup.on_node_observed %r : %r' %
-                (node, idurl))
+            lg.out(_DebugLevel + 10, 'lookup.on_node_observed %r : %r' % (node, idurl))
         d = self.process_method(idurl, node)
         d.addErrback(self.on_node_failed, node)
         d.addCallback(self.on_identity_cached, node)
@@ -326,26 +280,16 @@
     def on_node_processed(self, node, idurl):
         if _Debug:
             if len(discovered_idurls()) < self.count:
-                lg.out(
-                    _DebugLevel +
-                    10,
-                    'lookup.on_node_processed %s, but need more nodes' %
-                    idurl)
+                lg.out(_DebugLevel + 10, 'lookup.on_node_processed %s, but need more nodes' % idurl)
             else:
-                lg.out(
-                    _DebugLevel +
-                    10,
-                    'lookup.on_node_processed %s, have enough nodes now' %
-                    idurl)
+                lg.out(_DebugLevel + 10, 'lookup.on_node_processed %s, have enough nodes now' % idurl)
 
     def on_all_nodes_observed(self, results):
         if self.stopped:
             return
         if _Debug:
-            lg.out(
-                _DebugLevel, 'lookup.on_all_nodes_observed results: %d, discovered nodes: %d' %
-                (len(results), len(
-                    discovered_idurls())))
+            lg.out(_DebugLevel, 'lookup.on_all_nodes_observed results: %d, discovered nodes: %d' % (
+                len(results), len(discovered_idurls())))
         if len(discovered_idurls()) < self.count:
             self.lookup_nodes()
             return
