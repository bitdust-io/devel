#!/usr/bin/python
#
# Copyright (C) 2008-2016 Veselin Penev, http://bitdust.io
#
# This file (commands.py) is part of BitDust Software.
#
# BitDust is free software: you can redistribute it and/or modify
# it under the terms of the GNU Affero General Public License as published by
# the Free Software Foundation, either version 3 of the License, or
# (at your option) any later version.
#
# BitDust Software is distributed in the hope that it will be useful,
# but WITHOUT ANY WARRANTY; without even the implied warranty of
# MERCHANTABILITY or FITNESS FOR A PARTICULAR PURPOSE.  See the
# GNU Affero General Public License for more details.
#
# You should have received a copy of the GNU Affero General Public License
# along with BitDust Software.  If not, see <http://www.gnu.org/licenses/>.
#
# Please contact us if you have any questions at bitdust.io@gmail.com
#
#
#
#
"""
.. module:: commands.

This module describes all commands in the BitDust p2p communication protocol.
The command is stored as a string in the packet.Command field.
If all commands are repeatable, then sequence numbers are not so critical,
though we would want date so time for replay trouble was limited.
If backups are write, read, delete (and never write again), then replay
is not an issue here and we use PacketID that identifies data.
So we want things like "replace supplier Vincecate"  not "replace supplier 5"
where seeing command an extra time would not hurt.

These are the valid values for the command field of a packet:
    - Data/Ack/                 (if customer sends you data you store it) (could be parity packet too)
    - Retrieve/Data|Fail        (data packets returned exactly as is with our signature)
    - ListFiles/Files           (ask supplier to list backup IDs he knows about for us)
    - Identity/Ack              (ping/pong packets)
    - Message/Ack               (chat)
    - Coin/Ack                  (for contracts publishing/management)
"""
<<<<<<< HEAD
.. module:: commands

This module describes all commands in the BitDust p2p communication protocol.
The command is stored as a string in the packet.Command field.
If all commands are repeatable, then sequence numbers are not so critical,
though we would want date so time for replay trouble was limited.
If backups are write, read, delete (and never write again), then replay
is not an issue here and we use PacketID that identifies data.
So we want things like "replace supplier Vincecate"  not "replace supplier 5"
where seeing command an extra time would not hurt.

These are the valid values for the command field of a packet:
    - Data/Ack/                 (if customer sends you data you store it) (could be parity packet too)
    - Retrieve/Data|Fail        (data packets returned exactly as is with our signature)
    - ListFiles/Files           (ask supplier to list backup IDs he knows about for us)
    - Identity/Ack              (ping/pong packets)
    - Message/Ack               (chat)
    - Coin/Ack                  (for contracts publishing/management)
"""
=======
>>>>>>> 7d91a7f0

#------------------------------------------------------------------------------

P2PCommandAcks = {}

#------------------------------------------------------------------------------


def init():
    """
    Initialize a list of valid p2p commands.
    """
    global P2PCommandAcks
    P2PCommandAcks[Ack()] = None                         # No Ack for Ack
    P2PCommandAcks[Fail()] = None                        # No Ack for Fail
    # Ack with Ack unless it is our data coming back (would be only after
    # Retrieve)
    P2PCommandAcks[Data()] = Ack()
    P2PCommandAcks[Retrieve()] = Data()                     # Ack with Data
    # Ack ListFiles with Files
    P2PCommandAcks[ListFiles()] = Files()
    P2PCommandAcks[Files()] = None
    P2PCommandAcks[ListContacts()] = Contacts()             # Ack with Contacts
    P2PCommandAcks[Contacts()] = None
    P2PCommandAcks[NearnessCheck()] = Nearness()            # Ack with Nearness
    P2PCommandAcks[Nearness()] = None
    # Ack with Identity (always an interested party waiting)
    P2PCommandAcks[RequestIdentity()] = Identity()
    # If identity comes in and no interested party then transport sends an Ack
    P2PCommandAcks[Identity()] = Ack()
    # Ack with Ack (maybe should be Files)
    P2PCommandAcks[DeleteFile()] = Ack()
    # Ack with Ack (maybe should be Files)
    P2PCommandAcks[DeleteBackup()] = Ack()
    P2PCommandAcks[Message()] = Ack()                       # Ack with Ack
    P2PCommandAcks[Receipt()] = Ack()                       # Ack with Ack
    P2PCommandAcks[Correspondent()] = Correspondent()
    P2PCommandAcks[RequestService()] = Ack()
    P2PCommandAcks[CancelService()] = Ack()
    P2PCommandAcks[Broadcast()] = None
    P2PCommandAcks[Relay()] = None


def IsCommand(s):
<<<<<<< HEAD
    """
    Check to see if ``s`` is a valid command.
=======
    """
    Check to see if ``s`` is a valid command.
>>>>>>> 7d91a7f0
    """
    global P2PCommandAcks
    if len(P2PCommandAcks) == 0:
        init()
    return s in P2PCommandAcks

#------------------------------------------------------------------------------


def Data():
    """
    Data packet, may be Data, Parity, Backup database, may be more.
    """
    return "Data"


def Ack():
    """
    Response packet for some request.
    """
    return "Ack"


def RequestService():
    """
    
    """
    return "RequestService"


def CancelService():
    """
    
    """
    return "CancelService"


def Retrieve():
    """
    Used to request some data from supplier for example.
    """
    # TODO: rename to RetreiveData
    return "Retrieve"


def Fail():
<<<<<<< HEAD
    """
    Used to report an error in response,
    for example when requested file is not found on remote machine.
=======
    """
    Used to report an error in response, for example when requested file is not
    found on remote machine.
>>>>>>> 7d91a7f0
    """
    return "Fail"


def Relay():
    """
    Used by proxy transport to route packets in/out via third node.
    """
    return "Relay"

# for case when local scrubber has detected some bitrot and asks customer to resend
# def Resend():
#    return("Resend")


def ListFiles():
    """
    Response from remote peer with a list of my files stored on his machine.
    """
    return "ListFiles"


def Files():
    """
    Request a list of my files from remote peer.
    """
    return "Files"


def ListContacts():
<<<<<<< HEAD
    """
    Response with a list of my contacts,
    may be suppliers, customers or correspondents.
=======
    """
    Response with a list of my contacts, may be suppliers, customers or
    correspondents.
>>>>>>> 7d91a7f0
    """
    return "ListContacts"


def Contacts():
    """
    Request a list of my contacts.
    """
    return "Contacts"


def NearnessCheck():
    """
    Used to detect how far is peers.
    """
<<<<<<< HEAD
    Used to detect how far is peers
    """
=======
>>>>>>> 7d91a7f0
    return "NearnessCheck"


def Nearness():
    """
    Used to detect how far is peers.
    """
<<<<<<< HEAD
    Used to detect how far is peers
    """
=======
>>>>>>> 7d91a7f0
    return "Nearness"


def RequestIdentity():
<<<<<<< HEAD
    """
    Not used right now, probably can be used to request
    latest version of peer's identity.
=======
    """
    Not used right now, probably can be used to request latest version of
    peer's identity.
>>>>>>> 7d91a7f0
    """
    return "RequestIdentity"


def Identity():
    """
    Packet containing peer identity file.
    """
    return "Identity"


def DeleteFile():
    """
    Request to delete a single file or list of my files from remote machine.
    """
    return "DeleteFile"


def DeleteBackup():
    """
    Request to delete whole backup or list of backups from remote machine.
    """
    return "DeleteBackup"


def Transfer():
    """
    Transfer funds to remote peer.
    """
    return "Transfer"


def Receipt():
<<<<<<< HEAD
    """
    Some billing report.
=======
    """
    Some billing report.
>>>>>>> 7d91a7f0
    """
    return "Receipt"


def Message():
    """
    A message from one peer to another.
    """
    return "Message"


def Correspondent():
    """
    Remote user should send you this to be included in your correspondents
    (friends) list.
    """
    return "Correspondent"


def Broadcast():
    """
    This message type is for delivering some piece of data to all peers in the
    network.

    It is used to broadcast "crypto-coins" between peers.
    """
    return "Broadcast"


def Coin():
    """
    Every "contract" store a list of "coin" as a separate chain in global DB.

    This is similar to well-known "blockchain" technology.
    """
<<<<<<< HEAD
    Every "contract" store a list of "coin" as a separate chain in global DB.
    This is similar to well-known "blockchain" technology.
    """
=======
>>>>>>> 7d91a7f0
    return "Coin"


def RetreiveCoin():
    """
    
    """
    return "RetreiveCoin"

#------------------------------------------------------------------------------


def Register():
    """
    Not used right now, probably to register a new identity.
    """
    return "Register"


def RequestSuppliers():
    """
    Request a list of my suppliers.
    """
    return "RequestSuppliers"


def Suppliers():
    """
    Not used right now.
    """
    return "Suppliers"


def RequestCustomers():
    """
    Request a list of my customers.
    """
    return "RequestCustomers"


def Settings():
    """
    Used to save my local settings.
    """
    return 'Settings'


def BandwidthReport():
    """
    Used to daily reports of users bandwidh stats.
    """
<<<<<<< HEAD
    Used to daily reports of users bandwidh stats.
    """
=======
>>>>>>> 7d91a7f0
    return 'BandwidthReport'
<|MERGE_RESOLUTION|>--- conflicted
+++ resolved
@@ -1,27 +1,27 @@
-#!/usr/bin/python
-#
-# Copyright (C) 2008-2016 Veselin Penev, http://bitdust.io
-#
-# This file (commands.py) is part of BitDust Software.
-#
-# BitDust is free software: you can redistribute it and/or modify
-# it under the terms of the GNU Affero General Public License as published by
-# the Free Software Foundation, either version 3 of the License, or
-# (at your option) any later version.
-#
-# BitDust Software is distributed in the hope that it will be useful,
-# but WITHOUT ANY WARRANTY; without even the implied warranty of
-# MERCHANTABILITY or FITNESS FOR A PARTICULAR PURPOSE.  See the
-# GNU Affero General Public License for more details.
-#
-# You should have received a copy of the GNU Affero General Public License
-# along with BitDust Software.  If not, see <http://www.gnu.org/licenses/>.
-#
-# Please contact us if you have any questions at bitdust.io@gmail.com
-#
-#
-#
-#
+#!/usr/bin/python
+#
+# Copyright (C) 2008-2016 Veselin Penev, http://bitdust.io
+#
+# This file (commands.py) is part of BitDust Software.
+#
+# BitDust is free software: you can redistribute it and/or modify
+# it under the terms of the GNU Affero General Public License as published by
+# the Free Software Foundation, either version 3 of the License, or
+# (at your option) any later version.
+#
+# BitDust Software is distributed in the hope that it will be useful,
+# but WITHOUT ANY WARRANTY; without even the implied warranty of
+# MERCHANTABILITY or FITNESS FOR A PARTICULAR PURPOSE.  See the
+# GNU Affero General Public License for more details.
+#
+# You should have received a copy of the GNU Affero General Public License
+# along with BitDust Software.  If not, see <http://www.gnu.org/licenses/>.
+#
+# Please contact us if you have any questions at bitdust.io@gmail.com
+#
+#
+#
+#
 """
 .. module:: commands.
 
@@ -41,354 +41,276 @@
     - Identity/Ack              (ping/pong packets)
     - Message/Ack               (chat)
     - Coin/Ack                  (for contracts publishing/management)
-"""
-<<<<<<< HEAD
-.. module:: commands
-
-This module describes all commands in the BitDust p2p communication protocol.
-The command is stored as a string in the packet.Command field.
-If all commands are repeatable, then sequence numbers are not so critical,
-though we would want date so time for replay trouble was limited.
-If backups are write, read, delete (and never write again), then replay
-is not an issue here and we use PacketID that identifies data.
-So we want things like "replace supplier Vincecate"  not "replace supplier 5"
-where seeing command an extra time would not hurt.
-
-These are the valid values for the command field of a packet:
-    - Data/Ack/                 (if customer sends you data you store it) (could be parity packet too)
-    - Retrieve/Data|Fail        (data packets returned exactly as is with our signature)
-    - ListFiles/Files           (ask supplier to list backup IDs he knows about for us)
-    - Identity/Ack              (ping/pong packets)
-    - Message/Ack               (chat)
-    - Coin/Ack                  (for contracts publishing/management)
-"""
-=======
->>>>>>> 7d91a7f0
-
-#------------------------------------------------------------------------------
-
-P2PCommandAcks = {}
-
-#------------------------------------------------------------------------------
-
-
-def init():
+"""
+
+#------------------------------------------------------------------------------
+
+P2PCommandAcks = {}
+
+#------------------------------------------------------------------------------
+
+
+def init():
     """
     Initialize a list of valid p2p commands.
-    """
-    global P2PCommandAcks
-    P2PCommandAcks[Ack()] = None                         # No Ack for Ack
-    P2PCommandAcks[Fail()] = None                        # No Ack for Fail
-    # Ack with Ack unless it is our data coming back (would be only after
-    # Retrieve)
-    P2PCommandAcks[Data()] = Ack()
-    P2PCommandAcks[Retrieve()] = Data()                     # Ack with Data
-    # Ack ListFiles with Files
-    P2PCommandAcks[ListFiles()] = Files()
-    P2PCommandAcks[Files()] = None
-    P2PCommandAcks[ListContacts()] = Contacts()             # Ack with Contacts
-    P2PCommandAcks[Contacts()] = None
-    P2PCommandAcks[NearnessCheck()] = Nearness()            # Ack with Nearness
-    P2PCommandAcks[Nearness()] = None
-    # Ack with Identity (always an interested party waiting)
-    P2PCommandAcks[RequestIdentity()] = Identity()
-    # If identity comes in and no interested party then transport sends an Ack
-    P2PCommandAcks[Identity()] = Ack()
-    # Ack with Ack (maybe should be Files)
-    P2PCommandAcks[DeleteFile()] = Ack()
-    # Ack with Ack (maybe should be Files)
-    P2PCommandAcks[DeleteBackup()] = Ack()
-    P2PCommandAcks[Message()] = Ack()                       # Ack with Ack
-    P2PCommandAcks[Receipt()] = Ack()                       # Ack with Ack
-    P2PCommandAcks[Correspondent()] = Correspondent()
-    P2PCommandAcks[RequestService()] = Ack()
-    P2PCommandAcks[CancelService()] = Ack()
-    P2PCommandAcks[Broadcast()] = None
-    P2PCommandAcks[Relay()] = None
-
-
-def IsCommand(s):
-<<<<<<< HEAD
+    """
+    global P2PCommandAcks
+    P2PCommandAcks[Ack()] = None                         # No Ack for Ack
+    P2PCommandAcks[Fail()] = None                        # No Ack for Fail
+    P2PCommandAcks[Data()] = Ack()                          # Ack with Ack unless it is our data coming back (would be only after Retrieve)
+    P2PCommandAcks[Retrieve()] = Data()                     # Ack with Data
+    P2PCommandAcks[ListFiles()] = Files()                   # Ack ListFiles with Files
+    P2PCommandAcks[Files()] = None
+    P2PCommandAcks[ListContacts()] = Contacts()             # Ack with Contacts
+    P2PCommandAcks[Contacts()] = None
+    P2PCommandAcks[NearnessCheck()] = Nearness()            # Ack with Nearness
+    P2PCommandAcks[Nearness()] = None
+    P2PCommandAcks[RequestIdentity()] = Identity()          # Ack with Identity (always an interested party waiting)
+    P2PCommandAcks[Identity()] = Ack()                      # If identity comes in and no interested party then transport sends an Ack
+    P2PCommandAcks[DeleteFile()] = Ack()                    # Ack with Ack (maybe should be Files)
+    P2PCommandAcks[DeleteBackup()] = Ack()                  # Ack with Ack (maybe should be Files)
+    P2PCommandAcks[Message()] = Ack()                       # Ack with Ack
+    P2PCommandAcks[Receipt()] = Ack()                       # Ack with Ack
+    P2PCommandAcks[Correspondent()] = Correspondent()
+    P2PCommandAcks[RequestService()] = Ack()
+    P2PCommandAcks[CancelService()] = Ack()
+    P2PCommandAcks[Broadcast()] = None
+    P2PCommandAcks[Relay()] = None
+
+
+def IsCommand(s):
     """
     Check to see if ``s`` is a valid command.
-=======
-    """
-    Check to see if ``s`` is a valid command.
->>>>>>> 7d91a7f0
-    """
-    global P2PCommandAcks
-    if len(P2PCommandAcks) == 0:
-        init()
-    return s in P2PCommandAcks
-
-#------------------------------------------------------------------------------
-
-
-def Data():
+    """
+    global P2PCommandAcks
+    if len(P2PCommandAcks) == 0:
+        init()
+    return s in P2PCommandAcks
+
+#------------------------------------------------------------------------------
+
+
+def Data():
     """
     Data packet, may be Data, Parity, Backup database, may be more.
-    """
-    return "Data"
-
-
-def Ack():
+    """
+    return "Data"
+
+
+def Ack():
     """
     Response packet for some request.
-    """
-    return "Ack"
-
-
-def RequestService():
+    """
+    return "Ack"
+
+
+def RequestService():
     """
     
-    """
-    return "RequestService"
-
-
-def CancelService():
+    """
+    return "RequestService"
+
+
+def CancelService():
     """
     
-    """
-    return "CancelService"
-
-
-def Retrieve():
+    """
+    return "CancelService"
+
+
+def Retrieve():
     """
     Used to request some data from supplier for example.
-    """
-    # TODO: rename to RetreiveData
-    return "Retrieve"
-
-
-def Fail():
-<<<<<<< HEAD
-    """
-    Used to report an error in response,
-    for example when requested file is not found on remote machine.
-=======
+    """
+    # TODO: rename to RetreiveData
+    return "Retrieve"
+
+
+def Fail():
     """
     Used to report an error in response, for example when requested file is not
     found on remote machine.
->>>>>>> 7d91a7f0
-    """
-    return "Fail"
-
-
-def Relay():
+    """
+    return "Fail"
+
+
+def Relay():
     """
     Used by proxy transport to route packets in/out via third node.
-    """
-    return "Relay"
-
-# for case when local scrubber has detected some bitrot and asks customer to resend
-# def Resend():
-#    return("Resend")
-
-
-def ListFiles():
+    """
+    return "Relay"
+
+# for case when local scrubber has detected some bitrot and asks customer to resend
+# def Resend():
+#    return("Resend")
+
+
+def ListFiles():
     """
     Response from remote peer with a list of my files stored on his machine.
-    """
-    return "ListFiles"
-
-
-def Files():
+    """
+    return "ListFiles"
+
+
+def Files():
     """
     Request a list of my files from remote peer.
-    """
-    return "Files"
-
-
-def ListContacts():
-<<<<<<< HEAD
-    """
-    Response with a list of my contacts,
-    may be suppliers, customers or correspondents.
-=======
+    """
+    return "Files"
+
+
+def ListContacts():
     """
     Response with a list of my contacts, may be suppliers, customers or
     correspondents.
->>>>>>> 7d91a7f0
-    """
-    return "ListContacts"
-
-
-def Contacts():
+    """
+    return "ListContacts"
+
+
+def Contacts():
     """
     Request a list of my contacts.
-    """
-    return "Contacts"
-
-
-def NearnessCheck():
+    """
+    return "Contacts"
+
+
+def NearnessCheck():
     """
     Used to detect how far is peers.
-    """
-<<<<<<< HEAD
-    Used to detect how far is peers
-    """
-=======
->>>>>>> 7d91a7f0
-    return "NearnessCheck"
-
-
-def Nearness():
+    """
+    return "NearnessCheck"
+
+
+def Nearness():
     """
     Used to detect how far is peers.
-    """
-<<<<<<< HEAD
-    Used to detect how far is peers
-    """
-=======
->>>>>>> 7d91a7f0
-    return "Nearness"
-
-
-def RequestIdentity():
-<<<<<<< HEAD
-    """
-    Not used right now, probably can be used to request
-    latest version of peer's identity.
-=======
+    """
+    return "Nearness"
+
+
+def RequestIdentity():
     """
     Not used right now, probably can be used to request latest version of
     peer's identity.
->>>>>>> 7d91a7f0
-    """
-    return "RequestIdentity"
-
-
-def Identity():
+    """
+    return "RequestIdentity"
+
+
+def Identity():
     """
     Packet containing peer identity file.
-    """
-    return "Identity"
-
-
-def DeleteFile():
+    """
+    return "Identity"
+
+
+def DeleteFile():
     """
     Request to delete a single file or list of my files from remote machine.
-    """
-    return "DeleteFile"
-
-
-def DeleteBackup():
+    """
+    return "DeleteFile"
+
+
+def DeleteBackup():
     """
     Request to delete whole backup or list of backups from remote machine.
-    """
-    return "DeleteBackup"
-
-
-def Transfer():
+    """
+    return "DeleteBackup"
+
+
+def Transfer():
     """
     Transfer funds to remote peer.
-    """
-    return "Transfer"
-
-
-def Receipt():
-<<<<<<< HEAD
+    """
+    return "Transfer"
+
+
+def Receipt():
     """
     Some billing report.
-=======
-    """
-    Some billing report.
->>>>>>> 7d91a7f0
-    """
-    return "Receipt"
-
-
-def Message():
+    """
+    return "Receipt"
+
+
+def Message():
     """
     A message from one peer to another.
-    """
-    return "Message"
-
-
-def Correspondent():
+    """
+    return "Message"
+
+
+def Correspondent():
     """
     Remote user should send you this to be included in your correspondents
     (friends) list.
-    """
-    return "Correspondent"
-
-
-def Broadcast():
+    """
+    return "Correspondent"
+
+
+def Broadcast():
     """
     This message type is for delivering some piece of data to all peers in the
     network.
 
     It is used to broadcast "crypto-coins" between peers.
-    """
-    return "Broadcast"
-
-
-def Coin():
+    """
+    return "Broadcast"
+
+
+def Coin():
     """
     Every "contract" store a list of "coin" as a separate chain in global DB.
 
     This is similar to well-known "blockchain" technology.
-    """
-<<<<<<< HEAD
-    Every "contract" store a list of "coin" as a separate chain in global DB.
-    This is similar to well-known "blockchain" technology.
-    """
-=======
->>>>>>> 7d91a7f0
-    return "Coin"
-
-
-def RetreiveCoin():
+    """
+    return "Coin"
+
+
+def RetreiveCoin():
     """
     
-    """
-    return "RetreiveCoin"
-
-#------------------------------------------------------------------------------
-
-
-def Register():
+    """
+    return "RetreiveCoin"
+
+#------------------------------------------------------------------------------
+
+
+def Register():
     """
     Not used right now, probably to register a new identity.
-    """
-    return "Register"
-
-
-def RequestSuppliers():
+    """
+    return "Register"
+
+
+def RequestSuppliers():
     """
     Request a list of my suppliers.
-    """
-    return "RequestSuppliers"
-
-
-def Suppliers():
+    """
+    return "RequestSuppliers"
+
+
+def Suppliers():
     """
     Not used right now.
-    """
-    return "Suppliers"
-
-
-def RequestCustomers():
+    """
+    return "Suppliers"
+
+
+def RequestCustomers():
     """
     Request a list of my customers.
-    """
-    return "RequestCustomers"
-
-
-def Settings():
+    """
+    return "RequestCustomers"
+
+
+def Settings():
     """
     Used to save my local settings.
-    """
-    return 'Settings'
-
-
-def BandwidthReport():
+    """
+    return 'Settings'
+
+
+def BandwidthReport():
     """
     Used to daily reports of users bandwidh stats.
-    """
-<<<<<<< HEAD
-    Used to daily reports of users bandwidh stats.
-    """
-=======
->>>>>>> 7d91a7f0
-    return 'BandwidthReport'
+    """
+    return 'BandwidthReport'