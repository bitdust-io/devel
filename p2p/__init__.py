#
# Copyright (C) 2008-2016 Veselin Penev, http://bitdust.io
#
# This file (__init__.py) is part of BitDust Software.
#
# BitDust is free software: you can redistribute it and/or modify
# it under the terms of the GNU Affero General Public License as published by
# the Free Software Foundation, either version 3 of the License, or
# (at your option) any later version.
#
# BitDust Software is distributed in the hope that it will be useful,
# but WITHOUT ANY WARRANTY; without even the implied warranty of
# MERCHANTABILITY or FITNESS FOR A PARTICULAR PURPOSE.  See the
# GNU Affero General Public License for more details.
#
# You should have received a copy of the GNU Affero General Public License
# along with BitDust Software.  If not, see <http://www.gnu.org/licenses/>.
#
# Please contact us if you have any questions at bitdust.io@gmail.com
#
#
#
#

"""
<<<<<<< HEAD
.. module:: p2p
=======
.. module:: p2p.
>>>>>>> 7d91a7f0

Contains modules to run BitDust client code.
"""<|MERGE_RESOLUTION|>--- conflicted
+++ resolved
@@ -23,11 +23,7 @@
 #
 
 """
-<<<<<<< HEAD
-.. module:: p2p
-=======
 .. module:: p2p.
->>>>>>> 7d91a7f0
 
 Contains modules to run BitDust client code.
 """