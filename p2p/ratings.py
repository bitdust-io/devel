--- conflicted
+++ resolved
@@ -1,307 +1,292 @@
-#!/usr/bin/python
-# ratings.py
-#
-# Copyright (C) 2008-2016 Veselin Penev, http://bitdust.io
-#
-# This file (ratings.py) is part of BitDust Software.
-#
-# BitDust is free software: you can redistribute it and/or modify
-# it under the terms of the GNU Affero General Public License as published by
-# the Free Software Foundation, either version 3 of the License, or
-# (at your option) any later version.
-#
-# BitDust Software is distributed in the hope that it will be useful,
-# but WITHOUT ANY WARRANTY; without even the implied warranty of
-# MERCHANTABILITY or FITNESS FOR A PARTICULAR PURPOSE.  See the
-# GNU Affero General Public License for more details.
-#
-# You should have received a copy of the GNU Affero General Public License
-# along with BitDust Software.  If not, see <http://www.gnu.org/licenses/>.
-#
-# Please contact us if you have any questions at bitdust.io@gmail.com
-#
-#
-#
-#
-#
-
-import os
-import sys
-import time
-import math
-
-
-try:
-    from twisted.internet import reactor
-except:
-    sys.exit('Error initializing twisted.internet.reactor in ratings.py')
-
-from twisted.internet import task
-
-from logs import lg
-
-from system import bpio
-from lib import maths
-from lib import misc
-from lib import nameurl
-from main import settings
-from contacts import contactsdb
-
-import contact_status
-
-#-------------------------------------------------------------------------
-
-_LoopCountRatingsTask = None
-_IndexMonth = {}
-_IndexTotal = {}
-_InitDone = False
-
-#-------------------------------------------------------------------------
-
-
-def init():
-    global _InitDone
-    if _InitDone:
-        return
-    lg.out(4, 'ratings.init')
-    read_index()
-    run()
-    _InitDone = True
-
-
-def shutdown():
-    lg.out(4, 'ratings.shutdown')
-    stop()
-
-
-def run():
-    global _LoopCountRatingsTask
-    stop()
-    interval = maths.interval_to_next_hour()
-    # debug
-    #interval = 5
-    reactor.callLater(interval, start)
-    lg.out(6, 'ratings.run will start after %s minutes' % str(interval / 60.0))
-
-
-def start():
-    global _LoopCountRatingsTask
-    _LoopCountRatingsTask = task.LoopingCall(rate_all_users)
-    _LoopCountRatingsTask.start(settings.DefaultAlivePacketTimeOut())
-<<<<<<< HEAD
-    lg.out(6, 'ratings.start will count ratings every %s minutes' %
-           str(settings.DefaultAlivePacketTimeOut() / 60.0))
-=======
-    lg.out(6, 'ratings.start will count ratings every %s minutes' % str(settings.DefaultAlivePacketTimeOut() / 60.0))
->>>>>>> 7d91a7f0
-
-
-def stop():
-    global _LoopCountRatingsTask
-    if _LoopCountRatingsTask:
-        if _LoopCountRatingsTask.running:
-            _LoopCountRatingsTask.stop()
-        del _LoopCountRatingsTask
-        _LoopCountRatingsTask = None
-        lg.out(6, 'ratings.stop task finished')
-
-
-def rating_dir(idurl):
-    return os.path.join(settings.RatingsDir(), nameurl.UrlFilename(idurl))
-
-
-def rating_month_file(idurl, monthstr=None):
-    if monthstr is None:
-        monthstr = time.strftime('%m%y')
-    return os.path.join(rating_dir(idurl), monthstr)
-
-
-def rating_total_file(idurl):
-    return os.path.join(rating_dir(idurl), 'total')
-
-
-def exist_rating_dir(idurl):
-    return bpio._dir_exist(rating_dir(idurl))
-
-
-def make_rating_dir(idurl):
-    bpio._dir_make(rating_dir(idurl))
-
-
-def read_month_rating_dict(idurl, monthstr=None):
-    if monthstr is None:
-        monthstr = time.strftime('%m%y')
-    return bpio._read_dict(rating_month_file(idurl, monthstr))
-
-
-def write_month_rating_dict(idurl, rating_dict, monthstr=None):
-    if monthstr is None:
-        monthstr = time.strftime('%m%y')
-    return bpio._write_dict(rating_month_file(idurl, monthstr), rating_dict)
-
-
-def read_total_rating_dict(idurl):
-    return bpio._read_dict(rating_total_file(idurl))
-
-
-def write_total_rating_dict(idurl, rating_dict):
-    return bpio._write_dict(rating_total_file(idurl), rating_dict)
-
-
-def make_blank_rating_dict():
-    return {'all': '0', 'alive': '0'}
-
-
-def increase_rating(idurl, alive_state):
-    if not exist_rating_dir(idurl):
-        make_rating_dir(idurl)
-
-    month_rating = read_month_rating_dict(idurl)
-    if month_rating is None:
-        month_rating = make_blank_rating_dict()
-    try:
-        mallI = int(month_rating['all'])
-        maliveI = int(month_rating['alive'])
-    except:
-        mallI = 0
-        maliveI = 0
-    mallI += 1
-    if alive_state:
-        maliveI += 1
-    month_rating['all'] = str(mallI)
-    month_rating['alive'] = str(maliveI)
-    write_month_rating_dict(idurl, month_rating)
-
-    total_rating = read_total_rating_dict(idurl)
-    if total_rating is None:
-        total_rating = make_blank_rating_dict()
-    try:
-        tallI = int(total_rating['all'])
-        taliveI = int(total_rating['alive'])
-    except:
-        tallI = 0
-        taliveI = 0
-    tallI += 1
-    if alive_state:
-        taliveI += 1
-    total_rating['all'] = str(tallI)
-    total_rating['alive'] = str(taliveI)
-    write_total_rating_dict(idurl, total_rating)
-    return mallI, maliveI, tallI, taliveI
-
-
-def rate_all_users():
-    lg.out(4, 'ratings.rate_all_users')
-    monthStr = time.strftime('%B')
-    for idurl in contactsdb.contacts_full():
-        isalive = contact_status.isOnline(idurl)
-        mall, malive, tall, talive = increase_rating(idurl, isalive)
-        month_percent = 100.0 * float(malive) / float(mall)
-        total_percent = 100.0 * float(talive) / float(tall)
-        lg.out(4, '[%6.2f%%: %s/%s] in %s and [%6.2f%%: %s/%s] total - %s' % (
-            month_percent,
-            malive,
-            mall,
-            monthStr,
-            total_percent,
-            talive,
-            tall,
-            nameurl.GetName(idurl),))
-    read_index()
-
-
-def remember_connected_time(idurl):
-    if not exist_rating_dir(idurl):
-        make_rating_dir(idurl)
-<<<<<<< HEAD
-    bpio._write_data(
-        os.path.join(
-            rating_dir(idurl),
-            'connected'),
-        time.strftime('%d%m%y %H:%M:%S'))
-=======
-    bpio._write_data(os.path.join(rating_dir(idurl), 'connected'), time.strftime('%d%m%y %H:%M:%S'))
->>>>>>> 7d91a7f0
-
-
-def connected_time(idurl):
-    s = bpio._read_data(os.path.join(rating_dir(idurl), 'connected'))
-    if s == '':
-        return 0
-    try:
-        return time.mktime(time.strptime(s, '%d%m%y %H:%M:%S'))
-    except:
-        return 0
-
-
-def read_all_monthly_ratings(idurl):
-    if not exist_rating_dir(idurl):
-        return None
-    d = {}
-    for monthstr in os.listdir(rating_dir(idurl)):
-        if monthstr == 'total':
-            continue
-        if monthstr == 'last':
-            continue
-        month_rating = read_month_rating_dict(idurl, monthstr)
-        if month_rating is None:
-            continue
-        d[monthstr] = month_rating
-    return d
-
-
-def read_index(monthstr=None):
-    global _IndexMonth
-    global _IndexTotal
-    #out(4, 'ratings.read_index')
-    if monthstr is None:
-        monthstr = time.strftime('%m%y')
-    _IndexMonth.clear()
-    _IndexTotal.clear()
-    for idurl_filename in os.listdir(settings.RatingsDir()):
-        idurl = nameurl.FilenameUrl(idurl_filename)
-        if idurl is None:
-            continue
-        month = read_month_rating_dict(idurl, monthstr)
-        total = read_total_rating_dict(idurl)
-        _IndexMonth[idurl] = {'all': '0',
-                              'alive': '0'} if month is None else month
-        _IndexTotal[idurl] = {'all': '0',
-                              'alive': '0'} if total is None else total
-        #out(4, '    [%s]: %s, %s' % (nameurl.GetName(idurl), _IndexMonth[idurl], _IndexTotal[idurl]))
-
-
-def month(idurl):
-    global _IndexMonth
-    return _IndexMonth.get(idurl, {'all': '0', 'alive': '0'})
-
-
-def total(idurl):
-    global _IndexTotal
-    return _IndexTotal.get(idurl, {'all': '0', 'alive': '0'})
-
-
-def month_percent(idurl):
-    try:
-        r = month(idurl)
-        return round(100.0 * float(r['alive']) / float(r['all']), 2)
-    except:
-        return 0.0
-
-
-def total_percent(idurl):
-    try:
-        r = total(idurl)
-        return round(100.0 * float(r['alive']) / float(r['all']), 2)
-    except:
-        return 0.0
-
-
-#-------------------------------------------------------------------------
-
-
-def main():
-    pass
-
-if __name__ == '__main__':
-    main()
+#!/usr/bin/python
+# ratings.py
+#
+# Copyright (C) 2008-2016 Veselin Penev, http://bitdust.io
+#
+# This file (ratings.py) is part of BitDust Software.
+#
+# BitDust is free software: you can redistribute it and/or modify
+# it under the terms of the GNU Affero General Public License as published by
+# the Free Software Foundation, either version 3 of the License, or
+# (at your option) any later version.
+#
+# BitDust Software is distributed in the hope that it will be useful,
+# but WITHOUT ANY WARRANTY; without even the implied warranty of
+# MERCHANTABILITY or FITNESS FOR A PARTICULAR PURPOSE.  See the
+# GNU Affero General Public License for more details.
+#
+# You should have received a copy of the GNU Affero General Public License
+# along with BitDust Software.  If not, see <http://www.gnu.org/licenses/>.
+#
+# Please contact us if you have any questions at bitdust.io@gmail.com
+#
+#
+#
+#
+#
+
+import os
+import sys
+import time
+import math
+
+
+try:
+    from twisted.internet import reactor
+except:
+    sys.exit('Error initializing twisted.internet.reactor in ratings.py')
+
+from twisted.internet import task
+
+from logs import lg
+
+from system import bpio
+from lib import maths
+from lib import misc
+from lib import nameurl
+from main import settings
+from contacts import contactsdb
+
+import contact_status
+
+#-------------------------------------------------------------------------------
+
+_LoopCountRatingsTask = None
+_IndexMonth = {}
+_IndexTotal = {}
+_InitDone = False
+
+#-------------------------------------------------------------------------------
+
+
+def init():
+    global _InitDone
+    if _InitDone:
+        return
+    lg.out(4, 'ratings.init')
+    read_index()
+    run()
+    _InitDone = True
+
+
+def shutdown():
+    lg.out(4, 'ratings.shutdown')
+    stop()
+
+
+def run():
+    global _LoopCountRatingsTask
+    stop()
+    interval = maths.interval_to_next_hour()
+    # debug
+    #interval = 5
+    reactor.callLater(interval, start)
+    lg.out(6, 'ratings.run will start after %s minutes' % str(interval / 60.0))
+
+
+def start():
+    global _LoopCountRatingsTask
+    _LoopCountRatingsTask = task.LoopingCall(rate_all_users)
+    _LoopCountRatingsTask.start(settings.DefaultAlivePacketTimeOut())
+    lg.out(6, 'ratings.start will count ratings every %s minutes' % str(settings.DefaultAlivePacketTimeOut() / 60.0))
+
+
+def stop():
+    global _LoopCountRatingsTask
+    if _LoopCountRatingsTask:
+        if _LoopCountRatingsTask.running:
+            _LoopCountRatingsTask.stop()
+        del _LoopCountRatingsTask
+        _LoopCountRatingsTask = None
+        lg.out(6, 'ratings.stop task finished')
+
+
+def rating_dir(idurl):
+    return os.path.join(settings.RatingsDir(), nameurl.UrlFilename(idurl))
+
+
+def rating_month_file(idurl, monthstr=None):
+    if monthstr is None:
+        monthstr = time.strftime('%m%y')
+    return os.path.join(rating_dir(idurl), monthstr)
+
+
+def rating_total_file(idurl):
+    return os.path.join(rating_dir(idurl), 'total')
+
+
+def exist_rating_dir(idurl):
+    return bpio._dir_exist(rating_dir(idurl))
+
+
+def make_rating_dir(idurl):
+    bpio._dir_make(rating_dir(idurl))
+
+
+def read_month_rating_dict(idurl, monthstr=None):
+    if monthstr is None:
+        monthstr = time.strftime('%m%y')
+    return bpio._read_dict(rating_month_file(idurl, monthstr))
+
+
+def write_month_rating_dict(idurl, rating_dict, monthstr=None):
+    if monthstr is None:
+        monthstr = time.strftime('%m%y')
+    return bpio._write_dict(rating_month_file(idurl, monthstr), rating_dict)
+
+
+def read_total_rating_dict(idurl):
+    return bpio._read_dict(rating_total_file(idurl))
+
+
+def write_total_rating_dict(idurl, rating_dict):
+    return bpio._write_dict(rating_total_file(idurl), rating_dict)
+
+
+def make_blank_rating_dict():
+    return {'all': '0', 'alive': '0'}
+
+
+def increase_rating(idurl, alive_state):
+    if not exist_rating_dir(idurl):
+        make_rating_dir(idurl)
+
+    month_rating = read_month_rating_dict(idurl)
+    if month_rating is None:
+        month_rating = make_blank_rating_dict()
+    try:
+        mallI = int(month_rating['all'])
+        maliveI = int(month_rating['alive'])
+    except:
+        mallI = 0
+        maliveI = 0
+    mallI += 1
+    if alive_state:
+        maliveI += 1
+    month_rating['all'] = str(mallI)
+    month_rating['alive'] = str(maliveI)
+    write_month_rating_dict(idurl, month_rating)
+
+    total_rating = read_total_rating_dict(idurl)
+    if total_rating is None:
+        total_rating = make_blank_rating_dict()
+    try:
+        tallI = int(total_rating['all'])
+        taliveI = int(total_rating['alive'])
+    except:
+        tallI = 0
+        taliveI = 0
+    tallI += 1
+    if alive_state:
+        taliveI += 1
+    total_rating['all'] = str(tallI)
+    total_rating['alive'] = str(taliveI)
+    write_total_rating_dict(idurl, total_rating)
+    return mallI, maliveI, tallI, taliveI
+
+
+def rate_all_users():
+    lg.out(4, 'ratings.rate_all_users')
+    monthStr = time.strftime('%B')
+    for idurl in contactsdb.contacts_full():
+        isalive = contact_status.isOnline(idurl)
+        mall, malive, tall, talive = increase_rating(idurl, isalive)
+        month_percent = 100.0 * float(malive) / float(mall)
+        total_percent = 100.0 * float(talive) / float(tall)
+        lg.out(4, '[%6.2f%%: %s/%s] in %s and [%6.2f%%: %s/%s] total - %s' % (
+            month_percent,
+            malive,
+            mall,
+            monthStr,
+            total_percent,
+            talive,
+            tall,
+            nameurl.GetName(idurl),))
+    read_index()
+
+
+def remember_connected_time(idurl):
+    if not exist_rating_dir(idurl):
+        make_rating_dir(idurl)
+    bpio._write_data(os.path.join(rating_dir(idurl), 'connected'), time.strftime('%d%m%y %H:%M:%S'))
+
+
+def connected_time(idurl):
+    s = bpio._read_data(os.path.join(rating_dir(idurl), 'connected'))
+    if s == '':
+        return 0
+    try:
+        return time.mktime(time.strptime(s, '%d%m%y %H:%M:%S'))
+    except:
+        return 0
+
+
+def read_all_monthly_ratings(idurl):
+    if not exist_rating_dir(idurl):
+        return None
+    d = {}
+    for monthstr in os.listdir(rating_dir(idurl)):
+        if monthstr == 'total':
+            continue
+        if monthstr == 'last':
+            continue
+        month_rating = read_month_rating_dict(idurl, monthstr)
+        if month_rating is None:
+            continue
+        d[monthstr] = month_rating
+    return d
+
+
+def read_index(monthstr=None):
+    global _IndexMonth
+    global _IndexTotal
+    #out(4, 'ratings.read_index')
+    if monthstr is None:
+        monthstr = time.strftime('%m%y')
+    _IndexMonth.clear()
+    _IndexTotal.clear()
+    for idurl_filename in os.listdir(settings.RatingsDir()):
+        idurl = nameurl.FilenameUrl(idurl_filename)
+        if idurl is None:
+            continue
+        month = read_month_rating_dict(idurl, monthstr)
+        total = read_total_rating_dict(idurl)
+        _IndexMonth[idurl] = {'all': '0', 'alive': '0'} if month is None else month
+        _IndexTotal[idurl] = {'all': '0', 'alive': '0'} if total is None else total
+        #out(4, '    [%s]: %s, %s' % (nameurl.GetName(idurl), _IndexMonth[idurl], _IndexTotal[idurl]))
+
+
+def month(idurl):
+    global _IndexMonth
+    return _IndexMonth.get(idurl, {'all': '0', 'alive': '0'})
+
+
+def total(idurl):
+    global _IndexTotal
+    return _IndexTotal.get(idurl, {'all': '0', 'alive': '0'})
+
+
+def month_percent(idurl):
+    try:
+        r = month(idurl)
+        return round(100.0 * float(r['alive']) / float(r['all']), 2)
+    except:
+        return 0.0
+
+
+def total_percent(idurl):
+    try:
+        r = total(idurl)
+        return round(100.0 * float(r['alive']) / float(r['all']), 2)
+    except:
+        return 0.0
+
+
+#-------------------------------------------------------------------------------
+
+
+def main():
+    pass
+
+if __name__ == '__main__':
+    main()