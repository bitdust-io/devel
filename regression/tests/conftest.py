--- conflicted
+++ resolved
@@ -25,12 +25,10 @@
 import requests
 import asyncio
 import itertools
-
-<<<<<<< HEAD
-from .utils import run_ssh_command_and_wait, open_tunnel, tunnel_url, run_ssh_command_and_wait_async
-=======
-from .testsupport import run_ssh_command_and_wait, open_tunnel, tunnel_url
->>>>>>> 2a55b4d1
+import aiohttp
+
+from .testsupport import run_ssh_command_and_wait, open_tunnel, tunnel_url, run_ssh_command_and_wait_async
+
 
 #------------------------------------------------------------------------------
 
@@ -137,7 +135,7 @@
                 assert False, 'node %r is not healthy after 5 seconds' % node
 
     await server_is_health(node)
-    print('health_check [%s] : OK\n' % node)
+    print(f'health_check [{node}] : OK\n')
 
 
 def create_identity(node, identity_name):
@@ -243,7 +241,7 @@
         bitdust_daemon[0].strip().startswith('main BitDust process already started') or
         bitdust_daemon[0].strip().startswith('new BitDust process will be started in daemon mode')
     )
-    print('start_daemon [%s] OK\n' % node)
+    print(f'start_daemon [{node}] OK\n')
 
 
 def stop_daemon(node, skip_checks=False):
@@ -332,34 +330,6 @@
     print(f'\nSTARTED STUN SERVER [{node}]\n')
 
 
-async def start_proxy_server_async(node, identity_name, loop):
-    print('\nNEW PROXY SERVER %r at [%s]\n' % (identity_name, node,))
-    # use short key to run tests faster
-    # r = (await run_ssh_command_and_wait_async(node, 'bitdust set personal/private-key-size 1024', event_loop))
-    print((await run_ssh_command_and_wait_async(node, 'bitdust set personal/private-key-size 1024', loop))[0].strip())
-    # disable unwanted services
-    # r = (await run_ssh_command_and_wait_async(node, 'bitdust set services/customer/enabled false', event_loop))
-    print((await run_ssh_command_and_wait_async(node, 'bitdust set services/customer/enabled false', loop))[0].strip())
-    # r = (await run_ssh_command_and_wait_async(node, 'bitdust set services/supplier/enabled false', event_loop))
-    print((await run_ssh_command_and_wait_async(node, 'bitdust set services/supplier/enabled false', loop))[0].strip())
-    # r = (await run_ssh_command_and_wait_async(node, 'bitdust set services/proxy-transport/enabled false', event_loop))
-    print((await run_ssh_command_and_wait_async(node, 'bitdust set services/proxy-transport/enabled false', loop))[0].strip())
-
-    # configure ID servers
-    print((await run_ssh_command_and_wait_async(node, 'bitdust set services/identity-propagate/min-servers 1', loop))[0].strip())
-    print((await run_ssh_command_and_wait_async(node, 'bitdust set services/identity-propagate/max-servers 1', loop))[0].strip())
-    # configure DHT udp port
-    print((await run_ssh_command_and_wait_async(node, 'bitdust set services/entangled-dht/udp-port "14441"', loop))[0].strip())
-    # enable ProxyServer service
-    print((await run_ssh_command_and_wait_async(node, 'bitdust set services/proxy-server/enabled true', loop))[0].strip())
-    # start BitDust daemon and create new identity for proxy server
-    await start_daemon_async(node, loop)
-    await health_check_async(node, loop)
-    await create_identity_async(node, identity_name, loop)
-    await connect_network_async(node, loop)
-    print('\nSTARTED PROXY SERVER [%s]\n' % node)
-
-
 def start_proxy_server(node, identity_name):
     print(f'\nNEW PROXY SERVER {identity_name} at [{node}]\n')
     # use short key to run tests faster
@@ -380,6 +350,30 @@
     health_check(node)
     create_identity(node, identity_name)
     connect_network(node)
+    print(f'\nSTARTED PROXY SERVER [{node}]\n')
+
+
+async def start_proxy_server_async(node, identity_name, loop):
+    print(f'\nNEW PROXY SERVER {identity_name} at [{node}]\n')
+    # use short key to run tests faster
+    await run_ssh_command_and_wait_async(node, 'bitdust set personal/private-key-size 1024', loop)
+    # disable unwanted services
+    await run_ssh_command_and_wait_async(node, 'bitdust set services/customer/enabled false', loop)
+    await run_ssh_command_and_wait_async(node, 'bitdust set services/supplier/enabled false', loop)
+    await run_ssh_command_and_wait_async(node, 'bitdust set services/proxy-transport/enabled false', loop)
+
+    # configure ID servers
+    await run_ssh_command_and_wait_async(node, 'bitdust set services/identity-propagate/min-servers 1', loop)
+    await run_ssh_command_and_wait_async(node, 'bitdust set services/identity-propagate/max-servers 1', loop)
+    # configure DHT udp port
+    await run_ssh_command_and_wait_async(node, 'bitdust set services/entangled-dht/udp-port "14441"', loop)
+    # enable ProxyServer service
+    await run_ssh_command_and_wait_async(node, 'bitdust set services/proxy-server/enabled true', loop)
+    # start BitDust daemon and create new identity for proxy server
+    await start_daemon_async(node, loop)
+    await health_check_async(node, loop)
+    await create_identity_async(node, identity_name, loop)
+    await connect_network_async(node, loop)
     print(f'\nSTARTED PROXY SERVER [{node}]\n')
 
 
@@ -407,37 +401,32 @@
     print(f'\nSTARTED SUPPLIER [{node}]\n')
 
 
-<<<<<<< HEAD
 async def start_supplier_async(node, identity_name, loop):
-    print('\nNEW SUPPLIER %r at [%s]\n' % (identity_name, node, ))
-    # use short key to run tests faster
-    print((await run_ssh_command_and_wait_async(node, 'bitdust set personal/private-key-size 1024', loop))[0].strip())
-    # disable unwanted services
-    print((await run_ssh_command_and_wait_async(node, 'bitdust set services/customer/enabled false', loop))[0].strip())
-    print((await run_ssh_command_and_wait_async(node, 'bitdust set services/proxy-server/enabled false', loop))[0].strip())
+    print(f'\nNEW SUPPLIER {identity_name} at [{node}]\n')
+    # use short key to run tests faster
+    await run_ssh_command_and_wait_async(node, 'bitdust set personal/private-key-size 1024', loop)
+    # disable unwanted services
+    await run_ssh_command_and_wait_async(node, 'bitdust set services/customer/enabled false', loop)
+    await run_ssh_command_and_wait_async(node, 'bitdust set services/proxy-server/enabled false', loop)
     # configure ID servers
-    print((await run_ssh_command_and_wait_async(node, 'bitdust set services/identity-propagate/min-servers 1', loop))[0].strip())
-    print((await run_ssh_command_and_wait_async(node, 'bitdust set services/identity-propagate/max-servers 1', loop))[0].strip())
-    # configure DHT udp port
-    print((await run_ssh_command_and_wait_async(node, 'bitdust set services/entangled-dht/udp-port "14441"', loop))[0].strip())
+    await run_ssh_command_and_wait_async(node, 'bitdust set services/identity-propagate/min-servers 1', loop)
+    await run_ssh_command_and_wait_async(node, 'bitdust set services/identity-propagate/max-servers 1', loop)
+    # configure DHT udp port
+    await run_ssh_command_and_wait_async(node, 'bitdust set services/entangled-dht/udp-port "14441"', loop)
     # set desired Proxy router
-    print((await run_ssh_command_and_wait_async(node, 'bitdust set services/proxy-transport/preferred-routers "%s"' % PROXY_ROUTERS, loop))[0].strip())
+    await run_ssh_command_and_wait_async(node, f'bitdust set services/proxy-transport/preferred-routers "{PROXY_ROUTERS}"', loop)
     # enable supplier service
-    print((await run_ssh_command_and_wait_async(node, 'bitdust set services/supplier/enabled true', loop))[0].strip())
+    await run_ssh_command_and_wait_async(node, 'bitdust set services/supplier/enabled true', loop)
     # start BitDust daemon and create new identity for supplier
     await start_daemon_async(node, loop)
     await health_check_async(node, loop)
     await create_identity_async(node, identity_name, loop)
     await connect_network_async(node, loop)
-    print('\nSTARTED SUPPLIER [%s]\n' % node)
-
-
-def start_customer(node, identity_name, join_network=True):
-    print('\nNEW CUSTOMER %r at [%s]\n' % (identity_name, node, ))
-=======
+    print(f'\nSTARTED SUPPLIER [{node}]\n')
+
+
 def start_customer(node, identity_name, join_network=True, num_suppliers=2):
     print(f'\nNEW CUSTOMER {identity_name} at [{node}]\n')
->>>>>>> 2a55b4d1
     # use short key to run tests faster
     run_ssh_command_and_wait(node, 'bitdust set personal/private-key-size 1024')
     # disable unwanted services
@@ -465,32 +454,34 @@
     print(f'\nSTARTED CUSTOMER [{node}]\n')
 
 
-async def start_customer_async(node, identity_name, loop, join_network=True):
+async def start_customer_async(node, identity_name, loop, join_network=True, num_suppliers=2):
     print('\nNEW CUSTOMER %r at [%s]\n' % (identity_name, node, ))
     # use short key to run tests faster
-    print((await run_ssh_command_and_wait_async(node, 'bitdust set personal/private-key-size 1024', loop))[0].strip())
-    # disable unwanted services
-    print((await run_ssh_command_and_wait_async(node, 'bitdust set services/supplier/enabled false', loop))[0].strip())
-    print((await run_ssh_command_and_wait_async(node, 'bitdust set services/proxy-server/enabled false', loop))[0].strip())
+    await run_ssh_command_and_wait_async(node, 'bitdust set personal/private-key-size 1024', loop)
+    # disable unwanted services
+    await run_ssh_command_and_wait_async(node, 'bitdust set services/supplier/enabled false', loop)
+    await run_ssh_command_and_wait_async(node, 'bitdust set services/proxy-server/enabled false', loop)
     # configure ID servers
-    print((await run_ssh_command_and_wait_async(node, 'bitdust set services/identity-propagate/min-servers 1', loop))[0].strip())
-    print((await run_ssh_command_and_wait_async(node, 'bitdust set services/identity-propagate/max-servers 1', loop))[0].strip())
-    # configure DHT udp port
-    print((await run_ssh_command_and_wait_async(node, 'bitdust set services/entangled-dht/udp-port "14441"', loop))[0].strip())
+    await run_ssh_command_and_wait_async(node, 'bitdust set services/identity-propagate/min-servers 1', loop)
+    await run_ssh_command_and_wait_async(node, 'bitdust set services/identity-propagate/max-servers 1', loop)
+    # configure DHT udp port
+    await run_ssh_command_and_wait_async(node, 'bitdust set services/entangled-dht/udp-port "14441"', loop)
     # set desired Proxy router
-    print((await run_ssh_command_and_wait_async(node, 'bitdust set services/proxy-transport/preferred-routers "%s"' % PROXY_ROUTERS, loop))[0].strip())
+    await run_ssh_command_and_wait_async(node, f'bitdust set services/proxy-transport/preferred-routers "{PROXY_ROUTERS}"', loop)
     # enable customer service and prepare tests
-    print((await run_ssh_command_and_wait_async(node, 'bitdust set services/customer/enabled true', loop))[0].strip())
-    print((await run_ssh_command_and_wait_async(node, 'bitdust set services/customer/suppliers-number 2', loop))[0].strip())
+    await run_ssh_command_and_wait_async(node, 'bitdust set services/customer/enabled true', loop)
+    await run_ssh_command_and_wait_async(node, f'bitdust set services/customer/suppliers-number {num_suppliers}', loop)
     # create randomized file to test file upload/download
-    print((await run_ssh_command_and_wait_async(node, f'dd bs=1024 count=1 skip=0 if=/dev/urandom of=/{node}/file_{node}.txt', loop)))
+    await run_ssh_command_and_wait_async(node, f'dd bs=1024 count=1 skip=0 if=/dev/urandom of=/{node}/file_{node}.txt', loop)
+    await run_ssh_command_and_wait_async(node, f'dd bs=1024 count=1 skip=0 if=/dev/urandom of=/{node}/second_file_{node}.txt', loop)
     # start BitDust daemon and create new identity for supplier
     await start_daemon_async(node, loop)
     await health_check_async(node, loop)
     if join_network:
         await create_identity_async(node, identity_name, loop)
         await connect_network_async(node, loop)
-    print('\nSTARTED CUSTOMER [%s]\n' % node)
+    print(f'\nSTARTED CUSTOMER [{node}]\n')
+
 
 #------------------------------------------------------------------------------
 
@@ -498,25 +489,20 @@
     open_tunnel(node)
 
 
-<<<<<<< HEAD
-    t0 = time.time()
-=======
 def open_all_tunnels(event_loop, nodes):
->>>>>>> 2a55b4d1
     event_loop.run_until_complete(asyncio.wait([
         asyncio.ensure_future(open_one_tunnel(node)) for node in nodes
     ]))
 
-<<<<<<< HEAD
-    print('openning tunnels', time.time() - t0)
-
-    # for node in nodes:
-    #     open_tunnel(node)
-=======
+
 #------------------------------------------------------------------------------
 
 async def start_one_supplier(supplier):
     start_supplier(node=supplier, identity_name=supplier)
+
+
+async def start_one_supplier_async(supplier, loop):
+    await start_supplier_async(node=supplier, identity_name=supplier, loop=loop)
 
 
 async def start_one_customer(customer):
@@ -526,12 +512,19 @@
         join_network=customer['join_network'],
         num_suppliers=customer['num_suppliers'],
     )
->>>>>>> 2a55b4d1
+
+
+async def start_one_customer_async(customer, loop):
+    await start_customer_async(
+        node=customer['name'],
+        identity_name=customer['name'],
+        join_network=customer['join_network'],
+        loop=loop,
+    )
 
 
 def start_all_nodes(event_loop):
     # TODO: keep up to date with docker-compose links
-<<<<<<< HEAD
     nodes = {
         'dht-seeds': [
             'dht_seed_1',
@@ -564,12 +557,8 @@
             {'name': 'customer_3', 'join_network': False, },
         ],
     }
- 
+
     print('\nStarting nodes\n')
-    t0 = time.time()
-=======
-    print('\nStarting nodes\n') 
->>>>>>> 2a55b4d1
 
     for number, dhtseed in enumerate(ALL_ROLES['dht-seeds']):
         # first seed to be started immediately, all other seeds must wait a bit before start
@@ -585,7 +574,6 @@
     for stunsrv in ALL_ROLES['stun-servers']:
         start_stun_server(node=stunsrv)
 
-<<<<<<< HEAD
     async def start_one_proxy_server(supplier):
         await start_proxy_server_async(node=supplier, identity_name=supplier, loop=event_loop)
 
@@ -593,39 +581,26 @@
         start_one_proxy_server(proxy_server) for proxy_server in nodes['proxy-servers']
     ]))
 
-    # for proxysrv in nodes['proxy-servers']:
-    #     start_proxy_server(node=proxysrv, identity_name=proxysrv)
-
     async def start_one_supplier(supplier):
         await start_supplier_async(node=supplier, identity_name=supplier, loop=event_loop)
 
     event_loop.run_until_complete(asyncio.wait([
         start_one_supplier(supplier) for supplier in nodes['suppliers']
-=======
+    ]))
+
     for proxysrv in ALL_ROLES['proxy-servers']:
         start_proxy_server(node=proxysrv, identity_name=proxysrv)
 
     event_loop.run_until_complete(asyncio.wait([
-        asyncio.ensure_future(start_one_supplier(supplier)) for supplier in ALL_ROLES['suppliers']
-    ]))
-
-    event_loop.run_until_complete(asyncio.wait([
-        asyncio.ensure_future(start_one_customer(customer)) for customer in ALL_ROLES['customers']
->>>>>>> 2a55b4d1
+        asyncio.ensure_future(start_one_supplier_async(supplier, event_loop)) for supplier in ALL_ROLES['suppliers']
+    ]))
+
+    event_loop.run_until_complete(asyncio.wait([
+        asyncio.ensure_future(start_one_customer_async(customer, event_loop)) for customer in ALL_ROLES['customers']
     ]))
 
     print('\nALL NODES STARTED\n')
 
-<<<<<<< HEAD
-    async def start_one_customer(customer):
-        await start_customer_async(
-            node=customer['name'],
-            identity_name=customer['name'],
-            join_network=customer['join_network'],
-            loop=event_loop,
-        )
-=======
->>>>>>> 2a55b4d1
 
 async def stop_one_node(node):
     stop_daemon(node, skip_checks=True)
@@ -634,22 +609,10 @@
 def stop_all_nodes(event_loop):
     print('\nstop all nodes\n')
     event_loop.run_until_complete(asyncio.wait([
-<<<<<<< HEAD
-        start_one_customer(customer) for customer in nodes['customers']
-=======
         asyncio.ensure_future(stop_one_node(node)) for node in ALL_NODES
->>>>>>> 2a55b4d1
     ]))
     print('\nALL NODES STOPPED\n')
 
-<<<<<<< HEAD
-    print('ALL NODES STARTED AND READY', time.time() - t0)
-
-    # for customer in nodes['customers']:
-    #     start_customer(node=customer['name'], identity_name=customer['name'], join_network=customer['join_network'])
-=======
-#------------------------------------------------------------------------------
->>>>>>> 2a55b4d1
 
 async def report_one_node(node):
     main_log = run_ssh_command_and_wait(node, 'cat /root/.bitdust/logs/main.log')[0].strip()
