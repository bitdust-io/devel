#!/usr/bin/env python
# conftest.py
#
# Copyright (C) 2008-2018 Stanislav Evseev, Veselin Penev  https://bitdust.io
#
# This file (conftest.py) is part of BitDust Software.
#
# BitDust is free software: you can redistribute it and/or modify
# it under the terms of the GNU Affero General Public License as published by
# the Free Software Foundation, either version 3 of the License, or
# (at your option) any later version.
#
# BitDust Software is distributed in the hope that it will be useful,
# but WITHOUT ANY WARRANTY; without even the implied warranty of
# MERCHANTABILITY or FITNESS FOR A PARTICULAR PURPOSE.  See the
# GNU Affero General Public License for more details.
#
# You should have received a copy of the GNU Affero General Public License
# along with BitDust Software.  If not, see <http://www.gnu.org/licenses/>.
#
# Please contact us if you have any questions at bitdust.io@gmail.com

import pytest
import time
import requests
import asyncio

from .testsupport import run_ssh_command_and_wait, open_tunnel, tunnel_url

#------------------------------------------------------------------------------

DHT_SEED_NODES = 'dht_seed_1:14441, dht_seed_2:14441, stun_1:14441, stun_2:14441'

PROXY_ROUTERS = 'http://is:8084/proxy_server_1.xml http://is:8084/proxy_server_2.xml'

# TODO: keep this list up to date with docker-compose links
ALL_NODES = [
    'customer_1',
    'customer_2',
    'customer_3',
<<<<<<< HEAD
    'customer_backup',
    'customer_restore',
=======
    'customer_4',
    'customer_5',
>>>>>>> b28d3c1b
    'supplier_1',
    'supplier_2',
    'supplier_3',
    'supplier_4',
    'supplier_5',
    'supplier_6',
    'supplier_7',
    'supplier_8',
    'proxy_server_1',
    'proxy_server_2',
    'stun_1',
    'stun_2',
    'is',
    'dht_seed_1',
    'dht_seed_2',
]

# TODO: keep this list up to date with docker-compose links
ALL_ROLES = {
    'dht-seeds': [
        'dht_seed_1',
        'dht_seed_2',
    ],
    'identity-servers': [
        'is',
    ],
    'stun-servers': [
        'stun_1',
        'stun_2',
    ],
    'proxy-servers': [
        'proxy_server_1',
        'proxy_server_2',
    ],
    'suppliers': [
        'supplier_1',
        'supplier_2',
        'supplier_3',
        'supplier_4',
        'supplier_5',
        'supplier_6',
        'supplier_7',
        'supplier_8',
    ],
    'customers': [
        {'name': 'customer_1', 'join_network': True, 'num_suppliers': 2, },
        {'name': 'customer_2', 'join_network': True, 'num_suppliers': 2, },
        {'name': 'customer_3', 'join_network': False, 'num_suppliers': 2, },
        {'name': 'customer_4', 'join_network': True, 'num_suppliers': 2, },
        {'name': 'customer_5', 'join_network': True, 'num_suppliers': 4, },
    ],
}


#------------------------------------------------------------------------------

def health_check(node):
    count = 0
    while True:
        if count > 5:
            assert False, 'node %r is not healthy after 5 seconds' % node
        try:
            response = requests.get(tunnel_url(node, 'process/health/v1'))
        except Exception as exc:
            # print('[%s] retry %d   GET:process/health/v1  :  %s' % (node, count, exc, ))
            response = None
        if response and response.status_code == 200 and response.json()['status'] == 'OK':
            break
        time.sleep(1)
        count += 1
    print('health_check [%s] : OK\n' % node)


def create_identity(node, identity_name):
    count = 0
    while True:
        if count > 10:
            assert False, 'node %s failed to create identity after 10 retries' % node
        response = requests.post(
            url=tunnel_url(node, 'identity/create/v1'),
            json={
                'username': identity_name,
            },
        )
        if response.json()['status'] == 'OK':
            # print('\n' + response.json()['result'][0]['xml'] + '\n')
            break
        if not response.status_code == 200 or (response.json()['status'] == 'ERROR' and response.json()['errors'][0] == 'network connection error'):
            count += 1
            # print('[%s] retry %d   POST:identity/create/v1  username=%s     network connection error' % (node, count, identity_name, ))
            continue
        assert False, '[%s] bad response from /identity/create/v1' % node
    print('create_identity [%s] with name %s : OK\n' % (node, identity_name, ))


def connect_network(node):
    count = 0
    response = requests.get(url=tunnel_url(node, 'network/connected/v1?wait_timeout=1'))
    assert response.json()['status'] == 'ERROR'
    while True:
        if count > 5:
            assert False, 'node %s failed to connect to the network after few retries' % node
        response = requests.get(tunnel_url(node, 'network/connected/v1?wait_timeout=5'))
        if response.json()['status'] == 'OK':
            break
        count += 1
        # print('[%s] retry %d   GET:network/connected/v1' % (node, count, ))
        time.sleep(5)
    print('connect_network [%s] : OK\n' % node)

#------------------------------------------------------------------------------

def start_daemon(node):
    run_ssh_command_and_wait(node, 'mkdir -pv /root/.bitdust/metadata/')
    run_ssh_command_and_wait(node, 'echo "docker" > /root/.bitdust/metadata/networkname')
    bitdust_daemon = run_ssh_command_and_wait(node, 'bitdust daemon')
    print('\n' + bitdust_daemon[0].strip())
    assert (
        bitdust_daemon[0].strip().startswith('main BitDust process already started') or
        bitdust_daemon[0].strip().startswith('new BitDust process will be started in daemon mode')
    )
    print('start_daemon [%s] OK\n' % node)


def stop_daemon(node, skip_checks=False):
    bitdust_stop = run_ssh_command_and_wait(node, 'bitdust stop')
    print('\n' + bitdust_stop[0].strip())
    if not skip_checks:
        assert (
            (
                bitdust_stop[0].strip().startswith('BitDust child processes found') and
                bitdust_stop[0].strip().endswith('BitDust stopped')
            ) or (
                bitdust_stop[0].strip().startswith('found main BitDust process:') and
                bitdust_stop[0].strip().endswith('BitDust process finished correctly')
            )
        )
    print('stop_daemon [%s] OK\n' % node)

#------------------------------------------------------------------------------

def start_identity_server(node):
    print('\nNEW IDENTITY SERVER at [%s]\n' % node)
    # use short key to run tests faster
    run_ssh_command_and_wait(node, 'bitdust set personal/private-key-size 1024')
    # disable unwanted services
    run_ssh_command_and_wait(node, 'bitdust set services/customer/enabled false')
    run_ssh_command_and_wait(node, 'bitdust set services/supplier/enabled false')
    run_ssh_command_and_wait(node, 'bitdust set services/proxy-transport/enabled false')
    run_ssh_command_and_wait(node, 'bitdust set services/proxy-server/enabled false')
    run_ssh_command_and_wait(node, 'bitdust set services/private-messages/enabled false')
    run_ssh_command_and_wait(node, 'bitdust set services/nodes-lookup/enabled false')
    run_ssh_command_and_wait(node, 'bitdust set services/identity-propagate/enabled false')
    # configure DHT udp port
    run_ssh_command_and_wait(node, 'bitdust set services/entangled-dht/udp-port "14441"')
    # configure and enable ID server
    run_ssh_command_and_wait(node, 'bitdust set services/identity-server/host %s' % node)
    run_ssh_command_and_wait(node, 'bitdust set services/identity-server/enabled true')
    # start BitDust daemon
    start_daemon(node)
    health_check(node)
    print('\nSTARTED IDENTITY SERVER [%s]\n' % node)


def start_dht_seed(node, wait_seconds=0):
    print('\nNEW DHT SEED (with STUN SERVER) at [%s]\n' % node)
    # use short key to run tests faster
    run_ssh_command_and_wait(node, 'bitdust set personal/private-key-size 1024')
    # disable unwanted services
    run_ssh_command_and_wait(node, 'bitdust set services/customer/enabled false')
    run_ssh_command_and_wait(node, 'bitdust set services/supplier/enabled false')
    run_ssh_command_and_wait(node, 'bitdust set services/proxy-transport/enabled false')
    run_ssh_command_and_wait(node, 'bitdust set services/proxy-server/enabled false')
    run_ssh_command_and_wait(node, 'bitdust set services/private-messages/enabled false')
    run_ssh_command_and_wait(node, 'bitdust set services/nodes-lookup/enabled false')
    run_ssh_command_and_wait(node, 'bitdust set services/identity-propagate/enabled false')
    # configure DHT udp port
    run_ssh_command_and_wait(node, 'bitdust set services/entangled-dht/udp-port "14441"')
    # enable Stun server
    run_ssh_command_and_wait(node, 'bitdust set services/ip-port-responder/enabled true')
    # start BitDust daemon
    print('sleep %d seconds' % wait_seconds)
    time.sleep(wait_seconds)
    start_daemon(node)
    health_check(node)
    print('\nSTARTED DHT SEED (with STUN SERVER) [%s]\n' % node)


def start_stun_server(node):
    print('\nNEW STUN SERVER at [%s]\n' % node)
    # use short key to run tests faster
    run_ssh_command_and_wait(node, 'bitdust set personal/private-key-size 1024')
    # disable unwanted services
    run_ssh_command_and_wait(node, 'bitdust set services/customer/enabled false')
    run_ssh_command_and_wait(node, 'bitdust set services/supplier/enabled false')
    run_ssh_command_and_wait(node, 'bitdust set services/proxy-transport/enabled false')
    run_ssh_command_and_wait(node, 'bitdust set services/proxy-server/enabled false')
    run_ssh_command_and_wait(node, 'bitdust set services/private-messages/enabled false')
    run_ssh_command_and_wait(node, 'bitdust set services/nodes-lookup/enabled false')
    run_ssh_command_and_wait(node, 'bitdust set services/identity-propagate/enabled false')
    # configure DHT udp port
    run_ssh_command_and_wait(node, 'bitdust set services/entangled-dht/udp-port "14441"')
    # enable Stun server
    run_ssh_command_and_wait(node, 'bitdust set services/ip-port-responder/enabled true')
    # start BitDust daemon
    start_daemon(node)
    health_check(node)
    print('\nSTARTED STUN SERVER [%s]\n' % node)


def start_proxy_server(node, identity_name):
    print('\nNEW PROXY SERVER %r at [%s]\n' % (identity_name, node, ))
    # use short key to run tests faster
    run_ssh_command_and_wait(node, 'bitdust set personal/private-key-size 1024')
    # disable unwanted services
    run_ssh_command_and_wait(node, 'bitdust set services/customer/enabled false')
    run_ssh_command_and_wait(node, 'bitdust set services/supplier/enabled false')
    run_ssh_command_and_wait(node, 'bitdust set services/proxy-transport/enabled false')
    # configure ID servers
    run_ssh_command_and_wait(node, 'bitdust set services/identity-propagate/min-servers 1')
    run_ssh_command_and_wait(node, 'bitdust set services/identity-propagate/max-servers 1')
    # configure DHT udp port
    run_ssh_command_and_wait(node, 'bitdust set services/entangled-dht/udp-port "14441"')
    # enable ProxyServer service
    run_ssh_command_and_wait(node, 'bitdust set services/proxy-server/enabled true')
    # start BitDust daemon and create new identity for proxy server
    start_daemon(node)
    health_check(node)
    create_identity(node, identity_name)
    connect_network(node)
    print('\nSTARTED PROXY SERVER [%s]\n' % node)


def start_supplier(node, identity_name):
    print('\nNEW SUPPLIER %r at [%s]\n' % (identity_name, node, ))
    # use short key to run tests faster
    run_ssh_command_and_wait(node, 'bitdust set personal/private-key-size 1024')
    # disable unwanted services
    run_ssh_command_and_wait(node, 'bitdust set services/customer/enabled false')
    run_ssh_command_and_wait(node, 'bitdust set services/proxy-server/enabled false')
    # configure ID servers
    run_ssh_command_and_wait(node, 'bitdust set services/identity-propagate/min-servers 1')
    run_ssh_command_and_wait(node, 'bitdust set services/identity-propagate/max-servers 1')
    # configure DHT udp port
    run_ssh_command_and_wait(node, 'bitdust set services/entangled-dht/udp-port "14441"')
    # set desired Proxy router
    run_ssh_command_and_wait(node, 'bitdust set services/proxy-transport/preferred-routers "%s"' % PROXY_ROUTERS)
    # enable supplier service
    run_ssh_command_and_wait(node, 'bitdust set services/supplier/enabled true')
    # start BitDust daemon and create new identity for supplier
    start_daemon(node)
    health_check(node)
    create_identity(node, identity_name)
    connect_network(node)
    print('\nSTARTED SUPPLIER [%s]\n' % node)


def start_customer(node, identity_name, join_network=True, num_suppliers=2):
    print('\nNEW CUSTOMER %r at [%s]\n' % (identity_name, node, ))
    # use short key to run tests faster
    run_ssh_command_and_wait(node, 'bitdust set personal/private-key-size 1024')
    # disable unwanted services
    run_ssh_command_and_wait(node, 'bitdust set services/supplier/enabled false')
    run_ssh_command_and_wait(node, 'bitdust set services/proxy-server/enabled false')
    # configure ID servers
    run_ssh_command_and_wait(node, 'bitdust set services/identity-propagate/min-servers 1')
    run_ssh_command_and_wait(node, 'bitdust set services/identity-propagate/max-servers 1')
    # configure DHT udp port
    run_ssh_command_and_wait(node, 'bitdust set services/entangled-dht/udp-port "14441"')
    # set desired Proxy router
    run_ssh_command_and_wait(node, 'bitdust set services/proxy-transport/preferred-routers "%s"' % PROXY_ROUTERS)
    # enable customer service and prepare tests
    run_ssh_command_and_wait(node, 'bitdust set services/customer/enabled true')
    run_ssh_command_and_wait(node, 'bitdust set services/customer/suppliers-number %d' % num_suppliers)
    # create randomized file to test file upload/download
    run_ssh_command_and_wait(node, f'dd bs=1024 count=1 skip=0 if=/dev/urandom of=/{node}/file_{node}.txt')
    run_ssh_command_and_wait(node, f'dd bs=1024 count=1 skip=0 if=/dev/urandom of=/{node}/second_file_{node}.txt')
    # start BitDust daemon and create new identity for supplier
    start_daemon(node)
    health_check(node)
    if join_network:
        create_identity(node, identity_name)
        connect_network(node)
    print('\nSTARTED CUSTOMER [%s]\n' % node)

#------------------------------------------------------------------------------

async def open_one_tunnel(node):
    open_tunnel(node)


def open_all_tunnels(event_loop, nodes):
    event_loop.run_until_complete(asyncio.wait([
        asyncio.ensure_future(open_one_tunnel(node)) for node in nodes
    ]))

#------------------------------------------------------------------------------

async def start_one_supplier(supplier):
    start_supplier(node=supplier, identity_name=supplier)


async def start_one_customer(customer):
    start_customer(
        node=customer['name'],
        identity_name=customer['name'],
        join_network=customer['join_network'],
        num_suppliers=customer['num_suppliers'],
    )


def start_all_nodes(event_loop):
    # TODO: keep up to date with docker-compose links
<<<<<<< HEAD
    nodes = {
        'dht-seeds': [
            'dht_seed_1',
            'dht_seed_2',
        ],
        'identity-servers': [
            'is',
        ],
        'stun-servers': [
            'stun_1',
            'stun_2',
        ],
        'proxy-servers': [
            'proxy_server_1',
            'proxy_server_2',
        ],
        'suppliers': [
            'supplier_1',
            'supplier_2',
            'supplier_3',
            'supplier_4',
            'supplier_5',
            'supplier_6',
            'supplier_7',
            'supplier_8',
        ],
        'customers': [
            {'name': 'customer_1', 'join_network': True, },
            {'name': 'customer_2', 'join_network': True, },
            {'name': 'customer_3', 'join_network': True, },
            {'name': 'customer_backup', 'join_network': True, },
            {'name': 'customer_restore', 'join_network': False, },
        ],
    }
 
=======
>>>>>>> b28d3c1b
    print('\nStarting nodes\n') 

    for number, dhtseed in enumerate(ALL_ROLES['dht-seeds']):
        # first seed to be started immediately, all other seeds must wait a bit before start
        start_dht_seed(
            node=dhtseed,
            # wait_seconds=(10 if number > 0 else 0),
            wait_seconds=15,
        )

    for idsrv in ALL_ROLES['identity-servers']:
        start_identity_server(node=idsrv)

    for stunsrv in ALL_ROLES['stun-servers']:
        start_stun_server(node=stunsrv)

    for proxysrv in ALL_ROLES['proxy-servers']:
        start_proxy_server(node=proxysrv, identity_name=proxysrv)

    event_loop.run_until_complete(asyncio.wait([
        asyncio.ensure_future(start_one_supplier(supplier)) for supplier in ALL_ROLES['suppliers']
    ]))

    event_loop.run_until_complete(asyncio.wait([
        asyncio.ensure_future(start_one_customer(customer)) for customer in ALL_ROLES['customers']
    ]))

    print('\nALL NODES STARTED\n')


async def stop_one_node(node):
    stop_daemon(node, skip_checks=True)


def stop_all_nodes(event_loop):
    print('\nstop all nodes\n')
    event_loop.run_until_complete(asyncio.wait([
        asyncio.ensure_future(stop_one_node(node)) for node in ALL_NODES
    ]))
    print('\nALL NODES STOPPED\n')

#------------------------------------------------------------------------------

async def report_one_node(node):
    main_log = run_ssh_command_and_wait(node, 'cat /root/.bitdust/logs/main.log')[0].strip()
    num_warnings = main_log.count('WARNING')
    num_errors = main_log.count('ERROR!!!')
    num_exceptions = main_log.count('Exception:')
    num_tracebacks = main_log.count('Traceback')
    num_failures = main_log.count('Failure')
    # assert num_exceptions == 0, 'found some critical errors in the log file on node %s' % node
    print('[%s]  Warnings: %d     Errors: %d     Tracebacks: %d     Failures: %d    Exceptions: %d' % (
        node, num_warnings, num_errors, num_tracebacks, num_failures, num_exceptions, ))


async def print_exceptions_one_node(node):
    exceptions_out = run_ssh_command_and_wait(node, 'cat /root/.bitdust/logs/exception_*.log')[0].strip()
    if exceptions_out:
        print('\n[%s]:\n\n%s\n\n' % (node, exceptions_out, ))


def report_all_nodes(event_loop):
    print('\n\nTest report:')
    event_loop.run_until_complete(asyncio.wait([
        asyncio.ensure_future(report_one_node(node)) for node in ALL_NODES
    ]))
    print('\n\nALL EXCEPTIONS:')
    event_loop.run_until_complete(asyncio.wait([
        asyncio.ensure_future(print_exceptions_one_node(node)) for node in ALL_NODES
    ]))



#------------------------------------------------------------------------------

async def clean_one_node(node, skip_checks=False):
    # stop_daemon(node, skip_checks=skip_checks)
    run_ssh_command_and_wait(node, 'rm -rf /root/.bitdust/metadata')
    run_ssh_command_and_wait(node, 'rm -rf /root/.bitdust/identitycache')
    run_ssh_command_and_wait(node, 'rm -rf /root/.bitdust/identityserver')
    run_ssh_command_and_wait(node, 'rm -rf /root/.bitdust/keys')
    run_ssh_command_and_wait(node, 'rm -rf /root/.bitdust/customers')
    run_ssh_command_and_wait(node, 'rm -rf /root/.bitdust/suppliers')
    run_ssh_command_and_wait(node, 'rm -rf /root/.bitdust/backups')
    run_ssh_command_and_wait(node, 'rm -rf /root/.bitdust/messages')


async def clean_one_customer(node):
    run_ssh_command_and_wait(node, 'rm -rf /%s/*' % node)


def clean_all_nodes(event_loop, skip_checks=False):
    event_loop.run_until_complete(asyncio.wait([
        asyncio.ensure_future(clean_one_node(node, skip_checks=skip_checks)) for node in ALL_NODES
    ]))
    event_loop.run_until_complete(asyncio.wait([
        asyncio.ensure_future(clean_one_customer(node)) for node in [
        'customer_1', 'customer_2', 'customer_3', 'customer_4', 'customer_5',
    ]]))
    print('All nodes cleaned')
 
#------------------------------------------------------------------------------

def kill_all_nodes():
    for node in ALL_NODES:
        print('Shutdown %s' % node)
        run_ssh_command_and_wait(node, 'pkill -e sshd')
    print('All nodes stopped')

#------------------------------------------------------------------------------

@pytest.yield_fixture(scope='session')
def event_loop():
    loop = asyncio.get_event_loop()
    yield loop
    loop.close()

#------------------------------------------------------------------------------

@pytest.yield_fixture(scope='session', autouse=True)
def global_wrapper(event_loop):
    _begin = time.time()

    open_all_tunnels(event_loop, ALL_NODES)
    clean_all_nodes(event_loop, skip_checks=True)
    start_all_nodes(event_loop)
    
    print('\nStarting all roles and execute tests')
 
    yield

    # stop_all_nodes(event_loop)
    report_all_nodes(event_loop)
<<<<<<< HEAD
    # clean_all_nodes(skip_checks=True)
=======
    # TODO: use ENV variables to control cleanup
    # clean_all_nodes()
>>>>>>> b28d3c1b
    # close_all_tunnels()
    # kill_all_nodes()

    print('\nTest suite completed in %5.3f seconds\n' % (time.time() - _begin))<|MERGE_RESOLUTION|>--- conflicted
+++ resolved
@@ -24,6 +24,7 @@
 import time
 import requests
 import asyncio
+import itertools
 
 from .testsupport import run_ssh_command_and_wait, open_tunnel, tunnel_url
 
@@ -32,35 +33,6 @@
 DHT_SEED_NODES = 'dht_seed_1:14441, dht_seed_2:14441, stun_1:14441, stun_2:14441'
 
 PROXY_ROUTERS = 'http://is:8084/proxy_server_1.xml http://is:8084/proxy_server_2.xml'
-
-# TODO: keep this list up to date with docker-compose links
-ALL_NODES = [
-    'customer_1',
-    'customer_2',
-    'customer_3',
-<<<<<<< HEAD
-    'customer_backup',
-    'customer_restore',
-=======
-    'customer_4',
-    'customer_5',
->>>>>>> b28d3c1b
-    'supplier_1',
-    'supplier_2',
-    'supplier_3',
-    'supplier_4',
-    'supplier_5',
-    'supplier_6',
-    'supplier_7',
-    'supplier_8',
-    'proxy_server_1',
-    'proxy_server_2',
-    'stun_1',
-    'stun_2',
-    'is',
-    'dht_seed_1',
-    'dht_seed_2',
-]
 
 # TODO: keep this list up to date with docker-compose links
 ALL_ROLES = {
@@ -92,11 +64,31 @@
     'customers': [
         {'name': 'customer_1', 'join_network': True, 'num_suppliers': 2, },
         {'name': 'customer_2', 'join_network': True, 'num_suppliers': 2, },
-        {'name': 'customer_3', 'join_network': False, 'num_suppliers': 2, },
+        {'name': 'customer_3', 'join_network': True, 'num_suppliers': 2, },
         {'name': 'customer_4', 'join_network': True, 'num_suppliers': 2, },
         {'name': 'customer_5', 'join_network': True, 'num_suppliers': 4, },
+
+        {'name': 'customer_backup', 'join_network': True, 'num_suppliers': 2, },
+        {'name': 'customer_restore', 'join_network': False, 'num_suppliers': 2, },
     ],
 }
+
+
+def _get_nodes_from_roles(roles):
+    temp_nodes = itertools.chain.from_iterable(roles.values())
+    nodes = []
+    for n in temp_nodes:
+        try:
+            n = n['name']
+        except (TypeError, KeyError):
+            pass
+
+        nodes.append(n)
+
+    return nodes
+
+
+ALL_NODES = _get_nodes_from_roles(ALL_ROLES)
 
 
 #------------------------------------------------------------------------------
@@ -105,24 +97,27 @@
     count = 0
     while True:
         if count > 5:
-            assert False, 'node %r is not healthy after 5 seconds' % node
+            assert False, f'node {node} is not healthy after 5 seconds'
+
         try:
             response = requests.get(tunnel_url(node, 'process/health/v1'))
         except Exception as exc:
-            # print('[%s] retry %d   GET:process/health/v1  :  %s' % (node, count, exc, ))
+            print(f'[{node}] retry {count}   GET:process/health/v1  :  {exc}')
             response = None
+
         if response and response.status_code == 200 and response.json()['status'] == 'OK':
             break
+
         time.sleep(1)
         count += 1
-    print('health_check [%s] : OK\n' % node)
+    print(f'health_check [{node}] : OK\n')
 
 
 def create_identity(node, identity_name):
     count = 0
     while True:
         if count > 10:
-            assert False, 'node %s failed to create identity after 10 retries' % node
+            assert False, f'node {node} failed to create identity after 10 retries'
         response = requests.post(
             url=tunnel_url(node, 'identity/create/v1'),
             json={
@@ -136,8 +131,10 @@
             count += 1
             # print('[%s] retry %d   POST:identity/create/v1  username=%s     network connection error' % (node, count, identity_name, ))
             continue
-        assert False, '[%s] bad response from /identity/create/v1' % node
-    print('create_identity [%s] with name %s : OK\n' % (node, identity_name, ))
+
+        assert False, f'[{node}] bad response from /identity/create/v1'
+
+    print(f'create_identity [{node}] with name {identity_name} : OK\n')
 
 
 def connect_network(node):
@@ -146,14 +143,14 @@
     assert response.json()['status'] == 'ERROR'
     while True:
         if count > 5:
-            assert False, 'node %s failed to connect to the network after few retries' % node
+            assert False, f'node {node} failed to connect to the network after few retries'
         response = requests.get(tunnel_url(node, 'network/connected/v1?wait_timeout=5'))
         if response.json()['status'] == 'OK':
             break
         count += 1
         # print('[%s] retry %d   GET:network/connected/v1' % (node, count, ))
         time.sleep(5)
-    print('connect_network [%s] : OK\n' % node)
+    print(f'connect_network [{node}] : OK\n')
 
 #------------------------------------------------------------------------------
 
@@ -166,7 +163,7 @@
         bitdust_daemon[0].strip().startswith('main BitDust process already started') or
         bitdust_daemon[0].strip().startswith('new BitDust process will be started in daemon mode')
     )
-    print('start_daemon [%s] OK\n' % node)
+    print(f'start_daemon [{node}] OK\n')
 
 
 def stop_daemon(node, skip_checks=False):
@@ -182,12 +179,12 @@
                 bitdust_stop[0].strip().endswith('BitDust process finished correctly')
             )
         )
-    print('stop_daemon [%s] OK\n' % node)
+    print(f'stop_daemon [{node}] OK\n')
 
 #------------------------------------------------------------------------------
 
 def start_identity_server(node):
-    print('\nNEW IDENTITY SERVER at [%s]\n' % node)
+    print(f'\nNEW IDENTITY SERVER at [{node}]\n')
     # use short key to run tests faster
     run_ssh_command_and_wait(node, 'bitdust set personal/private-key-size 1024')
     # disable unwanted services
@@ -201,16 +198,16 @@
     # configure DHT udp port
     run_ssh_command_and_wait(node, 'bitdust set services/entangled-dht/udp-port "14441"')
     # configure and enable ID server
-    run_ssh_command_and_wait(node, 'bitdust set services/identity-server/host %s' % node)
+    run_ssh_command_and_wait(node, f'bitdust set services/identity-server/host {node}')
     run_ssh_command_and_wait(node, 'bitdust set services/identity-server/enabled true')
     # start BitDust daemon
     start_daemon(node)
     health_check(node)
-    print('\nSTARTED IDENTITY SERVER [%s]\n' % node)
+    print(f'\nSTARTED IDENTITY SERVER [{node}]\n')
 
 
 def start_dht_seed(node, wait_seconds=0):
-    print('\nNEW DHT SEED (with STUN SERVER) at [%s]\n' % node)
+    print(f'\nNEW DHT SEED (with STUN SERVER) at [{node}]\n')
     # use short key to run tests faster
     run_ssh_command_and_wait(node, 'bitdust set personal/private-key-size 1024')
     # disable unwanted services
@@ -226,15 +223,15 @@
     # enable Stun server
     run_ssh_command_and_wait(node, 'bitdust set services/ip-port-responder/enabled true')
     # start BitDust daemon
-    print('sleep %d seconds' % wait_seconds)
+    print(f'sleep {wait_seconds} seconds')
     time.sleep(wait_seconds)
     start_daemon(node)
     health_check(node)
-    print('\nSTARTED DHT SEED (with STUN SERVER) [%s]\n' % node)
+    print(f'\nSTARTED DHT SEED (with STUN SERVER) [{node}]\n')
 
 
 def start_stun_server(node):
-    print('\nNEW STUN SERVER at [%s]\n' % node)
+    print(f'\nNEW STUN SERVER at [{node}]\n')
     # use short key to run tests faster
     run_ssh_command_and_wait(node, 'bitdust set personal/private-key-size 1024')
     # disable unwanted services
@@ -252,11 +249,11 @@
     # start BitDust daemon
     start_daemon(node)
     health_check(node)
-    print('\nSTARTED STUN SERVER [%s]\n' % node)
+    print(f'\nSTARTED STUN SERVER [{node}]\n')
 
 
 def start_proxy_server(node, identity_name):
-    print('\nNEW PROXY SERVER %r at [%s]\n' % (identity_name, node, ))
+    print(f'\nNEW PROXY SERVER {identity_name} at [{node}]\n')
     # use short key to run tests faster
     run_ssh_command_and_wait(node, 'bitdust set personal/private-key-size 1024')
     # disable unwanted services
@@ -275,11 +272,11 @@
     health_check(node)
     create_identity(node, identity_name)
     connect_network(node)
-    print('\nSTARTED PROXY SERVER [%s]\n' % node)
+    print(f'\nSTARTED PROXY SERVER [{node}]\n')
 
 
 def start_supplier(node, identity_name):
-    print('\nNEW SUPPLIER %r at [%s]\n' % (identity_name, node, ))
+    print(f'\nNEW SUPPLIER {identity_name} at [{node}]\n')
     # use short key to run tests faster
     run_ssh_command_and_wait(node, 'bitdust set personal/private-key-size 1024')
     # disable unwanted services
@@ -291,7 +288,7 @@
     # configure DHT udp port
     run_ssh_command_and_wait(node, 'bitdust set services/entangled-dht/udp-port "14441"')
     # set desired Proxy router
-    run_ssh_command_and_wait(node, 'bitdust set services/proxy-transport/preferred-routers "%s"' % PROXY_ROUTERS)
+    run_ssh_command_and_wait(node, f'bitdust set services/proxy-transport/preferred-routers "{PROXY_ROUTERS}"')
     # enable supplier service
     run_ssh_command_and_wait(node, 'bitdust set services/supplier/enabled true')
     # start BitDust daemon and create new identity for supplier
@@ -299,11 +296,11 @@
     health_check(node)
     create_identity(node, identity_name)
     connect_network(node)
-    print('\nSTARTED SUPPLIER [%s]\n' % node)
+    print(f'\nSTARTED SUPPLIER [{node}]\n')
 
 
 def start_customer(node, identity_name, join_network=True, num_suppliers=2):
-    print('\nNEW CUSTOMER %r at [%s]\n' % (identity_name, node, ))
+    print(f'\nNEW CUSTOMER {identity_name} at [{node}]\n')
     # use short key to run tests faster
     run_ssh_command_and_wait(node, 'bitdust set personal/private-key-size 1024')
     # disable unwanted services
@@ -315,10 +312,10 @@
     # configure DHT udp port
     run_ssh_command_and_wait(node, 'bitdust set services/entangled-dht/udp-port "14441"')
     # set desired Proxy router
-    run_ssh_command_and_wait(node, 'bitdust set services/proxy-transport/preferred-routers "%s"' % PROXY_ROUTERS)
+    run_ssh_command_and_wait(node, f'bitdust set services/proxy-transport/preferred-routers "{PROXY_ROUTERS}"')
     # enable customer service and prepare tests
     run_ssh_command_and_wait(node, 'bitdust set services/customer/enabled true')
-    run_ssh_command_and_wait(node, 'bitdust set services/customer/suppliers-number %d' % num_suppliers)
+    run_ssh_command_and_wait(node, f'bitdust set services/customer/suppliers-number {num_suppliers}')
     # create randomized file to test file upload/download
     run_ssh_command_and_wait(node, f'dd bs=1024 count=1 skip=0 if=/dev/urandom of=/{node}/file_{node}.txt')
     run_ssh_command_and_wait(node, f'dd bs=1024 count=1 skip=0 if=/dev/urandom of=/{node}/second_file_{node}.txt')
@@ -328,7 +325,7 @@
     if join_network:
         create_identity(node, identity_name)
         connect_network(node)
-    print('\nSTARTED CUSTOMER [%s]\n' % node)
+    print(f'\nSTARTED CUSTOMER [{node}]\n')
 
 #------------------------------------------------------------------------------
 
@@ -358,44 +355,6 @@
 
 def start_all_nodes(event_loop):
     # TODO: keep up to date with docker-compose links
-<<<<<<< HEAD
-    nodes = {
-        'dht-seeds': [
-            'dht_seed_1',
-            'dht_seed_2',
-        ],
-        'identity-servers': [
-            'is',
-        ],
-        'stun-servers': [
-            'stun_1',
-            'stun_2',
-        ],
-        'proxy-servers': [
-            'proxy_server_1',
-            'proxy_server_2',
-        ],
-        'suppliers': [
-            'supplier_1',
-            'supplier_2',
-            'supplier_3',
-            'supplier_4',
-            'supplier_5',
-            'supplier_6',
-            'supplier_7',
-            'supplier_8',
-        ],
-        'customers': [
-            {'name': 'customer_1', 'join_network': True, },
-            {'name': 'customer_2', 'join_network': True, },
-            {'name': 'customer_3', 'join_network': True, },
-            {'name': 'customer_backup', 'join_network': True, },
-            {'name': 'customer_restore', 'join_network': False, },
-        ],
-    }
- 
-=======
->>>>>>> b28d3c1b
     print('\nStarting nodes\n') 
 
     for number, dhtseed in enumerate(ALL_ROLES['dht-seeds']):
@@ -447,14 +406,14 @@
     num_tracebacks = main_log.count('Traceback')
     num_failures = main_log.count('Failure')
     # assert num_exceptions == 0, 'found some critical errors in the log file on node %s' % node
-    print('[%s]  Warnings: %d     Errors: %d     Tracebacks: %d     Failures: %d    Exceptions: %d' % (
-        node, num_warnings, num_errors, num_tracebacks, num_failures, num_exceptions, ))
+    print(f'[{node}]  Warnings: {num_warnings}     Errors: {num_errors}     Tracebacks: {num_tracebacks}     '
+          f'Failures: {num_failures}    Exceptions: {num_exceptions}')
 
 
 async def print_exceptions_one_node(node):
     exceptions_out = run_ssh_command_and_wait(node, 'cat /root/.bitdust/logs/exception_*.log')[0].strip()
     if exceptions_out:
-        print('\n[%s]:\n\n%s\n\n' % (node, exceptions_out, ))
+        print(f'\n[{node}]:\n\n{exceptions_out}\n\n')
 
 
 def report_all_nodes(event_loop):
@@ -468,8 +427,8 @@
     ]))
 
 
-
-#------------------------------------------------------------------------------
+#------------------------------------------------------------------------------
+
 
 async def clean_one_node(node, skip_checks=False):
     # stop_daemon(node, skip_checks=skip_checks)
@@ -492,11 +451,10 @@
         asyncio.ensure_future(clean_one_node(node, skip_checks=skip_checks)) for node in ALL_NODES
     ]))
     event_loop.run_until_complete(asyncio.wait([
-        asyncio.ensure_future(clean_one_customer(node)) for node in [
-        'customer_1', 'customer_2', 'customer_3', 'customer_4', 'customer_5',
-    ]]))
+        asyncio.ensure_future(clean_one_customer(node)) for node in ALL_ROLES['customers']]))
     print('All nodes cleaned')
- 
+
+
 #------------------------------------------------------------------------------
 
 def kill_all_nodes():
@@ -529,12 +487,8 @@
 
     # stop_all_nodes(event_loop)
     report_all_nodes(event_loop)
-<<<<<<< HEAD
-    # clean_all_nodes(skip_checks=True)
-=======
     # TODO: use ENV variables to control cleanup
     # clean_all_nodes()
->>>>>>> b28d3c1b
     # close_all_tunnels()
     # kill_all_nodes()
 
