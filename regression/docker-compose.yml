version: "3.4"


x-common: &common
  context: ./../


services:

  identity-server:
    build:
      <<: *common
      dockerfile: regression/Dockerfiles/bitdust_install/Dockerfile
    image: bitdust/identity-server
    ports:
        - "22201:22"



  stun_1:
    build:
      <<: *common
      dockerfile: regression/Dockerfiles/bitdust_install/Dockerfile
    image: bitdust/stun
    ports:
      - "22211:22"
    links:
      - "dht_seed_1"
      - "dht_seed_2"

  stun_2:
    build:
      <<: *common
      dockerfile: regression/Dockerfiles/bitdust_install/Dockerfile
    image: bitdust/stun
    ports:
      - "22212:22"
    links:
      - "dht_seed_1"
      - "dht_seed_2"



  dht_seed_1:
    build:
      <<: *common
      dockerfile: regression/Dockerfiles/bitdust_install/Dockerfile
    image: bitdust/dht_seed
    ports:
      - "22221:22"

  dht_seed_2:
    build:
      <<: *common
      dockerfile: regression/Dockerfiles/bitdust_install/Dockerfile
    image: bitdust/dht_seed
    ports:
      - "22222:22"



  proxy_server_1:
    build:
      <<: *common
      dockerfile: regression/Dockerfiles/bitdust_install/Dockerfile
    image: bitdust/proxy_server
    ports:
      - "22231:22"
    links:
      - "dht_seed_1"
      - "dht_seed_2"
      - "stun_1"
      - "stun_2"
      - "identity-server:is"

  proxy_server_2:
    build:
      <<: *common
      dockerfile: regression/Dockerfiles/bitdust_install/Dockerfile
    image: bitdust/proxy_server
    ports:
      - "22232:22"
    links:
      - "dht_seed_1"
      - "dht_seed_2"
      - "stun_1"
      - "stun_2"
      - "identity-server:is"



  supplier_1:
    build:
      <<: *common
      dockerfile: regression/Dockerfiles/bitdust_install/Dockerfile
    image: bitdust/supplier
    ports:
      - "22241:22"
    links:
      - "dht_seed_1"
      - "dht_seed_2"
      - "stun_1"
      - "stun_2"
      - "identity-server:is"

  supplier_2:
    build:
      <<: *common
      dockerfile: regression/Dockerfiles/bitdust_install/Dockerfile
    image: bitdust/supplier
    ports:
      - "22242:22"
    links:
      - "dht_seed_1"
      - "dht_seed_2"
      - "stun_1"
      - "stun_2"
      - "identity-server:is"

  supplier_3:
    build:
      <<: *common
      dockerfile: regression/Dockerfiles/bitdust_install/Dockerfile
    image: bitdust/supplier
    ports:
      - "22243:22"
    links:
      - "dht_seed_1"
      - "dht_seed_2"
      - "stun_1"
      - "stun_2"
      - "identity-server:is"

  supplier_4:
    build:
      <<: *common
      dockerfile: regression/Dockerfiles/bitdust_install/Dockerfile
    image: bitdust/supplier
    ports:
      - "22244:22"
    links:
      - "dht_seed_1"
      - "dht_seed_2"
      - "stun_1"
      - "stun_2"
      - "identity-server:is"

  supplier_5:
    build:
      <<: *common
      dockerfile: regression/Dockerfiles/bitdust_install/Dockerfile
    image: bitdust/supplier
    ports:
      - "22245:22"
    links:
      - "dht_seed_1"
      - "dht_seed_2"
      - "stun_1"
      - "stun_2"
      - "identity-server:is"

  supplier_6:
    build:
      <<: *common
      dockerfile: regression/Dockerfiles/bitdust_install/Dockerfile
    image: bitdust/supplier
    ports:
      - "22246:22"
    links:
      - "dht_seed_1"
      - "dht_seed_2"
      - "stun_1"
      - "stun_2"
      - "identity-server:is"

  supplier_7:
    build:
      <<: *common
      dockerfile: regression/Dockerfiles/bitdust_install/Dockerfile
    image: bitdust/supplier
    ports:
      - "22247:22"
    links:
      - "dht_seed_1"
      - "dht_seed_2"
      - "stun_1"
      - "stun_2"
      - "identity-server:is"

  supplier_8:
    build:
      <<: *common
      dockerfile: regression/Dockerfiles/bitdust_install/Dockerfile
    image: bitdust/supplier
    ports:
      - "22248:22"
    links:
      - "dht_seed_1"
      - "dht_seed_2"
      - "stun_1"
      - "stun_2"
      - "identity-server:is"



  customer_1:
    build:
      <<: *common
      dockerfile: regression/Dockerfiles/bitdust_install/Dockerfile
    image: bitdust/customer
    ports:
      - "22251:22"
    links:
      - "dht_seed_1"
      - "dht_seed_2"
      - "stun_1"
      - "stun_2"
      - "identity-server:is"
    volumes:
      - customer_1:/customer_1

  customer_2:
    build:
      <<: *common
      dockerfile: regression/Dockerfiles/bitdust_install/Dockerfile
    image: bitdust/customer
    ports:
      - "22252:22"
    links:
      - "dht_seed_1"
      - "dht_seed_2"
      - "stun_1"
      - "stun_2"
      - "identity-server:is"
    volumes:
      - customer_2:/customer_2

  customer_3:
    build:
      <<: *common
      dockerfile: regression/Dockerfiles/bitdust_install/Dockerfile
    image: bitdust/customer
    ports:
      - "22253:22"
    links:
      - "dht_seed_1"
      - "dht_seed_2"
      - "stun_1"
      - "stun_2"
      - "identity-server:is"
    volumes:
      - customer_3:/customer_3

  customer_backup:
    build:
      <<: *common
      dockerfile: regression/Dockerfiles/bitdust_install/Dockerfile
    image: bitdust/customer
    ports:
      - "22254:22"
    links:
      - "dht_seed_1"
      - "dht_seed_2"
      - "stun_1"
      - "stun_2"
      - "identity-server:is"
    volumes:
      - customer_backup:/customer_backup

  customer_restore:
    build:
      <<: *common
      dockerfile: regression/Dockerfiles/bitdust_install/Dockerfile
    image: bitdust/customer
    ports:
      - "22255:22"
    links:
      - "dht_seed_1"
      - "dht_seed_2"
      - "stun_1"
      - "stun_2"
      - "identity-server:is"
    volumes:
      - customer_restore:/customer_restore



  tester:
    build:
      <<: *common
      dockerfile: regression/Dockerfiles/tester/Dockerfile
    links:
      - "identity-server:is"
      - "stun_1"
      - "stun_2"
      - "dht_seed_1"
      - "dht_seed_2"
      - "supplier_1"
      - "supplier_2"
      - "supplier_3"
      - "supplier_4"
      - "supplier_5"
      - "supplier_6"
      - "supplier_7"
      - "supplier_8"
      - "customer_1"
      - "customer_2"
      - "customer_3"
      - "customer_backup"
      - "customer_restore"
    image: bitdust/tester
    cap_add:
      - SYS_PTRACE
    privileged: true
    volumes:
      - customer_1:/customer_1
      - customer_2:/customer_2
      - customer_3:/customer_3
      - customer_backup:/customer_backup
      - customer_restore:/customer_restore

    stdin_open: true
    tty: true




volumes:
  customer_1:
  customer_2:
  customer_3:
<<<<<<< HEAD
  customer_backup:
  customer_restore:
=======


>>>>>>> aad5477e
<|MERGE_RESOLUTION|>--- conflicted
+++ resolved
@@ -323,16 +323,9 @@
     tty: true
 
 
-
-
 volumes:
   customer_1:
   customer_2:
   customer_3:
-<<<<<<< HEAD
   customer_backup:
-  customer_restore:
-=======
-
-
->>>>>>> aad5477e
+  customer_restore: