--- conflicted
+++ resolved
@@ -275,53 +275,69 @@
     volumes:
       - customer_3:/customer_3
 
-<<<<<<< HEAD
+  customer_4:
+    build:
+      <<: *common
+      dockerfile: regression/Dockerfiles/bitdust_install/Dockerfile
+    image: bitdust/customer
+    ports:
+      - "22254:22"
+    links:
+      - "dht_seed_1"
+      - "dht_seed_2"
+      - "stun_1"
+      - "stun_2"
+      - "identity-server:is"
+    volumes:
+      - customer_4:/customer_4
+
+  customer_5:
+    build:
+      <<: *common
+      dockerfile: regression/Dockerfiles/bitdust_install/Dockerfile
+    image: bitdust/customer
+    ports:
+      - "22255:22"
+    links:
+      - "dht_seed_1"
+      - "dht_seed_2"
+      - "stun_1"
+      - "stun_2"
+      - "identity-server:is"
+    volumes:
+      - customer_5:/customer_5
+
   customer_backup:
-=======
-  customer_4:
->>>>>>> b28d3c1b
-    build:
-      <<: *common
-      dockerfile: regression/Dockerfiles/bitdust_install/Dockerfile
-    image: bitdust/customer
-    ports:
-      - "22254:22"
-    links:
-      - "dht_seed_1"
-      - "dht_seed_2"
-      - "stun_1"
-      - "stun_2"
-      - "identity-server:is"
-    volumes:
-<<<<<<< HEAD
+    build:
+      <<: *common
+      dockerfile: regression/Dockerfiles/bitdust_install/Dockerfile
+    image: bitdust/customer
+    ports:
+      - "22256:22"
+    links:
+      - "dht_seed_1"
+      - "dht_seed_2"
+      - "stun_1"
+      - "stun_2"
+      - "identity-server:is"
+    volumes:
       - customer_backup:/customer_backup
 
   customer_restore:
-=======
-      - customer_4:/customer_4
-
-  customer_5:
->>>>>>> b28d3c1b
-    build:
-      <<: *common
-      dockerfile: regression/Dockerfiles/bitdust_install/Dockerfile
-    image: bitdust/customer
-    ports:
-      - "22255:22"
-    links:
-      - "dht_seed_1"
-      - "dht_seed_2"
-      - "stun_1"
-      - "stun_2"
-      - "identity-server:is"
-    volumes:
-<<<<<<< HEAD
+    build:
+      <<: *common
+      dockerfile: regression/Dockerfiles/bitdust_install/Dockerfile
+    image: bitdust/customer
+    ports:
+      - "22257:22"
+    links:
+      - "dht_seed_1"
+      - "dht_seed_2"
+      - "stun_1"
+      - "stun_2"
+      - "identity-server:is"
+    volumes:
       - customer_restore:/customer_restore
-=======
-      - customer_5:/customer_5
->>>>>>> b28d3c1b
-
-
 
   tester:
     build:
@@ -344,13 +360,10 @@
       - "customer_1"
       - "customer_2"
       - "customer_3"
-<<<<<<< HEAD
+      - "customer_4"
+      - "customer_5"
       - "customer_backup"
       - "customer_restore"
-=======
-      - "customer_4"
-      - "customer_5"
->>>>>>> b28d3c1b
     image: bitdust/tester
     cap_add:
       - SYS_PTRACE
@@ -359,13 +372,10 @@
       - customer_1:/customer_1
       - customer_2:/customer_2
       - customer_3:/customer_3
-<<<<<<< HEAD
+      - customer_4:/customer_4
+      - customer_5:/customer_5
       - customer_backup:/customer_backup
       - customer_restore:/customer_restore
-=======
-      - customer_4:/customer_4
-      - customer_5:/customer_5
->>>>>>> b28d3c1b
 
     stdin_open: true
     tty: true
@@ -375,10 +385,7 @@
   customer_1:
   customer_2:
   customer_3:
-<<<<<<< HEAD
-  customer_backup:
-  customer_restore:
-=======
   customer_4:
   customer_5:
->>>>>>> b28d3c1b
+  customer_backup:
+  customer_restore: