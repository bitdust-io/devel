#!/usr/bin/env python
# supplier_connector.py
#
# Copyright (C) 2008-2016 Veselin Penev, http://bitdust.io
#
# This file (supplier_connector.py) is part of BitDust Software.
#
# BitDust is free software: you can redistribute it and/or modify
# it under the terms of the GNU Affero General Public License as published by
# the Free Software Foundation, either version 3 of the License, or
# (at your option) any later version.
#
# BitDust Software is distributed in the hope that it will be useful,
# but WITHOUT ANY WARRANTY; without even the implied warranty of
# MERCHANTABILITY or FITNESS FOR A PARTICULAR PURPOSE.  See the
# GNU Affero General Public License for more details.
#
# You should have received a copy of the GNU Affero General Public License
# along with BitDust Software.  If not, see <http://www.gnu.org/licenses/>.
#
# Please contact us if you have any questions at bitdust.io@gmail.com


<<<<<<< HEAD
"""
.. module:: supplier
.. role:: red

BitDust supplier_connector() Automat

.. raw:: html

    <a href="supplier.png" target="_blank">
    <img src="supplier.png" style="max-width:100%;">
    </a>

EVENTS:
    * :red:`ack`
    * :red:`close`
    * :red:`connect`
    * :red:`disconnect`
    * :red:`fail`
    * :red:`shutdown`
    * :red:`timer-10sec`
    * :red:`timer-20sec`
=======
"""
.. module:: supplier.

.. role:: red

BitDust supplier_connector() Automat

.. raw:: html

    <a href="supplier.png" target="_blank">
    <img src="supplier.png" style="max-width:100%;">
    </a>

EVENTS:
    * :red:`ack`
    * :red:`close`
    * :red:`connect`
    * :red:`disconnect`
    * :red:`fail`
    * :red:`shutdown`
    * :red:`timer-10sec`
    * :red:`timer-20sec`
>>>>>>> 7d91a7f0
"""

#------------------------------------------------------------------------------

_Debug = False
_DebugLevel = 8

#------------------------------------------------------------------------------

import os
import math

#------------------------------------------------------------------------------

from logs import lg

from automats import automat

from system import bpio

from main import settings

from lib import nameurl
from p2p import commands
from lib import diskspace

from p2p import p2p_service

#------------------------------------------------------------------------------

_SuppliersConnectors = {}

#------------------------------------------------------------------------------


def connectors():
    """
    
    """
    global _SuppliersConnectors
    return _SuppliersConnectors


def create(supplier_idurl):
    """
    
    """
    assert supplier_idurl not in connectors()
    connectors()[supplier_idurl] = SupplierConnector(supplier_idurl)
    return connectors()[supplier_idurl]


def by_idurl(idurl):
    return connectors().get(idurl, None)
<<<<<<< HEAD

#------------------------------------------------------------------------------

=======
>>>>>>> 7d91a7f0

#------------------------------------------------------------------------------


class SupplierConnector(automat.Automat):
    """
    This class implements all the functionality of the ``supplier_connector()``
    state machine.
    """

    timers = {
        'timer-10sec': (10.0, ['REFUSE']),
        'timer-20sec': (20.0, ['REQUEST']),
    }

    def __init__(self, idurl):
        self.idurl = idurl
        self.name = nameurl.GetName(self.idurl)
        self.request_packet_id = None
        self.callbacks = {}
        try:
<<<<<<< HEAD
            st = bpio.ReadTextFile(
                settings.SupplierServiceFilename(
                    self.idurl)).strip()
=======
            st = bpio.ReadTextFile(settings.SupplierServiceFilename(self.idurl)).strip()
>>>>>>> 7d91a7f0
        except:
            st = 'DISCONNECTED'
        if st == 'CONNECTED':
            automat.Automat.__init__(
                self, 'supplier_%s' %
                self.name, 'CONNECTED', _DebugLevel, _Debug)
        elif st == 'NO_SERVICE':
            automat.Automat.__init__(
                self, 'supplier_%s' %
                self.name, 'NO_SERVICE', _DebugLevel, _Debug)
        else:
            automat.Automat.__init__(
                self,
                'supplier_%s' %
                self.name,
                'DISCONNECTED',
                _DebugLevel,
                _Debug)
        for cb in self.callbacks.values():
            cb(self.idurl, self.state, self.state)

    def init(self):
        """
        Method to initialize additional variables and flags at creation of the
        state machine.
        """

    def state_changed(self, oldstate, newstate, event, arg):
        """
        This method intended to catch the moment when automat's state were
        changed.
        """
        if newstate in ['CONNECTED', 'DISCONNECTED', 'NO_SERVICE']:
            supplierPath = settings.SupplierPath(self.idurl)
            if not os.path.isdir(supplierPath):
                try:
                    os.makedirs(supplierPath)
                except:
                    lg.exc()
                    return
<<<<<<< HEAD
            bpio.WriteFile(
                settings.SupplierServiceFilename(
                    self.idurl), newstate)
=======
            bpio.WriteFile(settings.SupplierServiceFilename(self.idurl), newstate)
>>>>>>> 7d91a7f0

    def set_callback(self, name, cb):
        self.callbacks[name] = cb

    def remove_callback(self, name):
        if name in self.callbacks.keys():
            self.callbacks.pop(name)

    def A(self, event, arg):
        #---NO_SERVICE---
        if self.state == 'NO_SERVICE':
            if event == 'connect':
                self.state = 'REQUEST'
                self.doRequestService(arg)
                self.GoDisconnect = False
            elif event == 'ack' and self.isServiceAccepted(arg):
                self.state = 'CONNECTED'
                self.doReportConnect(arg)
            elif event == 'shutdown':
                self.state = 'CLOSED'
                self.doDestroyMe(arg)
            elif event == 'disconnect':
                self.doReportNoService(arg)
        #---CONNECTED---
        elif self.state == 'CONNECTED':
            if event == 'close':
                self.state = 'CLOSED'
                self.doDestroyMe(arg)
            elif event == 'disconnect':
                self.state = 'REFUSE'
                self.doCancelService(arg)
            elif event == 'fail' or event == 'connect':
                self.state = 'REQUEST'
                self.doRequestService(arg)
                self.GoDisconnect = False
        #---CLOSED---
        elif self.state == 'CLOSED':
            pass
        #---DISCONNECTED---
        elif self.state == 'DISCONNECTED':
            if event == 'ack' and self.isServiceAccepted(arg):
                self.state = 'CONNECTED'
                self.doReportConnect(arg)
            elif event == 'shutdown':
                self.state = 'CLOSED'
                self.doDestroyMe(arg)
            elif event == 'disconnect':
                self.state = 'REFUSE'
                self.doCancelService(arg)
            elif event == 'connect':
                self.state = 'REQUEST'
                self.doRequestService(arg)
                self.GoDisconnect = False
            elif event == 'fail':
                self.state = 'NO_SERVICE'
                self.doReportNoService(arg)
        #---REQUEST---
        elif self.state == 'REQUEST':
            if event == 'disconnect':
                self.GoDisconnect = True
            elif event == 'shutdown':
                self.state = 'CLOSED'
                self.doDestroyMe(arg)
            elif self.GoDisconnect and event == 'ack' and self.isServiceAccepted(arg):
                self.state = 'REFUSE'
                self.doCancelService(arg)
            elif event == 'timer-20sec':
                self.state = 'DISCONNECTED'
                self.doCleanRequest(arg)
                self.doReportDisconnect(arg)
            elif event == 'fail' or (event == 'ack' and not self.isServiceAccepted(arg) and not self.GoDisconnect):
                self.state = 'NO_SERVICE'
                self.doReportNoService(arg)
            elif event == 'ack' and not self.GoDisconnect and self.isServiceAccepted(arg):
                self.state = 'CONNECTED'
                self.doReportConnect(arg)
        #---REFUSE---
        elif self.state == 'REFUSE':
            if event == 'shutdown':
                self.state = 'CLOSED'
                self.doCleanRequest(arg)
                self.doDestroyMe(arg)
            elif event == 'timer-10sec' or event == 'fail' or (event == 'ack' and self.isServiceCancelled(arg)):
                self.state = 'NO_SERVICE'
                self.doCleanRequest(arg)
                self.doReportNoService(arg)

    def isServiceAccepted(self, arg):
        """
        Condition method.
        """
        newpacket = arg
        if newpacket.Payload.startswith('accepted'):
            if _Debug:
                lg.out(
                    6,
                    'supplier_connector.isServiceAccepted !!!! supplier %s connected' %
                    self.idurl)
            return True
        return False

    def isServiceCancelled(self, arg):
        """
        Condition method.
        """
        newpacket = arg
        if newpacket.Command == commands.Ack():
            if newpacket.Payload.startswith('accepted'):
                if _Debug:
                    lg.out(
                        6,
                        'supplier_connector.isServiceCancelled !!!! supplier %s disconnected' %
                        self.idurl)
                return True
        return False

    def doRequestService(self, arg):
        """
        Action method.
        """
        bytes_needed = diskspace.GetBytesFromString(
            settings.getNeededString(), 0)
        num_suppliers = settings.getSuppliersNumberDesired()
        if num_suppliers > 0:
<<<<<<< HEAD
            bytes_per_supplier = int(
                math.ceil(
                    2.0 *
                    bytes_needed /
                    float(num_suppliers)))
        else:
            bytes_per_supplier = int(
                math.ceil(
                    2.0 *
                    settings.MinimumNeededBytes() /
                    float(
                        settings.DefaultDesiredSuppliers())))
=======
            bytes_per_supplier = int(math.ceil(2.0 * bytes_needed / float(num_suppliers)))
        else:
            bytes_per_supplier = int(math.ceil(2.0 * settings.MinimumNeededBytes() / float(settings.DefaultDesiredSuppliers())))
>>>>>>> 7d91a7f0
        service_info = 'service_supplier %d' % bytes_per_supplier
        request = p2p_service.SendRequestService(
            self.idurl, service_info, callbacks={
                commands.Ack(): self._supplier_acked,
                commands.Fail(): self._supplier_failed})
        # commands.Ack(): lambda response, info: self.automat('ack', response),
<<<<<<< HEAD
        # commands.Fail(): lambda response, info: self.automat('fail',
        # response)})
=======
        # commands.Fail(): lambda response, info: self.automat('fail', response)})
>>>>>>> 7d91a7f0
        self.request_packet_id = request.PacketID

    def doCancelService(self, arg):
        """
        Action method.
        """
        request = p2p_service.SendCancelService(
            self.idurl, 'service_supplier',
            callbacks={
                commands.Ack(): self._supplier_acked,
                commands.Fail(): self._supplier_failed})
        self.request_packet_id = request.PacketID

    def doDestroyMe(self, arg):
        """
        Action method.
        """
        connectors().pop(self.idurl)
        self.destroy()

    def doCleanRequest(self, arg):
        """
        Action method.
        """
        # callback.remove_interest(misc.getLocalID(), self.request_packet_id)

    def doReportConnect(self, arg):
        """
        Action method.
        """
        if _Debug:
            lg.out(14, 'supplier_connector.doReportConnect')
        for cb in self.callbacks.values():
            cb(self.idurl, 'CONNECTED')

    def doReportNoService(self, arg):
        """
        Action method.
        """
        if _Debug:
            lg.out(14, 'supplier_connector.doReportNoService')
        for cb in self.callbacks.values():
            cb(self.idurl, 'NO_SERVICE')

    def doReportDisconnect(self, arg):
        """
        Action method.
        """
        if _Debug:
            lg.out(_DebugLevel, 'supplier_connector.doReportDisconnect')
        for cb in self.callbacks.values():
            cb(self.idurl, 'DISCONNECTED')

    def _supplier_acked(self, response, info):
        if _Debug:
            lg.out(
                16, 'supplier_connector._supplier_acked %r %r' %
                (response, info))
        self.automat(response.Command.lower(), response)

    def _supplier_failed(self, response, info):
        if _Debug:
<<<<<<< HEAD
            lg.out(
                16, 'supplier_connector._supplier_failed %r %r' %
                (response, info))
=======
            lg.out(16, 'supplier_connector._supplier_failed %r %r' % (response, info))
>>>>>>> 7d91a7f0
        self.automat(response.Command.lower(), response)
<|MERGE_RESOLUTION|>--- conflicted
+++ resolved
@@ -1,29 +1,29 @@
-#!/usr/bin/env python
-# supplier_connector.py
-#
-# Copyright (C) 2008-2016 Veselin Penev, http://bitdust.io
-#
-# This file (supplier_connector.py) is part of BitDust Software.
-#
-# BitDust is free software: you can redistribute it and/or modify
-# it under the terms of the GNU Affero General Public License as published by
-# the Free Software Foundation, either version 3 of the License, or
-# (at your option) any later version.
-#
-# BitDust Software is distributed in the hope that it will be useful,
-# but WITHOUT ANY WARRANTY; without even the implied warranty of
-# MERCHANTABILITY or FITNESS FOR A PARTICULAR PURPOSE.  See the
-# GNU Affero General Public License for more details.
-#
-# You should have received a copy of the GNU Affero General Public License
-# along with BitDust Software.  If not, see <http://www.gnu.org/licenses/>.
-#
-# Please contact us if you have any questions at bitdust.io@gmail.com
-
-
-<<<<<<< HEAD
+#!/usr/bin/env python
+# supplier_connector.py
+#
+# Copyright (C) 2008-2016 Veselin Penev, http://bitdust.io
+#
+# This file (supplier_connector.py) is part of BitDust Software.
+#
+# BitDust is free software: you can redistribute it and/or modify
+# it under the terms of the GNU Affero General Public License as published by
+# the Free Software Foundation, either version 3 of the License, or
+# (at your option) any later version.
+#
+# BitDust Software is distributed in the hope that it will be useful,
+# but WITHOUT ANY WARRANTY; without even the implied warranty of
+# MERCHANTABILITY or FITNESS FOR A PARTICULAR PURPOSE.  See the
+# GNU Affero General Public License for more details.
+#
+# You should have received a copy of the GNU Affero General Public License
+# along with BitDust Software.  If not, see <http://www.gnu.org/licenses/>.
+#
+# Please contact us if you have any questions at bitdust.io@gmail.com
+
+
 """
-.. module:: supplier
+.. module:: supplier.
+
 .. role:: red
 
 BitDust supplier_connector() Automat
@@ -43,386 +43,299 @@
     * :red:`shutdown`
     * :red:`timer-10sec`
     * :red:`timer-20sec`
-=======
-"""
-.. module:: supplier.
-
-.. role:: red
-
-BitDust supplier_connector() Automat
-
-.. raw:: html
-
-    <a href="supplier.png" target="_blank">
-    <img src="supplier.png" style="max-width:100%;">
-    </a>
-
-EVENTS:
-    * :red:`ack`
-    * :red:`close`
-    * :red:`connect`
-    * :red:`disconnect`
-    * :red:`fail`
-    * :red:`shutdown`
-    * :red:`timer-10sec`
-    * :red:`timer-20sec`
->>>>>>> 7d91a7f0
-"""
-
-#------------------------------------------------------------------------------
-
-_Debug = False
-_DebugLevel = 8
-
-#------------------------------------------------------------------------------
-
-import os
-import math
-
-#------------------------------------------------------------------------------
-
-from logs import lg
-
-from automats import automat
-
-from system import bpio
-
-from main import settings
-
-from lib import nameurl
-from p2p import commands
-from lib import diskspace
-
-from p2p import p2p_service
-
-#------------------------------------------------------------------------------
-
-_SuppliersConnectors = {}
-
-#------------------------------------------------------------------------------
-
-
-def connectors():
+"""
+
+#------------------------------------------------------------------------------
+
+_Debug = False
+_DebugLevel = 8
+
+#------------------------------------------------------------------------------
+
+import os
+import math
+
+#------------------------------------------------------------------------------
+
+from logs import lg
+
+from automats import automat
+
+from system import bpio
+
+from main import settings
+
+from lib import nameurl
+from p2p import commands
+from lib import diskspace
+
+from p2p import p2p_service
+
+#------------------------------------------------------------------------------
+
+_SuppliersConnectors = {}
+
+#------------------------------------------------------------------------------
+
+
+def connectors():
     """
     
-    """
-    global _SuppliersConnectors
-    return _SuppliersConnectors
-
-
-def create(supplier_idurl):
+    """
+    global _SuppliersConnectors
+    return _SuppliersConnectors
+
+
+def create(supplier_idurl):
     """
     
-    """
-    assert supplier_idurl not in connectors()
-    connectors()[supplier_idurl] = SupplierConnector(supplier_idurl)
-    return connectors()[supplier_idurl]
-
-
-def by_idurl(idurl):
-    return connectors().get(idurl, None)
-<<<<<<< HEAD
-
-#------------------------------------------------------------------------------
-
-=======
->>>>>>> 7d91a7f0
-
-#------------------------------------------------------------------------------
-
-
-class SupplierConnector(automat.Automat):
+    """
+    assert supplier_idurl not in connectors()
+    connectors()[supplier_idurl] = SupplierConnector(supplier_idurl)
+    return connectors()[supplier_idurl]
+
+
+def by_idurl(idurl):
+    return connectors().get(idurl, None)
+
+#------------------------------------------------------------------------------
+
+
+class SupplierConnector(automat.Automat):
     """
     This class implements all the functionality of the ``supplier_connector()``
     state machine.
-    """
-
-    timers = {
-        'timer-10sec': (10.0, ['REFUSE']),
-        'timer-20sec': (20.0, ['REQUEST']),
-    }
-
-    def __init__(self, idurl):
-        self.idurl = idurl
-        self.name = nameurl.GetName(self.idurl)
-        self.request_packet_id = None
-        self.callbacks = {}
-        try:
-<<<<<<< HEAD
-            st = bpio.ReadTextFile(
-                settings.SupplierServiceFilename(
-                    self.idurl)).strip()
-=======
-            st = bpio.ReadTextFile(settings.SupplierServiceFilename(self.idurl)).strip()
->>>>>>> 7d91a7f0
-        except:
-            st = 'DISCONNECTED'
-        if st == 'CONNECTED':
-            automat.Automat.__init__(
-                self, 'supplier_%s' %
-                self.name, 'CONNECTED', _DebugLevel, _Debug)
-        elif st == 'NO_SERVICE':
-            automat.Automat.__init__(
-                self, 'supplier_%s' %
-                self.name, 'NO_SERVICE', _DebugLevel, _Debug)
-        else:
-            automat.Automat.__init__(
-                self,
-                'supplier_%s' %
-                self.name,
-                'DISCONNECTED',
-                _DebugLevel,
-                _Debug)
-        for cb in self.callbacks.values():
-            cb(self.idurl, self.state, self.state)
-
-    def init(self):
+    """
+
+    timers = {
+        'timer-10sec': (10.0, ['REFUSE']),
+        'timer-20sec': (20.0, ['REQUEST']),
+    }
+
+    def __init__(self, idurl):
+        self.idurl = idurl
+        self.name = nameurl.GetName(self.idurl)
+        self.request_packet_id = None
+        self.callbacks = {}
+        try:
+            st = bpio.ReadTextFile(settings.SupplierServiceFilename(self.idurl)).strip()
+        except:
+            st = 'DISCONNECTED'
+        if st == 'CONNECTED':
+            automat.Automat.__init__(self, 'supplier_%s' % self.name, 'CONNECTED', _DebugLevel, _Debug)
+        elif st == 'NO_SERVICE':
+            automat.Automat.__init__(self, 'supplier_%s' % self.name, 'NO_SERVICE', _DebugLevel, _Debug)
+        else:
+            automat.Automat.__init__(self, 'supplier_%s' % self.name, 'DISCONNECTED', _DebugLevel, _Debug)
+        for cb in self.callbacks.values():
+            cb(self.idurl, self.state, self.state)
+
+    def init(self):
         """
         Method to initialize additional variables and flags at creation of the
         state machine.
-        """
-
-    def state_changed(self, oldstate, newstate, event, arg):
+        """
+
+    def state_changed(self, oldstate, newstate, event, arg):
         """
         This method intended to catch the moment when automat's state were
         changed.
-        """
-        if newstate in ['CONNECTED', 'DISCONNECTED', 'NO_SERVICE']:
-            supplierPath = settings.SupplierPath(self.idurl)
-            if not os.path.isdir(supplierPath):
-                try:
-                    os.makedirs(supplierPath)
-                except:
-                    lg.exc()
-                    return
-<<<<<<< HEAD
-            bpio.WriteFile(
-                settings.SupplierServiceFilename(
-                    self.idurl), newstate)
-=======
-            bpio.WriteFile(settings.SupplierServiceFilename(self.idurl), newstate)
->>>>>>> 7d91a7f0
-
-    def set_callback(self, name, cb):
-        self.callbacks[name] = cb
-
-    def remove_callback(self, name):
-        if name in self.callbacks.keys():
-            self.callbacks.pop(name)
-
-    def A(self, event, arg):
-        #---NO_SERVICE---
-        if self.state == 'NO_SERVICE':
-            if event == 'connect':
-                self.state = 'REQUEST'
-                self.doRequestService(arg)
-                self.GoDisconnect = False
-            elif event == 'ack' and self.isServiceAccepted(arg):
-                self.state = 'CONNECTED'
-                self.doReportConnect(arg)
-            elif event == 'shutdown':
-                self.state = 'CLOSED'
-                self.doDestroyMe(arg)
-            elif event == 'disconnect':
-                self.doReportNoService(arg)
-        #---CONNECTED---
-        elif self.state == 'CONNECTED':
-            if event == 'close':
-                self.state = 'CLOSED'
-                self.doDestroyMe(arg)
-            elif event == 'disconnect':
-                self.state = 'REFUSE'
-                self.doCancelService(arg)
-            elif event == 'fail' or event == 'connect':
-                self.state = 'REQUEST'
-                self.doRequestService(arg)
-                self.GoDisconnect = False
-        #---CLOSED---
-        elif self.state == 'CLOSED':
-            pass
-        #---DISCONNECTED---
-        elif self.state == 'DISCONNECTED':
-            if event == 'ack' and self.isServiceAccepted(arg):
-                self.state = 'CONNECTED'
-                self.doReportConnect(arg)
-            elif event == 'shutdown':
-                self.state = 'CLOSED'
-                self.doDestroyMe(arg)
-            elif event == 'disconnect':
-                self.state = 'REFUSE'
-                self.doCancelService(arg)
-            elif event == 'connect':
-                self.state = 'REQUEST'
-                self.doRequestService(arg)
-                self.GoDisconnect = False
-            elif event == 'fail':
-                self.state = 'NO_SERVICE'
-                self.doReportNoService(arg)
-        #---REQUEST---
-        elif self.state == 'REQUEST':
-            if event == 'disconnect':
-                self.GoDisconnect = True
-            elif event == 'shutdown':
-                self.state = 'CLOSED'
-                self.doDestroyMe(arg)
-            elif self.GoDisconnect and event == 'ack' and self.isServiceAccepted(arg):
-                self.state = 'REFUSE'
-                self.doCancelService(arg)
-            elif event == 'timer-20sec':
-                self.state = 'DISCONNECTED'
-                self.doCleanRequest(arg)
-                self.doReportDisconnect(arg)
-            elif event == 'fail' or (event == 'ack' and not self.isServiceAccepted(arg) and not self.GoDisconnect):
-                self.state = 'NO_SERVICE'
-                self.doReportNoService(arg)
-            elif event == 'ack' and not self.GoDisconnect and self.isServiceAccepted(arg):
-                self.state = 'CONNECTED'
-                self.doReportConnect(arg)
-        #---REFUSE---
-        elif self.state == 'REFUSE':
-            if event == 'shutdown':
-                self.state = 'CLOSED'
-                self.doCleanRequest(arg)
-                self.doDestroyMe(arg)
-            elif event == 'timer-10sec' or event == 'fail' or (event == 'ack' and self.isServiceCancelled(arg)):
-                self.state = 'NO_SERVICE'
-                self.doCleanRequest(arg)
-                self.doReportNoService(arg)
-
-    def isServiceAccepted(self, arg):
+        """
+        if newstate in ['CONNECTED', 'DISCONNECTED', 'NO_SERVICE']:
+            supplierPath = settings.SupplierPath(self.idurl)
+            if not os.path.isdir(supplierPath):
+                try:
+                    os.makedirs(supplierPath)
+                except:
+                    lg.exc()
+                    return
+            bpio.WriteFile(settings.SupplierServiceFilename(self.idurl), newstate)
+
+    def set_callback(self, name, cb):
+        self.callbacks[name] = cb
+
+    def remove_callback(self, name):
+        if name in self.callbacks.keys():
+            self.callbacks.pop(name)
+
+    def A(self, event, arg):
+        #---NO_SERVICE---
+        if self.state == 'NO_SERVICE':
+            if event == 'connect':
+                self.state = 'REQUEST'
+                self.doRequestService(arg)
+                self.GoDisconnect = False
+            elif event == 'ack' and self.isServiceAccepted(arg):
+                self.state = 'CONNECTED'
+                self.doReportConnect(arg)
+            elif event == 'shutdown':
+                self.state = 'CLOSED'
+                self.doDestroyMe(arg)
+            elif event == 'disconnect':
+                self.doReportNoService(arg)
+        #---CONNECTED---
+        elif self.state == 'CONNECTED':
+            if event == 'close':
+                self.state = 'CLOSED'
+                self.doDestroyMe(arg)
+            elif event == 'disconnect':
+                self.state = 'REFUSE'
+                self.doCancelService(arg)
+            elif event == 'fail' or event == 'connect':
+                self.state = 'REQUEST'
+                self.doRequestService(arg)
+                self.GoDisconnect = False
+        #---CLOSED---
+        elif self.state == 'CLOSED':
+            pass
+        #---DISCONNECTED---
+        elif self.state == 'DISCONNECTED':
+            if event == 'ack' and self.isServiceAccepted(arg):
+                self.state = 'CONNECTED'
+                self.doReportConnect(arg)
+            elif event == 'shutdown':
+                self.state = 'CLOSED'
+                self.doDestroyMe(arg)
+            elif event == 'disconnect':
+                self.state = 'REFUSE'
+                self.doCancelService(arg)
+            elif event == 'connect':
+                self.state = 'REQUEST'
+                self.doRequestService(arg)
+                self.GoDisconnect = False
+            elif event == 'fail':
+                self.state = 'NO_SERVICE'
+                self.doReportNoService(arg)
+        #---REQUEST---
+        elif self.state == 'REQUEST':
+            if event == 'disconnect':
+                self.GoDisconnect = True
+            elif event == 'shutdown':
+                self.state = 'CLOSED'
+                self.doDestroyMe(arg)
+            elif self.GoDisconnect and event == 'ack' and self.isServiceAccepted(arg):
+                self.state = 'REFUSE'
+                self.doCancelService(arg)
+            elif event == 'timer-20sec':
+                self.state = 'DISCONNECTED'
+                self.doCleanRequest(arg)
+                self.doReportDisconnect(arg)
+            elif event == 'fail' or (event == 'ack' and not self.isServiceAccepted(arg) and not self.GoDisconnect):
+                self.state = 'NO_SERVICE'
+                self.doReportNoService(arg)
+            elif event == 'ack' and not self.GoDisconnect and self.isServiceAccepted(arg):
+                self.state = 'CONNECTED'
+                self.doReportConnect(arg)
+        #---REFUSE---
+        elif self.state == 'REFUSE':
+            if event == 'shutdown':
+                self.state = 'CLOSED'
+                self.doCleanRequest(arg)
+                self.doDestroyMe(arg)
+            elif event == 'timer-10sec' or event == 'fail' or (event == 'ack' and self.isServiceCancelled(arg)):
+                self.state = 'NO_SERVICE'
+                self.doCleanRequest(arg)
+                self.doReportNoService(arg)
+
+    def isServiceAccepted(self, arg):
         """
         Condition method.
-        """
-        newpacket = arg
-        if newpacket.Payload.startswith('accepted'):
-            if _Debug:
-                lg.out(
-                    6,
-                    'supplier_connector.isServiceAccepted !!!! supplier %s connected' %
-                    self.idurl)
-            return True
-        return False
-
-    def isServiceCancelled(self, arg):
+        """
+        newpacket = arg
+        if newpacket.Payload.startswith('accepted'):
+            if _Debug:
+                lg.out(6, 'supplier_connector.isServiceAccepted !!!! supplier %s connected' % self.idurl)
+            return True
+        return False
+
+    def isServiceCancelled(self, arg):
         """
         Condition method.
-        """
-        newpacket = arg
-        if newpacket.Command == commands.Ack():
-            if newpacket.Payload.startswith('accepted'):
-                if _Debug:
-                    lg.out(
-                        6,
-                        'supplier_connector.isServiceCancelled !!!! supplier %s disconnected' %
-                        self.idurl)
-                return True
-        return False
-
-    def doRequestService(self, arg):
-        """
-        Action method.
-        """
-        bytes_needed = diskspace.GetBytesFromString(
-            settings.getNeededString(), 0)
-        num_suppliers = settings.getSuppliersNumberDesired()
-        if num_suppliers > 0:
-<<<<<<< HEAD
-            bytes_per_supplier = int(
-                math.ceil(
-                    2.0 *
-                    bytes_needed /
-                    float(num_suppliers)))
-        else:
-            bytes_per_supplier = int(
-                math.ceil(
-                    2.0 *
-                    settings.MinimumNeededBytes() /
-                    float(
-                        settings.DefaultDesiredSuppliers())))
-=======
-            bytes_per_supplier = int(math.ceil(2.0 * bytes_needed / float(num_suppliers)))
-        else:
-            bytes_per_supplier = int(math.ceil(2.0 * settings.MinimumNeededBytes() / float(settings.DefaultDesiredSuppliers())))
->>>>>>> 7d91a7f0
-        service_info = 'service_supplier %d' % bytes_per_supplier
-        request = p2p_service.SendRequestService(
-            self.idurl, service_info, callbacks={
-                commands.Ack(): self._supplier_acked,
-                commands.Fail(): self._supplier_failed})
-        # commands.Ack(): lambda response, info: self.automat('ack', response),
-<<<<<<< HEAD
-        # commands.Fail(): lambda response, info: self.automat('fail',
-        # response)})
-=======
-        # commands.Fail(): lambda response, info: self.automat('fail', response)})
->>>>>>> 7d91a7f0
-        self.request_packet_id = request.PacketID
-
-    def doCancelService(self, arg):
-        """
-        Action method.
-        """
-        request = p2p_service.SendCancelService(
-            self.idurl, 'service_supplier',
-            callbacks={
-                commands.Ack(): self._supplier_acked,
-                commands.Fail(): self._supplier_failed})
-        self.request_packet_id = request.PacketID
-
-    def doDestroyMe(self, arg):
-        """
-        Action method.
-        """
-        connectors().pop(self.idurl)
-        self.destroy()
-
-    def doCleanRequest(self, arg):
-        """
-        Action method.
-        """
-        # callback.remove_interest(misc.getLocalID(), self.request_packet_id)
-
-    def doReportConnect(self, arg):
-        """
-        Action method.
-        """
-        if _Debug:
-            lg.out(14, 'supplier_connector.doReportConnect')
-        for cb in self.callbacks.values():
-            cb(self.idurl, 'CONNECTED')
-
-    def doReportNoService(self, arg):
-        """
-        Action method.
-        """
-        if _Debug:
-            lg.out(14, 'supplier_connector.doReportNoService')
-        for cb in self.callbacks.values():
-            cb(self.idurl, 'NO_SERVICE')
-
-    def doReportDisconnect(self, arg):
-        """
-        Action method.
-        """
-        if _Debug:
-            lg.out(_DebugLevel, 'supplier_connector.doReportDisconnect')
-        for cb in self.callbacks.values():
-            cb(self.idurl, 'DISCONNECTED')
-
-    def _supplier_acked(self, response, info):
-        if _Debug:
-            lg.out(
-                16, 'supplier_connector._supplier_acked %r %r' %
-                (response, info))
-        self.automat(response.Command.lower(), response)
-
-    def _supplier_failed(self, response, info):
-        if _Debug:
-<<<<<<< HEAD
-            lg.out(
-                16, 'supplier_connector._supplier_failed %r %r' %
-                (response, info))
-=======
-            lg.out(16, 'supplier_connector._supplier_failed %r %r' % (response, info))
->>>>>>> 7d91a7f0
-        self.automat(response.Command.lower(), response)
+        """
+        newpacket = arg
+        if newpacket.Command == commands.Ack():
+            if newpacket.Payload.startswith('accepted'):
+                if _Debug:
+                    lg.out(6, 'supplier_connector.isServiceCancelled !!!! supplier %s disconnected' % self.idurl)
+                return True
+        return False
+
+    def doRequestService(self, arg):
+        """
+        Action method.
+        """
+        bytes_needed = diskspace.GetBytesFromString(settings.getNeededString(), 0)
+        num_suppliers = settings.getSuppliersNumberDesired()
+        if num_suppliers > 0:
+            bytes_per_supplier = int(math.ceil(2.0 * bytes_needed / float(num_suppliers)))
+        else:
+            bytes_per_supplier = int(math.ceil(2.0 * settings.MinimumNeededBytes() / float(settings.DefaultDesiredSuppliers())))
+        service_info = 'service_supplier %d' % bytes_per_supplier
+        request = p2p_service.SendRequestService(
+            self.idurl, service_info, callbacks={
+                commands.Ack(): self._supplier_acked,
+                commands.Fail(): self._supplier_failed})
+        # commands.Ack(): lambda response, info: self.automat('ack', response),
+        # commands.Fail(): lambda response, info: self.automat('fail', response)})
+        self.request_packet_id = request.PacketID
+
+    def doCancelService(self, arg):
+        """
+        Action method.
+        """
+        request = p2p_service.SendCancelService(
+            self.idurl, 'service_supplier',
+            callbacks={
+                commands.Ack(): self._supplier_acked,
+                commands.Fail(): self._supplier_failed})
+        self.request_packet_id = request.PacketID
+
+    def doDestroyMe(self, arg):
+        """
+        Action method.
+        """
+        connectors().pop(self.idurl)
+        self.destroy()
+
+    def doCleanRequest(self, arg):
+        """
+        Action method.
+        """
+        # callback.remove_interest(misc.getLocalID(), self.request_packet_id)
+
+    def doReportConnect(self, arg):
+        """
+        Action method.
+        """
+        if _Debug:
+            lg.out(14, 'supplier_connector.doReportConnect')
+        for cb in self.callbacks.values():
+            cb(self.idurl, 'CONNECTED')
+
+    def doReportNoService(self, arg):
+        """
+        Action method.
+        """
+        if _Debug:
+            lg.out(14, 'supplier_connector.doReportNoService')
+        for cb in self.callbacks.values():
+            cb(self.idurl, 'NO_SERVICE')
+
+    def doReportDisconnect(self, arg):
+        """
+        Action method.
+        """
+        if _Debug:
+            lg.out(_DebugLevel, 'supplier_connector.doReportDisconnect')
+        for cb in self.callbacks.values():
+            cb(self.idurl, 'DISCONNECTED')
+
+    def _supplier_acked(self, response, info):
+        if _Debug:
+            lg.out(16, 'supplier_connector._supplier_acked %r %r' % (response, info))
+        self.automat(response.Command.lower(), response)
+
+    def _supplier_failed(self, response, info):
+        if _Debug:
+            lg.out(16, 'supplier_connector._supplier_failed %r %r' % (response, info))
+        self.automat(response.Command.lower(), response)