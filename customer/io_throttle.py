#!/usr/bin/python
# io_throttle.py
#
# Copyright (C) 2008-2016 Veselin Penev, http://bitdust.io
#
# This file (io_throttle.py) is part of BitDust Software.
#
# BitDust is free software: you can redistribute it and/or modify
# it under the terms of the GNU Affero General Public License as published by
# the Free Software Foundation, either version 3 of the License, or
# (at your option) any later version.
#
# BitDust Software is distributed in the hope that it will be useful,
# but WITHOUT ANY WARRANTY; without even the implied warranty of
# MERCHANTABILITY or FITNESS FOR A PARTICULAR PURPOSE.  See the
# GNU Affero General Public License for more details.
#
# You should have received a copy of the GNU Affero General Public License
# along with BitDust Software.  If not, see <http://www.gnu.org/licenses/>.
#
# Please contact us if you have any questions at bitdust.io@gmail.com
#
#
#
#

"""
.. module:: io_throttle.

When reconstructing a backup we don't want to take over everything
and make BitDust unresponsive by requesting 1000's of files at once
and make it so no other packets can go out.

This just tries to limit how much we are sending out or receiving at any time
so that we still have control.

Before requesting another file or sending another one out
I check to see how much stuff I have waiting.

Keep track of every supplier, store packets send/request in many queues.

TODO:
We probably want to be able to send not only to suppliers but to any contacts.
In future we can use that to do "overlay" communications to hide users.
"""
<<<<<<< HEAD
.. module:: io_throttle

When reconstructing a backup we don't want to take over everything
and make BitDust unresponsive by requesting 1000's of files at once
and make it so no other packets can go out.

This just tries to limit how much we are sending out or receiving at any time
so that we still have control.

Before requesting another file or sending another one out
I check to see how much stuff I have waiting.

Keep track of every supplier, store packets send/request in many queues.

TODO:
We probably want to be able to send not only to suppliers but to any contacts.
In future we can use that to do "overlay" communications to hide users.
"""
=======
>>>>>>> 7d91a7f0

import os
import sys
import time

try:
    from twisted.internet import reactor
except:
    sys.exit('Error initializing twisted.internet.reactor in io_throttle.py')

#------------------------------------------------------------------------------

from logs import lg

from system import bpio

from lib import misc
from lib import nameurl

from main import settings

from userid import my_id

from p2p import commands
from p2p import contact_status

from crypt import signed

from transport import gateway
from transport import callback

#------------------------------------------------------------------------------

_IOThrottle = None
_PacketReportCallbackFunc = None

#------------------------------------------------------------------------------


def throttle():
    """
    Access method to the IO interface object.
    """
    global _IOThrottle
    if _IOThrottle is None:
        _IOThrottle = IOThrottle()
    return _IOThrottle


def init():
    """
    Init ``throttle()`` object and link with transports.

    This is the mechanism for sending and requesting files to drive
    backups.
    """
<<<<<<< HEAD
    Init ``throttle()`` object and link with transports.
    This is the mechanism for sending and requesting files to drive backups.
    """
=======
>>>>>>> 7d91a7f0
    lg.out(4, "io_throttle.init")
    throttle()
    callback.add_queue_item_status_callback(OutboxStatus)


def shutdown():
    """
    To stop program correctly - need to call this before shut down.
    """
    lg.out(4, "io_throttle.shutdown")
    throttle().DeleteBackupRequests('')
    throttle().DeleteBackupSendings('')
    throttle().DeleteSuppliers(throttle().supplierQueues.keys())


def SetPacketReportCallbackFunc(func):
<<<<<<< HEAD
    """
    You can pass a callback to catch a moment when some packet is added/removed.
=======
    """
    You can pass a callback to catch a moment when some packet is
    added/removed.
>>>>>>> 7d91a7f0
    """
    global _PacketReportCallbackFunc
    _PacketReportCallbackFunc = func


def PacketReport(sendORrequest, supplier_idurl, packetID, result):
    """
    Called from other methods here to notify about packets events.
    """
    global _PacketReportCallbackFunc
    if _PacketReportCallbackFunc is not None:
        _PacketReportCallbackFunc(
            sendORrequest, supplier_idurl, packetID, result)

#------------------------------------------------------------------------------

<<<<<<< HEAD
=======
#------------------------------------------------------------------------------

>>>>>>> 7d91a7f0

def QueueSendFile(
        fileName,
        packetID,
        remoteID,
        ownerID,
        callOnAck=None,
        callOnFail=None):
    """
    Most used method - add an outgoing file to send to given remote peer.
    """
    return throttle().QueueSendFile(
        fileName,
        packetID,
        remoteID,
        ownerID,
        callOnAck,
        callOnFail)



def QueueRequestFile(callOnReceived, creatorID, packetID, ownerID, remoteID):
    """
    Place a request to download a single file from given remote peer.

    Remote user will verify our identity and decide to send the Data or
    not.
    """
    return throttle().QueueRequestFile(
        callOnReceived, creatorID, packetID, ownerID, remoteID)



def DeleteBackupSendings(backupName):
<<<<<<< HEAD
    """
    Checks all send queues and search for packets with ``backupName`` in the packetID field.
    For example, this is used to remove old transfers if rebuilding process is restarted.
=======
    """
    Checks all send queues and search for packets with ``backupName`` in the
    packetID field.

    For example, this is used to remove old transfers if rebuilding
    process is restarted.
>>>>>>> 7d91a7f0
    """
    return throttle().DeleteBackupSendings(backupName)


def DeleteBackupRequests(backupName):
<<<<<<< HEAD
    """
    Checks all request queues and search for packets with ``backupName`` in the packetID field.
    For example, this is used to remove old requests if the restore process is aborted.
=======
    """
    Checks all request queues and search for packets with ``backupName`` in the
    packetID field.

    For example, this is used to remove old requests if the restore
    process is aborted.
>>>>>>> 7d91a7f0
    """
    return throttle().DeleteBackupRequests(backupName)


def DeleteSuppliers(suppliers_IDURLs):
<<<<<<< HEAD
    """
    Erase the whole queue with this peer and remove him from throttle() completely.
=======
    """
    Erase the whole queue with this peer and remove him from throttle()
    completely.
>>>>>>> 7d91a7f0
    """
    return throttle().DeleteSuppliers(suppliers_IDURLs)


def DeleteAllSuppliers():
    """
    
    """
    return throttle().DeleteSuppliers(throttle().supplierQueues.keys())


def OutboxStatus(pkt_out, status, error):
    """
    
    """
    return throttle().OutboxStatus(pkt_out, status, error)


def IsSendingQueueEmpty():
    """
    
    """
    return throttle().IsSendingQueueEmpty()


def HasPacketInSendQueue(supplierIDURL, packetID):
    return throttle().HasPacketInSendQueue(supplierIDURL, packetID)


def HasPacketInRequestQueue(supplierIDURL, packetID):
    return throttle().HasPacketInRequestQueue(supplierIDURL, packetID)


def HasBackupIDInSendQueue(supplierIDURL, backupID):
    return throttle().HasBackupIDInSendQueue(supplierIDURL, backupID)


def HasBackupIDInRequestQueue(supplierIDURL, backupID):
    return throttle().HasBackupIDInRequestQueue(supplierIDURL, backupID)


def IsBackupSending(backupID):
    return throttle().IsBackupSending(backupID)

# def HasBackupIDInAllQueues(backupID):
#    return throttle().HasBackupIDInAllQueues(backupID)


def OkToSend(supplierIDURL):
    return throttle().OkToSend(supplierIDURL)


def OkToRequest(supplierIDURL):
    return throttle().OkToRequest(supplierIDURL)


def GetSendQueueLength(supplierIDURL):
    return throttle().GetSendQueueLength(supplierIDURL)


def GetRequestQueueLength(supplierIDURL):
    return throttle().GetRequestQueueLength(supplierIDURL)

#------------------------------------------------------------------------------


class FileToRequest:

    def __init__(self, callOnReceived, creatorID, packetID, ownerID, remoteID):
        self.callOnReceived = []
        self.callOnReceived.append(callOnReceived)
        self.creatorID = creatorID
        self.packetID = packetID
        self.ownerID = ownerID
        self.remoteID = remoteID
        self.backupID, x, self.fileName = packetID.rpartition(
            '/')  # [0:packetID.find("-")]
        self.requestTime = None
        self.fileReceivedTime = None
<<<<<<< HEAD
        self.requestTimeout = max(30, 2 *
                                  int(settings.getBackupBlockSize() /
                                      settings.SendingSpeedLimit()))
=======
        self.requestTimeout = max(30, 2 * int(settings.getBackupBlockSize() / settings.SendingSpeedLimit()))
>>>>>>> 7d91a7f0
        self.result = ''
        PacketReport('request', self.remoteID, self.packetID, 'init')

    def __del__(self):
        PacketReport('request', self.remoteID, self.packetID, self.result)

#------------------------------------------------------------------------------


class FileToSend:

<<<<<<< HEAD
    def __init__(
            self,
            fileName,
            packetID,
            remoteID,
            ownerID,
            callOnAck=None,
            callOnFail=None):
=======
    def __init__(self, fileName, packetID, remoteID, ownerID, callOnAck=None, callOnFail=None):
>>>>>>> 7d91a7f0
        self.fileName = fileName
        try:
            self.fileSize = os.path.getsize(os.path.abspath(fileName))
        except:
            lg.exc()
            self.fileSize = 0
        self.packetID = packetID
        self.remoteID = remoteID
        self.ownerID = ownerID
        self.callOnAck = callOnAck
        self.callOnFail = callOnFail
        self.sendTime = None
        self.ackTime = None
<<<<<<< HEAD
        # maximum 5 seconds to get an Ack
        self.sendTimeout = 2 * \
            (max(int(self.fileSize / settings.SendingSpeedLimit()), 5) + 5)
=======
        self.sendTimeout = 2 * (max(int(self.fileSize / settings.SendingSpeedLimit()), 5) + 5)  # maximum 5 seconds to get an Ack
>>>>>>> 7d91a7f0
        self.result = ''
        PacketReport('send', self.remoteID, self.packetID, 'init')

    def __del__(self):
        PacketReport('send', self.remoteID, self.packetID, self.result)

#------------------------------------------------------------------------------

# TODO: I'm not removing items from the dict's at the moment


class SupplierQueue:

    def __init__(self, supplierIdentity, creatorID):
        self.creatorID = creatorID
        self.remoteID = supplierIdentity
        self.remoteName = nameurl.GetName(self.remoteID)

        # all sends we'll hold on to, only several will be active,
        # but will hold onto the next ones to be sent
        # self.fileSendQueueMaxLength = 32
        # active files
        self.fileSendMaxLength = 4
        # an array of packetId, preserving first in first out,
        # of which the first maxLength are the "active" sends
        self.fileSendQueue = []
        # dictionary of FileToSend's using packetId as index,
        # hold onto stuff sent and acked for some period as a history?
        self.fileSendDict = {}

        # all requests we'll hold on to,
        # only several will be active, but will hold onto the next ones to be sent
        # self.fileRequestQueueMaxLength = 6
        # active requests
        self.fileRequestMaxLength = 2
        # an arry of PacketIDs, preserving first in first out
        self.fileRequestQueue = []
        # FileToRequest's, indexed by PacketIDs
        self.fileRequestDict = {}

        self.shutdown = False

        self.ackedCount = 0
        self.failedCount = 0

        self.sendFailedPacketIDs = []

        self._runSend = False
        self.sendTask = None
        self.sendTaskDelay = 0.1
        self.requestTask = None
        self.requestTaskDelay = 0.1

    def RemoveSupplierWork(self):
        """
        
        """
<<<<<<< HEAD
        """
=======
>>>>>>> 7d91a7f0
        # in the case that we're doing work with a supplier who has just been replaced ...
        # Need to remove the register interests
        # our dosend is using acks?
        # self.shutdown = True
        # for i in range(min(self.fileSendMaxLength, len(self.fileSendQueue))):
        #     fileToSend = self.fileSendDict[self.fileSendQueue[i]]
        # queue.remove_supplier_request(fileToSend.packetID, fileToSend.remoteID, commands.Data())
        # transport_control.RemoveSupplierRequestFromSendQueue(fileToSend.packetID, fileToSend.remoteID, commands.Data())
        #     callback.remove_interest(fileToSend.remoteID, fileToSend.packetID)
        # transport_control.RemoveInterest(fileToSend.remoteID, fileToSend.packetID)
        # for i in range(min(self.fileRequestMaxLength, len(self.fileRequestQueue))):
        #     fileToRequest = self.fileRequestDict[self.fileRequestQueue[i]]
        # queue.remove_supplier_request(fileToRequest.packetID, fileToRequest.remoteID, commands.Retrieve())
        # transport_control.RemoveSupplierRequestFromSendQueue(fileToRequest.packetID, fileToRequest.remoteID, commands.Retrieve())
        #     callback.remove_interest(fileToRequest.remoteID, fileToRequest.packetID)
        # transport_control.RemoveInterest(fileToRequest.remoteID, fileToRequest.packetID)

<<<<<<< HEAD
    def SupplierSendFile(
            self,
            fileName,
            packetID,
            ownerID,
            callOnAck=None,
            callOnFail=None):
        if self.shutdown:
            lg.out(
                10,
                "io_throttle.SupplierSendFile finishing to %s, shutdown is True" %
                self.remoteName)
=======
    def SupplierSendFile(self, fileName, packetID, ownerID, callOnAck=None, callOnFail=None):
        if self.shutdown:
            lg.out(10, "io_throttle.SupplierSendFile finishing to %s, shutdown is True" % self.remoteName)
>>>>>>> 7d91a7f0
            return False
        if contact_status.isOffline(self.remoteID):
            lg.out(
                10, "io_throttle.SupplierSendFile %s is offline, so packet %s is failed" %
                (self.remoteName, packetID))
            if callOnFail is not None:
                reactor.callLater(
                    0, callOnFail, self.remoteID, packetID, 'offline')
            return False
        if packetID in self.fileSendQueue:
            lg.warn(
                "packet %s already in the queue for %s" %
                (packetID, self.remoteName))
            if callOnFail is not None:
                reactor.callLater(
                    0,
                    callOnFail,
                    self.remoteID,
                    packetID,
                    'in queue')
            return False
        self.fileSendQueue.append(packetID)
        self.fileSendDict[packetID] = FileToSend(
            fileName,
            packetID,
            self.remoteID,
            ownerID,
            callOnAck,
            callOnFail,)
        lg.out(10, "io_throttle.SupplierSendFile %s to %s, queue=%d" %
               (packetID, self.remoteName, len(self.fileSendQueue)))
        # reactor.callLater(0, self.DoSend)
        self.DoSend()
        return True

    def RunSend(self):
        if self._runSend:
            return
        self._runSend = True
        #out(6, 'io_throttle.RunSend')
        packetsFialed = {}
        packetsToRemove = set()
        packetsSent = 0
        # let's check all packets in the queue
        for i in xrange(len(self.fileSendQueue)):
            try:
                packetID = self.fileSendQueue[i]
            except:
                lg.warn("item at position %d not exist in send queue" % i)
                continue
            fileToSend = self.fileSendDict[packetID]
            # we got notify that this packet was failed to send
            if packetID in self.sendFailedPacketIDs:
                self.sendFailedPacketIDs.remove(packetID)
                packetsFialed[packetID] = 'failed'
                continue
            # we already sent the file
            if fileToSend.sendTime is not None:
                packetsSent += 1
                # and we got ack
                if fileToSend.ackTime is not None:
                    # deltaTime = fileToSend.ackTime - fileToSend.sendTime
                    # so remove it from queue
                    packetsToRemove.add(packetID)
                # if we do not get an ack ...
                else:
                    # ... we do not want to wait to long
                    if time.time() - fileToSend.sendTime > fileToSend.sendTimeout:
                        # so this packet is failed because no response on it
                        packetsFialed[packetID] = 'timeout'
                # we sent this packet already - check next one
                continue
            # the data file to send no longer exists - it is failed situation
            if not os.path.exists(fileToSend.fileName):
                lg.warn("file %s not exist" % (fileToSend.fileName))
                packetsFialed[packetID] = 'not exist'
                continue
            # do not send too many packets, need to wait for ack
            # hold other packets in the queue and may be send next time
            if packetsSent > self.fileSendMaxLength:
                # if we sending big file - we want to wait
                # other packets must go without waiting in the queue
                # 10K seems fine, because we need to filter only Data and
                # Parity packets here
                try:
                    if os.path.getsize(fileToSend.fileName) > 1024 * 10:
                        continue
                except:
                    lg.exc()
                    continue
            # prepare the packet
            # dt = time.time()
            Payload = str(bpio.ReadBinaryFile(fileToSend.fileName))
            newpacket = signed.Packet(
                commands.Data(),
                fileToSend.ownerID,
                self.creatorID,
                fileToSend.packetID,
                Payload,
                fileToSend.remoteID)
            # outbox will not resend, because no ACK, just data,
            # need to handle resends on own
            # transport_control.outboxNoAck(newpacket)
            gateway.outbox(newpacket, callbacks={
                commands.Ack(): self.FileSendAck,
                commands.Fail(): self.FileSendAck})

            # str(bpio.ReadBinaryFile(fileToSend.fileName))
            # {commands.Ack(): self.FileSendAck,
            # commands.Fail(): self.FileSendAck}

            # transport_control.RegisterInterest(
            #     self.FileSendAck,
            #     fileToSend.remoteID,
            #     fileToSend.packetID)
            # callback.register_interest(self.FileSendAck, fileToSend.remoteID, fileToSend.packetID)
            # lg.out(12, 'io_throttle.RunSend %s to %s, dt=%s' % (
            #     str(newpacket), nameurl.GetName(fileToSend.remoteID), str(time.time()-dt)))
            # mark file as been sent
            fileToSend.sendTime = time.time()
            packetsSent += 1
        # process failed packets
        for packetID, why in packetsFialed.items():
            self.FileSendFailed(
                self.fileSendDict[packetID].remoteID, packetID, why)
            packetsToRemove.add(packetID)
        # remove finished packets
        for packetID in packetsToRemove:
            self.fileSendQueue.remove(packetID)
            del self.fileSendDict[packetID]
        # if sending queue is empty - remove all records about packets failed
        # to send
        if len(self.fileSendQueue) == 0:
            del self.sendFailedPacketIDs[:]
        # remember results
        result = max(len(packetsToRemove), packetsSent)
        # erase temp lists
        del packetsFialed
        del packetsToRemove
        self._runSend = False
        return result

    def SendingTask(self):
        sends = self.RunSend()
        self.sendTaskDelay = misc.LoopAttenuation(
            self.sendTaskDelay,
            sends > 0,
            settings.MinimumSendingDelay(),
            settings.MaximumSendingDelay())
        # attenuation
        self.sendTask = reactor.callLater(self.sendTaskDelay, self.SendingTask)

    def DoSend(self):
        #out(6, 'io_throttle.DoSend')
        if self.sendTask is None:
            self.SendingTask()
            return
        if self._runSend:
            return
        if self.sendTaskDelay > 1.0:
            self.sendTask.cancel()
            self.sendTask = None
            reactor.callLater(0, self.SendingTask)

    def FileSendAck(self, newpacket, info):
        if self.shutdown:
<<<<<<< HEAD
            lg.out(
                10,
                "io_throttle.FileSendAck finishing to %s, shutdown is True" %
                self.remoteName)
=======
            lg.out(10, "io_throttle.FileSendAck finishing to %s, shutdown is True" % self.remoteName)
>>>>>>> 7d91a7f0
            return
        self.ackedCount += 1
        if newpacket.PacketID not in self.fileSendQueue:
            lg.warn("packet %s not in sending queue for %s" %
                    (newpacket.PacketID, self.remoteName))
            return
        if newpacket.PacketID not in self.fileSendDict.keys():
            lg.warn("packet %s not in sending dict for %s" %
                    (newpacket.PacketID, self.remoteName))
            return
        self.fileSendDict[newpacket.PacketID].ackTime = time.time()
        if newpacket.Command == commands.Ack():
            self.fileSendDict[newpacket.PacketID].result = 'acked'
            if self.fileSendDict[newpacket.PacketID].callOnAck:
                reactor.callLater(
                    0,
                    self.fileSendDict[
                        newpacket.PacketID].callOnAck,
                    newpacket,
                    newpacket.OwnerID,
                    newpacket.PacketID)
        elif newpacket.Command == commands.Fail():
            self.fileSendDict[newpacket.PacketID].result = 'failed'
            if self.fileSendDict[newpacket.PacketID].callOnFail:
                reactor.callLater(
                    0,
                    self.fileSendDict[
                        newpacket.PacketID].callOnFail,
                    newpacket.CreatorID,
                    newpacket.PacketID,
                    'failed')
        import supplier_connector
        sc = supplier_connector.by_idurl(newpacket.OwnerID)
        if sc:
            if newpacket.Command == commands.Ack():
                sc.automat('ack', newpacket)
            elif newpacket.Command == commands.Fail():
                sc.automat('fail', newpacket)
            elif newpacket.Command == commands.Data():
                sc.automat('data', newpacket)
            else:
                raise Exception('incorrect packet type received')
        self.DoSend()
        # self.RunSend()
        lg.out(14, "io_throttle.FileSendAck %s from %s, queue=%d" % (
            str(newpacket), self.remoteName, len(self.fileSendQueue)))

    def FileSendFailed(self, RemoteID, PacketID, why):
        if self.shutdown:
<<<<<<< HEAD
            lg.out(
                10,
                "io_throttle.FileSendFailed finishing to %s, shutdown is True" %
                self.remoteName)
=======
            lg.out(10, "io_throttle.FileSendFailed finishing to %s, shutdown is True" % self.remoteName)
>>>>>>> 7d91a7f0
            return
        self.failedCount += 1
        if PacketID not in self.fileSendDict.keys():
            lg.warn("packet %s not in send dict" % PacketID)
            return
        self.fileSendDict[PacketID].result = why
        fileToSend = self.fileSendDict[PacketID]
        assert fileToSend.remoteID == RemoteID
        # transport_control.RemoveSupplierRequestFromSendQueue(fileToSend.packetID, fileToSend.remoteID, commands.Data())
        # queue.remove_supplier_request(fileToSend.packetID, fileToSend.remoteID, commands.Data())
        # transport_control.RemoveInterest(fileToSend.remoteID, fileToSend.packetID)
        # callback.remove_interest(fileToSend.remoteID, fileToSend.packetID)
        if why == 'timeout':
            contact_status.PacketSendingTimeout(RemoteID, PacketID)
        if fileToSend.callOnFail:
            reactor.callLater(0, fileToSend.callOnFail,
                              RemoteID, PacketID, why)
        self.DoSend()
        # self.RunSend()
<<<<<<< HEAD
        lg.out(10, "io_throttle.FileSendFailed %s to [%s] because %s" % (
            PacketID, nameurl.GetName(fileToSend.remoteID), why))

    def SupplierRequestFile(
            self,
            callOnReceived,
            creatorID,
            packetID,
            ownerID):
        if self.shutdown:
            lg.out(
                10,
                "io_throttle.SupplierRequestFile finishing to %s, shutdown is True" %
                self.remoteName)
=======
        lg.out(10, "io_throttle.FileSendFailed %s to [%s] because %s" % (PacketID, nameurl.GetName(fileToSend.remoteID), why))

    def SupplierRequestFile(self, callOnReceived, creatorID, packetID, ownerID):
        if self.shutdown:
            lg.out(10, "io_throttle.SupplierRequestFile finishing to %s, shutdown is True" % self.remoteName)
>>>>>>> 7d91a7f0
            if callOnReceived:
                reactor.callLater(0, callOnReceived, packetID, 'shutdown')
            return False
        if packetID in self.fileRequestQueue:
            lg.warn(
                "packet %s already in the queue for %s" %
                (packetID, self.remoteName))
            if callOnReceived:
                reactor.callLater(0, callOnReceived, packetID, 'in queue')
            return False
        self.fileRequestQueue.append(packetID)
        self.fileRequestDict[packetID] = FileToRequest(
            callOnReceived, creatorID, packetID, ownerID, self.remoteID)
        lg.out(
            10, "io_throttle.SupplierRequestFile for %s from %s, queue length is %d" %
            (packetID, self.remoteName, len(
                self.fileRequestQueue)))
        # reactor.callLater(0, self.DoRequest)
        self.DoRequest()
        return True

    def RunRequest(self):
        #out(6, 'io_throttle.RunRequest')
        packetsToRemove = set()
        for i in range(
            0, min(
                self.fileRequestMaxLength, len(
                self.fileRequestQueue))):
            packetID = self.fileRequestQueue[i]
            currentTime = time.time()
            if self.fileRequestDict[packetID].requestTime is not None:
                # the packet were requested
                if self.fileRequestDict[packetID].fileReceivedTime is None:
                    # but no answer yet ...
                    if currentTime - \
                            self.fileRequestDict[packetID].requestTime > self.fileRequestDict[packetID].requestTimeout:
                        # and time is out!!!
                        self.fileRequestDict[packetID].report = 'timeout'
                        packetsToRemove.add(packetID)
                else:
                    # the packet were received (why it is not removed from the
                    # queue yet ???)
                    self.fileRequestDict[packetID].result = 'received'
                    packetsToRemove.add(packetID)
            if self.fileRequestDict[packetID].requestTime is None:
<<<<<<< HEAD
                if not os.path.exists(
                    os.path.join(
                        settings.getLocalBackupsDir(),
                        packetID)):
=======
                if not os.path.exists(os.path.join(settings.getLocalBackupsDir(), packetID)):
>>>>>>> 7d91a7f0
                    fileRequest = self.fileRequestDict[packetID]
                    lg.out(
                        10,
                        "io_throttle.RunRequest for packetID " +
                        fileRequest.packetID)
                    # transport_control.RegisterInterest(self.DataReceived,fileRequest.creatorID,fileRequest.packetID)
                    # callback.register_interest(self.DataReceived, fileRequest.creatorID, fileRequest.packetID)
                    newpacket = signed.Packet(
                        commands.Retrieve(),
                        fileRequest.ownerID,
                        fileRequest.creatorID,
                        fileRequest.packetID,
                        "",
                        fileRequest.remoteID)
                    # transport_control.outboxNoAck(newpacket)
                    gateway.outbox(newpacket, callbacks={
                        commands.Data(): self.DataReceived,
                        commands.Fail(): self.DataReceived})
                    fileRequest.requestTime = time.time()
                else:
                    # we have the data file, no need to request it
                    self.fileRequestDict[packetID].result = 'exist'
                    packetsToRemove.add(packetID)
        # remember requests results
        result = len(packetsToRemove)
        # remove finished requests
        if len(packetsToRemove) > 0:
            for packetID in packetsToRemove:
                self.fileRequestQueue.remove(packetID)
        del packetsToRemove
        return result

    def RequestTask(self):
        if self.shutdown:
            return
#        if self.RunRequest() > 0:
#            self.requestTaskDelay = 0.1
#        else:
#            if self.requestTaskDelay < 8.0:
#                self.requestTaskDelay *= 2.0
        requests = self.RunRequest()
        self.requestTaskDelay = misc.LoopAttenuation(
            self.requestTaskDelay,
            requests > 0,
            settings.MinimumReceivingDelay(),
            settings.MaximumReceivingDelay())
        # attenuation
<<<<<<< HEAD
        self.requestTask = reactor.callLater(
            self.requestTaskDelay, self.RequestTask)
=======
        self.requestTask = reactor.callLater(self.requestTaskDelay, self.RequestTask)
>>>>>>> 7d91a7f0

    def DoRequest(self):
        #out(6, 'io_throttle.DoRequest')
        if self.requestTask is None:
            self.RequestTask()
        else:
            if self.requestTaskDelay > 1.0:
                self.requestTask.cancel()
                self.requestTask = None
                self.RequestTask()

    def DataReceived(self, newpacket, info):
        # we requested some data from a supplier, just received it
        if self.shutdown:
<<<<<<< HEAD
            # if we're closing down this queue (supplier replaced, don't any
            # anything new)
=======
            # if we're closing down this queue (supplier replaced, don't any anything new)
>>>>>>> 7d91a7f0
            return
        if newpacket.PacketID in self.fileRequestQueue:
            self.fileRequestQueue.remove(newpacket.PacketID)
        if newpacket.Command == commands.Data():
            if newpacket.PacketID in self.fileRequestDict:
<<<<<<< HEAD
                self.fileRequestDict[
                    newpacket.PacketID].fileReceivedTime = time.time()
=======
                self.fileRequestDict[newpacket.PacketID].fileReceivedTime = time.time()
>>>>>>> 7d91a7f0
                self.fileRequestDict[newpacket.PacketID].result = 'received'
                for callBack in self.fileRequestDict[
                        newpacket.PacketID].callOnReceived:
                    callBack(newpacket, 'received')
        elif newpacket.Command == commands.Fail():
            if newpacket.PacketID in self.fileRequestDict:
<<<<<<< HEAD
                self.fileRequestDict[
                    newpacket.PacketID].fileReceivedTime = time.time()
=======
                self.fileRequestDict[newpacket.PacketID].fileReceivedTime = time.time()
>>>>>>> 7d91a7f0
                self.fileRequestDict[newpacket.PacketID].result = 'failed'
                for callBack in self.fileRequestDict[
                        newpacket.PacketID].callOnReceived:
                    callBack(newpacket, 'failed')
        else:
            raise Exception('incorrect response command')
        if newpacket.PacketID in self.fileRequestDict:
            del self.fileRequestDict[newpacket.PacketID]
        lg.out(10, "io_throttle.DataReceived %s from %s, queue=%d" % (
            newpacket, self.remoteName, len(self.fileRequestQueue)))
        self.DoRequest()

    def DeleteBackupSendings(self, backupName):
        if self.shutdown:
            # if we're closing down this queue
            # (supplier replaced, don't any anything new)
            return
        packetsToRemove = set()
        for packetID in self.fileSendQueue:
            if packetID.count(backupName):
                self.FileSendFailed(
                    self.fileSendDict[packetID].remoteID,
                    packetID,
                    'delete request')
                packetsToRemove.add(packetID)
                lg.out(
                    12,
                    'io_throttle.DeleteBackupSendings %s from send queue' %
                    packetID)
        for packetID in packetsToRemove:
            if packetID in self.fileSendDict:
                self.fileSendQueue.remove(packetID)
                del self.fileSendDict[packetID]
        if len(self.fileSendQueue) > 0:
            reactor.callLater(0, self.DoSend)
            # self.DoSend()

    def DeleteBackupRequests(self, backupName):
        if self.shutdown:
            # if we're closing down this queue
            # (supplier replaced, don't any anything new)
            return
        packetsToRemove = set()
        for packetID in self.fileRequestQueue:
            if packetID.count(backupName):
                packetsToRemove.add(packetID)
                lg.out(
                    12,
                    'io_throttle.DeleteBackupRequests %s from request queue' %
                    packetID)
        for packetID in packetsToRemove:
            self.fileRequestQueue.remove(packetID)
            del self.fileRequestDict[packetID]
        if len(self.fileRequestQueue) > 0:
            reactor.callLater(0, self.DoRequest)

    def OutboxStatus(self, pkt_out, status, error):
        packetID = pkt_out.outpacket.PacketID
        if status != 'finished' and packetID in self.fileSendQueue:
            self.sendFailedPacketIDs.append(packetID)
            # reactor.callLater(0, self.DoSend)
            self.DoSend()

    def HasSendingFiles(self):
        return len(self.fileSendQueue) > 0

    def HasRequestedFiles(self):
        return len(self.fileRequestQueue) > 0

    def OkToSend(self):
        return len(self.fileSendQueue) < self.fileSendMaxLength

    def OkToRequest(self):
        return len(self.fileRequestQueue) < self.fileRequestMaxLength

    def GetSendQueueLength(self):
        return len(self.fileSendQueue)

    def GetRequestQueueLength(self):
        return len(self.fileRequestQueue)

#------------------------------------------------------------------------------

# all of the backup rebuilds will run their data requests through this
# so it gets throttled, also to reduce duplicate requests


class IOThrottle:

    def __init__(self):
        self.creatorID = my_id.getLocalID()
        self.supplierQueues = {}
        self.paintFunc = None

    def SetSupplierQueueCallbackFunc(self, func):
        self.paintFunc = func

    def DeleteSuppliers(self, suppliers_IDURLs):
        for supplierIDURL in suppliers_IDURLs:
            if supplierIDURL:
                if supplierIDURL in self.supplierQueues:
                    self.supplierQueues[supplierIDURL].RemoveSupplierWork()
                    del self.supplierQueues[supplierIDURL]

    def DeleteBackupSendings(self, backupName):
        # lg.out(10, 'io_throttle.DeleteBackupSendings for %s' % backupName)
        for supplierIdentity in self.supplierQueues.keys():
<<<<<<< HEAD
            self.supplierQueues[
                supplierIdentity].DeleteBackupSendings(backupName)
=======
            self.supplierQueues[supplierIdentity].DeleteBackupSendings(backupName)
>>>>>>> 7d91a7f0

    def DeleteBackupRequests(self, backupName):
        # lg.out(10, 'io_throttle.DeleteBackupRequests for %s' % backupName)
        for supplierIdentity in self.supplierQueues.keys():
<<<<<<< HEAD
            self.supplierQueues[
                supplierIdentity].DeleteBackupRequests(backupName)

    def QueueSendFile(
            self,
            fileName,
            packetID,
            remoteID,
            ownerID,
            callOnAck=None,
            callOnFail=None):
=======
            self.supplierQueues[supplierIdentity].DeleteBackupRequests(backupName)

    def QueueSendFile(self, fileName, packetID, remoteID, ownerID, callOnAck=None, callOnFail=None):
>>>>>>> 7d91a7f0
        #out(10, "io_throttle.QueueSendFile %s to %s" % (packetID, nameurl.GetName(remoteID)))
        if not os.path.exists(fileName):
            lg.out(
                2,
                "io_throttle.QueueSendFile ERROR %s not exist" %
                fileName)
            if callOnFail is not None:
                reactor.callLater(.01, callOnFail, remoteID,
                                  packetID, 'not exist')
            return False
        if remoteID not in self.supplierQueues.keys():
            self.supplierQueues[remoteID] = SupplierQueue(
                remoteID, self.creatorID)
            lg.out(
                6, "io_throttle.QueueSendFile made a new queue for %s" %
                nameurl.GetName(remoteID))
        return self.supplierQueues[remoteID].SupplierSendFile(
            fileName, packetID, ownerID, callOnAck, callOnFail,)

    # return result in the callback: callOnReceived(packet or packetID, state)
    # state is: received, exist, in queue, shutdown
    def QueueRequestFile(
            self,
            callOnReceived,
            creatorID,
            packetID,
            ownerID,
            remoteID):
        # make sure that we don't actually already have the file
        # if packetID != settings.BackupInfoFileName():
<<<<<<< HEAD
        if packetID not in [
            settings.BackupInfoFileName(),
            settings.BackupInfoFileNameOld(),
            settings.BackupInfoEncryptedFileName(),
        ]:
=======
        if packetID not in [settings.BackupInfoFileName(), settings.BackupInfoFileNameOld(), settings.BackupInfoEncryptedFileName(), ]:
>>>>>>> 7d91a7f0
            filename = os.path.join(settings.getLocalBackupsDir(), packetID)
            if os.path.exists(filename):
                lg.warn("%s already exist " % filename)
                if callOnReceived:
                    reactor.callLater(0, callOnReceived, packetID, 'exist')
                return False
        if remoteID not in self.supplierQueues.keys():
            # made a new queue for this man
            self.supplierQueues[remoteID] = SupplierQueue(
                remoteID, self.creatorID)
            lg.out(
                6, "io_throttle.QueueRequestFile made a new queue for %s" %
                nameurl.GetName(remoteID))
        # lg.out(10, "io_throttle.QueueRequestFile asking for %s from %s" % (packetID, nameurl.GetName(remoteID)))
        return self.supplierQueues[remoteID].SupplierRequestFile(
            callOnReceived, creatorID, packetID, ownerID)

    def OutboxStatus(self, pkt_out, status, error):
<<<<<<< HEAD
        """
        Called from outside to notify about single file sending result.
=======
        """
        Called from outside to notify about single file sending result.
>>>>>>> 7d91a7f0
        """
        for supplierIdentity in self.supplierQueues.keys():
            self.supplierQueues[supplierIdentity].OutboxStatus(
                pkt_out, status, error)
        return False

    def IsSendingQueueEmpty(self):
        """
        Return True if all outgoing queues is empty, no sending at the moment.
        """
        for idurl in self.supplierQueues.keys():
            if self.supplierQueues[idurl].HasSendingFiles():
                return False
        return True

    def IsRequestQueueEmpty(self):
        """
        Return True if all incoming queues is empty, no requests at the moment.
        """
        for idurl in self.supplierQueues.keys():
            if not self.supplierQueues[idurl].HasRequestedFiles():
                return False
        return True

    def HasPacketInSendQueue(self, supplierIDURL, packetID):
        """
        Return True if that packet is found in the sending queue to given
        remote peer.
        """
<<<<<<< HEAD
        Return True if that packet is found in the sending queue to given remote peer.
        """
=======
>>>>>>> 7d91a7f0
        if supplierIDURL not in self.supplierQueues:
            return False
        return packetID in self.supplierQueues[supplierIDURL].fileSendDict

    def HasPacketInRequestQueue(self, supplierIDURL, packetID):
        """
        Return True if that packet is found in the request queue from given
        remote peer.
        """
<<<<<<< HEAD
        Return True if that packet is found in the request queue from given remote peer.
        """
=======
>>>>>>> 7d91a7f0
        if supplierIDURL not in self.supplierQueues:
            return False
        return packetID in self.supplierQueues[supplierIDURL].fileRequestDict

    def HasBackupIDInSendQueue(self, supplierIDURL, backupID):
        """
        Same to ``HasPacketInSendQueue()``, but looks for packets for the whole
        backup, not just a single packet .
        """
<<<<<<< HEAD
        Same to ``HasPacketInSendQueue()``, but looks for packets for the whole backup,
        not just a single packet .
        """
=======
>>>>>>> 7d91a7f0
        if supplierIDURL not in self.supplierQueues:
            return False
        for packetID in self.supplierQueues[supplierIDURL].fileSendDict.keys():
            if packetID.startswith(backupID):
                return True
        return False

    def HasBackupIDInRequestQueue(self, supplierIDURL, backupID):
        """
        Same to ``HasPacketInRequestQueue()``, but looks for packets for the
        whole backup, not just a single packet .
        """
<<<<<<< HEAD
        Same to ``HasPacketInRequestQueue()``, but looks for packets for the whole backup,
        not just a single packet .
        """
=======
>>>>>>> 7d91a7f0
        if supplierIDURL not in self.supplierQueues:
            return False
        for packetID in self.supplierQueues[
                supplierIDURL].fileRequestDict.keys():
            if packetID.startswith(backupID):
                return True
        return False

    def IsBackupSending(self, backupID):
<<<<<<< HEAD
        """
        Return True if some packets for given backup is found in the sending queues.
=======
        """
        Return True if some packets for given backup is found in the sending
        queues.
>>>>>>> 7d91a7f0
        """
        for supplierIDURL in self.supplierQueues.keys():
            if self.HasBackupIDInSendQueue(supplierIDURL, backupID):
                return True
        return False

    def IsBackupRequesting(self, backupID):
<<<<<<< HEAD
        """
        Return True if some packets for given backup is found in the request queues.
=======
        """
        Return True if some packets for given backup is found in the request
        queues.
>>>>>>> 7d91a7f0
        """
        for supplierIDURL in self.supplierQueues.keys():
            if self.HasBackupIDInRequestQueue(supplierIDURL, backupID):
                return True
        return False

    def OkToSend(self, supplierIDURL):
        """
        The maximum size of any queue is limited, if this limit is not reached
        yet you can put more files to send to that remote user.

        This method return True if you can put more outgoing files to
        that man in the ``throttle()``.
        """
<<<<<<< HEAD
        The maximum size of any queue is limited, if this limit is not reached yet
        you can put more files to send to that remote user.
        This method return True if you can put more outgoing files to that man in the ``throttle()``.
        """
=======
>>>>>>> 7d91a7f0
        if supplierIDURL not in self.supplierQueues:
            # no queue opened to this man, so the queue is ready
            return True
        return self.supplierQueues[supplierIDURL].OkToSend()

    def GetRequestQueueLength(self, supplierIDURL):
        """
        Return number of requested packets from given user.
        """
<<<<<<< HEAD
        Return number of requested packets from given user.
        """
=======
>>>>>>> 7d91a7f0
        if supplierIDURL not in self.supplierQueues:
            # no queue opened to this man, so length is zero
            return 0
        return self.supplierQueues[supplierIDURL].GetRequestQueueLength()

    def GetSendQueueLength(self, supplierIDURL):
        """
        Return number of packets sent to this guy.
        """
<<<<<<< HEAD
        Return number of packets sent to this guy.
        """
=======
>>>>>>> 7d91a7f0
        if supplierIDURL not in self.supplierQueues:
            # no queue opened to this man, so length is zero
            return 0
        return self.supplierQueues[supplierIDURL].GetSendQueueLength()
<|MERGE_RESOLUTION|>--- conflicted
+++ resolved
@@ -1,29 +1,29 @@
-#!/usr/bin/python
-# io_throttle.py
-#
-# Copyright (C) 2008-2016 Veselin Penev, http://bitdust.io
-#
-# This file (io_throttle.py) is part of BitDust Software.
-#
-# BitDust is free software: you can redistribute it and/or modify
-# it under the terms of the GNU Affero General Public License as published by
-# the Free Software Foundation, either version 3 of the License, or
-# (at your option) any later version.
-#
-# BitDust Software is distributed in the hope that it will be useful,
-# but WITHOUT ANY WARRANTY; without even the implied warranty of
-# MERCHANTABILITY or FITNESS FOR A PARTICULAR PURPOSE.  See the
-# GNU Affero General Public License for more details.
-#
-# You should have received a copy of the GNU Affero General Public License
-# along with BitDust Software.  If not, see <http://www.gnu.org/licenses/>.
-#
-# Please contact us if you have any questions at bitdust.io@gmail.com
-#
-#
-#
-#
-
+#!/usr/bin/python
+# io_throttle.py
+#
+# Copyright (C) 2008-2016 Veselin Penev, http://bitdust.io
+#
+# This file (io_throttle.py) is part of BitDust Software.
+#
+# BitDust is free software: you can redistribute it and/or modify
+# it under the terms of the GNU Affero General Public License as published by
+# the Free Software Foundation, either version 3 of the License, or
+# (at your option) any later version.
+#
+# BitDust Software is distributed in the hope that it will be useful,
+# but WITHOUT ANY WARRANTY; without even the implied warranty of
+# MERCHANTABILITY or FITNESS FOR A PARTICULAR PURPOSE.  See the
+# GNU Affero General Public License for more details.
+#
+# You should have received a copy of the GNU Affero General Public License
+# along with BitDust Software.  If not, see <http://www.gnu.org/licenses/>.
+#
+# Please contact us if you have any questions at bitdust.io@gmail.com
+#
+#
+#
+#
+
 """
 .. module:: io_throttle.
 
@@ -42,1218 +42,895 @@
 TODO:
 We probably want to be able to send not only to suppliers but to any contacts.
 In future we can use that to do "overlay" communications to hide users.
-"""
-<<<<<<< HEAD
-.. module:: io_throttle
-
-When reconstructing a backup we don't want to take over everything
-and make BitDust unresponsive by requesting 1000's of files at once
-and make it so no other packets can go out.
-
-This just tries to limit how much we are sending out or receiving at any time
-so that we still have control.
-
-Before requesting another file or sending another one out
-I check to see how much stuff I have waiting.
-
-Keep track of every supplier, store packets send/request in many queues.
-
-TODO:
-We probably want to be able to send not only to suppliers but to any contacts.
-In future we can use that to do "overlay" communications to hide users.
-"""
-=======
->>>>>>> 7d91a7f0
-
-import os
-import sys
-import time
-
-try:
-    from twisted.internet import reactor
-except:
-    sys.exit('Error initializing twisted.internet.reactor in io_throttle.py')
-
-#------------------------------------------------------------------------------
-
-from logs import lg
-
-from system import bpio
-
-from lib import misc
-from lib import nameurl
-
-from main import settings
-
-from userid import my_id
-
-from p2p import commands
-from p2p import contact_status
-
-from crypt import signed
-
-from transport import gateway
-from transport import callback
-
-#------------------------------------------------------------------------------
-
-_IOThrottle = None
-_PacketReportCallbackFunc = None
-
-#------------------------------------------------------------------------------
-
-
-def throttle():
+"""
+
+import os
+import sys
+import time
+
+try:
+    from twisted.internet import reactor
+except:
+    sys.exit('Error initializing twisted.internet.reactor in io_throttle.py')
+
+#------------------------------------------------------------------------------
+
+from logs import lg
+
+from system import bpio
+
+from lib import misc
+from lib import nameurl
+
+from main import settings
+
+from userid import my_id
+
+from p2p import commands
+from p2p import contact_status
+
+from crypt import signed
+
+from transport import gateway
+from transport import callback
+
+#------------------------------------------------------------------------------
+
+_IOThrottle = None
+_PacketReportCallbackFunc = None
+
+#------------------------------------------------------------------------------
+
+
+def throttle():
     """
     Access method to the IO interface object.
-    """
-    global _IOThrottle
-    if _IOThrottle is None:
-        _IOThrottle = IOThrottle()
-    return _IOThrottle
-
-
-def init():
+    """
+    global _IOThrottle
+    if _IOThrottle is None:
+        _IOThrottle = IOThrottle()
+    return _IOThrottle
+
+
+def init():
     """
     Init ``throttle()`` object and link with transports.
 
     This is the mechanism for sending and requesting files to drive
     backups.
-    """
-<<<<<<< HEAD
-    Init ``throttle()`` object and link with transports.
-    This is the mechanism for sending and requesting files to drive backups.
-    """
-=======
->>>>>>> 7d91a7f0
-    lg.out(4, "io_throttle.init")
-    throttle()
-    callback.add_queue_item_status_callback(OutboxStatus)
-
-
-def shutdown():
-    """
-    To stop program correctly - need to call this before shut down.
-    """
-    lg.out(4, "io_throttle.shutdown")
-    throttle().DeleteBackupRequests('')
-    throttle().DeleteBackupSendings('')
-    throttle().DeleteSuppliers(throttle().supplierQueues.keys())
-
-
-def SetPacketReportCallbackFunc(func):
-<<<<<<< HEAD
-    """
-    You can pass a callback to catch a moment when some packet is added/removed.
-=======
+    """
+    lg.out(4, "io_throttle.init")
+    throttle()
+    callback.add_queue_item_status_callback(OutboxStatus)
+
+
+def shutdown():
+    """
+    To stop program correctly - need to call this before shut down.
+    """
+    lg.out(4, "io_throttle.shutdown")
+    throttle().DeleteBackupRequests('')
+    throttle().DeleteBackupSendings('')
+    throttle().DeleteSuppliers(throttle().supplierQueues.keys())
+
+
+def SetPacketReportCallbackFunc(func):
     """
     You can pass a callback to catch a moment when some packet is
     added/removed.
->>>>>>> 7d91a7f0
-    """
-    global _PacketReportCallbackFunc
-    _PacketReportCallbackFunc = func
-
-
-def PacketReport(sendORrequest, supplier_idurl, packetID, result):
+    """
+    global _PacketReportCallbackFunc
+    _PacketReportCallbackFunc = func
+
+
+def PacketReport(sendORrequest, supplier_idurl, packetID, result):
     """
     Called from other methods here to notify about packets events.
-    """
-    global _PacketReportCallbackFunc
-    if _PacketReportCallbackFunc is not None:
-        _PacketReportCallbackFunc(
-            sendORrequest, supplier_idurl, packetID, result)
-
-#------------------------------------------------------------------------------
-
-<<<<<<< HEAD
-=======
-#------------------------------------------------------------------------------
-
->>>>>>> 7d91a7f0
-
-def QueueSendFile(
-        fileName,
-        packetID,
-        remoteID,
-        ownerID,
-        callOnAck=None,
-        callOnFail=None):
-    """
-    Most used method - add an outgoing file to send to given remote peer.
-    """
-    return throttle().QueueSendFile(
-        fileName,
-        packetID,
-        remoteID,
-        ownerID,
-        callOnAck,
-        callOnFail)
-
-
-
-def QueueRequestFile(callOnReceived, creatorID, packetID, ownerID, remoteID):
+    """
+    global _PacketReportCallbackFunc
+    if _PacketReportCallbackFunc is not None:
+        _PacketReportCallbackFunc(sendORrequest, supplier_idurl, packetID, result)
+
+#------------------------------------------------------------------------------
+
+
+def QueueSendFile(fileName, packetID, remoteID, ownerID, callOnAck=None, callOnFail=None):
+    """
+    Most used method - add an outgoing file to send to given remote peer.
+    """
+    return throttle().QueueSendFile(fileName, packetID, remoteID, ownerID, callOnAck, callOnFail)
+
+
+def QueueRequestFile(callOnReceived, creatorID, packetID, ownerID, remoteID):
     """
     Place a request to download a single file from given remote peer.
 
     Remote user will verify our identity and decide to send the Data or
     not.
-    """
-    return throttle().QueueRequestFile(
-        callOnReceived, creatorID, packetID, ownerID, remoteID)
-
-
-
-def DeleteBackupSendings(backupName):
-<<<<<<< HEAD
-    """
-    Checks all send queues and search for packets with ``backupName`` in the packetID field.
-    For example, this is used to remove old transfers if rebuilding process is restarted.
-=======
+    """
+    return throttle().QueueRequestFile(callOnReceived, creatorID, packetID, ownerID, remoteID)
+
+
+def DeleteBackupSendings(backupName):
     """
     Checks all send queues and search for packets with ``backupName`` in the
     packetID field.
 
     For example, this is used to remove old transfers if rebuilding
     process is restarted.
->>>>>>> 7d91a7f0
-    """
-    return throttle().DeleteBackupSendings(backupName)
-
-
-def DeleteBackupRequests(backupName):
-<<<<<<< HEAD
-    """
-    Checks all request queues and search for packets with ``backupName`` in the packetID field.
-    For example, this is used to remove old requests if the restore process is aborted.
-=======
+    """
+    return throttle().DeleteBackupSendings(backupName)
+
+
+def DeleteBackupRequests(backupName):
     """
     Checks all request queues and search for packets with ``backupName`` in the
     packetID field.
 
     For example, this is used to remove old requests if the restore
     process is aborted.
->>>>>>> 7d91a7f0
-    """
-    return throttle().DeleteBackupRequests(backupName)
-
-
-def DeleteSuppliers(suppliers_IDURLs):
-<<<<<<< HEAD
-    """
-    Erase the whole queue with this peer and remove him from throttle() completely.
-=======
+    """
+    return throttle().DeleteBackupRequests(backupName)
+
+
+def DeleteSuppliers(suppliers_IDURLs):
     """
     Erase the whole queue with this peer and remove him from throttle()
     completely.
->>>>>>> 7d91a7f0
-    """
-    return throttle().DeleteSuppliers(suppliers_IDURLs)
-
-
-def DeleteAllSuppliers():
+    """
+    return throttle().DeleteSuppliers(suppliers_IDURLs)
+
+
+def DeleteAllSuppliers():
     """
     
-    """
-    return throttle().DeleteSuppliers(throttle().supplierQueues.keys())
-
-
-def OutboxStatus(pkt_out, status, error):
+    """
+    return throttle().DeleteSuppliers(throttle().supplierQueues.keys())
+
+
+def OutboxStatus(pkt_out, status, error):
     """
     
-    """
-    return throttle().OutboxStatus(pkt_out, status, error)
-
-
-def IsSendingQueueEmpty():
+    """
+    return throttle().OutboxStatus(pkt_out, status, error)
+
+
+def IsSendingQueueEmpty():
     """
     
-    """
-    return throttle().IsSendingQueueEmpty()
-
-
-def HasPacketInSendQueue(supplierIDURL, packetID):
-    return throttle().HasPacketInSendQueue(supplierIDURL, packetID)
-
-
-def HasPacketInRequestQueue(supplierIDURL, packetID):
-    return throttle().HasPacketInRequestQueue(supplierIDURL, packetID)
-
-
-def HasBackupIDInSendQueue(supplierIDURL, backupID):
-    return throttle().HasBackupIDInSendQueue(supplierIDURL, backupID)
-
-
-def HasBackupIDInRequestQueue(supplierIDURL, backupID):
-    return throttle().HasBackupIDInRequestQueue(supplierIDURL, backupID)
-
-
-def IsBackupSending(backupID):
-    return throttle().IsBackupSending(backupID)
-
-# def HasBackupIDInAllQueues(backupID):
-#    return throttle().HasBackupIDInAllQueues(backupID)
-
-
-def OkToSend(supplierIDURL):
-    return throttle().OkToSend(supplierIDURL)
-
-
-def OkToRequest(supplierIDURL):
-    return throttle().OkToRequest(supplierIDURL)
-
-
-def GetSendQueueLength(supplierIDURL):
-    return throttle().GetSendQueueLength(supplierIDURL)
-
-
-def GetRequestQueueLength(supplierIDURL):
-    return throttle().GetRequestQueueLength(supplierIDURL)
-
-#------------------------------------------------------------------------------
-
-
-class FileToRequest:
-
-    def __init__(self, callOnReceived, creatorID, packetID, ownerID, remoteID):
-        self.callOnReceived = []
-        self.callOnReceived.append(callOnReceived)
-        self.creatorID = creatorID
-        self.packetID = packetID
-        self.ownerID = ownerID
-        self.remoteID = remoteID
-        self.backupID, x, self.fileName = packetID.rpartition(
-            '/')  # [0:packetID.find("-")]
-        self.requestTime = None
-        self.fileReceivedTime = None
-<<<<<<< HEAD
-        self.requestTimeout = max(30, 2 *
-                                  int(settings.getBackupBlockSize() /
-                                      settings.SendingSpeedLimit()))
-=======
-        self.requestTimeout = max(30, 2 * int(settings.getBackupBlockSize() / settings.SendingSpeedLimit()))
->>>>>>> 7d91a7f0
-        self.result = ''
-        PacketReport('request', self.remoteID, self.packetID, 'init')
-
-    def __del__(self):
-        PacketReport('request', self.remoteID, self.packetID, self.result)
-
-#------------------------------------------------------------------------------
-
-
-class FileToSend:
-
-<<<<<<< HEAD
-    def __init__(
-            self,
-            fileName,
-            packetID,
-            remoteID,
-            ownerID,
-            callOnAck=None,
-            callOnFail=None):
-=======
-    def __init__(self, fileName, packetID, remoteID, ownerID, callOnAck=None, callOnFail=None):
->>>>>>> 7d91a7f0
-        self.fileName = fileName
-        try:
-            self.fileSize = os.path.getsize(os.path.abspath(fileName))
-        except:
-            lg.exc()
-            self.fileSize = 0
-        self.packetID = packetID
-        self.remoteID = remoteID
-        self.ownerID = ownerID
-        self.callOnAck = callOnAck
-        self.callOnFail = callOnFail
-        self.sendTime = None
-        self.ackTime = None
-<<<<<<< HEAD
-        # maximum 5 seconds to get an Ack
-        self.sendTimeout = 2 * \
-            (max(int(self.fileSize / settings.SendingSpeedLimit()), 5) + 5)
-=======
-        self.sendTimeout = 2 * (max(int(self.fileSize / settings.SendingSpeedLimit()), 5) + 5)  # maximum 5 seconds to get an Ack
->>>>>>> 7d91a7f0
-        self.result = ''
-        PacketReport('send', self.remoteID, self.packetID, 'init')
-
-    def __del__(self):
-        PacketReport('send', self.remoteID, self.packetID, self.result)
-
-#------------------------------------------------------------------------------
-
-# TODO: I'm not removing items from the dict's at the moment
-
-
-class SupplierQueue:
-
-    def __init__(self, supplierIdentity, creatorID):
-        self.creatorID = creatorID
-        self.remoteID = supplierIdentity
-        self.remoteName = nameurl.GetName(self.remoteID)
-
-        # all sends we'll hold on to, only several will be active,
-        # but will hold onto the next ones to be sent
-        # self.fileSendQueueMaxLength = 32
-        # active files
-        self.fileSendMaxLength = 4
-        # an array of packetId, preserving first in first out,
-        # of which the first maxLength are the "active" sends
-        self.fileSendQueue = []
-        # dictionary of FileToSend's using packetId as index,
-        # hold onto stuff sent and acked for some period as a history?
-        self.fileSendDict = {}
-
-        # all requests we'll hold on to,
-        # only several will be active, but will hold onto the next ones to be sent
-        # self.fileRequestQueueMaxLength = 6
-        # active requests
-        self.fileRequestMaxLength = 2
-        # an arry of PacketIDs, preserving first in first out
-        self.fileRequestQueue = []
-        # FileToRequest's, indexed by PacketIDs
-        self.fileRequestDict = {}
-
-        self.shutdown = False
-
-        self.ackedCount = 0
-        self.failedCount = 0
-
-        self.sendFailedPacketIDs = []
-
-        self._runSend = False
-        self.sendTask = None
-        self.sendTaskDelay = 0.1
-        self.requestTask = None
-        self.requestTaskDelay = 0.1
-
-    def RemoveSupplierWork(self):
+    """
+    return throttle().IsSendingQueueEmpty()
+
+
+def HasPacketInSendQueue(supplierIDURL, packetID):
+    return throttle().HasPacketInSendQueue(supplierIDURL, packetID)
+
+
+def HasPacketInRequestQueue(supplierIDURL, packetID):
+    return throttle().HasPacketInRequestQueue(supplierIDURL, packetID)
+
+
+def HasBackupIDInSendQueue(supplierIDURL, backupID):
+    return throttle().HasBackupIDInSendQueue(supplierIDURL, backupID)
+
+
+def HasBackupIDInRequestQueue(supplierIDURL, backupID):
+    return throttle().HasBackupIDInRequestQueue(supplierIDURL, backupID)
+
+
+def IsBackupSending(backupID):
+    return throttle().IsBackupSending(backupID)
+
+# def HasBackupIDInAllQueues(backupID):
+#    return throttle().HasBackupIDInAllQueues(backupID)
+
+
+def OkToSend(supplierIDURL):
+    return throttle().OkToSend(supplierIDURL)
+
+
+def OkToRequest(supplierIDURL):
+    return throttle().OkToRequest(supplierIDURL)
+
+
+def GetSendQueueLength(supplierIDURL):
+    return throttle().GetSendQueueLength(supplierIDURL)
+
+
+def GetRequestQueueLength(supplierIDURL):
+    return throttle().GetRequestQueueLength(supplierIDURL)
+
+#------------------------------------------------------------------------------
+
+
+class FileToRequest:
+
+    def __init__(self, callOnReceived, creatorID, packetID, ownerID, remoteID):
+        self.callOnReceived = []
+        self.callOnReceived.append(callOnReceived)
+        self.creatorID = creatorID
+        self.packetID = packetID
+        self.ownerID = ownerID
+        self.remoteID = remoteID
+        self.backupID, x, self.fileName = packetID.rpartition('/')  # [0:packetID.find("-")]
+        self.requestTime = None
+        self.fileReceivedTime = None
+        self.requestTimeout = max(30, 2 * int(settings.getBackupBlockSize() / settings.SendingSpeedLimit()))
+        self.result = ''
+        PacketReport('request', self.remoteID, self.packetID, 'init')
+
+    def __del__(self):
+        PacketReport('request', self.remoteID, self.packetID, self.result)
+
+#------------------------------------------------------------------------------
+
+
+class FileToSend:
+
+    def __init__(self, fileName, packetID, remoteID, ownerID, callOnAck=None, callOnFail=None):
+        self.fileName = fileName
+        try:
+            self.fileSize = os.path.getsize(os.path.abspath(fileName))
+        except:
+            lg.exc()
+            self.fileSize = 0
+        self.packetID = packetID
+        self.remoteID = remoteID
+        self.ownerID = ownerID
+        self.callOnAck = callOnAck
+        self.callOnFail = callOnFail
+        self.sendTime = None
+        self.ackTime = None
+        self.sendTimeout = 2 * (max(int(self.fileSize / settings.SendingSpeedLimit()), 5) + 5)  # maximum 5 seconds to get an Ack
+        self.result = ''
+        PacketReport('send', self.remoteID, self.packetID, 'init')
+
+    def __del__(self):
+        PacketReport('send', self.remoteID, self.packetID, self.result)
+
+#------------------------------------------------------------------------------
+
+# TODO: I'm not removing items from the dict's at the moment
+
+
+class SupplierQueue:
+
+    def __init__(self, supplierIdentity, creatorID):
+        self.creatorID = creatorID
+        self.remoteID = supplierIdentity
+        self.remoteName = nameurl.GetName(self.remoteID)
+
+        # all sends we'll hold on to, only several will be active,
+        # but will hold onto the next ones to be sent
+        # self.fileSendQueueMaxLength = 32
+        # active files
+        self.fileSendMaxLength = 4
+        # an array of packetId, preserving first in first out,
+        # of which the first maxLength are the "active" sends
+        self.fileSendQueue = []
+        # dictionary of FileToSend's using packetId as index,
+        # hold onto stuff sent and acked for some period as a history?
+        self.fileSendDict = {}
+
+        # all requests we'll hold on to,
+        # only several will be active, but will hold onto the next ones to be sent
+        # self.fileRequestQueueMaxLength = 6
+        # active requests
+        self.fileRequestMaxLength = 2
+        # an arry of PacketIDs, preserving first in first out
+        self.fileRequestQueue = []
+        # FileToRequest's, indexed by PacketIDs
+        self.fileRequestDict = {}
+
+        self.shutdown = False
+
+        self.ackedCount = 0
+        self.failedCount = 0
+
+        self.sendFailedPacketIDs = []
+
+        self._runSend = False
+        self.sendTask = None
+        self.sendTaskDelay = 0.1
+        self.requestTask = None
+        self.requestTaskDelay = 0.1
+
+    def RemoveSupplierWork(self):
         """
         
-        """
-<<<<<<< HEAD
-        """
-=======
->>>>>>> 7d91a7f0
-        # in the case that we're doing work with a supplier who has just been replaced ...
-        # Need to remove the register interests
-        # our dosend is using acks?
-        # self.shutdown = True
-        # for i in range(min(self.fileSendMaxLength, len(self.fileSendQueue))):
-        #     fileToSend = self.fileSendDict[self.fileSendQueue[i]]
-        # queue.remove_supplier_request(fileToSend.packetID, fileToSend.remoteID, commands.Data())
-        # transport_control.RemoveSupplierRequestFromSendQueue(fileToSend.packetID, fileToSend.remoteID, commands.Data())
-        #     callback.remove_interest(fileToSend.remoteID, fileToSend.packetID)
-        # transport_control.RemoveInterest(fileToSend.remoteID, fileToSend.packetID)
-        # for i in range(min(self.fileRequestMaxLength, len(self.fileRequestQueue))):
-        #     fileToRequest = self.fileRequestDict[self.fileRequestQueue[i]]
-        # queue.remove_supplier_request(fileToRequest.packetID, fileToRequest.remoteID, commands.Retrieve())
-        # transport_control.RemoveSupplierRequestFromSendQueue(fileToRequest.packetID, fileToRequest.remoteID, commands.Retrieve())
-        #     callback.remove_interest(fileToRequest.remoteID, fileToRequest.packetID)
-        # transport_control.RemoveInterest(fileToRequest.remoteID, fileToRequest.packetID)
-
-<<<<<<< HEAD
-    def SupplierSendFile(
-            self,
-            fileName,
-            packetID,
-            ownerID,
-            callOnAck=None,
-            callOnFail=None):
-        if self.shutdown:
-            lg.out(
-                10,
-                "io_throttle.SupplierSendFile finishing to %s, shutdown is True" %
-                self.remoteName)
-=======
-    def SupplierSendFile(self, fileName, packetID, ownerID, callOnAck=None, callOnFail=None):
-        if self.shutdown:
-            lg.out(10, "io_throttle.SupplierSendFile finishing to %s, shutdown is True" % self.remoteName)
->>>>>>> 7d91a7f0
-            return False
-        if contact_status.isOffline(self.remoteID):
-            lg.out(
-                10, "io_throttle.SupplierSendFile %s is offline, so packet %s is failed" %
-                (self.remoteName, packetID))
-            if callOnFail is not None:
-                reactor.callLater(
-                    0, callOnFail, self.remoteID, packetID, 'offline')
-            return False
-        if packetID in self.fileSendQueue:
-            lg.warn(
-                "packet %s already in the queue for %s" %
-                (packetID, self.remoteName))
-            if callOnFail is not None:
-                reactor.callLater(
-                    0,
-                    callOnFail,
-                    self.remoteID,
-                    packetID,
-                    'in queue')
-            return False
-        self.fileSendQueue.append(packetID)
-        self.fileSendDict[packetID] = FileToSend(
-            fileName,
-            packetID,
-            self.remoteID,
-            ownerID,
-            callOnAck,
-            callOnFail,)
-        lg.out(10, "io_throttle.SupplierSendFile %s to %s, queue=%d" %
-               (packetID, self.remoteName, len(self.fileSendQueue)))
-        # reactor.callLater(0, self.DoSend)
-        self.DoSend()
-        return True
-
-    def RunSend(self):
-        if self._runSend:
-            return
-        self._runSend = True
-        #out(6, 'io_throttle.RunSend')
-        packetsFialed = {}
-        packetsToRemove = set()
-        packetsSent = 0
-        # let's check all packets in the queue
-        for i in xrange(len(self.fileSendQueue)):
-            try:
-                packetID = self.fileSendQueue[i]
-            except:
-                lg.warn("item at position %d not exist in send queue" % i)
-                continue
-            fileToSend = self.fileSendDict[packetID]
-            # we got notify that this packet was failed to send
-            if packetID in self.sendFailedPacketIDs:
-                self.sendFailedPacketIDs.remove(packetID)
-                packetsFialed[packetID] = 'failed'
-                continue
-            # we already sent the file
-            if fileToSend.sendTime is not None:
-                packetsSent += 1
-                # and we got ack
-                if fileToSend.ackTime is not None:
-                    # deltaTime = fileToSend.ackTime - fileToSend.sendTime
-                    # so remove it from queue
-                    packetsToRemove.add(packetID)
-                # if we do not get an ack ...
-                else:
-                    # ... we do not want to wait to long
-                    if time.time() - fileToSend.sendTime > fileToSend.sendTimeout:
-                        # so this packet is failed because no response on it
-                        packetsFialed[packetID] = 'timeout'
-                # we sent this packet already - check next one
-                continue
-            # the data file to send no longer exists - it is failed situation
-            if not os.path.exists(fileToSend.fileName):
-                lg.warn("file %s not exist" % (fileToSend.fileName))
-                packetsFialed[packetID] = 'not exist'
-                continue
-            # do not send too many packets, need to wait for ack
-            # hold other packets in the queue and may be send next time
-            if packetsSent > self.fileSendMaxLength:
-                # if we sending big file - we want to wait
-                # other packets must go without waiting in the queue
-                # 10K seems fine, because we need to filter only Data and
-                # Parity packets here
-                try:
-                    if os.path.getsize(fileToSend.fileName) > 1024 * 10:
-                        continue
-                except:
-                    lg.exc()
-                    continue
-            # prepare the packet
-            # dt = time.time()
-            Payload = str(bpio.ReadBinaryFile(fileToSend.fileName))
-            newpacket = signed.Packet(
-                commands.Data(),
-                fileToSend.ownerID,
-                self.creatorID,
-                fileToSend.packetID,
-                Payload,
-                fileToSend.remoteID)
-            # outbox will not resend, because no ACK, just data,
-            # need to handle resends on own
-            # transport_control.outboxNoAck(newpacket)
-            gateway.outbox(newpacket, callbacks={
-                commands.Ack(): self.FileSendAck,
-                commands.Fail(): self.FileSendAck})
-
-            # str(bpio.ReadBinaryFile(fileToSend.fileName))
-            # {commands.Ack(): self.FileSendAck,
-            # commands.Fail(): self.FileSendAck}
-
-            # transport_control.RegisterInterest(
-            #     self.FileSendAck,
-            #     fileToSend.remoteID,
-            #     fileToSend.packetID)
-            # callback.register_interest(self.FileSendAck, fileToSend.remoteID, fileToSend.packetID)
-            # lg.out(12, 'io_throttle.RunSend %s to %s, dt=%s' % (
-            #     str(newpacket), nameurl.GetName(fileToSend.remoteID), str(time.time()-dt)))
-            # mark file as been sent
-            fileToSend.sendTime = time.time()
-            packetsSent += 1
-        # process failed packets
-        for packetID, why in packetsFialed.items():
-            self.FileSendFailed(
-                self.fileSendDict[packetID].remoteID, packetID, why)
-            packetsToRemove.add(packetID)
-        # remove finished packets
-        for packetID in packetsToRemove:
-            self.fileSendQueue.remove(packetID)
-            del self.fileSendDict[packetID]
-        # if sending queue is empty - remove all records about packets failed
-        # to send
-        if len(self.fileSendQueue) == 0:
-            del self.sendFailedPacketIDs[:]
-        # remember results
-        result = max(len(packetsToRemove), packetsSent)
-        # erase temp lists
-        del packetsFialed
-        del packetsToRemove
-        self._runSend = False
-        return result
-
-    def SendingTask(self):
-        sends = self.RunSend()
-        self.sendTaskDelay = misc.LoopAttenuation(
-            self.sendTaskDelay,
-            sends > 0,
-            settings.MinimumSendingDelay(),
-            settings.MaximumSendingDelay())
-        # attenuation
-        self.sendTask = reactor.callLater(self.sendTaskDelay, self.SendingTask)
-
-    def DoSend(self):
-        #out(6, 'io_throttle.DoSend')
-        if self.sendTask is None:
-            self.SendingTask()
-            return
-        if self._runSend:
-            return
-        if self.sendTaskDelay > 1.0:
-            self.sendTask.cancel()
-            self.sendTask = None
-            reactor.callLater(0, self.SendingTask)
-
-    def FileSendAck(self, newpacket, info):
-        if self.shutdown:
-<<<<<<< HEAD
-            lg.out(
-                10,
-                "io_throttle.FileSendAck finishing to %s, shutdown is True" %
-                self.remoteName)
-=======
-            lg.out(10, "io_throttle.FileSendAck finishing to %s, shutdown is True" % self.remoteName)
->>>>>>> 7d91a7f0
-            return
-        self.ackedCount += 1
-        if newpacket.PacketID not in self.fileSendQueue:
-            lg.warn("packet %s not in sending queue for %s" %
-                    (newpacket.PacketID, self.remoteName))
-            return
-        if newpacket.PacketID not in self.fileSendDict.keys():
-            lg.warn("packet %s not in sending dict for %s" %
-                    (newpacket.PacketID, self.remoteName))
-            return
-        self.fileSendDict[newpacket.PacketID].ackTime = time.time()
-        if newpacket.Command == commands.Ack():
-            self.fileSendDict[newpacket.PacketID].result = 'acked'
-            if self.fileSendDict[newpacket.PacketID].callOnAck:
-                reactor.callLater(
-                    0,
-                    self.fileSendDict[
-                        newpacket.PacketID].callOnAck,
-                    newpacket,
-                    newpacket.OwnerID,
-                    newpacket.PacketID)
-        elif newpacket.Command == commands.Fail():
-            self.fileSendDict[newpacket.PacketID].result = 'failed'
-            if self.fileSendDict[newpacket.PacketID].callOnFail:
-                reactor.callLater(
-                    0,
-                    self.fileSendDict[
-                        newpacket.PacketID].callOnFail,
-                    newpacket.CreatorID,
-                    newpacket.PacketID,
-                    'failed')
-        import supplier_connector
-        sc = supplier_connector.by_idurl(newpacket.OwnerID)
-        if sc:
-            if newpacket.Command == commands.Ack():
-                sc.automat('ack', newpacket)
-            elif newpacket.Command == commands.Fail():
-                sc.automat('fail', newpacket)
-            elif newpacket.Command == commands.Data():
-                sc.automat('data', newpacket)
-            else:
-                raise Exception('incorrect packet type received')
-        self.DoSend()
-        # self.RunSend()
-        lg.out(14, "io_throttle.FileSendAck %s from %s, queue=%d" % (
-            str(newpacket), self.remoteName, len(self.fileSendQueue)))
-
-    def FileSendFailed(self, RemoteID, PacketID, why):
-        if self.shutdown:
-<<<<<<< HEAD
-            lg.out(
-                10,
-                "io_throttle.FileSendFailed finishing to %s, shutdown is True" %
-                self.remoteName)
-=======
-            lg.out(10, "io_throttle.FileSendFailed finishing to %s, shutdown is True" % self.remoteName)
->>>>>>> 7d91a7f0
-            return
-        self.failedCount += 1
-        if PacketID not in self.fileSendDict.keys():
-            lg.warn("packet %s not in send dict" % PacketID)
-            return
-        self.fileSendDict[PacketID].result = why
-        fileToSend = self.fileSendDict[PacketID]
-        assert fileToSend.remoteID == RemoteID
-        # transport_control.RemoveSupplierRequestFromSendQueue(fileToSend.packetID, fileToSend.remoteID, commands.Data())
-        # queue.remove_supplier_request(fileToSend.packetID, fileToSend.remoteID, commands.Data())
-        # transport_control.RemoveInterest(fileToSend.remoteID, fileToSend.packetID)
-        # callback.remove_interest(fileToSend.remoteID, fileToSend.packetID)
-        if why == 'timeout':
-            contact_status.PacketSendingTimeout(RemoteID, PacketID)
-        if fileToSend.callOnFail:
-            reactor.callLater(0, fileToSend.callOnFail,
-                              RemoteID, PacketID, why)
-        self.DoSend()
-        # self.RunSend()
-<<<<<<< HEAD
-        lg.out(10, "io_throttle.FileSendFailed %s to [%s] because %s" % (
-            PacketID, nameurl.GetName(fileToSend.remoteID), why))
-
-    def SupplierRequestFile(
-            self,
-            callOnReceived,
-            creatorID,
-            packetID,
-            ownerID):
-        if self.shutdown:
-            lg.out(
-                10,
-                "io_throttle.SupplierRequestFile finishing to %s, shutdown is True" %
-                self.remoteName)
-=======
-        lg.out(10, "io_throttle.FileSendFailed %s to [%s] because %s" % (PacketID, nameurl.GetName(fileToSend.remoteID), why))
-
-    def SupplierRequestFile(self, callOnReceived, creatorID, packetID, ownerID):
-        if self.shutdown:
-            lg.out(10, "io_throttle.SupplierRequestFile finishing to %s, shutdown is True" % self.remoteName)
->>>>>>> 7d91a7f0
-            if callOnReceived:
-                reactor.callLater(0, callOnReceived, packetID, 'shutdown')
-            return False
-        if packetID in self.fileRequestQueue:
-            lg.warn(
-                "packet %s already in the queue for %s" %
-                (packetID, self.remoteName))
-            if callOnReceived:
-                reactor.callLater(0, callOnReceived, packetID, 'in queue')
-            return False
-        self.fileRequestQueue.append(packetID)
-        self.fileRequestDict[packetID] = FileToRequest(
-            callOnReceived, creatorID, packetID, ownerID, self.remoteID)
-        lg.out(
-            10, "io_throttle.SupplierRequestFile for %s from %s, queue length is %d" %
-            (packetID, self.remoteName, len(
-                self.fileRequestQueue)))
-        # reactor.callLater(0, self.DoRequest)
-        self.DoRequest()
-        return True
-
-    def RunRequest(self):
-        #out(6, 'io_throttle.RunRequest')
-        packetsToRemove = set()
-        for i in range(
-            0, min(
-                self.fileRequestMaxLength, len(
-                self.fileRequestQueue))):
-            packetID = self.fileRequestQueue[i]
-            currentTime = time.time()
-            if self.fileRequestDict[packetID].requestTime is not None:
-                # the packet were requested
-                if self.fileRequestDict[packetID].fileReceivedTime is None:
-                    # but no answer yet ...
-                    if currentTime - \
-                            self.fileRequestDict[packetID].requestTime > self.fileRequestDict[packetID].requestTimeout:
-                        # and time is out!!!
-                        self.fileRequestDict[packetID].report = 'timeout'
-                        packetsToRemove.add(packetID)
-                else:
-                    # the packet were received (why it is not removed from the
-                    # queue yet ???)
-                    self.fileRequestDict[packetID].result = 'received'
-                    packetsToRemove.add(packetID)
-            if self.fileRequestDict[packetID].requestTime is None:
-<<<<<<< HEAD
-                if not os.path.exists(
-                    os.path.join(
-                        settings.getLocalBackupsDir(),
-                        packetID)):
-=======
-                if not os.path.exists(os.path.join(settings.getLocalBackupsDir(), packetID)):
->>>>>>> 7d91a7f0
-                    fileRequest = self.fileRequestDict[packetID]
-                    lg.out(
-                        10,
-                        "io_throttle.RunRequest for packetID " +
-                        fileRequest.packetID)
-                    # transport_control.RegisterInterest(self.DataReceived,fileRequest.creatorID,fileRequest.packetID)
-                    # callback.register_interest(self.DataReceived, fileRequest.creatorID, fileRequest.packetID)
-                    newpacket = signed.Packet(
-                        commands.Retrieve(),
-                        fileRequest.ownerID,
-                        fileRequest.creatorID,
-                        fileRequest.packetID,
-                        "",
-                        fileRequest.remoteID)
-                    # transport_control.outboxNoAck(newpacket)
-                    gateway.outbox(newpacket, callbacks={
-                        commands.Data(): self.DataReceived,
-                        commands.Fail(): self.DataReceived})
-                    fileRequest.requestTime = time.time()
-                else:
-                    # we have the data file, no need to request it
-                    self.fileRequestDict[packetID].result = 'exist'
-                    packetsToRemove.add(packetID)
-        # remember requests results
-        result = len(packetsToRemove)
-        # remove finished requests
-        if len(packetsToRemove) > 0:
-            for packetID in packetsToRemove:
-                self.fileRequestQueue.remove(packetID)
-        del packetsToRemove
-        return result
-
-    def RequestTask(self):
-        if self.shutdown:
-            return
-#        if self.RunRequest() > 0:
-#            self.requestTaskDelay = 0.1
-#        else:
-#            if self.requestTaskDelay < 8.0:
-#                self.requestTaskDelay *= 2.0
-        requests = self.RunRequest()
-        self.requestTaskDelay = misc.LoopAttenuation(
-            self.requestTaskDelay,
-            requests > 0,
-            settings.MinimumReceivingDelay(),
-            settings.MaximumReceivingDelay())
-        # attenuation
-<<<<<<< HEAD
-        self.requestTask = reactor.callLater(
-            self.requestTaskDelay, self.RequestTask)
-=======
-        self.requestTask = reactor.callLater(self.requestTaskDelay, self.RequestTask)
->>>>>>> 7d91a7f0
-
-    def DoRequest(self):
-        #out(6, 'io_throttle.DoRequest')
-        if self.requestTask is None:
-            self.RequestTask()
-        else:
-            if self.requestTaskDelay > 1.0:
-                self.requestTask.cancel()
-                self.requestTask = None
-                self.RequestTask()
-
-    def DataReceived(self, newpacket, info):
-        # we requested some data from a supplier, just received it
-        if self.shutdown:
-<<<<<<< HEAD
-            # if we're closing down this queue (supplier replaced, don't any
-            # anything new)
-=======
-            # if we're closing down this queue (supplier replaced, don't any anything new)
->>>>>>> 7d91a7f0
-            return
-        if newpacket.PacketID in self.fileRequestQueue:
-            self.fileRequestQueue.remove(newpacket.PacketID)
-        if newpacket.Command == commands.Data():
-            if newpacket.PacketID in self.fileRequestDict:
-<<<<<<< HEAD
-                self.fileRequestDict[
-                    newpacket.PacketID].fileReceivedTime = time.time()
-=======
-                self.fileRequestDict[newpacket.PacketID].fileReceivedTime = time.time()
->>>>>>> 7d91a7f0
-                self.fileRequestDict[newpacket.PacketID].result = 'received'
-                for callBack in self.fileRequestDict[
-                        newpacket.PacketID].callOnReceived:
-                    callBack(newpacket, 'received')
-        elif newpacket.Command == commands.Fail():
-            if newpacket.PacketID in self.fileRequestDict:
-<<<<<<< HEAD
-                self.fileRequestDict[
-                    newpacket.PacketID].fileReceivedTime = time.time()
-=======
-                self.fileRequestDict[newpacket.PacketID].fileReceivedTime = time.time()
->>>>>>> 7d91a7f0
-                self.fileRequestDict[newpacket.PacketID].result = 'failed'
-                for callBack in self.fileRequestDict[
-                        newpacket.PacketID].callOnReceived:
-                    callBack(newpacket, 'failed')
-        else:
-            raise Exception('incorrect response command')
-        if newpacket.PacketID in self.fileRequestDict:
-            del self.fileRequestDict[newpacket.PacketID]
-        lg.out(10, "io_throttle.DataReceived %s from %s, queue=%d" % (
-            newpacket, self.remoteName, len(self.fileRequestQueue)))
-        self.DoRequest()
-
-    def DeleteBackupSendings(self, backupName):
-        if self.shutdown:
-            # if we're closing down this queue
-            # (supplier replaced, don't any anything new)
-            return
-        packetsToRemove = set()
-        for packetID in self.fileSendQueue:
-            if packetID.count(backupName):
-                self.FileSendFailed(
-                    self.fileSendDict[packetID].remoteID,
-                    packetID,
-                    'delete request')
-                packetsToRemove.add(packetID)
-                lg.out(
-                    12,
-                    'io_throttle.DeleteBackupSendings %s from send queue' %
-                    packetID)
-        for packetID in packetsToRemove:
-            if packetID in self.fileSendDict:
-                self.fileSendQueue.remove(packetID)
-                del self.fileSendDict[packetID]
-        if len(self.fileSendQueue) > 0:
-            reactor.callLater(0, self.DoSend)
-            # self.DoSend()
-
-    def DeleteBackupRequests(self, backupName):
-        if self.shutdown:
-            # if we're closing down this queue
-            # (supplier replaced, don't any anything new)
-            return
-        packetsToRemove = set()
-        for packetID in self.fileRequestQueue:
-            if packetID.count(backupName):
-                packetsToRemove.add(packetID)
-                lg.out(
-                    12,
-                    'io_throttle.DeleteBackupRequests %s from request queue' %
-                    packetID)
-        for packetID in packetsToRemove:
-            self.fileRequestQueue.remove(packetID)
-            del self.fileRequestDict[packetID]
-        if len(self.fileRequestQueue) > 0:
-            reactor.callLater(0, self.DoRequest)
-
-    def OutboxStatus(self, pkt_out, status, error):
-        packetID = pkt_out.outpacket.PacketID
-        if status != 'finished' and packetID in self.fileSendQueue:
-            self.sendFailedPacketIDs.append(packetID)
-            # reactor.callLater(0, self.DoSend)
-            self.DoSend()
-
-    def HasSendingFiles(self):
-        return len(self.fileSendQueue) > 0
-
-    def HasRequestedFiles(self):
-        return len(self.fileRequestQueue) > 0
-
-    def OkToSend(self):
-        return len(self.fileSendQueue) < self.fileSendMaxLength
-
-    def OkToRequest(self):
-        return len(self.fileRequestQueue) < self.fileRequestMaxLength
-
-    def GetSendQueueLength(self):
-        return len(self.fileSendQueue)
-
-    def GetRequestQueueLength(self):
-        return len(self.fileRequestQueue)
-
-#------------------------------------------------------------------------------
-
-# all of the backup rebuilds will run their data requests through this
-# so it gets throttled, also to reduce duplicate requests
-
-
-class IOThrottle:
-
-    def __init__(self):
-        self.creatorID = my_id.getLocalID()
-        self.supplierQueues = {}
-        self.paintFunc = None
-
-    def SetSupplierQueueCallbackFunc(self, func):
-        self.paintFunc = func
-
-    def DeleteSuppliers(self, suppliers_IDURLs):
-        for supplierIDURL in suppliers_IDURLs:
-            if supplierIDURL:
-                if supplierIDURL in self.supplierQueues:
-                    self.supplierQueues[supplierIDURL].RemoveSupplierWork()
-                    del self.supplierQueues[supplierIDURL]
-
-    def DeleteBackupSendings(self, backupName):
-        # lg.out(10, 'io_throttle.DeleteBackupSendings for %s' % backupName)
-        for supplierIdentity in self.supplierQueues.keys():
-<<<<<<< HEAD
-            self.supplierQueues[
-                supplierIdentity].DeleteBackupSendings(backupName)
-=======
-            self.supplierQueues[supplierIdentity].DeleteBackupSendings(backupName)
->>>>>>> 7d91a7f0
-
-    def DeleteBackupRequests(self, backupName):
-        # lg.out(10, 'io_throttle.DeleteBackupRequests for %s' % backupName)
-        for supplierIdentity in self.supplierQueues.keys():
-<<<<<<< HEAD
-            self.supplierQueues[
-                supplierIdentity].DeleteBackupRequests(backupName)
-
-    def QueueSendFile(
-            self,
-            fileName,
-            packetID,
-            remoteID,
-            ownerID,
-            callOnAck=None,
-            callOnFail=None):
-=======
-            self.supplierQueues[supplierIdentity].DeleteBackupRequests(backupName)
-
-    def QueueSendFile(self, fileName, packetID, remoteID, ownerID, callOnAck=None, callOnFail=None):
->>>>>>> 7d91a7f0
-        #out(10, "io_throttle.QueueSendFile %s to %s" % (packetID, nameurl.GetName(remoteID)))
-        if not os.path.exists(fileName):
-            lg.out(
-                2,
-                "io_throttle.QueueSendFile ERROR %s not exist" %
-                fileName)
-            if callOnFail is not None:
-                reactor.callLater(.01, callOnFail, remoteID,
-                                  packetID, 'not exist')
-            return False
-        if remoteID not in self.supplierQueues.keys():
-            self.supplierQueues[remoteID] = SupplierQueue(
-                remoteID, self.creatorID)
-            lg.out(
-                6, "io_throttle.QueueSendFile made a new queue for %s" %
-                nameurl.GetName(remoteID))
-        return self.supplierQueues[remoteID].SupplierSendFile(
-            fileName, packetID, ownerID, callOnAck, callOnFail,)
-
-    # return result in the callback: callOnReceived(packet or packetID, state)
-    # state is: received, exist, in queue, shutdown
-    def QueueRequestFile(
-            self,
-            callOnReceived,
-            creatorID,
-            packetID,
-            ownerID,
-            remoteID):
-        # make sure that we don't actually already have the file
-        # if packetID != settings.BackupInfoFileName():
-<<<<<<< HEAD
-        if packetID not in [
-            settings.BackupInfoFileName(),
-            settings.BackupInfoFileNameOld(),
-            settings.BackupInfoEncryptedFileName(),
-        ]:
-=======
-        if packetID not in [settings.BackupInfoFileName(), settings.BackupInfoFileNameOld(), settings.BackupInfoEncryptedFileName(), ]:
->>>>>>> 7d91a7f0
-            filename = os.path.join(settings.getLocalBackupsDir(), packetID)
-            if os.path.exists(filename):
-                lg.warn("%s already exist " % filename)
-                if callOnReceived:
-                    reactor.callLater(0, callOnReceived, packetID, 'exist')
-                return False
-        if remoteID not in self.supplierQueues.keys():
-            # made a new queue for this man
-            self.supplierQueues[remoteID] = SupplierQueue(
-                remoteID, self.creatorID)
-            lg.out(
-                6, "io_throttle.QueueRequestFile made a new queue for %s" %
-                nameurl.GetName(remoteID))
-        # lg.out(10, "io_throttle.QueueRequestFile asking for %s from %s" % (packetID, nameurl.GetName(remoteID)))
-        return self.supplierQueues[remoteID].SupplierRequestFile(
-            callOnReceived, creatorID, packetID, ownerID)
-
-    def OutboxStatus(self, pkt_out, status, error):
-<<<<<<< HEAD
+        """
+        # in the case that we're doing work with a supplier who has just been replaced ...
+        # Need to remove the register interests
+        # our dosend is using acks?
+        # self.shutdown = True
+        # for i in range(min(self.fileSendMaxLength, len(self.fileSendQueue))):
+        #     fileToSend = self.fileSendDict[self.fileSendQueue[i]]
+        # queue.remove_supplier_request(fileToSend.packetID, fileToSend.remoteID, commands.Data())
+        # transport_control.RemoveSupplierRequestFromSendQueue(fileToSend.packetID, fileToSend.remoteID, commands.Data())
+        #     callback.remove_interest(fileToSend.remoteID, fileToSend.packetID)
+        # transport_control.RemoveInterest(fileToSend.remoteID, fileToSend.packetID)
+        # for i in range(min(self.fileRequestMaxLength, len(self.fileRequestQueue))):
+        #     fileToRequest = self.fileRequestDict[self.fileRequestQueue[i]]
+        # queue.remove_supplier_request(fileToRequest.packetID, fileToRequest.remoteID, commands.Retrieve())
+        # transport_control.RemoveSupplierRequestFromSendQueue(fileToRequest.packetID, fileToRequest.remoteID, commands.Retrieve())
+        #     callback.remove_interest(fileToRequest.remoteID, fileToRequest.packetID)
+        # transport_control.RemoveInterest(fileToRequest.remoteID, fileToRequest.packetID)
+
+    def SupplierSendFile(self, fileName, packetID, ownerID, callOnAck=None, callOnFail=None):
+        if self.shutdown:
+            lg.out(10, "io_throttle.SupplierSendFile finishing to %s, shutdown is True" % self.remoteName)
+            return False
+        if contact_status.isOffline(self.remoteID):
+            lg.out(10, "io_throttle.SupplierSendFile %s is offline, so packet %s is failed" % (self.remoteName, packetID))
+            if callOnFail is not None:
+                reactor.callLater(0, callOnFail, self.remoteID, packetID, 'offline')
+            return False
+        if packetID in self.fileSendQueue:
+            lg.warn("packet %s already in the queue for %s" % (packetID, self.remoteName))
+            if callOnFail is not None:
+                reactor.callLater(0, callOnFail, self.remoteID, packetID, 'in queue')
+            return False
+        self.fileSendQueue.append(packetID)
+        self.fileSendDict[packetID] = FileToSend(
+            fileName,
+            packetID,
+            self.remoteID,
+            ownerID,
+            callOnAck,
+            callOnFail,)
+        lg.out(10, "io_throttle.SupplierSendFile %s to %s, queue=%d" % (packetID, self.remoteName, len(self.fileSendQueue)))
+        # reactor.callLater(0, self.DoSend)
+        self.DoSend()
+        return True
+
+    def RunSend(self):
+        if self._runSend:
+            return
+        self._runSend = True
+        #out(6, 'io_throttle.RunSend')
+        packetsFialed = {}
+        packetsToRemove = set()
+        packetsSent = 0
+        # let's check all packets in the queue
+        for i in xrange(len(self.fileSendQueue)):
+            try:
+                packetID = self.fileSendQueue[i]
+            except:
+                lg.warn("item at position %d not exist in send queue" % i)
+                continue
+            fileToSend = self.fileSendDict[packetID]
+            # we got notify that this packet was failed to send
+            if packetID in self.sendFailedPacketIDs:
+                self.sendFailedPacketIDs.remove(packetID)
+                packetsFialed[packetID] = 'failed'
+                continue
+            # we already sent the file
+            if fileToSend.sendTime is not None:
+                packetsSent += 1
+                # and we got ack
+                if fileToSend.ackTime is not None:
+                    # deltaTime = fileToSend.ackTime - fileToSend.sendTime
+                    # so remove it from queue
+                    packetsToRemove.add(packetID)
+                # if we do not get an ack ...
+                else:
+                    # ... we do not want to wait to long
+                    if time.time() - fileToSend.sendTime > fileToSend.sendTimeout:
+                        # so this packet is failed because no response on it
+                        packetsFialed[packetID] = 'timeout'
+                # we sent this packet already - check next one
+                continue
+            # the data file to send no longer exists - it is failed situation
+            if not os.path.exists(fileToSend.fileName):
+                lg.warn("file %s not exist" % (fileToSend.fileName))
+                packetsFialed[packetID] = 'not exist'
+                continue
+            # do not send too many packets, need to wait for ack
+            # hold other packets in the queue and may be send next time
+            if packetsSent > self.fileSendMaxLength:
+                # if we sending big file - we want to wait
+                # other packets must go without waiting in the queue
+                # 10K seems fine, because we need to filter only Data and Parity packets here
+                try:
+                    if os.path.getsize(fileToSend.fileName) > 1024 * 10:
+                        continue
+                except:
+                    lg.exc()
+                    continue
+            # prepare the packet
+            dt = time.time()
+            Payload = str(bpio.ReadBinaryFile(fileToSend.fileName))
+            newpacket = signed.Packet(
+                commands.Data(),
+                fileToSend.ownerID,
+                self.creatorID,
+                fileToSend.packetID,
+                Payload,
+                fileToSend.remoteID)
+            # outbox will not resend, because no ACK, just data,
+            # need to handle resends on own
+            # transport_control.outboxNoAck(newpacket)
+            gateway.outbox(newpacket, callbacks={
+                commands.Ack(): self.FileSendAck,
+                commands.Fail(): self.FileSendAck})
+
+            # str(bpio.ReadBinaryFile(fileToSend.fileName))
+            # {commands.Ack(): self.FileSendAck,
+            # commands.Fail(): self.FileSendAck}
+
+            # transport_control.RegisterInterest(
+            #     self.FileSendAck,
+            #     fileToSend.remoteID,
+            #     fileToSend.packetID)
+            # callback.register_interest(self.FileSendAck, fileToSend.remoteID, fileToSend.packetID)
+            # lg.out(12, 'io_throttle.RunSend %s to %s, dt=%s' % (
+            #     str(newpacket), nameurl.GetName(fileToSend.remoteID), str(time.time()-dt)))
+            # mark file as been sent
+            fileToSend.sendTime = time.time()
+            packetsSent += 1
+        # process failed packets
+        for packetID, why in packetsFialed.items():
+            self.FileSendFailed(self.fileSendDict[packetID].remoteID, packetID, why)
+            packetsToRemove.add(packetID)
+        # remove finished packets
+        for packetID in packetsToRemove:
+            self.fileSendQueue.remove(packetID)
+            del self.fileSendDict[packetID]
+        # if sending queue is empty - remove all records about packets failed to send
+        if len(self.fileSendQueue) == 0:
+            del self.sendFailedPacketIDs[:]
+        # remember results
+        result = max(len(packetsToRemove), packetsSent)
+        # erase temp lists
+        del packetsFialed
+        del packetsToRemove
+        self._runSend = False
+        return result
+
+    def SendingTask(self):
+        sends = self.RunSend()
+        self.sendTaskDelay = misc.LoopAttenuation(
+            self.sendTaskDelay,
+            sends > 0,
+            settings.MinimumSendingDelay(),
+            settings.MaximumSendingDelay())
+        # attenuation
+        self.sendTask = reactor.callLater(self.sendTaskDelay, self.SendingTask)
+
+    def DoSend(self):
+        #out(6, 'io_throttle.DoSend')
+        if self.sendTask is None:
+            self.SendingTask()
+            return
+        if self._runSend:
+            return
+        if self.sendTaskDelay > 1.0:
+            self.sendTask.cancel()
+            self.sendTask = None
+            reactor.callLater(0, self.SendingTask)
+
+    def FileSendAck(self, newpacket, info):
+        if self.shutdown:
+            lg.out(10, "io_throttle.FileSendAck finishing to %s, shutdown is True" % self.remoteName)
+            return
+        self.ackedCount += 1
+        if newpacket.PacketID not in self.fileSendQueue:
+            lg.warn("packet %s not in sending queue for %s" % (newpacket.PacketID, self.remoteName))
+            return
+        if newpacket.PacketID not in self.fileSendDict.keys():
+            lg.warn("packet %s not in sending dict for %s" % (newpacket.PacketID, self.remoteName))
+            return
+        self.fileSendDict[newpacket.PacketID].ackTime = time.time()
+        if newpacket.Command == commands.Ack():
+            self.fileSendDict[newpacket.PacketID].result = 'acked'
+            if self.fileSendDict[newpacket.PacketID].callOnAck:
+                reactor.callLater(0, self.fileSendDict[newpacket.PacketID].callOnAck, newpacket, newpacket.OwnerID, newpacket.PacketID)
+        elif newpacket.Command == commands.Fail():
+            self.fileSendDict[newpacket.PacketID].result = 'failed'
+            if self.fileSendDict[newpacket.PacketID].callOnFail:
+                reactor.callLater(0, self.fileSendDict[newpacket.PacketID].callOnFail, newpacket.CreatorID, newpacket.PacketID, 'failed')
+        import supplier_connector
+        sc = supplier_connector.by_idurl(newpacket.OwnerID)
+        if sc:
+            if newpacket.Command == commands.Ack():
+                sc.automat('ack', newpacket)
+            elif newpacket.Command == commands.Fail():
+                sc.automat('fail', newpacket)
+            elif newpacket.Command == commands.Data():
+                sc.automat('data', newpacket)
+            else:
+                raise Exception('incorrect packet type received')
+        self.DoSend()
+        # self.RunSend()
+        lg.out(14, "io_throttle.FileSendAck %s from %s, queue=%d" % (
+            str(newpacket), self.remoteName, len(self.fileSendQueue)))
+
+    def FileSendFailed(self, RemoteID, PacketID, why):
+        if self.shutdown:
+            lg.out(10, "io_throttle.FileSendFailed finishing to %s, shutdown is True" % self.remoteName)
+            return
+        self.failedCount += 1
+        if PacketID not in self.fileSendDict.keys():
+            lg.warn("packet %s not in send dict" % PacketID)
+            return
+        self.fileSendDict[PacketID].result = why
+        fileToSend = self.fileSendDict[PacketID]
+        assert fileToSend.remoteID == RemoteID
+        # transport_control.RemoveSupplierRequestFromSendQueue(fileToSend.packetID, fileToSend.remoteID, commands.Data())
+        # queue.remove_supplier_request(fileToSend.packetID, fileToSend.remoteID, commands.Data())
+        # transport_control.RemoveInterest(fileToSend.remoteID, fileToSend.packetID)
+        # callback.remove_interest(fileToSend.remoteID, fileToSend.packetID)
+        if why == 'timeout':
+            contact_status.PacketSendingTimeout(RemoteID, PacketID)
+        if fileToSend.callOnFail:
+            reactor.callLater(0, fileToSend.callOnFail, RemoteID, PacketID, why)
+        self.DoSend()
+        # self.RunSend()
+        lg.out(10, "io_throttle.FileSendFailed %s to [%s] because %s" % (PacketID, nameurl.GetName(fileToSend.remoteID), why))
+
+    def SupplierRequestFile(self, callOnReceived, creatorID, packetID, ownerID):
+        if self.shutdown:
+            lg.out(10, "io_throttle.SupplierRequestFile finishing to %s, shutdown is True" % self.remoteName)
+            if callOnReceived:
+                reactor.callLater(0, callOnReceived, packetID, 'shutdown')
+            return False
+        if packetID in self.fileRequestQueue:
+            lg.warn("packet %s already in the queue for %s" % (packetID, self.remoteName))
+            if callOnReceived:
+                reactor.callLater(0, callOnReceived, packetID, 'in queue')
+            return False
+        self.fileRequestQueue.append(packetID)
+        self.fileRequestDict[packetID] = FileToRequest(
+            callOnReceived, creatorID, packetID, ownerID, self.remoteID)
+        lg.out(10, "io_throttle.SupplierRequestFile for %s from %s, queue length is %d" % (packetID, self.remoteName, len(self.fileRequestQueue)))
+        # reactor.callLater(0, self.DoRequest)
+        self.DoRequest()
+        return True
+
+    def RunRequest(self):
+        #out(6, 'io_throttle.RunRequest')
+        packetsToRemove = set()
+        for i in range(0, min(self.fileRequestMaxLength, len(self.fileRequestQueue))):
+            packetID = self.fileRequestQueue[i]
+            currentTime = time.time()
+            if self.fileRequestDict[packetID].requestTime is not None:
+                # the packet were requested
+                if self.fileRequestDict[packetID].fileReceivedTime is None:
+                    # but no answer yet ...
+                    if currentTime - self.fileRequestDict[packetID].requestTime > self.fileRequestDict[packetID].requestTimeout:
+                        # and time is out!!!
+                        self.fileRequestDict[packetID].report = 'timeout'
+                        packetsToRemove.add(packetID)
+                else:
+                    # the packet were received (why it is not removed from the queue yet ???)
+                    self.fileRequestDict[packetID].result = 'received'
+                    packetsToRemove.add(packetID)
+            if self.fileRequestDict[packetID].requestTime is None:
+                if not os.path.exists(os.path.join(settings.getLocalBackupsDir(), packetID)):
+                    fileRequest = self.fileRequestDict[packetID]
+                    lg.out(10, "io_throttle.RunRequest for packetID " + fileRequest.packetID)
+                    # transport_control.RegisterInterest(self.DataReceived,fileRequest.creatorID,fileRequest.packetID)
+                    # callback.register_interest(self.DataReceived, fileRequest.creatorID, fileRequest.packetID)
+                    newpacket = signed.Packet(
+                        commands.Retrieve(),
+                        fileRequest.ownerID,
+                        fileRequest.creatorID,
+                        fileRequest.packetID,
+                        "",
+                        fileRequest.remoteID)
+                    # transport_control.outboxNoAck(newpacket)
+                    gateway.outbox(newpacket, callbacks={
+                        commands.Data(): self.DataReceived,
+                        commands.Fail(): self.DataReceived})
+                    fileRequest.requestTime = time.time()
+                else:
+                    # we have the data file, no need to request it
+                    self.fileRequestDict[packetID].result = 'exist'
+                    packetsToRemove.add(packetID)
+        # remember requests results
+        result = len(packetsToRemove)
+        # remove finished requests
+        if len(packetsToRemove) > 0:
+            for packetID in packetsToRemove:
+                self.fileRequestQueue.remove(packetID)
+        del packetsToRemove
+        return result
+
+    def RequestTask(self):
+        if self.shutdown:
+            return
+#        if self.RunRequest() > 0:
+#            self.requestTaskDelay = 0.1
+#        else:
+#            if self.requestTaskDelay < 8.0:
+#                self.requestTaskDelay *= 2.0
+        requests = self.RunRequest()
+        self.requestTaskDelay = misc.LoopAttenuation(
+            self.requestTaskDelay,
+            requests > 0,
+            settings.MinimumReceivingDelay(),
+            settings.MaximumReceivingDelay())
+        # attenuation
+        self.requestTask = reactor.callLater(self.requestTaskDelay, self.RequestTask)
+
+    def DoRequest(self):
+        #out(6, 'io_throttle.DoRequest')
+        if self.requestTask is None:
+            self.RequestTask()
+        else:
+            if self.requestTaskDelay > 1.0:
+                self.requestTask.cancel()
+                self.requestTask = None
+                self.RequestTask()
+
+    def DataReceived(self, newpacket, info):
+        # we requested some data from a supplier, just received it
+        if self.shutdown:
+            # if we're closing down this queue (supplier replaced, don't any anything new)
+            return
+        if newpacket.PacketID in self.fileRequestQueue:
+            self.fileRequestQueue.remove(newpacket.PacketID)
+        if newpacket.Command == commands.Data():
+            if newpacket.PacketID in self.fileRequestDict:
+                self.fileRequestDict[newpacket.PacketID].fileReceivedTime = time.time()
+                self.fileRequestDict[newpacket.PacketID].result = 'received'
+                for callBack in self.fileRequestDict[newpacket.PacketID].callOnReceived:
+                    callBack(newpacket, 'received')
+        elif newpacket.Command == commands.Fail():
+            if newpacket.PacketID in self.fileRequestDict:
+                self.fileRequestDict[newpacket.PacketID].fileReceivedTime = time.time()
+                self.fileRequestDict[newpacket.PacketID].result = 'failed'
+                for callBack in self.fileRequestDict[newpacket.PacketID].callOnReceived:
+                    callBack(newpacket, 'failed')
+        else:
+            raise Exception('incorrect response command')
+        if newpacket.PacketID in self.fileRequestDict:
+            del self.fileRequestDict[newpacket.PacketID]
+        lg.out(10, "io_throttle.DataReceived %s from %s, queue=%d" % (
+            newpacket, self.remoteName, len(self.fileRequestQueue)))
+        self.DoRequest()
+
+    def DeleteBackupSendings(self, backupName):
+        if self.shutdown:
+            # if we're closing down this queue
+            # (supplier replaced, don't any anything new)
+            return
+        packetsToRemove = set()
+        for packetID in self.fileSendQueue:
+            if packetID.count(backupName):
+                self.FileSendFailed(self.fileSendDict[packetID].remoteID, packetID, 'delete request')
+                packetsToRemove.add(packetID)
+                lg.out(12, 'io_throttle.DeleteBackupSendings %s from send queue' % packetID)
+        for packetID in packetsToRemove:
+            if packetID in self.fileSendDict:
+                self.fileSendQueue.remove(packetID)
+                del self.fileSendDict[packetID]
+        if len(self.fileSendQueue) > 0:
+            reactor.callLater(0, self.DoSend)
+            # self.DoSend()
+
+    def DeleteBackupRequests(self, backupName):
+        if self.shutdown:
+            # if we're closing down this queue
+            # (supplier replaced, don't any anything new)
+            return
+        packetsToRemove = set()
+        for packetID in self.fileRequestQueue:
+            if packetID.count(backupName):
+                packetsToRemove.add(packetID)
+                lg.out(12, 'io_throttle.DeleteBackupRequests %s from request queue' % packetID)
+        for packetID in packetsToRemove:
+            self.fileRequestQueue.remove(packetID)
+            del self.fileRequestDict[packetID]
+        if len(self.fileRequestQueue) > 0:
+            reactor.callLater(0, self.DoRequest)
+
+    def OutboxStatus(self, pkt_out, status, error):
+        packetID = pkt_out.outpacket.PacketID
+        if status != 'finished' and packetID in self.fileSendQueue:
+            self.sendFailedPacketIDs.append(packetID)
+            # reactor.callLater(0, self.DoSend)
+            self.DoSend()
+
+    def HasSendingFiles(self):
+        return len(self.fileSendQueue) > 0
+
+    def HasRequestedFiles(self):
+        return len(self.fileRequestQueue) > 0
+
+    def OkToSend(self):
+        return len(self.fileSendQueue) < self.fileSendMaxLength
+
+    def OkToRequest(self):
+        return len(self.fileRequestQueue) < self.fileRequestMaxLength
+
+    def GetSendQueueLength(self):
+        return len(self.fileSendQueue)
+
+    def GetRequestQueueLength(self):
+        return len(self.fileRequestQueue)
+
+#------------------------------------------------------------------------------
+
+# all of the backup rebuilds will run their data requests through this
+# so it gets throttled, also to reduce duplicate requests
+
+
+class IOThrottle:
+
+    def __init__(self):
+        self.creatorID = my_id.getLocalID()
+        self.supplierQueues = {}
+        self.paintFunc = None
+
+    def SetSupplierQueueCallbackFunc(self, func):
+        self.paintFunc = func
+
+    def DeleteSuppliers(self, suppliers_IDURLs):
+        for supplierIDURL in suppliers_IDURLs:
+            if supplierIDURL:
+                if supplierIDURL in self.supplierQueues:
+                    self.supplierQueues[supplierIDURL].RemoveSupplierWork()
+                    del self.supplierQueues[supplierIDURL]
+
+    def DeleteBackupSendings(self, backupName):
+        # lg.out(10, 'io_throttle.DeleteBackupSendings for %s' % backupName)
+        for supplierIdentity in self.supplierQueues.keys():
+            self.supplierQueues[supplierIdentity].DeleteBackupSendings(backupName)
+
+    def DeleteBackupRequests(self, backupName):
+        # lg.out(10, 'io_throttle.DeleteBackupRequests for %s' % backupName)
+        for supplierIdentity in self.supplierQueues.keys():
+            self.supplierQueues[supplierIdentity].DeleteBackupRequests(backupName)
+
+    def QueueSendFile(self, fileName, packetID, remoteID, ownerID, callOnAck=None, callOnFail=None):
+        #out(10, "io_throttle.QueueSendFile %s to %s" % (packetID, nameurl.GetName(remoteID)))
+        if not os.path.exists(fileName):
+            lg.out(2, "io_throttle.QueueSendFile ERROR %s not exist" % fileName)
+            if callOnFail is not None:
+                reactor.callLater(.01, callOnFail, remoteID, packetID, 'not exist')
+            return False
+        if remoteID not in self.supplierQueues.keys():
+            self.supplierQueues[remoteID] = SupplierQueue(remoteID, self.creatorID)
+            lg.out(6, "io_throttle.QueueSendFile made a new queue for %s" % nameurl.GetName(remoteID))
+        return self.supplierQueues[remoteID].SupplierSendFile(
+            fileName, packetID, ownerID, callOnAck, callOnFail,)
+
+    # return result in the callback: callOnReceived(packet or packetID, state)
+    # state is: received, exist, in queue, shutdown
+    def QueueRequestFile(self, callOnReceived, creatorID, packetID, ownerID, remoteID):
+        # make sure that we don't actually already have the file
+        # if packetID != settings.BackupInfoFileName():
+        if packetID not in [settings.BackupInfoFileName(), settings.BackupInfoFileNameOld(), settings.BackupInfoEncryptedFileName(), ]:
+            filename = os.path.join(settings.getLocalBackupsDir(), packetID)
+            if os.path.exists(filename):
+                lg.warn("%s already exist " % filename)
+                if callOnReceived:
+                    reactor.callLater(0, callOnReceived, packetID, 'exist')
+                return False
+        if remoteID not in self.supplierQueues.keys():
+            # made a new queue for this man
+            self.supplierQueues[remoteID] = SupplierQueue(remoteID, self.creatorID)
+            lg.out(6, "io_throttle.QueueRequestFile made a new queue for %s" % nameurl.GetName(remoteID))
+        # lg.out(10, "io_throttle.QueueRequestFile asking for %s from %s" % (packetID, nameurl.GetName(remoteID)))
+        return self.supplierQueues[remoteID].SupplierRequestFile(
+            callOnReceived, creatorID, packetID, ownerID)
+
+    def OutboxStatus(self, pkt_out, status, error):
         """
         Called from outside to notify about single file sending result.
-=======
-        """
-        Called from outside to notify about single file sending result.
->>>>>>> 7d91a7f0
-        """
-        for supplierIdentity in self.supplierQueues.keys():
-            self.supplierQueues[supplierIdentity].OutboxStatus(
-                pkt_out, status, error)
-        return False
-
-    def IsSendingQueueEmpty(self):
+        """
+        for supplierIdentity in self.supplierQueues.keys():
+            self.supplierQueues[supplierIdentity].OutboxStatus(pkt_out, status, error)
+        return False
+
+    def IsSendingQueueEmpty(self):
         """
         Return True if all outgoing queues is empty, no sending at the moment.
-        """
-        for idurl in self.supplierQueues.keys():
-            if self.supplierQueues[idurl].HasSendingFiles():
-                return False
-        return True
-
-    def IsRequestQueueEmpty(self):
+        """
+        for idurl in self.supplierQueues.keys():
+            if self.supplierQueues[idurl].HasSendingFiles():
+                return False
+        return True
+
+    def IsRequestQueueEmpty(self):
         """
         Return True if all incoming queues is empty, no requests at the moment.
-        """
-        for idurl in self.supplierQueues.keys():
-            if not self.supplierQueues[idurl].HasRequestedFiles():
-                return False
-        return True
-
-    def HasPacketInSendQueue(self, supplierIDURL, packetID):
+        """
+        for idurl in self.supplierQueues.keys():
+            if not self.supplierQueues[idurl].HasRequestedFiles():
+                return False
+        return True
+
+    def HasPacketInSendQueue(self, supplierIDURL, packetID):
         """
         Return True if that packet is found in the sending queue to given
         remote peer.
-        """
-<<<<<<< HEAD
-        Return True if that packet is found in the sending queue to given remote peer.
-        """
-=======
->>>>>>> 7d91a7f0
-        if supplierIDURL not in self.supplierQueues:
-            return False
-        return packetID in self.supplierQueues[supplierIDURL].fileSendDict
-
-    def HasPacketInRequestQueue(self, supplierIDURL, packetID):
+        """
+        if supplierIDURL not in self.supplierQueues:
+            return False
+        return packetID in self.supplierQueues[supplierIDURL].fileSendDict
+
+    def HasPacketInRequestQueue(self, supplierIDURL, packetID):
         """
         Return True if that packet is found in the request queue from given
         remote peer.
-        """
-<<<<<<< HEAD
-        Return True if that packet is found in the request queue from given remote peer.
-        """
-=======
->>>>>>> 7d91a7f0
-        if supplierIDURL not in self.supplierQueues:
-            return False
-        return packetID in self.supplierQueues[supplierIDURL].fileRequestDict
-
-    def HasBackupIDInSendQueue(self, supplierIDURL, backupID):
+        """
+        if supplierIDURL not in self.supplierQueues:
+            return False
+        return packetID in self.supplierQueues[supplierIDURL].fileRequestDict
+
+    def HasBackupIDInSendQueue(self, supplierIDURL, backupID):
         """
         Same to ``HasPacketInSendQueue()``, but looks for packets for the whole
         backup, not just a single packet .
-        """
-<<<<<<< HEAD
-        Same to ``HasPacketInSendQueue()``, but looks for packets for the whole backup,
-        not just a single packet .
-        """
-=======
->>>>>>> 7d91a7f0
-        if supplierIDURL not in self.supplierQueues:
-            return False
-        for packetID in self.supplierQueues[supplierIDURL].fileSendDict.keys():
-            if packetID.startswith(backupID):
-                return True
-        return False
-
-    def HasBackupIDInRequestQueue(self, supplierIDURL, backupID):
+        """
+        if supplierIDURL not in self.supplierQueues:
+            return False
+        for packetID in self.supplierQueues[supplierIDURL].fileSendDict.keys():
+            if packetID.startswith(backupID):
+                return True
+        return False
+
+    def HasBackupIDInRequestQueue(self, supplierIDURL, backupID):
         """
         Same to ``HasPacketInRequestQueue()``, but looks for packets for the
         whole backup, not just a single packet .
-        """
-<<<<<<< HEAD
-        Same to ``HasPacketInRequestQueue()``, but looks for packets for the whole backup,
-        not just a single packet .
-        """
-=======
->>>>>>> 7d91a7f0
-        if supplierIDURL not in self.supplierQueues:
-            return False
-        for packetID in self.supplierQueues[
-                supplierIDURL].fileRequestDict.keys():
-            if packetID.startswith(backupID):
-                return True
-        return False
-
-    def IsBackupSending(self, backupID):
-<<<<<<< HEAD
-        """
-        Return True if some packets for given backup is found in the sending queues.
-=======
+        """
+        if supplierIDURL not in self.supplierQueues:
+            return False
+        for packetID in self.supplierQueues[supplierIDURL].fileRequestDict.keys():
+            if packetID.startswith(backupID):
+                return True
+        return False
+
+    def IsBackupSending(self, backupID):
         """
         Return True if some packets for given backup is found in the sending
         queues.
->>>>>>> 7d91a7f0
-        """
-        for supplierIDURL in self.supplierQueues.keys():
-            if self.HasBackupIDInSendQueue(supplierIDURL, backupID):
-                return True
-        return False
-
-    def IsBackupRequesting(self, backupID):
-<<<<<<< HEAD
-        """
-        Return True if some packets for given backup is found in the request queues.
-=======
+        """
+        for supplierIDURL in self.supplierQueues.keys():
+            if self.HasBackupIDInSendQueue(supplierIDURL, backupID):
+                return True
+        return False
+
+    def IsBackupRequesting(self, backupID):
         """
         Return True if some packets for given backup is found in the request
         queues.
->>>>>>> 7d91a7f0
-        """
-        for supplierIDURL in self.supplierQueues.keys():
-            if self.HasBackupIDInRequestQueue(supplierIDURL, backupID):
-                return True
-        return False
-
-    def OkToSend(self, supplierIDURL):
+        """
+        for supplierIDURL in self.supplierQueues.keys():
+            if self.HasBackupIDInRequestQueue(supplierIDURL, backupID):
+                return True
+        return False
+
+    def OkToSend(self, supplierIDURL):
         """
         The maximum size of any queue is limited, if this limit is not reached
         yet you can put more files to send to that remote user.
 
         This method return True if you can put more outgoing files to
         that man in the ``throttle()``.
-        """
-<<<<<<< HEAD
-        The maximum size of any queue is limited, if this limit is not reached yet
-        you can put more files to send to that remote user.
-        This method return True if you can put more outgoing files to that man in the ``throttle()``.
-        """
-=======
->>>>>>> 7d91a7f0
-        if supplierIDURL not in self.supplierQueues:
-            # no queue opened to this man, so the queue is ready
-            return True
-        return self.supplierQueues[supplierIDURL].OkToSend()
-
-    def GetRequestQueueLength(self, supplierIDURL):
+        """
+        if supplierIDURL not in self.supplierQueues:
+            # no queue opened to this man, so the queue is ready
+            return True
+        return self.supplierQueues[supplierIDURL].OkToSend()
+
+    def GetRequestQueueLength(self, supplierIDURL):
         """
         Return number of requested packets from given user.
-        """
-<<<<<<< HEAD
-        Return number of requested packets from given user.
-        """
-=======
->>>>>>> 7d91a7f0
-        if supplierIDURL not in self.supplierQueues:
-            # no queue opened to this man, so length is zero
-            return 0
-        return self.supplierQueues[supplierIDURL].GetRequestQueueLength()
-
-    def GetSendQueueLength(self, supplierIDURL):
+        """
+        if supplierIDURL not in self.supplierQueues:
+            # no queue opened to this man, so length is zero
+            return 0
+        return self.supplierQueues[supplierIDURL].GetRequestQueueLength()
+
+    def GetSendQueueLength(self, supplierIDURL):
         """
         Return number of packets sent to this guy.
-        """
-<<<<<<< HEAD
-        Return number of packets sent to this guy.
-        """
-=======
->>>>>>> 7d91a7f0
-        if supplierIDURL not in self.supplierQueues:
-            # no queue opened to this man, so length is zero
-            return 0
-        return self.supplierQueues[supplierIDURL].GetSendQueueLength()
+        """
+        if supplierIDURL not in self.supplierQueues:
+            # no queue opened to this man, so length is zero
+            return 0
+        return self.supplierQueues[supplierIDURL].GetSendQueueLength()