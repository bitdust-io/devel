--- conflicted
+++ resolved
@@ -1,28 +1,26 @@
-#!/usr/bin/env python
-# supplier_finder.py
-#
-# Copyright (C) 2008-2016 Veselin Penev, http://bitdust.io
-#
-# This file (supplier_finder.py) is part of BitDust Software.
-#
-# BitDust is free software: you can redistribute it and/or modify
-# it under the terms of the GNU Affero General Public License as published by
-# the Free Software Foundation, either version 3 of the License, or
-# (at your option) any later version.
-#
-# BitDust Software is distributed in the hope that it will be useful,
-# but WITHOUT ANY WARRANTY; without even the implied warranty of
-# MERCHANTABILITY or FITNESS FOR A PARTICULAR PURPOSE.  See the
-# GNU Affero General Public License for more details.
-#
-# You should have received a copy of the GNU Affero General Public License
-# along with BitDust Software.  If not, see <http://www.gnu.org/licenses/>.
-#
-# Please contact us if you have any questions at bitdust.io@gmail.com
-
-
-<<<<<<< HEAD
-=======
+#!/usr/bin/env python
+# supplier_finder.py
+#
+# Copyright (C) 2008-2016 Veselin Penev, http://bitdust.io
+#
+# This file (supplier_finder.py) is part of BitDust Software.
+#
+# BitDust is free software: you can redistribute it and/or modify
+# it under the terms of the GNU Affero General Public License as published by
+# the Free Software Foundation, either version 3 of the License, or
+# (at your option) any later version.
+#
+# BitDust Software is distributed in the hope that it will be useful,
+# but WITHOUT ANY WARRANTY; without even the implied warranty of
+# MERCHANTABILITY or FITNESS FOR A PARTICULAR PURPOSE.  See the
+# GNU Affero General Public License for more details.
+#
+# You should have received a copy of the GNU Affero General Public License
+# along with BitDust Software.  If not, see <http://www.gnu.org/licenses/>.
+#
+# Please contact us if you have any questions at bitdust.io@gmail.com
+
+
 """
 .. module:: supplier_finder.
 
@@ -38,343 +36,320 @@
     * :red:`supplier-not-connected`
     * :red:`timer-10sec`
     * :red:`users-not-found`
->>>>>>> 7d91a7f0
-"""
-
-<<<<<<< HEAD
-EVENTS:
-    * :red:`found-one-user`
-    * :red:`inbox-packet`
-    * :red:`start`
-    * :red:`supplier-connected`
-    * :red:`supplier-not-connected`
-    * :red:`timer-10sec`
-    * :red:`users-not-found`
-
-"""
-
-=======
->>>>>>> 7d91a7f0
-#------------------------------------------------------------------------------
-
-_Debug = True
-_DebugLevel = 10
-
-#------------------------------------------------------------------------------
-
-from logs import lg
-
-from automats import automat
-
-from p2p import commands
-from p2p import p2p_service
-from p2p import lookup
-
-from contacts import identitycache
-from contacts import contactsdb
-
-from userid import my_id
-
-from transport import callback
-
-import fire_hire
-import supplier_connector
-
-#------------------------------------------------------------------------------
-
-_SupplierFinder = None
-_SuppliersToHire = []
-
-#------------------------------------------------------------------------------
-
-
-def AddSupplierToHire(idurl):
+"""
+
+#------------------------------------------------------------------------------
+
+_Debug = True
+_DebugLevel = 10
+
+#------------------------------------------------------------------------------
+
+from logs import lg
+
+from automats import automat
+
+from p2p import commands
+from p2p import p2p_service
+from p2p import lookup
+
+from contacts import identitycache
+from contacts import contactsdb
+
+from userid import my_id
+
+from transport import callback
+
+import fire_hire
+import supplier_connector
+
+#------------------------------------------------------------------------------
+
+_SupplierFinder = None
+_SuppliersToHire = []
+
+#------------------------------------------------------------------------------
+
+
+def AddSupplierToHire(idurl):
     """
     
-    """
-    global _SuppliersToHire
-    _SuppliersToHire.append(idurl)
-
-#------------------------------------------------------------------------------
-
-
-def A(event=None, arg=None):
+    """
+    global _SuppliersToHire
+    _SuppliersToHire.append(idurl)
+
+#------------------------------------------------------------------------------
+
+
+def A(event=None, arg=None):
     """
     Access method to interact with the state machine.
-    """
-    global _SupplierFinder
-    if _SupplierFinder is None:
-        # set automat name and starting state here
-        _SupplierFinder = SupplierFinder(
-            'supplier_finder', 'AT_STARTUP', _DebugLevel, _Debug)
-    if event is not None:
-        _SupplierFinder.automat(event, arg)
-    return _SupplierFinder
-
-
-class SupplierFinder(automat.Automat):
+    """
+    global _SupplierFinder
+    if _SupplierFinder is None:
+        # set automat name and starting state here
+        _SupplierFinder = SupplierFinder('supplier_finder', 'AT_STARTUP', _DebugLevel, _Debug)
+    if event is not None:
+        _SupplierFinder.automat(event, arg)
+    return _SupplierFinder
+
+
+class SupplierFinder(automat.Automat):
     """
     This class implements all the functionality of the ``supplier_finder()``
     state machine.
-    """
-
-    timers = {
-        'timer-10sec': (10.0, ['ACK?', 'SERVICE?']),
-    }
-
-    def init(self):
+    """
+
+    timers = {
+        'timer-10sec': (10.0, ['ACK?', 'SERVICE?']),
+    }
+
+    def init(self):
         """
         Method to initialize additional variables and flags at creation of the
         state machine.
-        """
-        self.target_idurl = None
-
-    def state_changed(self, oldstate, newstate, event, arg):
+        """
+        self.target_idurl = None
+
+    def state_changed(self, oldstate, newstate, event, arg):
         """
         This method intended to catch the moment when automat's state were
         changed.
-        """
-
-    def A(self, event, arg):
-        #---AT_STARTUP---
-        if self.state == 'AT_STARTUP':
-            if event == 'start' and not self.isSomeCandidatesListed(arg):
-                self.state = 'RANDOM_USER'
-                self.Attempts = 0
-                self.doInit(arg)
-                self.doDHTFindRandomUser(arg)
-            elif event == 'start' and self.isSomeCandidatesListed(arg):
-                self.state = 'ACK?'
-                self.doInit(arg)
-                self.doPopCandidate(arg)
-                self.Attempts = 1
-                self.doSendMyIdentity(arg)
-        #---ACK?---
-        elif self.state == 'ACK?':
-            if event == 'inbox-packet' and self.isAckFromUser(arg):
-                self.state = 'SERVICE?'
-                self.doSupplierConnect(arg)
-            elif event == 'timer-10sec' and self.Attempts < 5:
-                self.state = 'RANDOM_USER'
-                self.doDHTFindRandomUser(arg)
-            elif self.Attempts == 5 and event == 'timer-10sec':
-                self.state = 'FAILED'
-                self.doDestroyMe(arg)
-                fire_hire.A('search-failed')
-        #---FAILED---
-        elif self.state == 'FAILED':
-            pass
-        #---DONE---
-        elif self.state == 'DONE':
-            pass
-        #---RANDOM_USER---
-        elif self.state == 'RANDOM_USER':
-            if event == 'users-not-found':
-                self.state = 'FAILED'
-                self.doDestroyMe(arg)
-                fire_hire.A('search-failed')
-            elif event == 'found-one-user':
-                self.state = 'ACK?'
-                self.doCleanPrevUser(arg)
-                self.doRememberUser(arg)
-                self.Attempts += 1
-                self.doSendMyIdentity(arg)
-        #---SERVICE?---
-        elif self.state == 'SERVICE?':
-            if event == 'supplier-connected':
-                self.state = 'DONE'
-                fire_hire.A('supplier-connected', self.target_idurl)
-                self.doDestroyMe(arg)
-            elif event == 'timer-10sec' and self.Attempts < 5:
-                self.state = 'RANDOM_USER'
-                self.doDHTFindRandomUser(arg)
-            elif self.Attempts == 5 and (event == 'timer-10sec' or event == 'supplier-not-connected'):
-                self.state = 'FAILED'
-                self.doDestroyMe(arg)
-                fire_hire.A('search-failed')
-            elif self.Attempts < 5 and event == 'supplier-not-connected':
-                self.state = 'RANDOM_USER'
-                self.doDHTFindRandomUser(arg)
-        return None
-
-    def isAckFromUser(self, arg):
+        """
+
+    def A(self, event, arg):
+        #---AT_STARTUP---
+        if self.state == 'AT_STARTUP':
+            if event == 'start' and not self.isSomeCandidatesListed(arg):
+                self.state = 'RANDOM_USER'
+                self.Attempts = 0
+                self.doInit(arg)
+                self.doDHTFindRandomUser(arg)
+            elif event == 'start' and self.isSomeCandidatesListed(arg):
+                self.state = 'ACK?'
+                self.doInit(arg)
+                self.doPopCandidate(arg)
+                self.Attempts = 1
+                self.doSendMyIdentity(arg)
+        #---ACK?---
+        elif self.state == 'ACK?':
+            if event == 'inbox-packet' and self.isAckFromUser(arg):
+                self.state = 'SERVICE?'
+                self.doSupplierConnect(arg)
+            elif event == 'timer-10sec' and self.Attempts < 5:
+                self.state = 'RANDOM_USER'
+                self.doDHTFindRandomUser(arg)
+            elif self.Attempts == 5 and event == 'timer-10sec':
+                self.state = 'FAILED'
+                self.doDestroyMe(arg)
+                fire_hire.A('search-failed')
+        #---FAILED---
+        elif self.state == 'FAILED':
+            pass
+        #---DONE---
+        elif self.state == 'DONE':
+            pass
+        #---RANDOM_USER---
+        elif self.state == 'RANDOM_USER':
+            if event == 'users-not-found':
+                self.state = 'FAILED'
+                self.doDestroyMe(arg)
+                fire_hire.A('search-failed')
+            elif event == 'found-one-user':
+                self.state = 'ACK?'
+                self.doCleanPrevUser(arg)
+                self.doRememberUser(arg)
+                self.Attempts += 1
+                self.doSendMyIdentity(arg)
+        #---SERVICE?---
+        elif self.state == 'SERVICE?':
+            if event == 'supplier-connected':
+                self.state = 'DONE'
+                fire_hire.A('supplier-connected', self.target_idurl)
+                self.doDestroyMe(arg)
+            elif event == 'timer-10sec' and self.Attempts < 5:
+                self.state = 'RANDOM_USER'
+                self.doDHTFindRandomUser(arg)
+            elif self.Attempts == 5 and (event == 'timer-10sec' or event == 'supplier-not-connected'):
+                self.state = 'FAILED'
+                self.doDestroyMe(arg)
+                fire_hire.A('search-failed')
+            elif self.Attempts < 5 and event == 'supplier-not-connected':
+                self.state = 'RANDOM_USER'
+                self.doDHTFindRandomUser(arg)
+        return None
+
+    def isAckFromUser(self, arg):
         """
         Condition method.
-        """
-        newpacket, info, status, error_message = arg
-        if newpacket.Command == commands.Ack():
-            if newpacket.OwnerID == self.target_idurl:
-                return True
-        return False
-
-    def isSomeCandidatesListed(self, arg):
+        """
+        newpacket, info, status, error_message = arg
+        if newpacket.Command == commands.Ack():
+            if newpacket.OwnerID == self.target_idurl:
+                return True
+        return False
+
+    def isSomeCandidatesListed(self, arg):
         """
         Condition method.
-        """
-        global _SuppliersToHire
-        return len(_SuppliersToHire) > 0
-
-#    def isServiceAccepted(self, arg):
-#        """
-#        Condition method.
-#        """
-#        newpacket, info, status, error_message = arg
-#        if newpacket.Command == commands.Ack():
-#            if newpacket.Payload.startswith('accepted'):
-#                return True
-#        return False
-
-    def doInit(self, arg):
-        """
-        Action method.
-        """
-        callback.insert_inbox_callback(0, self._inbox_packet_received)
-
-    def doSendMyIdentity(self, arg):
-        """
-        Action method.
-        """
-        p2p_service.SendIdentity(self.target_idurl, wide=True)
-
-    def doSupplierConnect(self, arg):
-        """
-        Action method.
-        """
-        sc = supplier_connector.by_idurl(self.target_idurl)
-        if not sc:
-            sc = supplier_connector.create(self.target_idurl)
-        sc.automat('connect')
-        sc.set_callback('supplier_finder', self._supplier_connector_state)
-
-    def doDHTFindRandomUser(self, arg):
-        """
-        Action method.
-        """
-        d = lookup.start()
-        d.addCallback(self._nodes_lookup_finished)
-        d.addErrback(lambda err: self.automat('users-not-found'))
-
-    def doCleanPrevUser(self, arg):
-        """
-        Action method.
-        """
-        sc = supplier_connector.by_idurl(self.target_idurl)
-        if sc:
-            sc.remove_callback('supplier_finder')
-        self.target_idurl = None
-
-    def doRememberUser(self, arg):
-        """
-        Action method.
-        """
-        self.target_idurl = arg
-
-    def doPopCandidate(self, arg):
-        """
-        Action method.
-        """
-        global _SuppliersToHire
-        self.target_idurl = _SuppliersToHire.pop()
-
-    def doDestroyMe(self, arg):
+        """
+        global _SuppliersToHire
+        return len(_SuppliersToHire) > 0
+
+#    def isServiceAccepted(self, arg):
+#        """
+#        Condition method.
+#        """
+#        newpacket, info, status, error_message = arg
+#        if newpacket.Command == commands.Ack():
+#            if newpacket.Payload.startswith('accepted'):
+#                return True
+#        return False
+
+    def doInit(self, arg):
+        """
+        Action method.
+        """
+        callback.insert_inbox_callback(0, self._inbox_packet_received)
+
+    def doSendMyIdentity(self, arg):
+        """
+        Action method.
+        """
+        p2p_service.SendIdentity(self.target_idurl, wide=True)
+
+    def doSupplierConnect(self, arg):
+        """
+        Action method.
+        """
+        sc = supplier_connector.by_idurl(self.target_idurl)
+        if not sc:
+            sc = supplier_connector.create(self.target_idurl)
+        sc.automat('connect')
+        sc.set_callback('supplier_finder', self._supplier_connector_state)
+
+    def doDHTFindRandomUser(self, arg):
+        """
+        Action method.
+        """
+        d = lookup.start()
+        d.addCallback(self._nodes_lookup_finished)
+        d.addErrback(lambda err: self.automat('users-not-found'))
+
+    def doCleanPrevUser(self, arg):
+        """
+        Action method.
+        """
+        sc = supplier_connector.by_idurl(self.target_idurl)
+        if sc:
+            sc.remove_callback('supplier_finder')
+        self.target_idurl = None
+
+    def doRememberUser(self, arg):
+        """
+        Action method.
+        """
+        self.target_idurl = arg
+
+    def doPopCandidate(self, arg):
+        """
+        Action method.
+        """
+        global _SuppliersToHire
+        self.target_idurl = _SuppliersToHire.pop()
+
+    def doDestroyMe(self, arg):
         """
         Remove all references to the state machine object to destroy it.
-        """
-        global _SupplierFinder
-        del _SupplierFinder
-        _SupplierFinder = None
-        callback.remove_inbox_callback(self._inbox_packet_received)
-        if self.target_idurl:
-            sc = supplier_connector.by_idurl(self.target_idurl)
-            if sc:
-                sc.remove_callback('supplier_finder')
-            self.target_idurl = None
-        self.destroy()
-        lg.out(14, 'supplier_finder.doDestroyMy index=%s' % self.index)
-
-<<<<<<< HEAD
-    #-------------------------------------------------------------------------
-=======
-    #------------------------------------------------------------------------------
->>>>>>> 7d91a7f0
-
-    def _inbox_packet_received(self, newpacket, info, status, error_message):
-        self.automat('inbox-packet', (newpacket, info, status, error_message))
-        return False
-
-    def _nodes_lookup_finished(self, idurls):
-        if _Debug:
-            lg.out(
-                _DebugLevel,
-                'broadcasters_finder._nodes_lookup_finished : %r' %
-                idurls)
-        if not idurls:
-            self.automat('users-not-found')
-            return
-        for idurl in idurls:
-            ident = identitycache.FromCache(idurl)
-            remoteprotos = set(ident.getProtoOrder())
-            myprotos = set(my_id.getLocalIdentity().getProtoOrder())
-            if len(myprotos.intersection(remoteprotos)) > 0:
-                self.automat('found-one-user', idurl)
-                return
-        self.automat('users-not-found')
-
-#     def _found_nodes(self, nodes):
-#         lg.out(14, 'supplier_finder._found_nodes %d nodes' % len(nodes))
-#         # DEBUG
-#         # self._got_target_idurl({'idurl':'http://p2p-machines.net/bitdust_j_vps1011.xml'})
-#         # return
-#         if len(nodes) > 0:
-#             node = random.choice(nodes)
-#             d = node.request('idurl')
-#             d.addCallback(self._got_target_idurl)
-#             d.addErrback(self._request_error)
-#         else:
-#             self.automat('users-not-found')
-
-#     def _search_nodes_failed(self, err):
-#         self.automat('users-not-found')
-
-#     def _got_target_idurl(self, response):
-#         lg.out(14, 'supplier_finder._got_target_idurl response=%s' % str(response) )
-#         try:
-#             idurl = response['idurl']
-#         except:
-#             idurl = None
-#         if not idurl or idurl == 'None':
-#             self.automat('users-not-found')
-#             return response
-#         if contactsdb.is_supplier(idurl):
-#             lg.out(14, '    %s is supplier already' % idurl)
-#             self.automat('users-not-found')
-#             return response
-#         d = identitycache.immediatelyCaching(idurl)
-#         d.addCallback(lambda src: self._got_target_identity(src, idurl))
-#         d.addErrback(lambda x: self.automat('users-not-found'))
-#         return response
-
-#     def _request_error(self, err):
-#         lg.out(2, '_request_error' + str(err))
-#         self.automat('users-not-found')
-
-#     def _got_target_identity(self, src, idurl):
-#         """
-#         Need to check that remote user is supported at least one of our protocols.
-#         """
-#         ident = identitycache.FromCache(idurl)
-#         remoteprotos = set(ident.getProtoOrder())
-#         myprotos = set(my_id.getLocalIdentity().getProtoOrder())
-#         if len(myprotos.intersection(remoteprotos)) > 0:
-#             self.automat('found-one-user', idurl)
-#         else:
-#             self.automat('users-not-found')
-
-    def _supplier_connector_state(self, supplier_idurl, newstate):
-        if supplier_idurl != self.target_idurl:
-            return
-        if newstate is 'CONNECTED':
-            if not contactsdb.is_supplier(self.target_idurl):
-                self.automat('supplier-connected', self.target_idurl)
-        elif newstate in ['DISCONNECTED', 'NO_SERVICE', ]:
-            self.automat('supplier-not-connected')
+        """
+        global _SupplierFinder
+        del _SupplierFinder
+        _SupplierFinder = None
+        callback.remove_inbox_callback(self._inbox_packet_received)
+        if self.target_idurl:
+            sc = supplier_connector.by_idurl(self.target_idurl)
+            if sc:
+                sc.remove_callback('supplier_finder')
+            self.target_idurl = None
+        self.destroy()
+        lg.out(14, 'supplier_finder.doDestroyMy index=%s' % self.index)
+
+    #------------------------------------------------------------------------------
+
+    def _inbox_packet_received(self, newpacket, info, status, error_message):
+        self.automat('inbox-packet', (newpacket, info, status, error_message))
+        return False
+
+    def _nodes_lookup_finished(self, idurls):
+        if _Debug:
+            lg.out(_DebugLevel, 'broadcasters_finder._nodes_lookup_finished : %r' % idurls)
+        if not idurls:
+            self.automat('users-not-found')
+            return
+        for idurl in idurls:
+            ident = identitycache.FromCache(idurl)
+            remoteprotos = set(ident.getProtoOrder())
+            myprotos = set(my_id.getLocalIdentity().getProtoOrder())
+            if len(myprotos.intersection(remoteprotos)) > 0:
+                self.automat('found-one-user', idurl)
+                return
+        self.automat('users-not-found')
+
+#     def _found_nodes(self, nodes):
+#         lg.out(14, 'supplier_finder._found_nodes %d nodes' % len(nodes))
+#         # DEBUG
+#         # self._got_target_idurl({'idurl':'http://p2p-machines.net/bitdust_j_vps1011.xml'})
+#         # return
+#         if len(nodes) > 0:
+#             node = random.choice(nodes)
+#             d = node.request('idurl')
+#             d.addCallback(self._got_target_idurl)
+#             d.addErrback(self._request_error)
+#         else:
+#             self.automat('users-not-found')
+
+#     def _search_nodes_failed(self, err):
+#         self.automat('users-not-found')
+
+#     def _got_target_idurl(self, response):
+#         lg.out(14, 'supplier_finder._got_target_idurl response=%s' % str(response) )
+#         try:
+#             idurl = response['idurl']
+#         except:
+#             idurl = None
+#         if not idurl or idurl == 'None':
+#             self.automat('users-not-found')
+#             return response
+#         if contactsdb.is_supplier(idurl):
+#             lg.out(14, '    %s is supplier already' % idurl)
+#             self.automat('users-not-found')
+#             return response
+#         d = identitycache.immediatelyCaching(idurl)
+#         d.addCallback(lambda src: self._got_target_identity(src, idurl))
+#         d.addErrback(lambda x: self.automat('users-not-found'))
+#         return response
+
+#     def _request_error(self, err):
+#         lg.out(2, '_request_error' + str(err))
+#         self.automat('users-not-found')
+
+#     def _got_target_identity(self, src, idurl):
+#         """
+#         Need to check that remote user is supported at least one of our protocols.
+#         """
+#         ident = identitycache.FromCache(idurl)
+#         remoteprotos = set(ident.getProtoOrder())
+#         myprotos = set(my_id.getLocalIdentity().getProtoOrder())
+#         if len(myprotos.intersection(remoteprotos)) > 0:
+#             self.automat('found-one-user', idurl)
+#         else:
+#             self.automat('users-not-found')
+
+    def _supplier_connector_state(self, supplier_idurl, newstate):
+        if supplier_idurl != self.target_idurl:
+            return
+        if newstate is 'CONNECTED':
+            if not contactsdb.is_supplier(self.target_idurl):
+                self.automat('supplier-connected', self.target_idurl)
+        elif newstate in ['DISCONNECTED', 'NO_SERVICE', ]:
+            self.automat('supplier-not-connected')