#!/usr/bin/env python
# list_files_orator.py
#
# Copyright (C) 2008-2016 Veselin Penev, http://bitdust.io
#
# This file (list_files_orator.py) is part of BitDust Software.
#
# BitDust is free software: you can redistribute it and/or modify
# it under the terms of the GNU Affero General Public License as published by
# the Free Software Foundation, either version 3 of the License, or
# (at your option) any later version.
#
# BitDust Software is distributed in the hope that it will be useful,
# but WITHOUT ANY WARRANTY; without even the implied warranty of
# MERCHANTABILITY or FITNESS FOR A PARTICULAR PURPOSE.  See the
# GNU Affero General Public License for more details.
#
# You should have received a copy of the GNU Affero General Public License
# along with BitDust Software.  If not, see <http://www.gnu.org/licenses/>.
#
# Please contact us if you have any questions at bitdust.io@gmail.com
#
#
#
#
#

<<<<<<< HEAD
"""
.. module:: list_files_orator

.. raw:: html

    <a href="http://bitdust.io/automats/list_files_orator/list_files_orator.png" target="_blank">
    <img src="http://bitdust.io/automats/list_files_orator/list_files_orator.png" style="max-width:100%;">
    </a>

This simple state machine requests a list of files stored on remote machines.

Before that, it scans the local backup folder and prepare an index of existing data pieces.


EVENTS:
    * :red:`inbox-files`
    * :red:`init`
    * :red:`local-files-done`
    * :red:`need-files`
    * :red:`timer-10sec`

=======
"""
.. module:: list_files_orator.

.. raw:: html

    <a href="http://bitdust.io/automats/list_files_orator/list_files_orator.png" target="_blank">
    <img src="http://bitdust.io/automats/list_files_orator/list_files_orator.png" style="max-width:100%;">
    </a>

This simple state machine requests a list of files stored on remote machines.

Before that, it scans the local backup folder and prepare an index of existing data pieces.


EVENTS:
    * :red:`inbox-files`
    * :red:`init`
    * :red:`local-files-done`
    * :red:`need-files`
    * :red:`timer-10sec`
>>>>>>> 7d91a7f0
"""

import os
import sys

try:
    from twisted.internet import reactor
except:
    sys.exit('Error initializing twisted.internet.reactor in list_files_orator.py')
from twisted.internet.defer import maybeDeferred
from twisted.internet.task import LoopingCall

#------------------------------------------------------------------------------

from logs import lg

from automats import automat
from contacts import contactsdb

from p2p import p2p_service
from p2p import contact_status
from p2p import p2p_connector

from services import driver

#------------------------------------------------------------------------------

_ListFilesOrator = None
_RequestedListFilesPacketIDs = set()
_RequestedListFilesCounter = 0

#------------------------------------------------------------------------------


def A(event=None, arg=None):
    """
    Access method to interact with the state machine.
    """
    global _ListFilesOrator
    if _ListFilesOrator is None:
        _ListFilesOrator = ListFilesOrator(
            'list_files_orator', 'NO_FILES', 4, True)
    if event is not None:
        _ListFilesOrator.automat(event, arg)
    return _ListFilesOrator


def Destroy():
    """
    Destroy list_files_orator() automat and remove its instance from memory.
    """
    global _ListFilesOrator
    if _ListFilesOrator is None:
        return
    _ListFilesOrator.destroy()
    del _ListFilesOrator
    _ListFilesOrator = None


class ListFilesOrator(automat.Automat):
    """
    A class to request list of my files from my suppliers and also scan the
    local files.
    """
<<<<<<< HEAD
    A class to request list of my files from my suppliers and also scan the local files.
    """
=======
>>>>>>> 7d91a7f0

    timers = {
        'timer-10sec': (10.0, ['REMOTE_FILES']),
    }

    def state_changed(self, oldstate, newstate, event, arg):
        #global_state.set_global_state('ORATOR ' + newstate)
        if driver.is_started('service_backups'):
            from storage import backup_monitor
            backup_monitor.A('list_files_orator.state', newstate)

    def A(self, event, arg):
        #---NO_FILES---
        if self.state == 'NO_FILES':
            if event == 'need-files':
                self.state = 'LOCAL_FILES'
                self.doReadLocalFiles(arg)
            elif event == 'init':
                pass
        #---LOCAL_FILES---
        elif self.state == 'LOCAL_FILES':
            if event == 'local-files-done' and p2p_connector.A().state is 'CONNECTED':
                self.state = 'REMOTE_FILES'
                self.doRequestRemoteFiles(arg)
            elif event == 'local-files-done' and p2p_connector.A().state is not 'CONNECTED':
                self.state = 'NO_FILES'
        #---REMOTE_FILES---
        elif self.state == 'REMOTE_FILES':
<<<<<<< HEAD
            if (event == 'timer-10sec' and self.isSomeListFilesReceived(arg)
                ) or (event == 'inbox-files' and self.isAllListFilesReceived(arg)):
=======
            if (event == 'timer-10sec' and self.isSomeListFilesReceived(arg)) or (event == 'inbox-files' and self.isAllListFilesReceived(arg)):
>>>>>>> 7d91a7f0
                self.state = 'SAW_FILES'
            elif event == 'timer-10sec' and not self.isSomeListFilesReceived(arg):
                self.state = 'NO_FILES'
        #---SAW_FILES---
        elif self.state == 'SAW_FILES':
            if event == 'need-files':
                self.state = 'LOCAL_FILES'
                self.doReadLocalFiles(arg)
        return None

    def isAllListFilesReceived(self, arg):
        global _RequestedListFilesPacketIDs
        lg.out(
            6, 'list_files_orator.isAllListFilesReceived need %d more' %
            len(_RequestedListFilesPacketIDs))
        return len(_RequestedListFilesPacketIDs) == 0

    def isSomeListFilesReceived(self, arg):
        global _RequestedListFilesCounter
        lg.out(
            6, 'list_files_orator.isSomeListFilesReceived %d list files was received' %
            _RequestedListFilesCounter)
        return _RequestedListFilesCounter > 0

    def doReadLocalFiles(self, arg):
        from storage import backup_matrix
        maybeDeferred(backup_matrix.ReadLocalFiles).addBoth(
            lambda x: self.automat('local-files-done'))

    def doRequestRemoteFiles(self, arg):
        global _RequestedListFilesCounter
        global _RequestedListFilesPacketIDs
        _RequestedListFilesCounter = 0
        _RequestedListFilesPacketIDs.clear()
        for idurl in contactsdb.suppliers():
            if idurl:
                if contact_status.isOnline(idurl):
                    p2p_service.SendRequestListFiles(idurl)
                    _RequestedListFilesPacketIDs.add(idurl)
                else:
                    lg.out(
                        6,
                        'list_files_orator.doRequestRemoteFiles SKIP %s is not online' %
                        idurl)

#------------------------------------------------------------------------------

<<<<<<< HEAD
=======
#------------------------------------------------------------------------------

>>>>>>> 7d91a7f0

def IncomingListFiles(newpacket):
    """
    Called from ``p2p.backup_control`` to pass incoming "ListFiles" packet
    here.
    """
    global _RequestedListFilesPacketIDs
    global _RequestedListFilesCounter
    _RequestedListFilesCounter += 1
    _RequestedListFilesPacketIDs.discard(newpacket.OwnerID)
    A('inbox-files', newpacket)
<|MERGE_RESOLUTION|>--- conflicted
+++ resolved
@@ -1,53 +1,30 @@
-#!/usr/bin/env python
-# list_files_orator.py
-#
-# Copyright (C) 2008-2016 Veselin Penev, http://bitdust.io
-#
-# This file (list_files_orator.py) is part of BitDust Software.
-#
-# BitDust is free software: you can redistribute it and/or modify
-# it under the terms of the GNU Affero General Public License as published by
-# the Free Software Foundation, either version 3 of the License, or
-# (at your option) any later version.
-#
-# BitDust Software is distributed in the hope that it will be useful,
-# but WITHOUT ANY WARRANTY; without even the implied warranty of
-# MERCHANTABILITY or FITNESS FOR A PARTICULAR PURPOSE.  See the
-# GNU Affero General Public License for more details.
-#
-# You should have received a copy of the GNU Affero General Public License
-# along with BitDust Software.  If not, see <http://www.gnu.org/licenses/>.
-#
-# Please contact us if you have any questions at bitdust.io@gmail.com
-#
-#
-#
-#
-#
-
-<<<<<<< HEAD
-"""
-.. module:: list_files_orator
-
-.. raw:: html
-
-    <a href="http://bitdust.io/automats/list_files_orator/list_files_orator.png" target="_blank">
-    <img src="http://bitdust.io/automats/list_files_orator/list_files_orator.png" style="max-width:100%;">
-    </a>
-
-This simple state machine requests a list of files stored on remote machines.
-
-Before that, it scans the local backup folder and prepare an index of existing data pieces.
-
-
-EVENTS:
-    * :red:`inbox-files`
-    * :red:`init`
-    * :red:`local-files-done`
-    * :red:`need-files`
-    * :red:`timer-10sec`
-
-=======
+#!/usr/bin/env python
+# list_files_orator.py
+#
+# Copyright (C) 2008-2016 Veselin Penev, http://bitdust.io
+#
+# This file (list_files_orator.py) is part of BitDust Software.
+#
+# BitDust is free software: you can redistribute it and/or modify
+# it under the terms of the GNU Affero General Public License as published by
+# the Free Software Foundation, either version 3 of the License, or
+# (at your option) any later version.
+#
+# BitDust Software is distributed in the hope that it will be useful,
+# but WITHOUT ANY WARRANTY; without even the implied warranty of
+# MERCHANTABILITY or FITNESS FOR A PARTICULAR PURPOSE.  See the
+# GNU Affero General Public License for more details.
+#
+# You should have received a copy of the GNU Affero General Public License
+# along with BitDust Software.  If not, see <http://www.gnu.org/licenses/>.
+#
+# Please contact us if you have any questions at bitdust.io@gmail.com
+#
+#
+#
+#
+#
+
 """
 .. module:: list_files_orator.
 
@@ -68,170 +45,146 @@
     * :red:`local-files-done`
     * :red:`need-files`
     * :red:`timer-10sec`
->>>>>>> 7d91a7f0
-"""
-
-import os
-import sys
-
-try:
-    from twisted.internet import reactor
-except:
-    sys.exit('Error initializing twisted.internet.reactor in list_files_orator.py')
-from twisted.internet.defer import maybeDeferred
-from twisted.internet.task import LoopingCall
-
-#------------------------------------------------------------------------------
-
-from logs import lg
-
-from automats import automat
-from contacts import contactsdb
-
-from p2p import p2p_service
-from p2p import contact_status
-from p2p import p2p_connector
-
-from services import driver
-
-#------------------------------------------------------------------------------
-
-_ListFilesOrator = None
-_RequestedListFilesPacketIDs = set()
-_RequestedListFilesCounter = 0
-
-#------------------------------------------------------------------------------
-
-
-def A(event=None, arg=None):
+"""
+
+import os
+import sys
+
+try:
+    from twisted.internet import reactor
+except:
+    sys.exit('Error initializing twisted.internet.reactor in list_files_orator.py')
+from twisted.internet.defer import maybeDeferred
+from twisted.internet.task import LoopingCall
+
+#------------------------------------------------------------------------------
+
+from logs import lg
+
+from automats import automat
+from contacts import contactsdb
+
+from p2p import p2p_service
+from p2p import contact_status
+from p2p import p2p_connector
+
+from services import driver
+
+#------------------------------------------------------------------------------
+
+_ListFilesOrator = None
+_RequestedListFilesPacketIDs = set()
+_RequestedListFilesCounter = 0
+
+#------------------------------------------------------------------------------
+
+
+def A(event=None, arg=None):
     """
     Access method to interact with the state machine.
-    """
-    global _ListFilesOrator
-    if _ListFilesOrator is None:
-        _ListFilesOrator = ListFilesOrator(
-            'list_files_orator', 'NO_FILES', 4, True)
-    if event is not None:
-        _ListFilesOrator.automat(event, arg)
-    return _ListFilesOrator
-
-
-def Destroy():
+    """
+    global _ListFilesOrator
+    if _ListFilesOrator is None:
+        _ListFilesOrator = ListFilesOrator('list_files_orator', 'NO_FILES', 4, True)
+    if event is not None:
+        _ListFilesOrator.automat(event, arg)
+    return _ListFilesOrator
+
+
+def Destroy():
     """
     Destroy list_files_orator() automat and remove its instance from memory.
-    """
-    global _ListFilesOrator
-    if _ListFilesOrator is None:
-        return
-    _ListFilesOrator.destroy()
-    del _ListFilesOrator
-    _ListFilesOrator = None
-
-
-class ListFilesOrator(automat.Automat):
+    """
+    global _ListFilesOrator
+    if _ListFilesOrator is None:
+        return
+    _ListFilesOrator.destroy()
+    del _ListFilesOrator
+    _ListFilesOrator = None
+
+
+class ListFilesOrator(automat.Automat):
     """
     A class to request list of my files from my suppliers and also scan the
     local files.
-    """
-<<<<<<< HEAD
-    A class to request list of my files from my suppliers and also scan the local files.
-    """
-=======
->>>>>>> 7d91a7f0
-
-    timers = {
-        'timer-10sec': (10.0, ['REMOTE_FILES']),
-    }
-
-    def state_changed(self, oldstate, newstate, event, arg):
-        #global_state.set_global_state('ORATOR ' + newstate)
-        if driver.is_started('service_backups'):
-            from storage import backup_monitor
-            backup_monitor.A('list_files_orator.state', newstate)
-
-    def A(self, event, arg):
-        #---NO_FILES---
-        if self.state == 'NO_FILES':
-            if event == 'need-files':
-                self.state = 'LOCAL_FILES'
-                self.doReadLocalFiles(arg)
-            elif event == 'init':
-                pass
-        #---LOCAL_FILES---
-        elif self.state == 'LOCAL_FILES':
-            if event == 'local-files-done' and p2p_connector.A().state is 'CONNECTED':
-                self.state = 'REMOTE_FILES'
-                self.doRequestRemoteFiles(arg)
-            elif event == 'local-files-done' and p2p_connector.A().state is not 'CONNECTED':
-                self.state = 'NO_FILES'
-        #---REMOTE_FILES---
-        elif self.state == 'REMOTE_FILES':
-<<<<<<< HEAD
-            if (event == 'timer-10sec' and self.isSomeListFilesReceived(arg)
-                ) or (event == 'inbox-files' and self.isAllListFilesReceived(arg)):
-=======
-            if (event == 'timer-10sec' and self.isSomeListFilesReceived(arg)) or (event == 'inbox-files' and self.isAllListFilesReceived(arg)):
->>>>>>> 7d91a7f0
-                self.state = 'SAW_FILES'
-            elif event == 'timer-10sec' and not self.isSomeListFilesReceived(arg):
-                self.state = 'NO_FILES'
-        #---SAW_FILES---
-        elif self.state == 'SAW_FILES':
-            if event == 'need-files':
-                self.state = 'LOCAL_FILES'
-                self.doReadLocalFiles(arg)
-        return None
-
-    def isAllListFilesReceived(self, arg):
-        global _RequestedListFilesPacketIDs
-        lg.out(
-            6, 'list_files_orator.isAllListFilesReceived need %d more' %
-            len(_RequestedListFilesPacketIDs))
-        return len(_RequestedListFilesPacketIDs) == 0
-
-    def isSomeListFilesReceived(self, arg):
-        global _RequestedListFilesCounter
-        lg.out(
-            6, 'list_files_orator.isSomeListFilesReceived %d list files was received' %
-            _RequestedListFilesCounter)
-        return _RequestedListFilesCounter > 0
-
-    def doReadLocalFiles(self, arg):
-        from storage import backup_matrix
-        maybeDeferred(backup_matrix.ReadLocalFiles).addBoth(
-            lambda x: self.automat('local-files-done'))
-
-    def doRequestRemoteFiles(self, arg):
-        global _RequestedListFilesCounter
-        global _RequestedListFilesPacketIDs
-        _RequestedListFilesCounter = 0
-        _RequestedListFilesPacketIDs.clear()
-        for idurl in contactsdb.suppliers():
-            if idurl:
-                if contact_status.isOnline(idurl):
-                    p2p_service.SendRequestListFiles(idurl)
-                    _RequestedListFilesPacketIDs.add(idurl)
-                else:
-                    lg.out(
-                        6,
-                        'list_files_orator.doRequestRemoteFiles SKIP %s is not online' %
-                        idurl)
-
-#------------------------------------------------------------------------------
-
-<<<<<<< HEAD
-=======
-#------------------------------------------------------------------------------
-
->>>>>>> 7d91a7f0
-
-def IncomingListFiles(newpacket):
+    """
+
+    timers = {
+        'timer-10sec': (10.0, ['REMOTE_FILES']),
+    }
+
+    def state_changed(self, oldstate, newstate, event, arg):
+        #global_state.set_global_state('ORATOR ' + newstate)
+        if driver.is_started('service_backups'):
+            from storage import backup_monitor
+            backup_monitor.A('list_files_orator.state', newstate)
+
+    def A(self, event, arg):
+        #---NO_FILES---
+        if self.state == 'NO_FILES':
+            if event == 'need-files':
+                self.state = 'LOCAL_FILES'
+                self.doReadLocalFiles(arg)
+            elif event == 'init':
+                pass
+        #---LOCAL_FILES---
+        elif self.state == 'LOCAL_FILES':
+            if event == 'local-files-done' and p2p_connector.A().state is 'CONNECTED':
+                self.state = 'REMOTE_FILES'
+                self.doRequestRemoteFiles(arg)
+            elif event == 'local-files-done' and p2p_connector.A().state is not 'CONNECTED':
+                self.state = 'NO_FILES'
+        #---REMOTE_FILES---
+        elif self.state == 'REMOTE_FILES':
+            if (event == 'timer-10sec' and self.isSomeListFilesReceived(arg)) or (event == 'inbox-files' and self.isAllListFilesReceived(arg)):
+                self.state = 'SAW_FILES'
+            elif event == 'timer-10sec' and not self.isSomeListFilesReceived(arg):
+                self.state = 'NO_FILES'
+        #---SAW_FILES---
+        elif self.state == 'SAW_FILES':
+            if event == 'need-files':
+                self.state = 'LOCAL_FILES'
+                self.doReadLocalFiles(arg)
+        return None
+
+    def isAllListFilesReceived(self, arg):
+        global _RequestedListFilesPacketIDs
+        lg.out(6, 'list_files_orator.isAllListFilesReceived need %d more' % len(_RequestedListFilesPacketIDs))
+        return len(_RequestedListFilesPacketIDs) == 0
+
+    def isSomeListFilesReceived(self, arg):
+        global _RequestedListFilesCounter
+        lg.out(6, 'list_files_orator.isSomeListFilesReceived %d list files was received' % _RequestedListFilesCounter)
+        return _RequestedListFilesCounter > 0
+
+    def doReadLocalFiles(self, arg):
+        from storage import backup_matrix
+        maybeDeferred(backup_matrix.ReadLocalFiles).addBoth(
+            lambda x: self.automat('local-files-done'))
+
+    def doRequestRemoteFiles(self, arg):
+        global _RequestedListFilesCounter
+        global _RequestedListFilesPacketIDs
+        _RequestedListFilesCounter = 0
+        _RequestedListFilesPacketIDs.clear()
+        for idurl in contactsdb.suppliers():
+            if idurl:
+                if contact_status.isOnline(idurl):
+                    p2p_service.SendRequestListFiles(idurl)
+                    _RequestedListFilesPacketIDs.add(idurl)
+                else:
+                    lg.out(6, 'list_files_orator.doRequestRemoteFiles SKIP %s is not online' % idurl)
+
+#------------------------------------------------------------------------------
+
+
+def IncomingListFiles(newpacket):
     """
     Called from ``p2p.backup_control`` to pass incoming "ListFiles" packet
     here.
-    """
-    global _RequestedListFilesPacketIDs
-    global _RequestedListFilesCounter
-    _RequestedListFilesCounter += 1
-    _RequestedListFilesPacketIDs.discard(newpacket.OwnerID)
-    A('inbox-files', newpacket)
+    """
+    global _RequestedListFilesPacketIDs
+    global _RequestedListFilesCounter
+    _RequestedListFilesCounter += 1
+    _RequestedListFilesPacketIDs.discard(newpacket.OwnerID)
+    A('inbox-files', newpacket)