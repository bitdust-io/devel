--- conflicted
+++ resolved
@@ -1,607 +1,530 @@
-#!/usr/bin/python
-# my_id.py
-#
-# Copyright (C) 2008-2016 Veselin Penev, http://bitdust.io
-#
-# This file (my_id.py) is part of BitDust Software.
-#
-# BitDust is free software: you can redistribute it and/or modify
-# it under the terms of the GNU Affero General Public License as published by
-# the Free Software Foundation, either version 3 of the License, or
-# (at your option) any later version.
-#
-# BitDust Software is distributed in the hope that it will be useful,
-# but WITHOUT ANY WARRANTY; without even the implied warranty of
-# MERCHANTABILITY or FITNESS FOR A PARTICULAR PURPOSE.  See the
-# GNU Affero General Public License for more details.
-#
-# You should have received a copy of the GNU Affero General Public License
-# along with BitDust Software.  If not, see <http://www.gnu.org/licenses/>.
-#
-# Please contact us if you have any questions at bitdust.io@gmail.com
-#
-#
-#
-#
-
+#!/usr/bin/python
+# my_id.py
+#
+# Copyright (C) 2008-2016 Veselin Penev, http://bitdust.io
+#
+# This file (my_id.py) is part of BitDust Software.
+#
+# BitDust is free software: you can redistribute it and/or modify
+# it under the terms of the GNU Affero General Public License as published by
+# the Free Software Foundation, either version 3 of the License, or
+# (at your option) any later version.
+#
+# BitDust Software is distributed in the hope that it will be useful,
+# but WITHOUT ANY WARRANTY; without even the implied warranty of
+# MERCHANTABILITY or FITNESS FOR A PARTICULAR PURPOSE.  See the
+# GNU Affero General Public License for more details.
+#
+# You should have received a copy of the GNU Affero General Public License
+# along with BitDust Software.  If not, see <http://www.gnu.org/licenses/>.
+#
+# Please contact us if you have any questions at bitdust.io@gmail.com
+#
+#
+#
+#
+
 """
 ..
 
 module:: my_id
-"""
-
-import os
-import sys
-import string
-import time
-
-#------------------------------------------------------------------------------
-
-if __name__ == '__main__':
-    import os.path as _p
-    sys.path.insert(
-        0, _p.abspath(
-            _p.join(
-                _p.dirname(
-                    _p.abspath(
-                        sys.argv[0])), '..')))
-
-#------------------------------------------------------------------------------
-
-from logs import lg
-
-from system import bpio
-
-from main import settings
-
-from lib import misc
-from lib import nameurl
-
-from crypt import key
-
-import identity
-
-#------------------------------------------------------------------------------
-
-_LocalIdentity = None
-_LocalIDURL = None
-_LocalName = None
-_ValidTransports = ['tcp', 'udp', 'proxy', ]
-
-#------------------------------------------------------------------------------
-
-
-def init():
+"""
+
+import os
+import sys
+import string
+import time
+
+#------------------------------------------------------------------------------
+
+if __name__ == '__main__':
+    import os.path as _p
+    sys.path.insert(0, _p.abspath(_p.join(_p.dirname(_p.abspath(sys.argv[0])), '..')))
+
+#------------------------------------------------------------------------------
+
+from logs import lg
+
+from system import bpio
+
+from main import settings
+
+from lib import misc
+from lib import nameurl
+
+from crypt import key
+
+import identity
+
+#------------------------------------------------------------------------------
+
+_LocalIdentity = None
+_LocalIDURL = None
+_LocalName = None
+_ValidTransports = ['tcp', 'udp', 'proxy', ]
+
+#------------------------------------------------------------------------------
+
+
+def init():
     """
     Will be called in main thread at start up.
 
     Can put here some minor things if needed.
-    """
-    lg.out(4, 'my_id.init')
-    loadLocalIdentity()
-
-
-def shutdown():
-    lg.out(4, 'my_id.shutdown')
-    forgetLocalIdentity()
-
-#-------------------------------------------------------------------------
-
-
-
-def isLocalIdentityReady():
-<<<<<<< HEAD
-    """
-    Return True if local identity object already initialized and stored in memory.
-=======
+    """
+    lg.out(4, 'my_id.init')
+    loadLocalIdentity()
+
+
+def shutdown():
+    lg.out(4, 'my_id.shutdown')
+    forgetLocalIdentity()
+
+#-------------------------------------------------------------------------------
+
+
+def isLocalIdentityReady():
     """
     Return True if local identity object already initialized and stored in
     memory.
->>>>>>> 7d91a7f0
-    """
-    global _LocalIdentity
-    return _LocalIdentity is not None
-
-
-def setLocalIdentity(ident):
-<<<<<<< HEAD
+    """
+    global _LocalIdentity
+    return _LocalIdentity is not None
+
+
+def setLocalIdentity(ident):
     """
     Set local identity object in the memory.
-=======
-    """
-    Set local identity object in the memory.
->>>>>>> 7d91a7f0
-    """
-    global _LocalIdentity
-    global _LocalIDURL
-    global _LocalName
-    if not ident:
-        return
-    _LocalIdentity = ident
-    _LocalIDURL = _LocalIdentity.getIDURL()
-    _LocalName = _LocalIdentity.getIDName()
-
-
-def setLocalIdentityXML(idxml):
+    """
+    global _LocalIdentity
+    global _LocalIDURL
+    global _LocalName
+    if not ident:
+        return
+    _LocalIdentity = ident
+    _LocalIDURL = _LocalIdentity.getIDURL()
+    _LocalName = _LocalIdentity.getIDName()
+
+
+def setLocalIdentityXML(idxml):
     """
     Construct identity object from XML string and save it to the memory.
-    """
-    setLocalIdentity(identity.identity(xmlsrc=idxml))
-
-
-def getLocalIdentity():
+    """
+    setLocalIdentity(identity.identity(xmlsrc=idxml))
+
+
+def getLocalIdentity():
     """
     Return my identity object.
-    """
-    global _LocalIdentity
-    if not isLocalIdentityReady():
-        loadLocalIdentity()
-    return _LocalIdentity
-
-
-def getLocalID():
+    """
+    global _LocalIdentity
+    if not isLocalIdentityReady():
+        loadLocalIdentity()
+    return _LocalIdentity
+
+
+def getLocalID():
     """
     Return my IDURL.
-    """
-<<<<<<< HEAD
-    Return my IDURL.
-    """
-=======
->>>>>>> 7d91a7f0
-    global _LocalIDURL
-    if _LocalIDURL is None:
-        localIdent = getLocalIdentity()
-        if localIdent:
-            _LocalIDURL = localIdent.getIDURL()
-    return _LocalIDURL
-
-
-def getIDName():
+    """
+    global _LocalIDURL
+    if _LocalIDURL is None:
+        localIdent = getLocalIdentity()
+        if localIdent:
+            _LocalIDURL = localIdent.getIDURL()
+    return _LocalIDURL
+
+
+def getIDName():
     """
     Return my account name, this is a filename part of IDURL without '.xml'.
-    """
-    global _LocalName
-    if _LocalName is None:
-        localIdent = getLocalIdentity()
-        if localIdent:
-            _LocalName = localIdent.getIDName()
-    return _LocalName
-
-#------------------------------------------------------------------------------
-
-
-def loadLocalIdentity():
-<<<<<<< HEAD
-    """
-    The core method.
-    The file [BitDust data dir]/metadata/localidentity keeps the user identity in XML format.
-    Do read the local file and set into object in memory.
-=======
+    """
+    global _LocalName
+    if _LocalName is None:
+        localIdent = getLocalIdentity()
+        if localIdent:
+            _LocalName = localIdent.getIDName()
+    return _LocalName
+
+#------------------------------------------------------------------------------
+
+
+def loadLocalIdentity():
     """
     The core method.
 
     The file [BitDust data dir]/metadata/localidentity keeps the user
     identity in XML format. Do read the local file and set into object
     in memory.
->>>>>>> 7d91a7f0
-    """
-    global _LocalIdentity
-    global _LocalIDURL
-    global _LocalName
-    xmlid = ''
-    filename = bpio.portablePath(settings.LocalIdentityFilename())
-    if os.path.exists(filename):
-        xmlid = bpio.ReadTextFile(filename)
-        lg.out(
-            6, 'my_id.loadLocalIdentity %d bytes read from\n        %s' %
-            (len(xmlid), filename))
-    if xmlid == '':
-        lg.out(
-            2,
-            "my_id.loadLocalIdentity ERROR reading local identity from " +
-            filename)
-        return
-    lid = identity.identity(xmlsrc=xmlid)
-    if not lid.isCorrect():
-        lg.out(2, "my_id.loadLocalIdentity ERROR loaded identity is not Correct")
-        return
-    if not lid.Valid():
-        lg.out(2, "my_id.loadLocalIdentity ERROR loaded identity is not Valid")
-        return
-    _LocalIdentity = lid
-    _LocalIDURL = lid.getIDURL()
-    _LocalName = lid.getIDName()
-    setTransportOrder(getOrderFromContacts(_LocalIdentity))
-    lg.out(6, "my_id.loadLocalIdentity my name is [%s]" % lid.getIDName())
-
-
-def saveLocalIdentity():
+    """
+    global _LocalIdentity
+    global _LocalIDURL
+    global _LocalName
+    xmlid = ''
+    filename = bpio.portablePath(settings.LocalIdentityFilename())
+    if os.path.exists(filename):
+        xmlid = bpio.ReadTextFile(filename)
+        lg.out(6, 'my_id.loadLocalIdentity %d bytes read from\n        %s' % (len(xmlid), filename))
+    if xmlid == '':
+        lg.out(2, "my_id.loadLocalIdentity ERROR reading local identity from " + filename)
+        return
+    lid = identity.identity(xmlsrc=xmlid)
+    if not lid.isCorrect():
+        lg.out(2, "my_id.loadLocalIdentity ERROR loaded identity is not Correct")
+        return
+    if not lid.Valid():
+        lg.out(2, "my_id.loadLocalIdentity ERROR loaded identity is not Valid")
+        return
+    _LocalIdentity = lid
+    _LocalIDURL = lid.getIDURL()
+    _LocalName = lid.getIDName()
+    setTransportOrder(getOrderFromContacts(_LocalIdentity))
+    lg.out(6, "my_id.loadLocalIdentity my name is [%s]" % lid.getIDName())
+
+
+def saveLocalIdentity():
     """
     Save identity object from memory into local file.
 
     Do sign the identity than serialize to write to the file.
-    """
-    global _LocalIdentity
-    if not isLocalIdentityReady():
-        lg.out(2, "my_id.saveLocalIdentity ERROR localidentity not exist!")
-        return
-    _LocalIdentity.sign()
-    xmlid = _LocalIdentity.serialize()
-    filename = bpio.portablePath(settings.LocalIdentityFilename())
-    bpio.WriteFile(filename, xmlid)
-    lg.out(
-        6, "my_id.saveLocalIdentity %d bytes wrote to %s" %
-        (len(xmlid), filename))
-
-
-
-def forgetLocalIdentity():
+    """
+    global _LocalIdentity
+    if not isLocalIdentityReady():
+        lg.out(2, "my_id.saveLocalIdentity ERROR localidentity not exist!")
+        return
+    _LocalIdentity.sign()
+    xmlid = _LocalIdentity.serialize()
+    filename = bpio.portablePath(settings.LocalIdentityFilename())
+    bpio.WriteFile(filename, xmlid)
+    lg.out(6, "my_id.saveLocalIdentity %d bytes wrote to %s" % (len(xmlid), filename))
+
+
+def forgetLocalIdentity():
     """
     
-    """
-    global _LocalIdentity
-    if not isLocalIdentityReady():
-        lg.out(2, "my_id.forgetLocalIdentity ERROR localidentity not exist!")
-        return
-    lg.out(6, "my_id.saveLocalIdentity")
-    _LocalIdentity = None
-
-
-def eraseLocalIdentity():
-    filename = bpio.portablePath(settings.LocalIdentityFilename())
-    try:
-        os.remove(filename)
-    except:
-        lg.exc()
-        return False
-    lg.out(6, "my_id.eraseLocalIdentity file %s was deleted" % filename)
-    return True
-
-#------------------------------------------------------------------------------
-
-
-def getValidTransports():
+    """
+    global _LocalIdentity
+    if not isLocalIdentityReady():
+        lg.out(2, "my_id.forgetLocalIdentity ERROR localidentity not exist!")
+        return
+    lg.out(6, "my_id.saveLocalIdentity")
+    _LocalIdentity = None
+
+
+def eraseLocalIdentity():
+    filename = bpio.portablePath(settings.LocalIdentityFilename())
+    try:
+        os.remove(filename)
+    except:
+        lg.exc()
+        return False
+    lg.out(6, "my_id.eraseLocalIdentity file %s was deleted" % filename)
+    return True
+
+#------------------------------------------------------------------------------
+
+
+def getValidTransports():
     """
     
-    """
-    global _ValidTransports
-    return _ValidTransports
-
-
-def isValidTransport(transport):
+    """
+    global _ValidTransports
+    return _ValidTransports
+
+
+def isValidTransport(transport):
     """
     Check string to be a valid transport.
 
     See ``lib.transport_control' for more details.
-    """
-    global _ValidTransports
-    if transport in _ValidTransports:
-        return True
-    else:
-        return False
-
-
-def validateTransports(orderL):
-    """
-    Validate a list of strings - all must be a valid transports.
-    """
-    global _ValidTransports
-    transports = []
-    for transport in orderL:
-        if isValidTransport(transport):
-            transports.append(transport)
-        else:
-            lg.warn(
-                'invalid entry in transport list: %s , ignored' %
-                str(transport))
-    if len(transports) == 0:
-        lg.out(
-            1,
-            'my_id.validateTransports ERROR no valid transports, using default transports ' +
-            str(_ValidTransports))
-        transports = _ValidTransports
-#    if len(transports) != len(orderL):
-#        lg.out(1, 'my_id.validateTransports ERROR Transports contained an invalid entry, need to figure out where it came from.')
-    return transports
-
-
-def setTransportOrder(orderL):
-<<<<<<< HEAD
-    """
-    Validate transports and save the list in the [BitDust data dir]\metadata\torder.
-    It is useful to remember the priority of used transports.
-=======
+    """
+    global _ValidTransports
+    if transport in _ValidTransports:
+        return True
+    else:
+        return False
+
+
+def validateTransports(orderL):
+    """
+    Validate a list of strings - all must be a valid transports.
+    """
+    global _ValidTransports
+    transports = []
+    for transport in orderL:
+        if isValidTransport(transport):
+            transports.append(transport)
+        else:
+            lg.warn('invalid entry in transport list: %s , ignored' % str(transport))
+    if len(transports) == 0:
+        lg.out(1, 'my_id.validateTransports ERROR no valid transports, using default transports ' + str(_ValidTransports))
+        transports = _ValidTransports
+#    if len(transports) != len(orderL):
+#        lg.out(1, 'my_id.validateTransports ERROR Transports contained an invalid entry, need to figure out where it came from.')
+    return transports
+
+
+def setTransportOrder(orderL):
     """
     Validate transports and save the list in the [BitDust data
     dir]\metadata\torder.
 
     It is useful to remember the priority of used transports.
->>>>>>> 7d91a7f0
-    """
-    orderl = orderL
-    orderL = validateTransports(orderL)
-    orderTxt = string.join(orderl, ' ')
-    lg.out(8, 'my_id.setTransportOrder: ' + str(orderTxt))
-    bpio.WriteFile(settings.DefaultTransportOrderFilename(), orderTxt)
-
-
-def getTransportOrder():
+    """
+    orderl = orderL
+    orderL = validateTransports(orderL)
+    orderTxt = string.join(orderl, ' ')
+    lg.out(8, 'my_id.setTransportOrder: ' + str(orderTxt))
+    bpio.WriteFile(settings.DefaultTransportOrderFilename(), orderTxt)
+
+
+def getTransportOrder():
     """
     Read and validate tranports from [BitDust data dir]\metadata\torder file.
-    """
-    global _ValidTransports
-    lg.out(8, 'my_id.getTransportOrder')
-    order = bpio.ReadTextFile(settings.DefaultTransportOrderFilename()).strip()
-    if order == '':
-        orderL = _ValidTransports
-    else:
-        orderL = order.split(' ')
-        orderL = validateTransports(orderL)
-    setTransportOrder(orderL)
-    return orderL
-
-
-def getOrderFromContacts(ident):
+    """
+    global _ValidTransports
+    lg.out(8, 'my_id.getTransportOrder')
+    order = bpio.ReadTextFile(settings.DefaultTransportOrderFilename()).strip()
+    if order == '':
+        orderL = _ValidTransports
+    else:
+        orderL = order.split(' ')
+        orderL = validateTransports(orderL)
+    setTransportOrder(orderL)
+    return orderL
+
+
+def getOrderFromContacts(ident):
     """
     A wrapper for ``identity.getProtoOrder`` method.
-    """
-    return ident.getProtoOrder()
-
-#------------------------------------------------------------------------------
-
-
-def buildProtoContacts(id_obj):
+    """
+    return ident.getProtoOrder()
+
+#------------------------------------------------------------------------------
+
+
+def buildProtoContacts(id_obj):
     """
     Create a full list of needed transport methods to be able to accept
     incoming traffic from other nodes.
 
     Make calls to transport services to build a list of my contacts.
-    """
-    from services import driver
-    # prepare contacts
-    current_contats = id_obj.getContactsByProto()
-    current_order = id_obj.getProtoOrder()
-    lg.out(4, 'my_id.buildProtoContacts')
-    lg.out(4, '    current contacts: %s' % str(current_contats))
-    lg.out(4, '    current order: %s' % str(current_order))
-    new_contacts = {}
-    new_order_correct = []
-    # prepare list of active transports
-    active_transports = []
-    for proto in getValidTransports():
-        if not settings.transportIsEnabled(proto):
-            continue
-        if not settings.transportReceivingIsEnabled(proto):
-            continue
-        if not driver.is_started('service_%s_transport' % proto):
-            continue
-        active_transports.append(proto)
-    # sort active transports by priority
-    lg.out(4, '    active transports: %s' % str(active_transports))
-    active_transports.sort(key=settings.getTransportPriority)
-    lg.out(4, '    sorted transports: %s' % str(active_transports))
-    if not driver.is_started('service_gateway'):
-        new_contacts = current_contats
-        new_order_correct = current_order
-    else:
-        from transport import gateway
-        # build contacts data according transports priorities
-        new_order = current_order
-        for proto in active_transports:
-            clist = gateway.transport(proto).interface.build_contacts(id_obj)
-            cdict = {}
-            corder = []
-            for contact in clist:
-                cproto, cdata = contact.split('://')
-                cdict[cproto] = contact
-                corder.append(cproto)
-            new_contacts.update(cdict)
-            for cproto in corder:
-                if cproto not in new_order:
-                    new_order.append(cproto)
-        new_order_correct = list(new_order)
-        for nproto in new_order:
-            if nproto not in new_contacts.keys():
-                new_order_correct.remove(nproto)
-
-#            cset = set(corder)
-#            cdiff = cset.intersection(current_set)
-#            if cset.isdisjoint()
-#
-#
-#            if len(clist) > 1:
-#                # clist.reverse()
-#                for contact in clist:
-#                    cproto, cdata = contact.split('://')
-#                    cdict[cproto] = contact
-#                    if cproto in new_order:
-#                        new_order.remove(cproto)
-#                    new_order.insert(0, cproto)
-#            else:
-##                 current_order = []
-#                for contact in clist:
-#                    cproto, cdata = contact.split('://')
-#                    cdict[cproto] = contact
-# current_order.append(cproto)
-#                    new_index = -1
-#                    if cproto in new_order:
-#                        new_index = new_order.index(cproto)
-#                    old_index = -1
-#                    if cproto in current_order:
-#                        old_index =  current_order.index(cproto)
-#                    if new_index < 0:
-#                        new_order.insert(0, cproto)
-#                    else:
-#                        if old_index < new_index:
-#                            new_order.remove(cproto)
-#                            new_order.insert(0, cproto)
-#                        else:
-#                            new_order.remove(cproto)
-#                            new_order.append(cproto)
-#            new_contacts.update(cdict)
-
-    lg.out(4, '    new contacts: %s' % str(new_contacts))
-    lg.out(4, '    new order: %s' % str(new_order_correct))
-
-#    new_list = []
-#    for nproto in new_order_correct:
-#        new_list.append(new_contacts[nproto])
-
-    return new_contacts, new_order_correct
-
-
-def buildDefaultIdentity(name='', ip='', idurls=[]):
-<<<<<<< HEAD
-    """
-    Use some local settings and config files to create some new identity.
-    Nice to provide a user name or it will have a form like: [ip address]_[date].
-=======
+    """
+    from services import driver
+    # prepare contacts
+    current_contats = id_obj.getContactsByProto()
+    current_order = id_obj.getProtoOrder()
+    lg.out(4, 'my_id.buildProtoContacts')
+    lg.out(4, '    current contacts: %s' % str(current_contats))
+    lg.out(4, '    current order: %s' % str(current_order))
+    new_contacts = {}
+    new_order_correct = []
+    # prepare list of active transports
+    active_transports = []
+    for proto in getValidTransports():
+        if not settings.transportIsEnabled(proto):
+            continue
+        if not settings.transportReceivingIsEnabled(proto):
+            continue
+        if not driver.is_started('service_%s_transport' % proto):
+            continue
+        active_transports.append(proto)
+    # sort active transports by priority
+    lg.out(4, '    active transports: %s' % str(active_transports))
+    active_transports.sort(key=settings.getTransportPriority)
+    lg.out(4, '    sorted transports: %s' % str(active_transports))
+    if not driver.is_started('service_gateway'):
+        new_contacts = current_contats
+        new_order_correct = current_order
+    else:
+        from transport import gateway
+        # build contacts data according transports priorities
+        new_order = current_order
+        for proto in active_transports:
+            clist = gateway.transport(proto).interface.build_contacts(id_obj)
+            cdict = {}
+            corder = []
+            for contact in clist:
+                cproto, cdata = contact.split('://')
+                cdict[cproto] = contact
+                corder.append(cproto)
+            new_contacts.update(cdict)
+            for cproto in corder:
+                if cproto not in new_order:
+                    new_order.append(cproto)
+        new_order_correct = list(new_order)
+        for nproto in new_order:
+            if nproto not in new_contacts.keys():
+                new_order_correct.remove(nproto)
+
+#            cset = set(corder)
+#            cdiff = cset.intersection(current_set)
+#            if cset.isdisjoint()
+#
+#
+#            if len(clist) > 1:
+#                # clist.reverse()
+#                for contact in clist:
+#                    cproto, cdata = contact.split('://')
+#                    cdict[cproto] = contact
+#                    if cproto in new_order:
+#                        new_order.remove(cproto)
+#                    new_order.insert(0, cproto)
+#            else:
+##                 current_order = []
+#                for contact in clist:
+#                    cproto, cdata = contact.split('://')
+#                    cdict[cproto] = contact
+# current_order.append(cproto)
+#                    new_index = -1
+#                    if cproto in new_order:
+#                        new_index = new_order.index(cproto)
+#                    old_index = -1
+#                    if cproto in current_order:
+#                        old_index =  current_order.index(cproto)
+#                    if new_index < 0:
+#                        new_order.insert(0, cproto)
+#                    else:
+#                        if old_index < new_index:
+#                            new_order.remove(cproto)
+#                            new_order.insert(0, cproto)
+#                        else:
+#                            new_order.remove(cproto)
+#                            new_order.append(cproto)
+#            new_contacts.update(cdict)
+
+    lg.out(4, '    new contacts: %s' % str(new_contacts))
+    lg.out(4, '    new order: %s' % str(new_order_correct))
+
+#    new_list = []
+#    for nproto in new_order_correct:
+#        new_list.append(new_contacts[nproto])
+
+    return new_contacts, new_order_correct
+
+
+def buildDefaultIdentity(name='', ip='', idurls=[]):
     """
     Use some local settings and config files to create some new identity.
 
     Nice to provide a user name or it will have a form like: [ip
     address]_[date].
->>>>>>> 7d91a7f0
-    """
-    if ip == '':
-        ip = misc.readExternalIP()  # bpio.ReadTextFile(settings.ExternalIPFilename())
-    if name == '':
-        name = ip.replace('.', '-') + '_' + time.strftime('%M%S')
-    lg.out(4, 'my_id.buildDefaultIdentity: %s %s' % (name, ip))
-    # create a new identity object
-    # it is stored in memory and another copy on disk drive
-    ident = identity.identity(xmlsrc=identity.default_identity_src)
-    # this is my IDURL address
-    # you can have many IDURL locations for same identity
-    # just need to keep all them synchronized
-    # this is identity propagate procedure, see p2p/propagate.py
-    if len(idurls) == 0:
-        idurls.append('http://localhost/' + name.lower() + '.xml')
-    for idurl in idurls:
-        ident.sources.append(idurl.encode("ascii").strip())
-    # create a full list of needed transport methods
-    # to be able to accept incoming traffic from other nodes
-    new_contacts, new_order = buildProtoContacts(ident)
-    if len(new_contacts) == 0:
-        if settings.enableTCP() and settings.enableTCPreceiving():
-<<<<<<< HEAD
-            new_contacts['tcp'] = 'tcp://' + ip + \
-                ':' + str(settings.getTCPPort())
-=======
-            new_contacts['tcp'] = 'tcp://' + ip + ':' + str(settings.getTCPPort())
->>>>>>> 7d91a7f0
-            new_order.append('tcp')
-        if settings.enableUDP() and settings.enableUDPreceiving():
-            x, servername, x, x = nameurl.UrlParse(ident.sources[0])
-            new_contacts['udp'] = 'udp://%s@%s' % (name.lower(), servername)
-            new_order.append('udp')
-    # erase current contacts from my identity
-    ident.clearContacts()
-    # add contacts data to the local identity
-    for proto in new_order:
-        contact = new_contacts.get(proto, None)
-        if contact is None:
-            lg.warn('proto %s was not found in contacts' % proto)
-            continue
-        ident.setProtoContact(proto, contact)
-    # set other info
-    ident.certificates = []
-    ident.date = time.strftime('%b %d, %Y')
-    ident.postage = "1"
-    ident.revision = "0"
-    # update software version number
-    version_number = bpio.ReadTextFile(settings.VersionNumberFile()).strip()
-    repo, location = misc.ReadRepoLocation()
-    ident.version = (
-        version_number.strip() +
-        ' ' +
-        repo.strip() +
-        ' ' +
-        bpio.osinfo().strip()).strip()
-    # build a version info
-    vernum = bpio.ReadTextFile(settings.VersionNumberFile())
-    repo, location = misc.ReadRepoLocation()
-    ident.version = (
-        vernum.strip() +
-        ' ' +
-        repo.strip() +
-        ' ' +
-        bpio.osinfo().strip()).strip()
-    # put my public key in my identity
-    ident.publickey = key.MyPublicKey()
-    # generate signature
-    ident.sign()
-    # validate new identity
-    if not ident.Valid():
-        lg.warn('generated identity is not valid !!!')
-    return ident
-
-
-def rebuildLocalIdentity():
+    """
+    if ip == '':
+        ip = misc.readExternalIP()  # bpio.ReadTextFile(settings.ExternalIPFilename())
+    if name == '':
+        name = ip.replace('.', '-') + '_' + time.strftime('%M%S')
+    lg.out(4, 'my_id.buildDefaultIdentity: %s %s' % (name, ip))
+    # create a new identity object
+    # it is stored in memory and another copy on disk drive
+    ident = identity.identity(xmlsrc=identity.default_identity_src)
+    # this is my IDURL address
+    # you can have many IDURL locations for same identity
+    # just need to keep all them synchronized
+    # this is identity propagate procedure, see p2p/propagate.py
+    if len(idurls) == 0:
+        idurls.append('http://localhost/' + name.lower() + '.xml')
+    for idurl in idurls:
+        ident.sources.append(idurl.encode("ascii").strip())
+    # create a full list of needed transport methods
+    # to be able to accept incoming traffic from other nodes
+    new_contacts, new_order = buildProtoContacts(ident)
+    if len(new_contacts) == 0:
+        if settings.enableTCP() and settings.enableTCPreceiving():
+            new_contacts['tcp'] = 'tcp://' + ip + ':' + str(settings.getTCPPort())
+            new_order.append('tcp')
+        if settings.enableUDP() and settings.enableUDPreceiving():
+            x, servername, x, x = nameurl.UrlParse(ident.sources[0])
+            new_contacts['udp'] = 'udp://%s@%s' % (name.lower(), servername)
+            new_order.append('udp')
+    # erase current contacts from my identity
+    ident.clearContacts()
+    # add contacts data to the local identity
+    for proto in new_order:
+        contact = new_contacts.get(proto, None)
+        if contact is None:
+            lg.warn('proto %s was not found in contacts' % proto)
+            continue
+        ident.setProtoContact(proto, contact)
+    # set other info
+    ident.certificates = []
+    ident.date = time.strftime('%b %d, %Y')
+    ident.postage = "1"
+    ident.revision = "0"
+    # update software version number
+    version_number = bpio.ReadTextFile(settings.VersionNumberFile()).strip()
+    repo, location = misc.ReadRepoLocation()
+    ident.version = (version_number.strip() + ' ' + repo.strip() + ' ' + bpio.osinfo().strip()).strip()
+    # build a version info
+    vernum = bpio.ReadTextFile(settings.VersionNumberFile())
+    repo, location = misc.ReadRepoLocation()
+    ident.version = (vernum.strip() + ' ' + repo.strip() + ' ' + bpio.osinfo().strip()).strip()
+    # put my public key in my identity
+    ident.publickey = key.MyPublicKey()
+    # generate signature
+    ident.sign()
+    # validate new identity
+    if not ident.Valid():
+        lg.warn('generated identity is not valid !!!')
+    return ident
+
+
+def rebuildLocalIdentity():
     """
     If some transports was enabled or disabled we want to update identity
     contacts. Just empty all of the contacts and create it again in the same
     order.
 
     Also increase revision number by one - others may keep track of my modifications.
-    """
-    # getting current copy of local identity
-    lid = getLocalIdentity()
-    # remember the current identity - full XML source code
-    current_identity_xmlsrc = lid.serialize()
-    lg.out(
-        4, 'my_id.rebuildLocalIdentity current identity is %d bytes long' %
-        len(current_identity_xmlsrc))
-    # create a full list of needed transport methods
-    # to be able to accept incoming traffic from other nodes
-    new_contacts, new_order = buildProtoContacts(lid)
-    # erase current contacts from my identity
-    lid.clearContacts()
-    # add contacts data to the local identity
-    lid.setContactsFromDict(new_contacts, new_order)
-#    for proto in new_order:
-#        contact = new_contacts.get(proto, None)
-#        if contact is None:
-#            lg.warn('proto %s was not found in contacts' % proto)
-#            continue
-#        lid.setProtoContact(proto, contact)
-    # update software version number
-    vernum = bpio.ReadTextFile(settings.VersionNumberFile())
-    repo, _ = misc.ReadRepoLocation()
-    lid.version = (
-        vernum.strip() +
-        ' ' +
-        repo.strip() +
-        ' ' +
-        bpio.osinfo().strip()).strip()
-    # generate signature with changed content
-    lid.sign()
-    new_xmlsrc = lid.serialize()
-    changed = False
-    if new_xmlsrc == current_identity_xmlsrc:
-        # no modifications in my identity - cool !!!
-        lg.out(4, '    same revision: %s' % lid.revision)
-    else:
-        try:
-            lid.revision = str(int(lid.revision) + 1)
-        except:
-            lg.exc()
-            return False
-        # generate signature again because revision were changed !!!
-        lid.sign()
-        lg.out(4, '    add revision: %s' % lid.revision)
-        changed = True
-        # remember the new identity
-        setLocalIdentity(lid)
-    lg.out(4, '    version: %s' % str(lid.version))
-    lg.out(4, '    contacts: %s' % str(lid.contacts))
-    lg.out(4, '    sources: %s' % str(lid.sources))
-    if changed:
-        lg.out(4, '    SAVING new identity #%s' % lid.revision)
-        # finally saving modified local identity
-        saveLocalIdentity()
-    lg.out(
-        4, '    my identity HAS %sBEEN changed !!!' %
-        (('' if changed else 'NOT ')))
-    lg.out(4, '\n' + new_xmlsrc + '\n')
-    return changed
+    """
+    # getting current copy of local identity
+    lid = getLocalIdentity()
+    # remember the current identity - full XML source code
+    current_identity_xmlsrc = lid.serialize()
+    lg.out(4, 'my_id.rebuildLocalIdentity current identity is %d bytes long' % len(current_identity_xmlsrc))
+    # create a full list of needed transport methods
+    # to be able to accept incoming traffic from other nodes
+    new_contacts, new_order = buildProtoContacts(lid)
+    # erase current contacts from my identity
+    lid.clearContacts()
+    # add contacts data to the local identity
+    lid.setContactsFromDict(new_contacts, new_order)
+#    for proto in new_order:
+#        contact = new_contacts.get(proto, None)
+#        if contact is None:
+#            lg.warn('proto %s was not found in contacts' % proto)
+#            continue
+#        lid.setProtoContact(proto, contact)
+    # update software version number
+    vernum = bpio.ReadTextFile(settings.VersionNumberFile())
+    repo, _ = misc.ReadRepoLocation()
+    lid.version = (vernum.strip() + ' ' + repo.strip() + ' ' + bpio.osinfo().strip()).strip()
+    # generate signature with changed content
+    lid.sign()
+    new_xmlsrc = lid.serialize()
+    changed = False
+    if new_xmlsrc == current_identity_xmlsrc:
+        # no modifications in my identity - cool !!!
+        lg.out(4, '    same revision: %s' % lid.revision)
+    else:
+        try:
+            lid.revision = str(int(lid.revision) + 1)
+        except:
+            lg.exc()
+            return False
+        # generate signature again because revision were changed !!!
+        lid.sign()
+        lg.out(4, '    add revision: %s' % lid.revision)
+        changed = True
+        # remember the new identity
+        setLocalIdentity(lid)
+    lg.out(4, '    version: %s' % str(lid.version))
+    lg.out(4, '    contacts: %s' % str(lid.contacts))
+    lg.out(4, '    sources: %s' % str(lid.sources))
+    if changed:
+        lg.out(4, '    SAVING new identity #%s' % lid.revision)
+        # finally saving modified local identity
+        saveLocalIdentity()
+    lg.out(4, '    my identity HAS %sBEEN changed !!!' % (('' if changed else 'NOT ')))
+    lg.out(4, '\n' + new_xmlsrc + '\n')
+    return changed