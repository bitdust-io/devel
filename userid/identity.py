#!/usr/bin/python
# identity.py
#
#
# Copyright (C) 2008-2016 Veselin Penev, http://bitdust.io
#
# This file (identity.py) is part of BitDust Software.
#
# BitDust is free software: you can redistribute it and/or modify
# it under the terms of the GNU Affero General Public License as published by
# the Free Software Foundation, either version 3 of the License, or
# (at your option) any later version.
#
# BitDust Software is distributed in the hope that it will be useful,
# but WITHOUT ANY WARRANTY; without even the implied warranty of
# MERCHANTABILITY or FITNESS FOR A PARTICULAR PURPOSE.  See the
# GNU Affero General Public License for more details.
#
# You should have received a copy of the GNU Affero General Public License
# along with BitDust Software.  If not, see <http://www.gnu.org/licenses/>.
#
# Please contact us if you have any questions at bitdust.io@gmail.com
#
#
#
#
#

<<<<<<< HEAD
"""
.. module:: identity
.. role:: red

This is a core module.

Identity might better be called business card, since it is really
mostly just your contact info. But more than that since public key.
Hum.

The whole idea of identity files is that they can be stored anywhere.
User can decide to put his identity file on his own host, or he can use some another trusted public host.
All identity files is signed with user's Key and client code should verify signatures.
Even if someone tried to fake my identity - this will be refused by other nodes in the network.

Example in http://id.bitdust.io/veselin.xml

Could have info just be XML on a web page.  So an Identity could be a URL.
If we do this, then we get the scaling of DNS for free.

BitDust could have mappings from unique short names to URLs for
identities.  Or we could just make sure that the MD5 of the URL was
always unique (this is 16 bytes).  Or we could go with the primary URL.
Hum. BitDust does need some sort of unique identifier, as do others.
Also, would be nice to be able to send someone a list of their
current 64 nodes they use, or the 300 that use them, without
crazy amounts of data.  For display
of backup status I would like a unique identifier that is short,
like 15 chars or something.  Can get main part of URLs that is
short like that, say "id.ai/vince1".  Seems funny to limit the
length of a URL like this, but we could as there will be
identity servers and they can get very short names like id.ai.
If we forced them all to be ".com/" we could display "id:vince1",
or "cate:vince1", which is short.  The force could just be
a lower rating for those that did not do this.  Could have
short name take up 2 lines out of my 5, and just plan on
letting user click on things to change what things are
displayed.  So they have 5 lines and full URL takes 2,
but last of URL is just 1 line, and maybe they don't
care what the name is and just display other stuff.

If we open it up a bit, people could just use tinyurl.com/foolksd
if their URL was too long.  We could limit primary URL
to 32 chars and not really have any trouble.  Can say it
must start with http:// (so we don't have to store that)
and be less than 32 chars after that.  If does not really
start with http:// then tiny URL can fix that too.

It is a bit like bittorrent using a .torrent file on the
web to get the original start for things.  This seems good.

All Identity/business-card info in XML:
PublicKey
primary URL for this identity (say https://cate.com/vinceID)
backup URLs for this identity (maybe URLs) that secondary this identity
contact: domain/port  pairs  (good even if IP out of date)
contact: IP/port  pairs    (good even if DNS in trouble)
contact: nat-traverser/ID pairs  (for those without fixed IPs)
contact: emails for this identity (recommend people have one just in case)
contact: http://foobar.com/data.pl    (use a web account to forward requests/data)
scrubbers: URL1, URL2, URL3           (people who can access our data if we stop checking it)
date
version number
revision number
signature on all identity info

Contact list has enough info we can tell what protocol to use.
User could put in order he prefers us to try the contact methods.
So we might have a list like:
    bitdust:offshore.ai:5008
    bitdust:209.88.68.34:5008
    stun:stun.me:90
    vertex:foo@bar.com
    email:bitdust@gmail.com
    email:bitdust@hotmal.com
    http://foobar.com/data.pl?vince

Really best if all the identity servers use SSL.
We could make certificates for identity servers, but might
not bother as it is probably best if they have ones that
web browsers understand.
On the other hand, this might be a good way to get into the certificate-authority business. :-)

Having XML on a web site means we can start before we
really have identity server code.  Also means it is
easy to grok and debug.

As long as identity server is just some CGI that we can run on
any ISP anywhere (pair.com etc), and users always use 3 identity servers,
then we could just pop up as many as needed on ISPs all over
the world as fast as we grew.  It would not be an infrastructure
limitation really.  And we don't need to farm it out.
Identity's are signed and have a revision number, so an identity
server can pass on an update that it gets to other servers listed
for that identity (in case there is network partition funnyness)
to help keep all of them updated.
=======
"""
.. module:: identity.

.. role:: red

This is a core module.

Identity might better be called business card, since it is really
mostly just your contact info. But more than that since public key.
Hum.

The whole idea of identity files is that they can be stored anywhere.
User can decide to put his identity file on his own host, or he can use some another trusted public host.
All identity files is signed with user's Key and client code should verify signatures.
Even if someone tried to fake my identity - this will be refused by other nodes in the network.

Example in http://id.bitdust.io/veselin.xml

Could have info just be XML on a web page.  So an Identity could be a URL.
If we do this, then we get the scaling of DNS for free.

BitDust could have mappings from unique short names to URLs for
identities.  Or we could just make sure that the MD5 of the URL was
always unique (this is 16 bytes).  Or we could go with the primary URL.
Hum. BitDust does need some sort of unique identifier, as do others.
Also, would be nice to be able to send someone a list of their
current 64 nodes they use, or the 300 that use them, without
crazy amounts of data.  For display
of backup status I would like a unique identifier that is short,
like 15 chars or something.  Can get main part of URLs that is
short like that, say "id.ai/vince1".  Seems funny to limit the
length of a URL like this, but we could as there will be
identity servers and they can get very short names like id.ai.
If we forced them all to be ".com/" we could display "id:vince1",
or "cate:vince1", which is short.  The force could just be
a lower rating for those that did not do this.  Could have
short name take up 2 lines out of my 5, and just plan on
letting user click on things to change what things are
displayed.  So they have 5 lines and full URL takes 2,
but last of URL is just 1 line, and maybe they don't
care what the name is and just display other stuff.

If we open it up a bit, people could just use tinyurl.com/foolksd
if their URL was too long.  We could limit primary URL
to 32 chars and not really have any trouble.  Can say it
must start with http:// (so we don't have to store that)
and be less than 32 chars after that.  If does not really
start with http:// then tiny URL can fix that too.

It is a bit like bittorrent using a .torrent file on the
web to get the original start for things.  This seems good.

All Identity/business-card info in XML:
PublicKey
primary URL for this identity (say https://cate.com/vinceID)
backup URLs for this identity (maybe URLs) that secondary this identity
contact: domain/port  pairs  (good even if IP out of date)
contact: IP/port  pairs    (good even if DNS in trouble)
contact: nat-traverser/ID pairs  (for those without fixed IPs)
contact: emails for this identity (recommend people have one just in case)
contact: http://foobar.com/data.pl    (use a web account to forward requests/data)
scrubbers: URL1, URL2, URL3           (people who can access our data if we stop checking it)
date
version number
revision number
signature on all identity info

Contact list has enough info we can tell what protocol to use.
User could put in order he prefers us to try the contact methods.
So we might have a list like:
    bitdust:offshore.ai:5008
    bitdust:209.88.68.34:5008
    stun:stun.me:90
    vertex:foo@bar.com
    email:bitdust@gmail.com
    email:bitdust@hotmal.com
    http://foobar.com/data.pl?vince

Really best if all the identity servers use SSL.
We could make certificates for identity servers, but might
not bother as it is probably best if they have ones that
web browsers understand.
On the other hand, this might be a good way to get into the certificate-authority business. :-)

Having XML on a web site means we can start before we
really have identity server code.  Also means it is
easy to grok and debug.

As long as identity server is just some CGI that we can run on
any ISP anywhere (pair.com etc), and users always use 3 identity servers,
then we could just pop up as many as needed on ISPs all over
the world as fast as we grew.  It would not be an infrastructure
limitation really.  And we don't need to farm it out.
Identity's are signed and have a revision number, so an identity
server can pass on an update that it gets to other servers listed
for that identity (in case there is network partition funnyness)
to help keep all of them updated.
>>>>>>> 7d91a7f0
"""

import os
import sys
import time

from xml.dom import minidom, Node
from xml.dom.minidom import getDOMImplementation

#------------------------------------------------------------------------------

try:
    from logs import lg
except:
    dirpath = os.path.dirname(os.path.abspath(sys.argv[0]))
    sys.path.insert(0, os.path.abspath(os.path.join(dirpath, '..')))
    from logs import lg

from main import settings

from system import bpio

from lib import nameurl

from crypt import key

#------------------------------------------------------------------------------

default_identity_src = """<?xml version="1.0" encoding="ISO-8859-1"?>
<identity>
  <sources></sources>
  <contacts></contacts>
  <certificates></certificates>
  <scrubbers></scrubbers>
  <postage>1</postage>
  <date></date>
  <version></version>
  <revision>0</revision>
  <publickey></publickey>
  <signature></signature>
</identity>"""

#------------------------------------------------------------------------------


class identity:
<<<<<<< HEAD
    """
    We are passed an XML version of an identity and make an Identity.
    Also can construct an Identity by providing all fields.
    The fields is:
        * sources : list of URLs, first is primary URL and name
        * contacts : list of ways to contact this identity
        * certificates : signatures by identity servers
        * scrubbers : list of URLs for people allowed to scrub
        * postage : a price for message delivery if not on correspondents list
        * date : the date an time when that identity was created
        * version : a version string - some info about BitDust software and platform
        * revision : every time identity were modified this value will be increased by 1
        * publickey : the public part of user's key, string in twisted.conch.ssh format
        * signature : digital signature to protect the file
=======
    """
    We are passed an XML version of an identity and make an Identity. Also can
    construct an Identity by providing all fields. The fields is:

    * sources : list of URLs, first is primary URL and name
    * contacts : list of ways to contact this identity
    * certificates : signatures by identity servers
    * scrubbers : list of URLs for people allowed to scrub
    * postage : a price for message delivery if not on correspondents list
    * date : the date an time when that identity was created
    * version : a version string - some info about BitDust software and platform
    * revision : every time identity were modified this value will be increased by 1
    * publickey : the public part of user's key, string in twisted.conch.ssh format
    * signature : digital signature to protect the file
>>>>>>> 7d91a7f0
    """
    sources = []        # list of URLs, first is primary URL and name
    contacts = []       # list of ways to contact this identity
    certificates = []   # signatures by identity servers
    scrubbers = []      # list of URLs for people allowed to scrub
    postage = "1"       # a price for message delivery if not on correspondents list
    date = ""           # date
    version = ""        # version string
    # revision number, every time my id were modified this value will be
    # increased by 1
    revision = "0"
    publickey = ""      # string in twisted.conch.ssh format
    signature = ""      # digital signature

    def __init__(self,
                 sources=[],
                 contacts=[],
                 certificates=[],
                 scrubbers=[],
                 postage="1",
                 date="",
                 version="",
                 revision="0",
                 publickey='',
                 xmlsrc=None,
                 filename=''):

        self.sources = sources
        self.contacts = contacts
        self.certificates = certificates
        self.scrubbers = scrubbers
        self.postage = postage
        self.date = date
        self.version = version
        self.revision = revision
        self.publickey = publickey

        if publickey != '':
            self.sign()
        else:
            self.signature = ''
<<<<<<< HEAD
            # no point in signing if no public key listed, probably about to
            # unserialize something
=======
            # no point in signing if no public key listed, probably about to unserialize something
>>>>>>> 7d91a7f0

        if xmlsrc is not None:
            self.unserialize(xmlsrc)

        if filename != '':
            self.unserialize(bpio.ReadTextFile(filename))

        if xmlsrc is None and filename == '':
            self.default()

    def clear_data(self):
        """
        Erase all fields data, clear identity.
        """
        self.sources = []      # list of URLs for fetching this identiy, first is primary URL and name - called IDURL
<<<<<<< HEAD
        # identity servers each sign the source they are with - hash just
        # (IDURL + publickey)
        self.certificates = []
=======
        self.certificates = []  # identity servers each sign the source they are with - hash just (IDURL + publickey)
>>>>>>> 7d91a7f0
        self.publickey = ''    # string
        self.contacts = []     # list of ways to contact this identity
        self.scrubbers = []    # list of URLs for people allowed to scrub
        self.date = ''         # date
        self.postage = '1'     # postage price for message delivery if not on correspondents list
        self.version = ''      # version string
        self.signature = ''    # digital signature
        self.revision = '0'    # revision number

    def default(self):
        """
        Set a "blank" identity.
        """
        global default_identity_src
        self.unserialize(default_identity_src)

<<<<<<< HEAD
    #-------------------------------------------------------------------------
=======
    #------------------------------------------------------------------------------
>>>>>>> 7d91a7f0

    def isCorrect(self):
        """
        Do some checking on the object fields.
        """
        if len(self.contacts) == 0:
            return False
        if len(self.sources) == 0:
            return False
        if self.publickey == '':
            return False
        if self.signature == '':
            return False
        if self.revision == '':
            return False
        try:
            int(self.revision)
        except:
            return False
        return True

    def makehash(self):
<<<<<<< HEAD
        """
        http://docs.python.org/lib/module-urlparse.html
        Note that certificates and signatures are not part of what is hashed.
        PREPRO
        Thinking of standard that fields have labels and empty fields are left out,
        including label, so future versions could have same signatures as older which had fewer fields -
        can just do this for fields after these, so maybe don't need to change anything for now.
        Don't include certificate - so identity server can just add it.
=======
        """
        http://docs.python.org/lib/module-urlparse.html Note that certificates
        and signatures are not part of what is hashed. PREPRO Thinking of
        standard that fields have labels and empty fields are left out,
        including label, so future versions could have same signatures as older
        which had fewer fields - can just do this for fields after these, so
        maybe don't need to change anything for now.

        Don't include certificate - so identity server can just add it.
>>>>>>> 7d91a7f0
        """
        sep = "-"
        hsh = ''
        hsh += sep + sep.join(self.sources)
        hsh += sep + sep.join(self.contacts)
        # hsh += sep + sep.join(self.certificates)
        hsh += sep + sep.join(self.scrubbers)
        hsh += sep + self.postage
        hsh += sep + self.date.replace(' ', '_')
        hsh += sep + self.version
        hsh += sep + self.revision
        hashcode = key.Hash(hsh)
        return hashcode

    def makehash_old(self):
        """
        
        """
        sep = "-"
        c = ''
        for i in self.contacts:
            c += i
        s = ''
        for i in self.scrubbers:
            s += i
        sr = ''
        for i in self.sources:
            sr += i
<<<<<<< HEAD
        stufftohash = c + sep + s + sep + sr + sep + self.version + \
            sep + self.postage + sep + self.date.replace(' ', '_')
=======
        stufftohash = c + sep + s + sep + sr + sep + self.version + sep + self.postage + sep + self.date.replace(' ', '_')
>>>>>>> 7d91a7f0
        hashcode = key.Hash(stufftohash)
        return hashcode

    def sign(self):
        """
        Make a hash, generate digital signature on it and remember the
        signature.
        """
        hashcode = self.makehash()
        self.signature = key.Sign(hashcode)
# if self.Valid():
##            lg.out(12, "identity.sign tested after making and it looks good")
# else:
##            lg.out(1, "identity.sign ERROR tested after making sign ")
##            raise Exception("sign fails")

    def Valid(self):
        """
        This will make a hash and verify the signature by public key.

        PREPRO - should test certificate too.
        """
        hashcode = self.makehash()
        result = key.VerifySignature(
            self.publickey,
            hashcode,
            str(self.signature))
        if not result:
            # TODO: old code still has old identity format - but it is valid
            hashcode = self.makehash_old()
            result = key.VerifySignature(
                self.publickey,
                hashcode,
                str(self.signature))
        return result

<<<<<<< HEAD
    #-------------------------------------------------------------------------
=======
    #------------------------------------------------------------------------------
>>>>>>> 7d91a7f0

    def unserialize(self, xmlsrc):
        """
        A smart method to load object fields data from XML content.
        """
        try:
            doc = minidom.parseString(xmlsrc)
        except:
            lg.exc('identity unserialize failed', 8, 1)
            lg.out(12, '\n' + xmlsrc[:256] + '\n')
            return
        self.clear_data()
        self.from_xmlobj(doc.documentElement)

    def unserialize_object(self, xmlobject):
        """
        This is almost same but load data from existing DOM object.
        """
        self.clear_data()
        self.from_xmlobj(xmlobject)

    def serialize(self):
<<<<<<< HEAD
        """
        A method to generate XML content for that identity object.
        Used to save identity on disk or transfer over network.
=======
        """
        A method to generate XML content for that identity object.

        Used to save identity on disk or transfer over network.
>>>>>>> 7d91a7f0
        """
        return self.toxml()[0]

    def serialize_object(self):
        """
        Almost the same but return a DOM object.
        """
        return self.toxml()[1]

    def toxml(self):
<<<<<<< HEAD
        """
        Call this to convert to XML format.
=======
        """
        Call this to convert to XML format.
>>>>>>> 7d91a7f0
        """
        impl = getDOMImplementation()

        doc = impl.createDocument(None, 'identity', None)
        root = doc.documentElement

        sources = doc.createElement('sources')
        root.appendChild(sources)
        for source in self.sources:
            n = doc.createElement('source')
            n.appendChild(doc.createTextNode(source))
            sources.appendChild(n)

        contacts = doc.createElement('contacts')
        root.appendChild(contacts)
        for contact in self.contacts:
            n = doc.createElement('contact')
            n.appendChild(doc.createTextNode(contact))
            contacts.appendChild(n)

        certificates = doc.createElement('certificates')
        root.appendChild(certificates)
        for certificate in self.certificates:
            n = doc.createElement('certificate')
            n.appendChild(doc.createTextNode(certificate))
            certificates.appendChild(n)

        scrubbers = doc.createElement('scrubbers')
        root.appendChild(scrubbers)
        for scrubber in self.scrubbers:
            n = doc.createElement('scrubber')
            n.appendChild(doc.createTextNode(scrubber))
            scrubbers.appendChild(n)

        postage = doc.createElement('postage')
        postage.appendChild(doc.createTextNode(self.postage))
        root.appendChild(postage)

        date = doc.createElement('date')
        date.appendChild(doc.createTextNode(self.date))
        root.appendChild(date)

        version = doc.createElement('version')
        version.appendChild(doc.createTextNode(self.version))
        root.appendChild(version)

        revision = doc.createElement('revision')
        revision.appendChild(doc.createTextNode(self.revision))
        root.appendChild(revision)

        publickey = doc.createElement('publickey')
        publickey.appendChild(doc.createTextNode(self.publickey))
        root.appendChild(publickey)

        signature = doc.createElement('signature')
        signature.appendChild(doc.createTextNode(self.signature))
        root.appendChild(signature)

        return doc.toprettyxml("  ", "\n", "ISO-8859-1"), root, doc

    def from_xmlobj(self, root_node):
        """
        This is to load identity fields from DOM object - used during ``unserialize`` procedure.
        """
        if root_node is None:
            return False
        try:
            for xsection in root_node.childNodes:
                if xsection.nodeType != Node.ELEMENT_NODE:
                    continue
                if xsection.tagName == 'sources':
                    for xsources in xsection.childNodes:
                        for xsource in xsources.childNodes:
                            if (xsource.nodeType == Node.TEXT_NODE):
                                self.sources.append(
                                    xsource.wholeText.strip().encode())
                                break
                elif xsection.tagName == 'contacts':
                    for xcontacts in xsection.childNodes:
                        for xcontact in xcontacts.childNodes:
                            if (xcontact.nodeType == Node.TEXT_NODE):
                                self.contacts.append(
                                    xcontact.wholeText.strip().encode())
                                break
                elif xsection.tagName == 'certificates':
                    for xcertificates in xsection.childNodes:
                        for xcertificate in xcertificates.childNodes:
                            if (xcertificate.nodeType == Node.TEXT_NODE):
                                self.certificates.append(
                                    xcertificate.wholeText.strip().encode())
                                break
                elif xsection.tagName == 'scrubbers':
                    for xscrubbers in xsection.childNodes:
                        for xscrubber in xscrubbers.childNodes:
                            if (xscrubber.nodeType == Node.TEXT_NODE):
                                self.scrubbers.append(
                                    xscrubber.wholeText.strip().encode())
                                break
                elif xsection.tagName == 'postage':
                    for xpostage in xsection.childNodes:
                        if (xpostage.nodeType == Node.TEXT_NODE):
                            self.date = xpostage.wholeText.strip().encode()
                            break
                elif xsection.tagName == 'date':
                    for xkey in xsection.childNodes:
                        if (xkey.nodeType == Node.TEXT_NODE):
                            self.date = xkey.wholeText.strip().encode()
                            break
                elif xsection.tagName == 'version':
                    for xkey in xsection.childNodes:
                        if (xkey.nodeType == Node.TEXT_NODE):
                            self.version = xkey.wholeText.strip().encode()
                            break
                elif xsection.tagName == 'revision':
                    for xkey in xsection.childNodes:
                        if (xkey.nodeType == Node.TEXT_NODE):
                            self.revision = xkey.wholeText.strip().encode()
                            break
                elif xsection.tagName == 'publickey':
                    for xkey in xsection.childNodes:
                        if (xkey.nodeType == Node.TEXT_NODE):
                            self.publickey = xkey.wholeText.strip().encode()
                            break
                elif xsection.tagName == 'signature':
                    for xkey in xsection.childNodes:
                        if (xkey.nodeType == Node.TEXT_NODE):
                            self.signature = xkey.wholeText.strip().encode()
                            break
        except:
            lg.exc()
            return False
        return True

<<<<<<< HEAD
    #-------------------------------------------------------------------------
=======
    #------------------------------------------------------------------------------
>>>>>>> 7d91a7f0

    def getIDURL(self, index=0):
        """
        Return a source IDURL - this is a user ID.
        Must have at least one IDURL in the ``sources``.
        """
        result = self.sources[index].strip()
        return result

    def getIDName(self, index=0):
        """
        Return an account name - this is just a user name taken from IDURL:
            "veselin" for "http://id.bitdust.io/veselin.xml"
        """
        protocol, host, port, filename = nameurl.UrlParse(self.getIDURL(index))
        return filename.strip()[0:-4]

    def getIDHost(self, index=0):
<<<<<<< HEAD
        """
        Return a server host name where that identity is stored:
            "id.bitdust.io" for "http://id.bitdust.io/veselin.xml"
=======
        """
        Return a server host name where that identity is stored:
        "id.bitdust.io" for "http://id.bitdust.io/veselin.xml".
>>>>>>> 7d91a7f0
        """
        protocol, host, port, filename = nameurl.UrlParse(self.getIDURL(index))
        if port:
            host += ':' + str(port)
        return host

    def getContacts(self):
        """
        Return identity contacts list.
        """
        return self.contacts

    def getContactsNumber(self):
        """
        Return identity contacts number.
        """
        return len(self.contacts)

    def getContact(self, index=0):
        """
        Return a contact with given ``index`` number or None.
        """
<<<<<<< HEAD
        Return a contact with given ``index`` number or None.
        """
=======
>>>>>>> 7d91a7f0
        try:
            return self.contacts[index]
        except:
            return None

    def getContactHost(self, index):
        """
        Get the host name part of the contact.
        """
        protocol, host, port, filename = nameurl.UrlParse(self.contacts[index])
        return host

    def getContactPort(self, index):
        """
        Get the port part of the contact.
        """
        protocol, host, port, filename = nameurl.UrlParse(self.contacts[index])
        return port

    def getContactParts(self, index):
<<<<<<< HEAD
        """
        Return tuple with 4 parts of the contact:
            (proto, host, port, filename)
=======
        """
        Return tuple with 4 parts of the contact: (proto, host, port, filename)
>>>>>>> 7d91a7f0
        """
        return nameurl.UrlParse(self.contacts[index])

    def getProtoParts(self, proto):
<<<<<<< HEAD
        """
        See ``getProtoContact``, return a tuple for given ``proto``:
            (proto, host, port, filename)
=======
        """
        See ``getProtoContact``, return a tuple for given ``proto``: (proto,
        host, port, filename)
>>>>>>> 7d91a7f0
        """
        contact = self.getProtoContact(proto)
        if contact is None:
            return None, None, None, None
        return nameurl.UrlParse(contact)

    def getProtoHost(self, proto, default=None):
        """
        See ``getProtoParts``, return a host of a contact with given ``proto``.
        """
        protocol, host, port, filename = self.getProtoParts(proto)
        if host is None:
            return default
        return host

    def getContactIndex(self, proto='', host='', contact=''):
        """
        Search a first contact with given conditions.
        """
        for i in range(0, len(self.contacts)):
            c = self.contacts[i]
            if proto:
                if c.find(proto + "://") == 0:
                    return i
            if host:
                if c.find('://' + host) == 0:
                    return i
            if contact:
                if c == contact:
                    return i
        return -1

    def getProtoContact(self, proto):
        """
        Search for first found contact with given ``proto``.

        Return None if not found a contact.
        """
        for contact in self.contacts:
            if contact.startswith(proto + "://"):
                return contact
        return None

    def getProtoOrder(self):
<<<<<<< HEAD
        """
        Return a list of "proto" parts of all contacts.
        In other words return a list of all supported protocols.
        This keeps the order of the protos - this is a sort of priority of the transports.
=======
        """
        Return a list of "proto" parts of all contacts. In other words return a
        list of all supported protocols.

        This keeps the order of the protos - this is a sort of priority of the transports.
>>>>>>> 7d91a7f0
        """
        orderL = []
        for c in self.contacts:
            proto, host, port, filename = nameurl.UrlParse(c)
            orderL.append(proto)
        return orderL

    def getContactsAsTuples(self):
        """
        
        """
        result = []
        for c in self.contacts:
            proto, host = c.split('://')
            result.append((proto, host))
        return result

    def getContactsByProto(self):
        """
        Return a dictionary of all contacts where keys are protos.
        """
        d = {}
        for i in range(len(self.contacts)):
            proto, x, x, x = nameurl.UrlParse(self.contacts[i])
            d[proto] = self.contacts[i]
        return d

    def getContactProto(self, index):
        """
        Return a proto part of the contact at given position.
        """
        c = self.getContact(index)
        if c is None:
            return None
        return nameurl.UrlParse(c)[0]

    def getIP(self, proto=None):
        """
        A smart way to get the IP address of the user.

        Check TCP proto if available and get host from contact.
        """
        if proto:
            host = self.getProtoHost(proto)
            if host:
                return host
        return self.getProtoHost('tcp')

<<<<<<< HEAD
    #-------------------------------------------------------------------------
=======
    #------------------------------------------------------------------------------
>>>>>>> 7d91a7f0

    def setContacts(self, contacts_list):
        """
        
        """
        self.contacts = contacts_list

    def setContactsFromDict(self, contacts_dict, contacts_order=None):
        """
        
        """
        if contacts_order is None:
            contacts_order = contacts_dict.keys()
        for proto in contacts_order:
            self.contacts.append(contacts_dict[proto])

    def setContact(self, contact, index):
        """
        Set a string value ``contact`` at given ``index`` position in the list.
        """
        try:
            self.contacts[index] = contact
        except:
            lg.exc()

    def setProtoContact(self, proto, contact):
        """
        Found a contact with given ``proto`` and set its value or append a new
        contact.
        """
<<<<<<< HEAD
        Found a contact with given ``proto`` and set its value or append a new contact.
        """
=======
>>>>>>> 7d91a7f0
        for i in range(0, len(self.contacts)):
            proto_, host, port, filename = nameurl.UrlParse(self.contacts[i])
            if proto_.strip() == proto.strip():
                self.contacts[i] = contact
                return
        self.contacts.append(contact)

    def setContactParts(self, index, protocol, host, port, filename):
        """
        Set a contact at given position by its 4 parts.
        """
        url = nameurl.UrlMake(protocol, host, port, filename)
        self.contacts[index] = url.encode("ascii").strip()

    def setContactHost(self, host, index):
<<<<<<< HEAD
        """
        This is to set only host part of the contact.
=======
        """
        This is to set only host part of the contact.
>>>>>>> 7d91a7f0
        """
        protocol, host_, port, filename = nameurl.UrlParse(
            self.contacts[index])
        url = nameurl.UrlMake(protocol, host, port, filename)
        self.contacts[index] = url.encode("ascii").strip()

    def setContactPort(self, index, newport):
<<<<<<< HEAD
        """
        This is useful when listening port get changed.
=======
        """
        This is useful when listening port get changed.
>>>>>>> 7d91a7f0
        """
        protocol, host, port, filename = nameurl.UrlParse(self.contacts[index])
        url = nameurl.UrlMake(protocol, host, newport, filename)
        self.contacts[index] = url.encode("ascii").strip()

    def setCertificate(self, certificate):
<<<<<<< HEAD
        """
        Not used yet.
        TODO. Need to ask Vince for more details about id certificates.
=======
        """
        Not used yet.

        TODO. Need to ask Vince for more details about id certificates.
>>>>>>> 7d91a7f0
        """
        self.certificates.append(certificate)
        self.sign()

<<<<<<< HEAD
    #-------------------------------------------------------------------------
=======
    #------------------------------------------------------------------------------
>>>>>>> 7d91a7f0

    def clearContacts(self):
        """
        Erase all items in identity contacts list.
        """
        self.contacts = []

    def deleteProtoContact(self, proto):
        """
        Remove all contacts with given ``proto``.
        """
        for contact in self.contacts:
            if contact.find(proto + "://") == 0:
                self.contacts.remove(contact)

    def pushProtoContact(self, proto):
<<<<<<< HEAD
        """
        Move given protocol in the bottom of the contacts list.
        First contact in the list have more priority for remote machine,
        so we can manipulate our protos to get more p2p connections.
        Push less reliable protocols to the end of the list.
        This is to decrease its priority.
=======
        """
        Move given protocol in the bottom of the contacts list.

        First contact in the list have more priority for remote machine,
        so we can manipulate our protos to get more p2p connections.
        Push less reliable protocols to the end of the list. This is to
        decrease its priority.
>>>>>>> 7d91a7f0
        """
        i = self.getContactIndex(proto=proto)
        if i < 0:
            return
        contact = self.contacts[i]
        del self.contacts[i]
        self.contacts.append(contact)

    def popProtoContact(self, proto):
        """
        Move given protocol to the top of the contacts list.

        This is to increase its priority.
        """
        i = self.getContactIndex(proto=proto)
        if i < 0:
            return
        contact = self.contacts[i]
        del self.contacts[i]
        self.contacts.insert(0, contact)


#-------------------------------------------------------------------------

def test1():
    """
    Some tests.
    """
    from userid import my_id
    myidentity = my_id.getLocalIdentity()
    print 'getIP =', myidentity.getIP()
    if myidentity.Valid():
        print "myidentity is Valid!!!!"
    else:
        print "myidentity is not Valid"
        my_id.saveLocalIdentity()            # sign and save
        raise Exception("myidentity is not Valid")
    print "myidentity.contacts"
    print myidentity.contacts
    print "len myidentity.contacts "
    print len(myidentity.contacts)
    print "len myidentity.contacts[0] "
    print myidentity.contacts[0]
    con = myidentity.getContact()
    print "con:", con, type(con)
    protocol, machine, port, filename = nameurl.UrlParse(con)
    print protocol, machine, port, filename
    print "identity.main serialize:\n", myidentity.serialize()
    for index in range(myidentity.getContactsNumber()):
        proto, host, port, filename = myidentity.getContactParts(index)
        print '[%s] [%s] [%s] [%s]' % (proto, host, port, filename)


def test2():
    """
    More tests.
    """
    from userid import my_id
    ident = my_id.buildDefaultIdentity()
    print ident.serialize()

#------------------------------------------------------------------------------


def main():
    """
    This should print a current identity or create a new one.
    """
    from userid import my_id
    my_id.loadLocalIdentity()
    if my_id.isLocalIdentityReady():
        my_id.getLocalIdentity().sign()
        print my_id.getLocalIdentity().serialize()
        print 'Valid is: ', my_id.getLocalIdentity().Valid()
    else:
        my_id.setLocalIdentity(my_id.buildDefaultIdentity(sys.argv[1]))
        my_id.saveLocalIdentity()
        print my_id.getLocalIdentity().serialize()
        print 'Valid is: ', my_id.getLocalIdentity().Valid()
        my_id._LocalIdentity = None
        my_id.loadLocalIdentity()


def update():
    """
    A good way to check all things - load and sign again.
    """
    from userid import my_id
    bpio.init()
    settings.init()
    src = bpio.ReadTextFile(settings.LocalIdentityFilename())
    my_id.setLocalIdentity(identity(xmlsrc=src))
    my_id.getLocalIdentity().sign()
    my_id.saveLocalIdentity()
    print my_id.getLocalIdentity().serialize()

#------------------------------------------------------------------------------


if __name__ == '__main__':
    lg.set_debug_level(18)
    main()
<|MERGE_RESOLUTION|>--- conflicted
+++ resolved
@@ -1,34 +1,34 @@
-#!/usr/bin/python
-# identity.py
-#
-#
-# Copyright (C) 2008-2016 Veselin Penev, http://bitdust.io
-#
-# This file (identity.py) is part of BitDust Software.
-#
-# BitDust is free software: you can redistribute it and/or modify
-# it under the terms of the GNU Affero General Public License as published by
-# the Free Software Foundation, either version 3 of the License, or
-# (at your option) any later version.
-#
-# BitDust Software is distributed in the hope that it will be useful,
-# but WITHOUT ANY WARRANTY; without even the implied warranty of
-# MERCHANTABILITY or FITNESS FOR A PARTICULAR PURPOSE.  See the
-# GNU Affero General Public License for more details.
-#
-# You should have received a copy of the GNU Affero General Public License
-# along with BitDust Software.  If not, see <http://www.gnu.org/licenses/>.
-#
-# Please contact us if you have any questions at bitdust.io@gmail.com
-#
-#
-#
-#
-#
-
-<<<<<<< HEAD
+#!/usr/bin/python
+# identity.py
+#
+#
+# Copyright (C) 2008-2016 Veselin Penev, http://bitdust.io
+#
+# This file (identity.py) is part of BitDust Software.
+#
+# BitDust is free software: you can redistribute it and/or modify
+# it under the terms of the GNU Affero General Public License as published by
+# the Free Software Foundation, either version 3 of the License, or
+# (at your option) any later version.
+#
+# BitDust Software is distributed in the hope that it will be useful,
+# but WITHOUT ANY WARRANTY; without even the implied warranty of
+# MERCHANTABILITY or FITNESS FOR A PARTICULAR PURPOSE.  See the
+# GNU Affero General Public License for more details.
+#
+# You should have received a copy of the GNU Affero General Public License
+# along with BitDust Software.  If not, see <http://www.gnu.org/licenses/>.
+#
+# Please contact us if you have any questions at bitdust.io@gmail.com
+#
+#
+#
+#
+#
+
 """
-.. module:: identity
+.. module:: identity.
+
 .. role:: red
 
 This is a core module.
@@ -123,167 +123,52 @@
 server can pass on an update that it gets to other servers listed
 for that identity (in case there is network partition funnyness)
 to help keep all of them updated.
-=======
-"""
-.. module:: identity.
-
-.. role:: red
-
-This is a core module.
-
-Identity might better be called business card, since it is really
-mostly just your contact info. But more than that since public key.
-Hum.
-
-The whole idea of identity files is that they can be stored anywhere.
-User can decide to put his identity file on his own host, or he can use some another trusted public host.
-All identity files is signed with user's Key and client code should verify signatures.
-Even if someone tried to fake my identity - this will be refused by other nodes in the network.
-
-Example in http://id.bitdust.io/veselin.xml
-
-Could have info just be XML on a web page.  So an Identity could be a URL.
-If we do this, then we get the scaling of DNS for free.
-
-BitDust could have mappings from unique short names to URLs for
-identities.  Or we could just make sure that the MD5 of the URL was
-always unique (this is 16 bytes).  Or we could go with the primary URL.
-Hum. BitDust does need some sort of unique identifier, as do others.
-Also, would be nice to be able to send someone a list of their
-current 64 nodes they use, or the 300 that use them, without
-crazy amounts of data.  For display
-of backup status I would like a unique identifier that is short,
-like 15 chars or something.  Can get main part of URLs that is
-short like that, say "id.ai/vince1".  Seems funny to limit the
-length of a URL like this, but we could as there will be
-identity servers and they can get very short names like id.ai.
-If we forced them all to be ".com/" we could display "id:vince1",
-or "cate:vince1", which is short.  The force could just be
-a lower rating for those that did not do this.  Could have
-short name take up 2 lines out of my 5, and just plan on
-letting user click on things to change what things are
-displayed.  So they have 5 lines and full URL takes 2,
-but last of URL is just 1 line, and maybe they don't
-care what the name is and just display other stuff.
-
-If we open it up a bit, people could just use tinyurl.com/foolksd
-if their URL was too long.  We could limit primary URL
-to 32 chars and not really have any trouble.  Can say it
-must start with http:// (so we don't have to store that)
-and be less than 32 chars after that.  If does not really
-start with http:// then tiny URL can fix that too.
-
-It is a bit like bittorrent using a .torrent file on the
-web to get the original start for things.  This seems good.
-
-All Identity/business-card info in XML:
-PublicKey
-primary URL for this identity (say https://cate.com/vinceID)
-backup URLs for this identity (maybe URLs) that secondary this identity
-contact: domain/port  pairs  (good even if IP out of date)
-contact: IP/port  pairs    (good even if DNS in trouble)
-contact: nat-traverser/ID pairs  (for those without fixed IPs)
-contact: emails for this identity (recommend people have one just in case)
-contact: http://foobar.com/data.pl    (use a web account to forward requests/data)
-scrubbers: URL1, URL2, URL3           (people who can access our data if we stop checking it)
-date
-version number
-revision number
-signature on all identity info
-
-Contact list has enough info we can tell what protocol to use.
-User could put in order he prefers us to try the contact methods.
-So we might have a list like:
-    bitdust:offshore.ai:5008
-    bitdust:209.88.68.34:5008
-    stun:stun.me:90
-    vertex:foo@bar.com
-    email:bitdust@gmail.com
-    email:bitdust@hotmal.com
-    http://foobar.com/data.pl?vince
-
-Really best if all the identity servers use SSL.
-We could make certificates for identity servers, but might
-not bother as it is probably best if they have ones that
-web browsers understand.
-On the other hand, this might be a good way to get into the certificate-authority business. :-)
-
-Having XML on a web site means we can start before we
-really have identity server code.  Also means it is
-easy to grok and debug.
-
-As long as identity server is just some CGI that we can run on
-any ISP anywhere (pair.com etc), and users always use 3 identity servers,
-then we could just pop up as many as needed on ISPs all over
-the world as fast as we grew.  It would not be an infrastructure
-limitation really.  And we don't need to farm it out.
-Identity's are signed and have a revision number, so an identity
-server can pass on an update that it gets to other servers listed
-for that identity (in case there is network partition funnyness)
-to help keep all of them updated.
->>>>>>> 7d91a7f0
-"""
-
-import os
-import sys
-import time
-
-from xml.dom import minidom, Node
-from xml.dom.minidom import getDOMImplementation
-
-#------------------------------------------------------------------------------
-
-try:
-    from logs import lg
-except:
-    dirpath = os.path.dirname(os.path.abspath(sys.argv[0]))
-    sys.path.insert(0, os.path.abspath(os.path.join(dirpath, '..')))
-    from logs import lg
-
-from main import settings
-
-from system import bpio
-
-from lib import nameurl
-
-from crypt import key
-
-#------------------------------------------------------------------------------
-
-default_identity_src = """<?xml version="1.0" encoding="ISO-8859-1"?>
-<identity>
-  <sources></sources>
-  <contacts></contacts>
-  <certificates></certificates>
-  <scrubbers></scrubbers>
-  <postage>1</postage>
-  <date></date>
-  <version></version>
-  <revision>0</revision>
-  <publickey></publickey>
-  <signature></signature>
-</identity>"""
-
-#------------------------------------------------------------------------------
-
-
-class identity:
-<<<<<<< HEAD
-    """
-    We are passed an XML version of an identity and make an Identity.
-    Also can construct an Identity by providing all fields.
-    The fields is:
-        * sources : list of URLs, first is primary URL and name
-        * contacts : list of ways to contact this identity
-        * certificates : signatures by identity servers
-        * scrubbers : list of URLs for people allowed to scrub
-        * postage : a price for message delivery if not on correspondents list
-        * date : the date an time when that identity was created
-        * version : a version string - some info about BitDust software and platform
-        * revision : every time identity were modified this value will be increased by 1
-        * publickey : the public part of user's key, string in twisted.conch.ssh format
-        * signature : digital signature to protect the file
-=======
+"""
+
+import os
+import sys
+import time
+
+from xml.dom import minidom, Node
+from xml.dom.minidom import getDOMImplementation
+
+#------------------------------------------------------------------------------
+
+try:
+    from logs import lg
+except:
+    dirpath = os.path.dirname(os.path.abspath(sys.argv[0]))
+    sys.path.insert(0, os.path.abspath(os.path.join(dirpath, '..')))
+    from logs import lg
+
+from main import settings
+
+from system import bpio
+
+from lib import nameurl
+
+from crypt import key
+
+#------------------------------------------------------------------------------
+
+default_identity_src = """<?xml version="1.0" encoding="ISO-8859-1"?>
+<identity>
+  <sources></sources>
+  <contacts></contacts>
+  <certificates></certificates>
+  <scrubbers></scrubbers>
+  <postage>1</postage>
+  <date></date>
+  <version></version>
+  <revision>0</revision>
+  <publickey></publickey>
+  <signature></signature>
+</identity>"""
+
+#------------------------------------------------------------------------------
+
+
+class identity:
     """
     We are passed an XML version of an identity and make an Identity. Also can
     construct an Identity by providing all fields. The fields is:
@@ -298,129 +183,101 @@
     * revision : every time identity were modified this value will be increased by 1
     * publickey : the public part of user's key, string in twisted.conch.ssh format
     * signature : digital signature to protect the file
->>>>>>> 7d91a7f0
-    """
-    sources = []        # list of URLs, first is primary URL and name
-    contacts = []       # list of ways to contact this identity
-    certificates = []   # signatures by identity servers
-    scrubbers = []      # list of URLs for people allowed to scrub
-    postage = "1"       # a price for message delivery if not on correspondents list
-    date = ""           # date
-    version = ""        # version string
-    # revision number, every time my id were modified this value will be
-    # increased by 1
-    revision = "0"
-    publickey = ""      # string in twisted.conch.ssh format
-    signature = ""      # digital signature
-
-    def __init__(self,
-                 sources=[],
-                 contacts=[],
-                 certificates=[],
-                 scrubbers=[],
-                 postage="1",
-                 date="",
-                 version="",
-                 revision="0",
-                 publickey='',
-                 xmlsrc=None,
-                 filename=''):
-
-        self.sources = sources
-        self.contacts = contacts
-        self.certificates = certificates
-        self.scrubbers = scrubbers
-        self.postage = postage
-        self.date = date
-        self.version = version
-        self.revision = revision
-        self.publickey = publickey
-
-        if publickey != '':
-            self.sign()
-        else:
-            self.signature = ''
-<<<<<<< HEAD
-            # no point in signing if no public key listed, probably about to
-            # unserialize something
-=======
-            # no point in signing if no public key listed, probably about to unserialize something
->>>>>>> 7d91a7f0
-
-        if xmlsrc is not None:
-            self.unserialize(xmlsrc)
-
-        if filename != '':
-            self.unserialize(bpio.ReadTextFile(filename))
-
-        if xmlsrc is None and filename == '':
-            self.default()
-
-    def clear_data(self):
+    """
+    sources = []        # list of URLs, first is primary URL and name
+    contacts = []       # list of ways to contact this identity
+    certificates = []   # signatures by identity servers
+    scrubbers = []      # list of URLs for people allowed to scrub
+    postage = "1"       # a price for message delivery if not on correspondents list
+    date = ""           # date
+    version = ""        # version string
+    revision = "0"      # revision number, every time my id were modified this value will be increased by 1
+    publickey = ""      # string in twisted.conch.ssh format
+    signature = ""      # digital signature
+
+    def __init__(self,
+                 sources=[],
+                 contacts=[],
+                 certificates=[],
+                 scrubbers=[],
+                 postage="1",
+                 date="",
+                 version="",
+                 revision="0",
+                 publickey='',
+                 xmlsrc=None,
+                 filename=''):
+
+        self.sources = sources
+        self.contacts = contacts
+        self.certificates = certificates
+        self.scrubbers = scrubbers
+        self.postage = postage
+        self.date = date
+        self.version = version
+        self.revision = revision
+        self.publickey = publickey
+
+        if publickey != '':
+            self.sign()
+        else:
+            self.signature = ''
+            # no point in signing if no public key listed, probably about to unserialize something
+
+        if xmlsrc is not None:
+            self.unserialize(xmlsrc)
+
+        if filename != '':
+            self.unserialize(bpio.ReadTextFile(filename))
+
+        if xmlsrc is None and filename == '':
+            self.default()
+
+    def clear_data(self):
         """
         Erase all fields data, clear identity.
-        """
-        self.sources = []      # list of URLs for fetching this identiy, first is primary URL and name - called IDURL
-<<<<<<< HEAD
-        # identity servers each sign the source they are with - hash just
-        # (IDURL + publickey)
-        self.certificates = []
-=======
-        self.certificates = []  # identity servers each sign the source they are with - hash just (IDURL + publickey)
->>>>>>> 7d91a7f0
-        self.publickey = ''    # string
-        self.contacts = []     # list of ways to contact this identity
-        self.scrubbers = []    # list of URLs for people allowed to scrub
-        self.date = ''         # date
-        self.postage = '1'     # postage price for message delivery if not on correspondents list
-        self.version = ''      # version string
-        self.signature = ''    # digital signature
-        self.revision = '0'    # revision number
-
-    def default(self):
+        """
+        self.sources = []      # list of URLs for fetching this identiy, first is primary URL and name - called IDURL
+        self.certificates = []  # identity servers each sign the source they are with - hash just (IDURL + publickey)
+        self.publickey = ''    # string
+        self.contacts = []     # list of ways to contact this identity
+        self.scrubbers = []    # list of URLs for people allowed to scrub
+        self.date = ''         # date
+        self.postage = '1'     # postage price for message delivery if not on correspondents list
+        self.version = ''      # version string
+        self.signature = ''    # digital signature
+        self.revision = '0'    # revision number
+
+    def default(self):
         """
         Set a "blank" identity.
-        """
-        global default_identity_src
-        self.unserialize(default_identity_src)
-
-<<<<<<< HEAD
-    #-------------------------------------------------------------------------
-=======
-    #------------------------------------------------------------------------------
->>>>>>> 7d91a7f0
-
-    def isCorrect(self):
+        """
+        global default_identity_src
+        self.unserialize(default_identity_src)
+
+    #------------------------------------------------------------------------------
+
+    def isCorrect(self):
         """
         Do some checking on the object fields.
-        """
-        if len(self.contacts) == 0:
-            return False
-        if len(self.sources) == 0:
-            return False
-        if self.publickey == '':
-            return False
-        if self.signature == '':
-            return False
-        if self.revision == '':
-            return False
-        try:
-            int(self.revision)
-        except:
-            return False
-        return True
-
-    def makehash(self):
-<<<<<<< HEAD
-        """
-        http://docs.python.org/lib/module-urlparse.html
-        Note that certificates and signatures are not part of what is hashed.
-        PREPRO
-        Thinking of standard that fields have labels and empty fields are left out,
-        including label, so future versions could have same signatures as older which had fewer fields -
-        can just do this for fields after these, so maybe don't need to change anything for now.
-        Don't include certificate - so identity server can just add it.
-=======
+        """
+        if len(self.contacts) == 0:
+            return False
+        if len(self.sources) == 0:
+            return False
+        if self.publickey == '':
+            return False
+        if self.signature == '':
+            return False
+        if self.revision == '':
+            return False
+        try:
+            int(self.revision)
+        except:
+            return False
+        return True
+
+    def makehash(self):
         """
         http://docs.python.org/lib/module-urlparse.html Note that certificates
         and signatures are not part of what is hashed. PREPRO Thinking of
@@ -430,593 +287,496 @@
         maybe don't need to change anything for now.
 
         Don't include certificate - so identity server can just add it.
->>>>>>> 7d91a7f0
-        """
-        sep = "-"
-        hsh = ''
-        hsh += sep + sep.join(self.sources)
-        hsh += sep + sep.join(self.contacts)
-        # hsh += sep + sep.join(self.certificates)
-        hsh += sep + sep.join(self.scrubbers)
-        hsh += sep + self.postage
-        hsh += sep + self.date.replace(' ', '_')
-        hsh += sep + self.version
-        hsh += sep + self.revision
-        hashcode = key.Hash(hsh)
-        return hashcode
-
-    def makehash_old(self):
+        """
+        sep = "-"
+        hsh = ''
+        hsh += sep + sep.join(self.sources)
+        hsh += sep + sep.join(self.contacts)
+        # hsh += sep + sep.join(self.certificates)
+        hsh += sep + sep.join(self.scrubbers)
+        hsh += sep + self.postage
+        hsh += sep + self.date.replace(' ', '_')
+        hsh += sep + self.version
+        hsh += sep + self.revision
+        hashcode = key.Hash(hsh)
+        return hashcode
+
+    def makehash_old(self):
         """
         
-        """
-        sep = "-"
-        c = ''
-        for i in self.contacts:
-            c += i
-        s = ''
-        for i in self.scrubbers:
-            s += i
-        sr = ''
-        for i in self.sources:
-            sr += i
-<<<<<<< HEAD
-        stufftohash = c + sep + s + sep + sr + sep + self.version + \
-            sep + self.postage + sep + self.date.replace(' ', '_')
-=======
-        stufftohash = c + sep + s + sep + sr + sep + self.version + sep + self.postage + sep + self.date.replace(' ', '_')
->>>>>>> 7d91a7f0
-        hashcode = key.Hash(stufftohash)
-        return hashcode
-
-    def sign(self):
+        """
+        sep = "-"
+        c = ''
+        for i in self.contacts:
+            c += i
+        s = ''
+        for i in self.scrubbers:
+            s += i
+        sr = ''
+        for i in self.sources:
+            sr += i
+        stufftohash = c + sep + s + sep + sr + sep + self.version + sep + self.postage + sep + self.date.replace(' ', '_')
+        hashcode = key.Hash(stufftohash)
+        return hashcode
+
+    def sign(self):
         """
         Make a hash, generate digital signature on it and remember the
         signature.
-        """
-        hashcode = self.makehash()
-        self.signature = key.Sign(hashcode)
-# if self.Valid():
-##            lg.out(12, "identity.sign tested after making and it looks good")
-# else:
-##            lg.out(1, "identity.sign ERROR tested after making sign ")
-##            raise Exception("sign fails")
-
-    def Valid(self):
+        """
+        hashcode = self.makehash()
+        self.signature = key.Sign(hashcode)
+# if self.Valid():
+##            lg.out(12, "identity.sign tested after making and it looks good")
+# else:
+##            lg.out(1, "identity.sign ERROR tested after making sign ")
+##            raise Exception("sign fails")
+
+    def Valid(self):
         """
         This will make a hash and verify the signature by public key.
 
         PREPRO - should test certificate too.
-        """
-        hashcode = self.makehash()
-        result = key.VerifySignature(
-            self.publickey,
-            hashcode,
-            str(self.signature))
-        if not result:
-            # TODO: old code still has old identity format - but it is valid
-            hashcode = self.makehash_old()
-            result = key.VerifySignature(
-                self.publickey,
-                hashcode,
-                str(self.signature))
-        return result
-
-<<<<<<< HEAD
-    #-------------------------------------------------------------------------
-=======
-    #------------------------------------------------------------------------------
->>>>>>> 7d91a7f0
-
-    def unserialize(self, xmlsrc):
+        """
+        hashcode = self.makehash()
+        result = key.VerifySignature(
+            self.publickey,
+            hashcode,
+            str(self.signature))
+        if not result:
+            # TODO: old code still has old identity format - but it is valid
+            hashcode = self.makehash_old()
+            result = key.VerifySignature(
+                self.publickey,
+                hashcode,
+                str(self.signature))
+        return result
+
+    #------------------------------------------------------------------------------
+
+    def unserialize(self, xmlsrc):
         """
         A smart method to load object fields data from XML content.
-        """
-        try:
-            doc = minidom.parseString(xmlsrc)
-        except:
-            lg.exc('identity unserialize failed', 8, 1)
-            lg.out(12, '\n' + xmlsrc[:256] + '\n')
-            return
-        self.clear_data()
-        self.from_xmlobj(doc.documentElement)
-
-    def unserialize_object(self, xmlobject):
+        """
+        try:
+            doc = minidom.parseString(xmlsrc)
+        except:
+            lg.exc('identity unserialize failed', 8, 1)
+            lg.out(12, '\n' + xmlsrc[:256] + '\n')
+            return
+        self.clear_data()
+        self.from_xmlobj(doc.documentElement)
+
+    def unserialize_object(self, xmlobject):
         """
         This is almost same but load data from existing DOM object.
-        """
-        self.clear_data()
-        self.from_xmlobj(xmlobject)
-
-    def serialize(self):
-<<<<<<< HEAD
+        """
+        self.clear_data()
+        self.from_xmlobj(xmlobject)
+
+    def serialize(self):
         """
         A method to generate XML content for that identity object.
+
         Used to save identity on disk or transfer over network.
-=======
-        """
-        A method to generate XML content for that identity object.
-
-        Used to save identity on disk or transfer over network.
->>>>>>> 7d91a7f0
-        """
-        return self.toxml()[0]
-
-    def serialize_object(self):
+        """
+        return self.toxml()[0]
+
+    def serialize_object(self):
         """
         Almost the same but return a DOM object.
-        """
-        return self.toxml()[1]
-
-    def toxml(self):
-<<<<<<< HEAD
+        """
+        return self.toxml()[1]
+
+    def toxml(self):
         """
         Call this to convert to XML format.
-=======
-        """
-        Call this to convert to XML format.
->>>>>>> 7d91a7f0
-        """
-        impl = getDOMImplementation()
-
-        doc = impl.createDocument(None, 'identity', None)
-        root = doc.documentElement
-
-        sources = doc.createElement('sources')
-        root.appendChild(sources)
-        for source in self.sources:
-            n = doc.createElement('source')
-            n.appendChild(doc.createTextNode(source))
-            sources.appendChild(n)
-
-        contacts = doc.createElement('contacts')
-        root.appendChild(contacts)
-        for contact in self.contacts:
-            n = doc.createElement('contact')
-            n.appendChild(doc.createTextNode(contact))
-            contacts.appendChild(n)
-
-        certificates = doc.createElement('certificates')
-        root.appendChild(certificates)
-        for certificate in self.certificates:
-            n = doc.createElement('certificate')
-            n.appendChild(doc.createTextNode(certificate))
-            certificates.appendChild(n)
-
-        scrubbers = doc.createElement('scrubbers')
-        root.appendChild(scrubbers)
-        for scrubber in self.scrubbers:
-            n = doc.createElement('scrubber')
-            n.appendChild(doc.createTextNode(scrubber))
-            scrubbers.appendChild(n)
-
-        postage = doc.createElement('postage')
-        postage.appendChild(doc.createTextNode(self.postage))
-        root.appendChild(postage)
-
-        date = doc.createElement('date')
-        date.appendChild(doc.createTextNode(self.date))
-        root.appendChild(date)
-
-        version = doc.createElement('version')
-        version.appendChild(doc.createTextNode(self.version))
-        root.appendChild(version)
-
-        revision = doc.createElement('revision')
-        revision.appendChild(doc.createTextNode(self.revision))
-        root.appendChild(revision)
-
-        publickey = doc.createElement('publickey')
-        publickey.appendChild(doc.createTextNode(self.publickey))
-        root.appendChild(publickey)
-
-        signature = doc.createElement('signature')
-        signature.appendChild(doc.createTextNode(self.signature))
-        root.appendChild(signature)
-
-        return doc.toprettyxml("  ", "\n", "ISO-8859-1"), root, doc
-
-    def from_xmlobj(self, root_node):
-        """
-        This is to load identity fields from DOM object - used during ``unserialize`` procedure.
-        """
-        if root_node is None:
-            return False
-        try:
-            for xsection in root_node.childNodes:
-                if xsection.nodeType != Node.ELEMENT_NODE:
-                    continue
-                if xsection.tagName == 'sources':
-                    for xsources in xsection.childNodes:
-                        for xsource in xsources.childNodes:
-                            if (xsource.nodeType == Node.TEXT_NODE):
-                                self.sources.append(
-                                    xsource.wholeText.strip().encode())
-                                break
-                elif xsection.tagName == 'contacts':
-                    for xcontacts in xsection.childNodes:
-                        for xcontact in xcontacts.childNodes:
-                            if (xcontact.nodeType == Node.TEXT_NODE):
-                                self.contacts.append(
-                                    xcontact.wholeText.strip().encode())
-                                break
-                elif xsection.tagName == 'certificates':
-                    for xcertificates in xsection.childNodes:
-                        for xcertificate in xcertificates.childNodes:
-                            if (xcertificate.nodeType == Node.TEXT_NODE):
-                                self.certificates.append(
-                                    xcertificate.wholeText.strip().encode())
-                                break
-                elif xsection.tagName == 'scrubbers':
-                    for xscrubbers in xsection.childNodes:
-                        for xscrubber in xscrubbers.childNodes:
-                            if (xscrubber.nodeType == Node.TEXT_NODE):
-                                self.scrubbers.append(
-                                    xscrubber.wholeText.strip().encode())
-                                break
-                elif xsection.tagName == 'postage':
-                    for xpostage in xsection.childNodes:
-                        if (xpostage.nodeType == Node.TEXT_NODE):
-                            self.date = xpostage.wholeText.strip().encode()
-                            break
-                elif xsection.tagName == 'date':
-                    for xkey in xsection.childNodes:
-                        if (xkey.nodeType == Node.TEXT_NODE):
-                            self.date = xkey.wholeText.strip().encode()
-                            break
-                elif xsection.tagName == 'version':
-                    for xkey in xsection.childNodes:
-                        if (xkey.nodeType == Node.TEXT_NODE):
-                            self.version = xkey.wholeText.strip().encode()
-                            break
-                elif xsection.tagName == 'revision':
-                    for xkey in xsection.childNodes:
-                        if (xkey.nodeType == Node.TEXT_NODE):
-                            self.revision = xkey.wholeText.strip().encode()
-                            break
-                elif xsection.tagName == 'publickey':
-                    for xkey in xsection.childNodes:
-                        if (xkey.nodeType == Node.TEXT_NODE):
-                            self.publickey = xkey.wholeText.strip().encode()
-                            break
-                elif xsection.tagName == 'signature':
-                    for xkey in xsection.childNodes:
-                        if (xkey.nodeType == Node.TEXT_NODE):
-                            self.signature = xkey.wholeText.strip().encode()
-                            break
-        except:
-            lg.exc()
-            return False
-        return True
-
-<<<<<<< HEAD
-    #-------------------------------------------------------------------------
-=======
-    #------------------------------------------------------------------------------
->>>>>>> 7d91a7f0
-
-    def getIDURL(self, index=0):
-        """
-        Return a source IDURL - this is a user ID.
-        Must have at least one IDURL in the ``sources``.
-        """
-        result = self.sources[index].strip()
-        return result
-
-    def getIDName(self, index=0):
-        """
-        Return an account name - this is just a user name taken from IDURL:
-            "veselin" for "http://id.bitdust.io/veselin.xml"
-        """
-        protocol, host, port, filename = nameurl.UrlParse(self.getIDURL(index))
-        return filename.strip()[0:-4]
-
-    def getIDHost(self, index=0):
-<<<<<<< HEAD
-        """
-        Return a server host name where that identity is stored:
-            "id.bitdust.io" for "http://id.bitdust.io/veselin.xml"
-=======
+        """
+        impl = getDOMImplementation()
+
+        doc = impl.createDocument(None, 'identity', None)
+        root = doc.documentElement
+
+        sources = doc.createElement('sources')
+        root.appendChild(sources)
+        for source in self.sources:
+            n = doc.createElement('source')
+            n.appendChild(doc.createTextNode(source))
+            sources.appendChild(n)
+
+        contacts = doc.createElement('contacts')
+        root.appendChild(contacts)
+        for contact in self.contacts:
+            n = doc.createElement('contact')
+            n.appendChild(doc.createTextNode(contact))
+            contacts.appendChild(n)
+
+        certificates = doc.createElement('certificates')
+        root.appendChild(certificates)
+        for certificate in self.certificates:
+            n = doc.createElement('certificate')
+            n.appendChild(doc.createTextNode(certificate))
+            certificates.appendChild(n)
+
+        scrubbers = doc.createElement('scrubbers')
+        root.appendChild(scrubbers)
+        for scrubber in self.scrubbers:
+            n = doc.createElement('scrubber')
+            n.appendChild(doc.createTextNode(scrubber))
+            scrubbers.appendChild(n)
+
+        postage = doc.createElement('postage')
+        postage.appendChild(doc.createTextNode(self.postage))
+        root.appendChild(postage)
+
+        date = doc.createElement('date')
+        date.appendChild(doc.createTextNode(self.date))
+        root.appendChild(date)
+
+        version = doc.createElement('version')
+        version.appendChild(doc.createTextNode(self.version))
+        root.appendChild(version)
+
+        revision = doc.createElement('revision')
+        revision.appendChild(doc.createTextNode(self.revision))
+        root.appendChild(revision)
+
+        publickey = doc.createElement('publickey')
+        publickey.appendChild(doc.createTextNode(self.publickey))
+        root.appendChild(publickey)
+
+        signature = doc.createElement('signature')
+        signature.appendChild(doc.createTextNode(self.signature))
+        root.appendChild(signature)
+
+        return doc.toprettyxml("  ", "\n", "ISO-8859-1"), root, doc
+
+    def from_xmlobj(self, root_node):
+        """
+        This is to load identity fields from DOM object - used during ``unserialize`` procedure.
+        """
+        if root_node is None:
+            return False
+        try:
+            for xsection in root_node.childNodes:
+                if xsection.nodeType != Node.ELEMENT_NODE:
+                    continue
+                if xsection.tagName == 'sources':
+                    for xsources in xsection.childNodes:
+                        for xsource in xsources.childNodes:
+                            if (xsource.nodeType == Node.TEXT_NODE):
+                                self.sources.append(xsource.wholeText.strip().encode())
+                                break
+                elif xsection.tagName == 'contacts':
+                    for xcontacts in xsection.childNodes:
+                        for xcontact in xcontacts.childNodes:
+                            if (xcontact.nodeType == Node.TEXT_NODE):
+                                self.contacts.append(xcontact.wholeText.strip().encode())
+                                break
+                elif xsection.tagName == 'certificates':
+                    for xcertificates in xsection.childNodes:
+                        for xcertificate in xcertificates.childNodes:
+                            if (xcertificate.nodeType == Node.TEXT_NODE):
+                                self.certificates.append(xcertificate.wholeText.strip().encode())
+                                break
+                elif xsection.tagName == 'scrubbers':
+                    for xscrubbers in xsection.childNodes:
+                        for xscrubber in xscrubbers.childNodes:
+                            if (xscrubber.nodeType == Node.TEXT_NODE):
+                                self.scrubbers.append(xscrubber.wholeText.strip().encode())
+                                break
+                elif xsection.tagName == 'postage':
+                    for xpostage in xsection.childNodes:
+                        if (xpostage.nodeType == Node.TEXT_NODE):
+                            self.date = xpostage.wholeText.strip().encode()
+                            break
+                elif xsection.tagName == 'date':
+                    for xkey in xsection.childNodes:
+                        if (xkey.nodeType == Node.TEXT_NODE):
+                            self.date = xkey.wholeText.strip().encode()
+                            break
+                elif xsection.tagName == 'version':
+                    for xkey in xsection.childNodes:
+                        if (xkey.nodeType == Node.TEXT_NODE):
+                            self.version = xkey.wholeText.strip().encode()
+                            break
+                elif xsection.tagName == 'revision':
+                    for xkey in xsection.childNodes:
+                        if (xkey.nodeType == Node.TEXT_NODE):
+                            self.revision = xkey.wholeText.strip().encode()
+                            break
+                elif xsection.tagName == 'publickey':
+                    for xkey in xsection.childNodes:
+                        if (xkey.nodeType == Node.TEXT_NODE):
+                            self.publickey = xkey.wholeText.strip().encode()
+                            break
+                elif xsection.tagName == 'signature':
+                    for xkey in xsection.childNodes:
+                        if (xkey.nodeType == Node.TEXT_NODE):
+                            self.signature = xkey.wholeText.strip().encode()
+                            break
+        except:
+            lg.exc()
+            return False
+        return True
+
+    #------------------------------------------------------------------------------
+
+    def getIDURL(self, index=0):
+        """
+        Return a source IDURL - this is a user ID.
+        Must have at least one IDURL in the ``sources``.
+        """
+        result = self.sources[index].strip()
+        return result
+
+    def getIDName(self, index=0):
+        """
+        Return an account name - this is just a user name taken from IDURL:
+            "veselin" for "http://id.bitdust.io/veselin.xml"
+        """
+        protocol, host, port, filename = nameurl.UrlParse(self.getIDURL(index))
+        return filename.strip()[0:-4]
+
+    def getIDHost(self, index=0):
         """
         Return a server host name where that identity is stored:
         "id.bitdust.io" for "http://id.bitdust.io/veselin.xml".
->>>>>>> 7d91a7f0
-        """
-        protocol, host, port, filename = nameurl.UrlParse(self.getIDURL(index))
-        if port:
-            host += ':' + str(port)
-        return host
-
-    def getContacts(self):
+        """
+        protocol, host, port, filename = nameurl.UrlParse(self.getIDURL(index))
+        if port:
+            host += ':' + str(port)
+        return host
+
+    def getContacts(self):
         """
         Return identity contacts list.
-        """
-        return self.contacts
-
-    def getContactsNumber(self):
+        """
+        return self.contacts
+
+    def getContactsNumber(self):
         """
         Return identity contacts number.
-        """
-        return len(self.contacts)
-
-    def getContact(self, index=0):
+        """
+        return len(self.contacts)
+
+    def getContact(self, index=0):
         """
         Return a contact with given ``index`` number or None.
-        """
-<<<<<<< HEAD
-        Return a contact with given ``index`` number or None.
-        """
-=======
->>>>>>> 7d91a7f0
-        try:
-            return self.contacts[index]
-        except:
-            return None
-
-    def getContactHost(self, index):
+        """
+        try:
+            return self.contacts[index]
+        except:
+            return None
+
+    def getContactHost(self, index):
         """
         Get the host name part of the contact.
-        """
-        protocol, host, port, filename = nameurl.UrlParse(self.contacts[index])
-        return host
-
-    def getContactPort(self, index):
+        """
+        protocol, host, port, filename = nameurl.UrlParse(self.contacts[index])
+        return host
+
+    def getContactPort(self, index):
         """
         Get the port part of the contact.
-        """
-        protocol, host, port, filename = nameurl.UrlParse(self.contacts[index])
-        return port
-
-    def getContactParts(self, index):
-<<<<<<< HEAD
-        """
-        Return tuple with 4 parts of the contact:
-            (proto, host, port, filename)
-=======
+        """
+        protocol, host, port, filename = nameurl.UrlParse(self.contacts[index])
+        return port
+
+    def getContactParts(self, index):
         """
         Return tuple with 4 parts of the contact: (proto, host, port, filename)
->>>>>>> 7d91a7f0
-        """
-        return nameurl.UrlParse(self.contacts[index])
-
-    def getProtoParts(self, proto):
-<<<<<<< HEAD
-        """
-        See ``getProtoContact``, return a tuple for given ``proto``:
-            (proto, host, port, filename)
-=======
+        """
+        return nameurl.UrlParse(self.contacts[index])
+
+    def getProtoParts(self, proto):
         """
         See ``getProtoContact``, return a tuple for given ``proto``: (proto,
         host, port, filename)
->>>>>>> 7d91a7f0
-        """
-        contact = self.getProtoContact(proto)
-        if contact is None:
-            return None, None, None, None
-        return nameurl.UrlParse(contact)
-
-    def getProtoHost(self, proto, default=None):
+        """
+        contact = self.getProtoContact(proto)
+        if contact is None:
+            return None, None, None, None
+        return nameurl.UrlParse(contact)
+
+    def getProtoHost(self, proto, default=None):
         """
         See ``getProtoParts``, return a host of a contact with given ``proto``.
-        """
-        protocol, host, port, filename = self.getProtoParts(proto)
-        if host is None:
-            return default
-        return host
-
-    def getContactIndex(self, proto='', host='', contact=''):
+        """
+        protocol, host, port, filename = self.getProtoParts(proto)
+        if host is None:
+            return default
+        return host
+
+    def getContactIndex(self, proto='', host='', contact=''):
         """
         Search a first contact with given conditions.
-        """
-        for i in range(0, len(self.contacts)):
-            c = self.contacts[i]
-            if proto:
-                if c.find(proto + "://") == 0:
-                    return i
-            if host:
-                if c.find('://' + host) == 0:
-                    return i
-            if contact:
-                if c == contact:
-                    return i
-        return -1
-
-    def getProtoContact(self, proto):
+        """
+        for i in range(0, len(self.contacts)):
+            c = self.contacts[i]
+            if proto:
+                if c.find(proto + "://") == 0:
+                    return i
+            if host:
+                if c.find('://' + host) == 0:
+                    return i
+            if contact:
+                if c == contact:
+                    return i
+        return -1
+
+    def getProtoContact(self, proto):
         """
         Search for first found contact with given ``proto``.
 
         Return None if not found a contact.
-        """
-        for contact in self.contacts:
-            if contact.startswith(proto + "://"):
-                return contact
-        return None
-
-    def getProtoOrder(self):
-<<<<<<< HEAD
-        """
-        Return a list of "proto" parts of all contacts.
-        In other words return a list of all supported protocols.
-        This keeps the order of the protos - this is a sort of priority of the transports.
-=======
+        """
+        for contact in self.contacts:
+            if contact.startswith(proto + "://"):
+                return contact
+        return None
+
+    def getProtoOrder(self):
         """
         Return a list of "proto" parts of all contacts. In other words return a
         list of all supported protocols.
 
         This keeps the order of the protos - this is a sort of priority of the transports.
->>>>>>> 7d91a7f0
-        """
-        orderL = []
-        for c in self.contacts:
-            proto, host, port, filename = nameurl.UrlParse(c)
-            orderL.append(proto)
-        return orderL
-
-    def getContactsAsTuples(self):
+        """
+        orderL = []
+        for c in self.contacts:
+            proto, host, port, filename = nameurl.UrlParse(c)
+            orderL.append(proto)
+        return orderL
+
+    def getContactsAsTuples(self):
         """
         
-        """
-        result = []
-        for c in self.contacts:
-            proto, host = c.split('://')
-            result.append((proto, host))
-        return result
-
-    def getContactsByProto(self):
+        """
+        result = []
+        for c in self.contacts:
+            proto, host = c.split('://')
+            result.append((proto, host))
+        return result
+
+    def getContactsByProto(self):
         """
         Return a dictionary of all contacts where keys are protos.
-        """
-        d = {}
-        for i in range(len(self.contacts)):
-            proto, x, x, x = nameurl.UrlParse(self.contacts[i])
-            d[proto] = self.contacts[i]
-        return d
-
-    def getContactProto(self, index):
+        """
+        d = {}
+        for i in range(len(self.contacts)):
+            proto, x, x, x = nameurl.UrlParse(self.contacts[i])
+            d[proto] = self.contacts[i]
+        return d
+
+    def getContactProto(self, index):
         """
         Return a proto part of the contact at given position.
-        """
-        c = self.getContact(index)
-        if c is None:
-            return None
-        return nameurl.UrlParse(c)[0]
-
-    def getIP(self, proto=None):
+        """
+        c = self.getContact(index)
+        if c is None:
+            return None
+        return nameurl.UrlParse(c)[0]
+
+    def getIP(self, proto=None):
         """
         A smart way to get the IP address of the user.
 
         Check TCP proto if available and get host from contact.
-        """
-        if proto:
-            host = self.getProtoHost(proto)
-            if host:
-                return host
-        return self.getProtoHost('tcp')
-
-<<<<<<< HEAD
-    #-------------------------------------------------------------------------
-=======
-    #------------------------------------------------------------------------------
->>>>>>> 7d91a7f0
-
-    def setContacts(self, contacts_list):
+        """
+        if proto:
+            host = self.getProtoHost(proto)
+            if host:
+                return host
+        return self.getProtoHost('tcp')
+
+    #------------------------------------------------------------------------------
+
+    def setContacts(self, contacts_list):
         """
         
-        """
-        self.contacts = contacts_list
-
-    def setContactsFromDict(self, contacts_dict, contacts_order=None):
+        """
+        self.contacts = contacts_list
+
+    def setContactsFromDict(self, contacts_dict, contacts_order=None):
         """
         
-        """
-        if contacts_order is None:
-            contacts_order = contacts_dict.keys()
-        for proto in contacts_order:
-            self.contacts.append(contacts_dict[proto])
-
-    def setContact(self, contact, index):
+        """
+        if contacts_order is None:
+            contacts_order = contacts_dict.keys()
+        for proto in contacts_order:
+            self.contacts.append(contacts_dict[proto])
+
+    def setContact(self, contact, index):
         """
         Set a string value ``contact`` at given ``index`` position in the list.
-        """
-        try:
-            self.contacts[index] = contact
-        except:
-            lg.exc()
-
-    def setProtoContact(self, proto, contact):
+        """
+        try:
+            self.contacts[index] = contact
+        except:
+            lg.exc()
+
+    def setProtoContact(self, proto, contact):
         """
         Found a contact with given ``proto`` and set its value or append a new
         contact.
-        """
-<<<<<<< HEAD
-        Found a contact with given ``proto`` and set its value or append a new contact.
-        """
-=======
->>>>>>> 7d91a7f0
-        for i in range(0, len(self.contacts)):
-            proto_, host, port, filename = nameurl.UrlParse(self.contacts[i])
-            if proto_.strip() == proto.strip():
-                self.contacts[i] = contact
-                return
-        self.contacts.append(contact)
-
-    def setContactParts(self, index, protocol, host, port, filename):
+        """
+        for i in range(0, len(self.contacts)):
+            proto_, host, port, filename = nameurl.UrlParse(self.contacts[i])
+            if proto_.strip() == proto.strip():
+                self.contacts[i] = contact
+                return
+        self.contacts.append(contact)
+
+    def setContactParts(self, index, protocol, host, port, filename):
         """
         Set a contact at given position by its 4 parts.
-        """
-        url = nameurl.UrlMake(protocol, host, port, filename)
-        self.contacts[index] = url.encode("ascii").strip()
-
-    def setContactHost(self, host, index):
-<<<<<<< HEAD
+        """
+        url = nameurl.UrlMake(protocol, host, port, filename)
+        self.contacts[index] = url.encode("ascii").strip()
+
+    def setContactHost(self, host, index):
         """
         This is to set only host part of the contact.
-=======
-        """
-        This is to set only host part of the contact.
->>>>>>> 7d91a7f0
-        """
-        protocol, host_, port, filename = nameurl.UrlParse(
-            self.contacts[index])
-        url = nameurl.UrlMake(protocol, host, port, filename)
-        self.contacts[index] = url.encode("ascii").strip()
-
-    def setContactPort(self, index, newport):
-<<<<<<< HEAD
+        """
+        protocol, host_, port, filename = nameurl.UrlParse(self.contacts[index])
+        url = nameurl.UrlMake(protocol, host, port, filename)
+        self.contacts[index] = url.encode("ascii").strip()
+
+    def setContactPort(self, index, newport):
         """
         This is useful when listening port get changed.
-=======
-        """
-        This is useful when listening port get changed.
->>>>>>> 7d91a7f0
-        """
-        protocol, host, port, filename = nameurl.UrlParse(self.contacts[index])
-        url = nameurl.UrlMake(protocol, host, newport, filename)
-        self.contacts[index] = url.encode("ascii").strip()
-
-    def setCertificate(self, certificate):
-<<<<<<< HEAD
+        """
+        protocol, host, port, filename = nameurl.UrlParse(self.contacts[index])
+        url = nameurl.UrlMake(protocol, host, newport, filename)
+        self.contacts[index] = url.encode("ascii").strip()
+
+    def setCertificate(self, certificate):
         """
         Not used yet.
+
         TODO. Need to ask Vince for more details about id certificates.
-=======
-        """
-        Not used yet.
-
-        TODO. Need to ask Vince for more details about id certificates.
->>>>>>> 7d91a7f0
-        """
-        self.certificates.append(certificate)
-        self.sign()
-
-<<<<<<< HEAD
-    #-------------------------------------------------------------------------
-=======
-    #------------------------------------------------------------------------------
->>>>>>> 7d91a7f0
-
-    def clearContacts(self):
+        """
+        self.certificates.append(certificate)
+        self.sign()
+
+    #------------------------------------------------------------------------------
+
+    def clearContacts(self):
         """
         Erase all items in identity contacts list.
-        """
-        self.contacts = []
-
-    def deleteProtoContact(self, proto):
+        """
+        self.contacts = []
+
+    def deleteProtoContact(self, proto):
         """
         Remove all contacts with given ``proto``.
-        """
-        for contact in self.contacts:
-            if contact.find(proto + "://") == 0:
-                self.contacts.remove(contact)
-
-    def pushProtoContact(self, proto):
-<<<<<<< HEAD
-        """
-        Move given protocol in the bottom of the contacts list.
-        First contact in the list have more priority for remote machine,
-        so we can manipulate our protos to get more p2p connections.
-        Push less reliable protocols to the end of the list.
-        This is to decrease its priority.
-=======
+        """
+        for contact in self.contacts:
+            if contact.find(proto + "://") == 0:
+                self.contacts.remove(contact)
+
+    def pushProtoContact(self, proto):
         """
         Move given protocol in the bottom of the contacts list.
 
@@ -1024,106 +784,105 @@
         so we can manipulate our protos to get more p2p connections.
         Push less reliable protocols to the end of the list. This is to
         decrease its priority.
->>>>>>> 7d91a7f0
-        """
-        i = self.getContactIndex(proto=proto)
-        if i < 0:
-            return
-        contact = self.contacts[i]
-        del self.contacts[i]
-        self.contacts.append(contact)
-
-    def popProtoContact(self, proto):
+        """
+        i = self.getContactIndex(proto=proto)
+        if i < 0:
+            return
+        contact = self.contacts[i]
+        del self.contacts[i]
+        self.contacts.append(contact)
+
+    def popProtoContact(self, proto):
         """
         Move given protocol to the top of the contacts list.
 
         This is to increase its priority.
-        """
-        i = self.getContactIndex(proto=proto)
-        if i < 0:
-            return
-        contact = self.contacts[i]
-        del self.contacts[i]
-        self.contacts.insert(0, contact)
-
-
-#-------------------------------------------------------------------------
-
-def test1():
+        """
+        i = self.getContactIndex(proto=proto)
+        if i < 0:
+            return
+        contact = self.contacts[i]
+        del self.contacts[i]
+        self.contacts.insert(0, contact)
+
+
+#-------------------------------------------------------------------------------
+
+def test1():
     """
     Some tests.
-    """
-    from userid import my_id
-    myidentity = my_id.getLocalIdentity()
-    print 'getIP =', myidentity.getIP()
-    if myidentity.Valid():
-        print "myidentity is Valid!!!!"
-    else:
-        print "myidentity is not Valid"
-        my_id.saveLocalIdentity()            # sign and save
-        raise Exception("myidentity is not Valid")
-    print "myidentity.contacts"
-    print myidentity.contacts
-    print "len myidentity.contacts "
-    print len(myidentity.contacts)
-    print "len myidentity.contacts[0] "
-    print myidentity.contacts[0]
-    con = myidentity.getContact()
-    print "con:", con, type(con)
-    protocol, machine, port, filename = nameurl.UrlParse(con)
-    print protocol, machine, port, filename
-    print "identity.main serialize:\n", myidentity.serialize()
-    for index in range(myidentity.getContactsNumber()):
-        proto, host, port, filename = myidentity.getContactParts(index)
-        print '[%s] [%s] [%s] [%s]' % (proto, host, port, filename)
-
-
-def test2():
+    """
+    from userid import my_id
+    myidentity = my_id.getLocalIdentity()
+    print 'getIP =', myidentity.getIP()
+    if myidentity.Valid():
+        print "myidentity is Valid!!!!"
+    else:
+        print "myidentity is not Valid"
+        my_id.saveLocalIdentity()            # sign and save
+        raise Exception("myidentity is not Valid")
+    print "myidentity.contacts"
+    print myidentity.contacts
+    print "len myidentity.contacts "
+    print len(myidentity.contacts)
+    print "len myidentity.contacts[0] "
+    print myidentity.contacts[0]
+    con = myidentity.getContact()
+    print "con:", con, type(con)
+    protocol, machine, port, filename = nameurl.UrlParse(con)
+    print protocol, machine, port, filename
+    print "identity.main serialize:\n", myidentity.serialize()
+    for index in range(myidentity.getContactsNumber()):
+        proto, host, port, filename = myidentity.getContactParts(index)
+        print '[%s] [%s] [%s] [%s]' % (proto, host, port, filename)
+
+
+def test2():
     """
     More tests.
-    """
-    from userid import my_id
-    ident = my_id.buildDefaultIdentity()
-    print ident.serialize()
-
-#------------------------------------------------------------------------------
-
-
-def main():
+    """
+    from userid import my_id
+    ident = my_id.buildDefaultIdentity()
+    print ident.serialize()
+
+#------------------------------------------------------------------------------
+
+
+def main():
     """
     This should print a current identity or create a new one.
-    """
-    from userid import my_id
-    my_id.loadLocalIdentity()
-    if my_id.isLocalIdentityReady():
-        my_id.getLocalIdentity().sign()
-        print my_id.getLocalIdentity().serialize()
-        print 'Valid is: ', my_id.getLocalIdentity().Valid()
-    else:
-        my_id.setLocalIdentity(my_id.buildDefaultIdentity(sys.argv[1]))
-        my_id.saveLocalIdentity()
-        print my_id.getLocalIdentity().serialize()
-        print 'Valid is: ', my_id.getLocalIdentity().Valid()
-        my_id._LocalIdentity = None
-        my_id.loadLocalIdentity()
-
-
-def update():
-    """
-    A good way to check all things - load and sign again.
-    """
-    from userid import my_id
-    bpio.init()
-    settings.init()
-    src = bpio.ReadTextFile(settings.LocalIdentityFilename())
-    my_id.setLocalIdentity(identity(xmlsrc=src))
-    my_id.getLocalIdentity().sign()
-    my_id.saveLocalIdentity()
-    print my_id.getLocalIdentity().serialize()
-
-#------------------------------------------------------------------------------
-
-
-if __name__ == '__main__':
-    lg.set_debug_level(18)
-    main()
+    """
+    from userid import my_id
+    my_id.loadLocalIdentity()
+    if my_id.isLocalIdentityReady():
+        my_id.getLocalIdentity().sign()
+        print my_id.getLocalIdentity().serialize()
+        print 'Valid is: ', my_id.getLocalIdentity().Valid()
+    else:
+        my_id.setLocalIdentity(my_id.buildDefaultIdentity(sys.argv[1]))
+        my_id.saveLocalIdentity()
+        print my_id.getLocalIdentity().serialize()
+        print 'Valid is: ', my_id.getLocalIdentity().Valid()
+        my_id._LocalIdentity = None
+        my_id.loadLocalIdentity()
+
+
+def update():
+    """
+    A good way to check all things - load and sign again.
+    """
+    from userid import my_id
+    bpio.init()
+    settings.init()
+    src = bpio.ReadTextFile(settings.LocalIdentityFilename())
+    my_id.setLocalIdentity(identity(xmlsrc=src))
+    my_id.getLocalIdentity().sign()
+    my_id.saveLocalIdentity()
+    print my_id.getLocalIdentity().serialize()
+
+#------------------------------------------------------------------------------
+
+
+if __name__ == '__main__':
+    lg.set_debug_level(18)
+    main()