#!/usr/bin/env python
# id_server.py
#
# Copyright (C) 2008-2016 Veselin Penev, http://bitdust.io
#
# This file (id_server.py) is part of BitDust Software.
#
# BitDust is free software: you can redistribute it and/or modify
# it under the terms of the GNU Affero General Public License as published by
# the Free Software Foundation, either version 3 of the License, or
# (at your option) any later version.
#
# BitDust Software is distributed in the hope that it will be useful,
# but WITHOUT ANY WARRANTY; without even the implied warranty of
# MERCHANTABILITY or FITNESS FOR A PARTICULAR PURPOSE.  See the
# GNU Affero General Public License for more details.
#
# You should have received a copy of the GNU Affero General Public License
# along with BitDust Software.  If not, see <http://www.gnu.org/licenses/>.
#
# Please contact us if you have any questions at bitdust.io@gmail.com


<<<<<<< HEAD
"""
.. module:: id_server
.. role:: red
BitDust id_server() Automat

EVENTS:
    * :red:`incoming-identity-file`
    * :red:`init`
    * :red:`server-down`
    * :red:`shutdown`
    * :red:`start`
    * :red:`stop`
=======
"""
.. module:: id_server.

.. role:: red
BitDust id_server() Automat

EVENTS:
    * :red:`incoming-identity-file`
    * :red:`init`
    * :red:`server-down`
    * :red:`shutdown`
    * :red:`start`
    * :red:`stop`
>>>>>>> 7d91a7f0
"""

#------------------------------------------------------------------------------


import os
import sys
import cStringIO
import struct

from twisted.internet import reactor
from twisted.internet.protocol import ServerFactory
from twisted.protocols import basic
from twisted.internet.defer import Deferred, DeferredList
from twisted.web import server, resource, static

try:
    from logs import lg
except:
    dirpath = os.path.dirname(os.path.abspath(sys.argv[0]))
    sys.path.insert(0, os.path.abspath(os.path.join(dirpath, '..')))
    sys.path.insert(0, os.path.abspath(os.path.join(dirpath, '..', '..')))

from logs import lg

from system import bpio
from system import tmpfile

from automats import automat

from lib import nameurl
from lib import misc
from lib import net_misc

from main import settings

import identity

#------------------------------------------------------------------------------

_IdServer = None

#------------------------------------------------------------------------------


def A(event=None, arg=None):
    """
    Access method to interact with the state machine.
    """
    global _IdServer
    if _IdServer is None:
        # set automat name and starting state here
        _IdServer = IdServer('id_server', 'AT_STARTUP', 2, True)
    if event is None:
        return _IdServer
    _IdServer.automat(event, arg)


class IdServer(automat.Automat):
    """
    This class implements all the functionality of the ``id_server()`` state
    machine.
    """

    def init(self):
        """
        Method to initialize additional variables and flags at creation of the
        state machine.
        """
        self.web_listener = None
        self.tcp_listener = None
        self.web_port = settings.IdentityWebPort()
        self.tcp_port = settings.IdentityServerPort()
        self.hostname = ''

    def A(self, event, arg):
        #---AT_STARTUP---
        if self.state == 'AT_STARTUP':
            if event == 'init':
                self.state = 'STOPPED'
                self.doInit(arg)
        #---LISTEN---
        elif self.state == 'LISTEN':
            if event == 'shutdown':
                self.state = 'CLOSED'
                self.doSetDown(arg)
                self.doDestroyMe(arg)
            elif event == 'incoming-identity-file':
                self.doCheckAndSaveIdentity(arg)
            elif event == 'stop':
                self.state = 'DOWN'
                self.Restart = False
                self.doSetDown(arg)
        #---STOPPED---
        elif self.state == 'STOPPED':
            if event == 'start':
                self.state = 'LISTEN'
                self.doSetUp(arg)
            elif event == 'shutdown':
                self.state = 'CLOSED'
                self.doDestroyMe(arg)
        #---CLOSED---
        elif self.state == 'CLOSED':
            pass
        #---DOWN---
        elif self.state == 'DOWN':
            if event == 'server-down' and self.Restart:
                self.state = 'LISTEN'
                self.doSetUp(arg)
            elif event == 'start':
                self.Restart = True
            elif event == 'server-down' and not self.Restart:
                self.state = 'STOPPED'
            elif event == 'shutdown':
                self.state = 'CLOSED'
                self.doDestroyMe(arg)
        return None

    def doInit(self, arg):
        """
        Action method.
        """
        self.web_port, self.tcp_port = arg

    def doSetUp(self, arg):
        """
        Action method.
        """
        self.hostname = settings.getIdServerHost()
        if self.hostname == '':
<<<<<<< HEAD
            # bpio.ReadTextFile(settings.ExternalIPFilename())
            self.hostname = misc.readExternalIP()
=======
            self.hostname = misc.readExternalIP()  # bpio.ReadTextFile(settings.ExternalIPFilename())
>>>>>>> 7d91a7f0
        if self.hostname == '':
            self.hostname = net_misc.getLocalIp()
        lg.out(4, 'id_server.doSetUp hostname=%s' % self.hostname)
        if not os.path.isdir(settings.IdentityServerDir()):
            os.makedirs(settings.IdentityServerDir())
            lg.out(
                4, '            created a folder %s' %
                settings.IdentityServerDir())
        root = WebRoot()
        root.putChild('', WebMainPage())
        try:
<<<<<<< HEAD
            self.web_listener = reactor.listenTCP(
                self.web_port, server.Site(root))
            lg.out(
                4, "            have started web listener on port %d " %
                (self.web_port))
        except:
            lg.out(
                4, "id_server.set_up ERROR exception trying to listen on port " + str(self.web_port))
=======
            self.web_listener = reactor.listenTCP(self.web_port, server.Site(root))
            lg.out(4, "            have started web listener on port %d " % (self.web_port))
        except:
            lg.out(4, "id_server.set_up ERROR exception trying to listen on port " + str(self.web_port))
>>>>>>> 7d91a7f0
            lg.exc()
        try:
            self.tcp_listener = reactor.listenTCP(
                self.tcp_port, IdServerFactory())
            lg.out(
                4, "            identity server listen on TCP port %d started" %
                (self.tcp_port))
        except:
<<<<<<< HEAD
            lg.out(
                4, "id_server.set_up ERROR exception trying to listen on port " + str(self.tcp_port))
=======
            lg.out(4, "id_server.set_up ERROR exception trying to listen on port " + str(self.tcp_port))
>>>>>>> 7d91a7f0
            lg.exc()

    def doSetDown(self, arg):
        """
        Action method.
        """
<<<<<<< HEAD
        Action method.
        """
=======
>>>>>>> 7d91a7f0
        lg.out(4, "id_server.doSetDown")
        shutlist = []
        if self.web_listener:
            d = self.web_listener.stopListening()
            if d:
                shutlist.append(d)
            lg.out(4, "            stopped web listener")
        if self.tcp_listener:
            d = self.tcp_listener.stopListening()
            if d:
                shutlist.append(d)
            lg.out(4, "            stopped TCP listener")
        self.web_listener = None
        self.tcp_listener = None
        DeferredList(shutlist).addBoth(lambda x: self.automat('server-down'))

    def doCheckAndSaveIdentity(self, arg):
        """
        Action method.
        """
        self._save_identity(arg)

    def doDestroyMe(self, arg):
        """
        Action method.
        """
        self.destroy()
        global _IdServer
        _IdServer = None
        if arg and len(arg) > 0 and isinstance(arg[-1], Deferred):
            arg[-1].callback(True)

    def _save_identity(self, inputfilename):
        """
        
        """
<<<<<<< HEAD
        """
=======
>>>>>>> 7d91a7f0
        lg.out(6, "id_server._save_identity " + inputfilename)
        if os.path.getsize(inputfilename) > 50000:
            lg.warn("input file too big - ignoring ")
            tmpfile.erase('idsrv', inputfilename, 'input file too big')
            # os.remove(inputfilename)
            return
        newxml = bpio.ReadTextFile(inputfilename)
        if len(newxml.strip()) < 500:
            lg.warn("input file too small - ignoring ")
            tmpfile.erase('idsrv', inputfilename, 'input file too small')
            # os.remove(inputfilename)
            return
        try:
            newidentity = identity.identity(xmlsrc=newxml)
        except:
            lg.warn("input file is wrong - ignoring ")
            tmpfile.erase('idsrv', inputfilename, 'input file is wrong')
            # os.remove(inputfilename)
            return
        tmpfile.erase('idsrv', inputfilename, 'id received')
        if not newidentity.isCorrect():
            lg.warn("has non-Correct identity")
            return
        if not newidentity.Valid():
            lg.warn("has non-Valid identity")
            return
        matchid = ""
        for idurl in newidentity.sources:
            protocol, host, port, filename = nameurl.UrlParse(idurl)
            if host == self.hostname:
                lg.out(4, "id_server._save_identity found match for us")
                matchid = idurl
                break
        if matchid == "":
            lg.warn("identity is not for this nameserver")
            return
        protocol, host, port, filename = nameurl.UrlParse(matchid)
        name, justxml = filename.split(".")
        # SECURITY check that name is simple
        if justxml != "xml":
            lg.warn("identity name " + filename)
            return
        if len(name) > settings.MaximumUsernameLength():
            lg.warn("identity name " + filename)
            return
        if len(name) < settings.MinimumUsernameLength():
            lg.warn("identity name " + filename)
            return
        for c in name:
            if c not in settings.LegalUsernameChars():
                lg.warn("identity name " + filename)
                return
        localfilename = os.path.join(settings.IdentityServerDir(), filename)
    #    lg.out(8,"id_server.SaveIdentity with filename " + localfilename)
        oldxml = ''
        # need to make sure id was not already used by different key - which
        # would mean someone trying to steal identity
        if os.path.exists(localfilename):
<<<<<<< HEAD
            lg.out(
                6,
                "id_server._save_identity was already an identity with this name " +
                localfilename)
=======
            lg.out(6, "id_server._save_identity was already an identity with this name " + localfilename)
>>>>>>> 7d91a7f0
            oldxml = bpio.ReadTextFile(localfilename)
            oldidentity = identity.identity(xmlsrc=oldxml)
            if oldidentity.publickey != newidentity.publickey:
                lg.warn("new public key does not match old " + localfilename)
                return
        if newxml != oldxml:
            if not os.path.exists(localfilename):
<<<<<<< HEAD
                lg.out(
                    6,
                    "id_server._save_identity will save NEW Identity: " +
                    filename)
=======
                lg.out(6, "id_server._save_identity will save NEW Identity: " + filename)
>>>>>>> 7d91a7f0
            bpio.WriteFile(localfilename, newxml)

#------------------------------------------------------------------------------


class IdServerProtocol(basic.Int32StringReceiver):

    def __init__(self):
        self.fpath = None     # string with path/filename
        self.fin = None         # integer file descriptor like os.open() returns
        self.received = 0

    def disconnect(self):
        try:
            self.transport.abortConnection()
        except:
            self.transport.loseConnection()

    def connectionMade(self):
        """
        
        """
        # lg.out(8, 'id_server.connectionMade from ' + str(self.transport.getPeer()))

    def stringReceived(self, data):
        try:
            version = data[0]
            command = data[1]
            payload = data[2:]
        except:
            self.disconnect()
            # self.transport.loseConnection()
            lg.exc()
            lg.warn('incorrect data from %s\n' % str(self.transport.getPeer()))
            return
        if command == 'h':
            # lg.out(6, 'id_server.stringReceived HELLO received from %s' % payload)
            self.sendString('%swid-server:%s' % (version, A().hostname))
            return
        if command != 'd':
            self.disconnect()
            # self.transport.loseConnection()
            lg.warn('not a "data" packet from %s' %
                    str(self.transport.getPeer()))
            return
        inp = cStringIO.StringIO(payload)
        try:
            file_id = struct.unpack('i', inp.read(4))[0]
            file_size = struct.unpack('i', inp.read(4))[0]
        except:
            inp.close()
            self.disconnect()
            # self.transport.loseConnection()
            lg.exc()
            lg.warn('wrong data from %s' % str(self.transport.getPeer()))
            return
        if self.fin is None:
            self.fin, self.fpath = tmpfile.make('idsrv', '.xml')
        inp_data = inp.read()
        inp.close()
        os.write(self.fin, inp_data)
        self.received += len(inp_data)
        # self.transport.loseConnection()
        self.sendString('%so%s' % (version, struct.pack('i', file_id)))
        # lg.out(6, 'id_server.stringReceived  %d bytes received from %s' % (len(data), str(self.transport.getPeer())))
        if self.received == file_size:
            os.close(self.fin)
            A('incoming-identity-file', self.fpath)
            self.fin = None
            self.fpath = None
            # self.disconnect()

    def connectionLost(self, reason):
        """
        
        """

#------------------------------------------------------------------------------


class IdServerFactory(ServerFactory):

    def buildProtocol(self, addr):
        p = IdServerProtocol()
        p.factory = self
        return p

#------------------------------------------------------------------------------


class WebMainPage(resource.Resource):

    def render(self, request):
        src = '''<!DOCTYPE HTML PUBLIC "-//W3C//DTD HTML 4.0 Transitional//EN">
<html>
<head>
<title>Identities on %(hostname)s</title>
<style>
body{margin: 0 auto; padding: 0;}
#content {margin: 0 auto; padding: 0; text-align: justify; line-height: 1.7;
min-height: 500px; width: 960px; font-size: 18px; text-decoration: none;
font-family: "Tw Cen MT", "Century Gothic", Futura, Arial, sans-serif;}
</style>
</head>
<body>
<div id="content">
<h1 align=center>Identities on %(hostname)s</h1>
''' % {'hostname': A().hostname}
        src += '<table cellspacing=0 width=100% border=0><tr valign=top>\n'
        src += '<td width=152px nowrap>\n'
        HTDOCS_DIR = settings.IdentityServerDir()
        files = []
        if os.path.isdir(HTDOCS_DIR):
            for filename in os.listdir(HTDOCS_DIR):
                filepath = os.path.join(HTDOCS_DIR, filename)
                if os.path.isdir(filepath):
                    continue
                if not filename.endswith('.xml'):
                    continue
                files.append(filename)
        files.sort()
        currentChar = ''
        charIndex = 0
        for filename in files:
            if filename[0] != currentChar:
                currentChar = filename[0]
                if charIndex % 4 == 3:
                    src += '\n</td>\n<td width=152px nowrap>\n'
                charIndex += 1
                src += '\n<br>\n<h3>%s</h3>\n' % str(currentChar).upper()
            url = '/' + filename
            name = filename[:-4]
            src += '<p><a href="%s">%s</nobr></a></p>\n' % (url, name)
        src += '</td>\n</tr>\n</table>\n</td>\n</tr>\n<tr><td align=left>'
        src += '<br><br><p>Total files: %d</p><br><br>\n' % len(files)
        src += '</body>\n</html>'
        del files
        return src

#------------------------------------------------------------------------------


class WebRoot(resource.Resource):

    def getChild(self, path, request):
        if path == '':
            return self
        filepath = os.path.join(settings.IdentityServerDir(), path)
        if os.path.isfile(filepath):
            return static.File(filepath)
        return resource.NoResource('Not found')

#------------------------------------------------------------------------------


def main():
    bpio.init()
    settings.init()
    lg.set_debug_level(20)
    reactor.addSystemEventTrigger('before', 'shutdown',
                                  A().automat, 'shutdown')
<<<<<<< HEAD
    reactor.callWhenRunning(
        A,
        'init',
        (settings.getIdServerWebPort(),
         settings.getIdServerTCPPort()))
=======
    reactor.callWhenRunning(A, 'init',
                            (settings.getIdServerWebPort(), settings.getIdServerTCPPort()))
>>>>>>> 7d91a7f0
    reactor.callLater(0, A, 'start')
    reactor.run()
    lg.out(2, 'reactor stopped, EXIT')

if __name__ == "__main__":
    main()
<|MERGE_RESOLUTION|>--- conflicted
+++ resolved
@@ -1,40 +1,26 @@
-#!/usr/bin/env python
-# id_server.py
-#
-# Copyright (C) 2008-2016 Veselin Penev, http://bitdust.io
-#
-# This file (id_server.py) is part of BitDust Software.
-#
-# BitDust is free software: you can redistribute it and/or modify
-# it under the terms of the GNU Affero General Public License as published by
-# the Free Software Foundation, either version 3 of the License, or
-# (at your option) any later version.
-#
-# BitDust Software is distributed in the hope that it will be useful,
-# but WITHOUT ANY WARRANTY; without even the implied warranty of
-# MERCHANTABILITY or FITNESS FOR A PARTICULAR PURPOSE.  See the
-# GNU Affero General Public License for more details.
-#
-# You should have received a copy of the GNU Affero General Public License
-# along with BitDust Software.  If not, see <http://www.gnu.org/licenses/>.
-#
-# Please contact us if you have any questions at bitdust.io@gmail.com
-
-
-<<<<<<< HEAD
-"""
-.. module:: id_server
-.. role:: red
-BitDust id_server() Automat
-
-EVENTS:
-    * :red:`incoming-identity-file`
-    * :red:`init`
-    * :red:`server-down`
-    * :red:`shutdown`
-    * :red:`start`
-    * :red:`stop`
-=======
+#!/usr/bin/env python
+# id_server.py
+#
+# Copyright (C) 2008-2016 Veselin Penev, http://bitdust.io
+#
+# This file (id_server.py) is part of BitDust Software.
+#
+# BitDust is free software: you can redistribute it and/or modify
+# it under the terms of the GNU Affero General Public License as published by
+# the Free Software Foundation, either version 3 of the License, or
+# (at your option) any later version.
+#
+# BitDust Software is distributed in the hope that it will be useful,
+# but WITHOUT ANY WARRANTY; without even the implied warranty of
+# MERCHANTABILITY or FITNESS FOR A PARTICULAR PURPOSE.  See the
+# GNU Affero General Public License for more details.
+#
+# You should have received a copy of the GNU Affero General Public License
+# along with BitDust Software.  If not, see <http://www.gnu.org/licenses/>.
+#
+# Please contact us if you have any questions at bitdust.io@gmail.com
+
+
 """
 .. module:: id_server.
 
@@ -48,489 +34,429 @@
     * :red:`shutdown`
     * :red:`start`
     * :red:`stop`
->>>>>>> 7d91a7f0
-"""
-
-#------------------------------------------------------------------------------
-
-
-import os
-import sys
-import cStringIO
-import struct
-
-from twisted.internet import reactor
-from twisted.internet.protocol import ServerFactory
-from twisted.protocols import basic
-from twisted.internet.defer import Deferred, DeferredList
-from twisted.web import server, resource, static
-
-try:
-    from logs import lg
-except:
-    dirpath = os.path.dirname(os.path.abspath(sys.argv[0]))
-    sys.path.insert(0, os.path.abspath(os.path.join(dirpath, '..')))
-    sys.path.insert(0, os.path.abspath(os.path.join(dirpath, '..', '..')))
-
-from logs import lg
-
-from system import bpio
-from system import tmpfile
-
-from automats import automat
-
-from lib import nameurl
-from lib import misc
-from lib import net_misc
-
-from main import settings
-
-import identity
-
-#------------------------------------------------------------------------------
-
-_IdServer = None
-
-#------------------------------------------------------------------------------
-
-
-def A(event=None, arg=None):
+"""
+
+#------------------------------------------------------------------------------
+
+
+import os
+import sys
+import cStringIO
+import struct
+
+from twisted.internet import reactor
+from twisted.internet.protocol import ServerFactory
+from twisted.protocols import basic
+from twisted.internet.defer import Deferred, DeferredList
+from twisted.web import server, resource, static
+
+try:
+    from logs import lg
+except:
+    dirpath = os.path.dirname(os.path.abspath(sys.argv[0]))
+    sys.path.insert(0, os.path.abspath(os.path.join(dirpath, '..')))
+    sys.path.insert(0, os.path.abspath(os.path.join(dirpath, '..', '..')))
+
+from logs import lg
+
+from system import bpio
+from system import tmpfile
+
+from automats import automat
+
+from lib import nameurl
+from lib import misc
+from lib import net_misc
+
+from main import settings
+
+import identity
+
+#------------------------------------------------------------------------------
+
+_IdServer = None
+
+#------------------------------------------------------------------------------
+
+
+def A(event=None, arg=None):
     """
     Access method to interact with the state machine.
-    """
-    global _IdServer
-    if _IdServer is None:
-        # set automat name and starting state here
-        _IdServer = IdServer('id_server', 'AT_STARTUP', 2, True)
-    if event is None:
-        return _IdServer
-    _IdServer.automat(event, arg)
-
-
-class IdServer(automat.Automat):
+    """
+    global _IdServer
+    if _IdServer is None:
+        # set automat name and starting state here
+        _IdServer = IdServer('id_server', 'AT_STARTUP', 2, True)
+    if event is None:
+        return _IdServer
+    _IdServer.automat(event, arg)
+
+
+class IdServer(automat.Automat):
     """
     This class implements all the functionality of the ``id_server()`` state
     machine.
-    """
-
-    def init(self):
+    """
+
+    def init(self):
         """
         Method to initialize additional variables and flags at creation of the
         state machine.
-        """
-        self.web_listener = None
-        self.tcp_listener = None
-        self.web_port = settings.IdentityWebPort()
-        self.tcp_port = settings.IdentityServerPort()
-        self.hostname = ''
-
-    def A(self, event, arg):
-        #---AT_STARTUP---
-        if self.state == 'AT_STARTUP':
-            if event == 'init':
-                self.state = 'STOPPED'
-                self.doInit(arg)
-        #---LISTEN---
-        elif self.state == 'LISTEN':
-            if event == 'shutdown':
-                self.state = 'CLOSED'
-                self.doSetDown(arg)
-                self.doDestroyMe(arg)
-            elif event == 'incoming-identity-file':
-                self.doCheckAndSaveIdentity(arg)
-            elif event == 'stop':
-                self.state = 'DOWN'
-                self.Restart = False
-                self.doSetDown(arg)
-        #---STOPPED---
-        elif self.state == 'STOPPED':
-            if event == 'start':
-                self.state = 'LISTEN'
-                self.doSetUp(arg)
-            elif event == 'shutdown':
-                self.state = 'CLOSED'
-                self.doDestroyMe(arg)
-        #---CLOSED---
-        elif self.state == 'CLOSED':
-            pass
-        #---DOWN---
-        elif self.state == 'DOWN':
-            if event == 'server-down' and self.Restart:
-                self.state = 'LISTEN'
-                self.doSetUp(arg)
-            elif event == 'start':
-                self.Restart = True
-            elif event == 'server-down' and not self.Restart:
-                self.state = 'STOPPED'
-            elif event == 'shutdown':
-                self.state = 'CLOSED'
-                self.doDestroyMe(arg)
-        return None
-
-    def doInit(self, arg):
+        """
+        self.web_listener = None
+        self.tcp_listener = None
+        self.web_port = settings.IdentityWebPort()
+        self.tcp_port = settings.IdentityServerPort()
+        self.hostname = ''
+
+    def A(self, event, arg):
+        #---AT_STARTUP---
+        if self.state == 'AT_STARTUP':
+            if event == 'init':
+                self.state = 'STOPPED'
+                self.doInit(arg)
+        #---LISTEN---
+        elif self.state == 'LISTEN':
+            if event == 'shutdown':
+                self.state = 'CLOSED'
+                self.doSetDown(arg)
+                self.doDestroyMe(arg)
+            elif event == 'incoming-identity-file':
+                self.doCheckAndSaveIdentity(arg)
+            elif event == 'stop':
+                self.state = 'DOWN'
+                self.Restart = False
+                self.doSetDown(arg)
+        #---STOPPED---
+        elif self.state == 'STOPPED':
+            if event == 'start':
+                self.state = 'LISTEN'
+                self.doSetUp(arg)
+            elif event == 'shutdown':
+                self.state = 'CLOSED'
+                self.doDestroyMe(arg)
+        #---CLOSED---
+        elif self.state == 'CLOSED':
+            pass
+        #---DOWN---
+        elif self.state == 'DOWN':
+            if event == 'server-down' and self.Restart:
+                self.state = 'LISTEN'
+                self.doSetUp(arg)
+            elif event == 'start':
+                self.Restart = True
+            elif event == 'server-down' and not self.Restart:
+                self.state = 'STOPPED'
+            elif event == 'shutdown':
+                self.state = 'CLOSED'
+                self.doDestroyMe(arg)
+        return None
+
+    def doInit(self, arg):
         """
         Action method.
-        """
-        self.web_port, self.tcp_port = arg
-
-    def doSetUp(self, arg):
+        """
+        self.web_port, self.tcp_port = arg
+
+    def doSetUp(self, arg):
         """
         Action method.
-        """
-        self.hostname = settings.getIdServerHost()
-        if self.hostname == '':
-<<<<<<< HEAD
-            # bpio.ReadTextFile(settings.ExternalIPFilename())
-            self.hostname = misc.readExternalIP()
-=======
-            self.hostname = misc.readExternalIP()  # bpio.ReadTextFile(settings.ExternalIPFilename())
->>>>>>> 7d91a7f0
-        if self.hostname == '':
-            self.hostname = net_misc.getLocalIp()
-        lg.out(4, 'id_server.doSetUp hostname=%s' % self.hostname)
-        if not os.path.isdir(settings.IdentityServerDir()):
-            os.makedirs(settings.IdentityServerDir())
-            lg.out(
-                4, '            created a folder %s' %
-                settings.IdentityServerDir())
-        root = WebRoot()
-        root.putChild('', WebMainPage())
-        try:
-<<<<<<< HEAD
-            self.web_listener = reactor.listenTCP(
-                self.web_port, server.Site(root))
-            lg.out(
-                4, "            have started web listener on port %d " %
-                (self.web_port))
-        except:
-            lg.out(
-                4, "id_server.set_up ERROR exception trying to listen on port " + str(self.web_port))
-=======
-            self.web_listener = reactor.listenTCP(self.web_port, server.Site(root))
-            lg.out(4, "            have started web listener on port %d " % (self.web_port))
-        except:
-            lg.out(4, "id_server.set_up ERROR exception trying to listen on port " + str(self.web_port))
->>>>>>> 7d91a7f0
-            lg.exc()
-        try:
-            self.tcp_listener = reactor.listenTCP(
-                self.tcp_port, IdServerFactory())
-            lg.out(
-                4, "            identity server listen on TCP port %d started" %
-                (self.tcp_port))
-        except:
-<<<<<<< HEAD
-            lg.out(
-                4, "id_server.set_up ERROR exception trying to listen on port " + str(self.tcp_port))
-=======
-            lg.out(4, "id_server.set_up ERROR exception trying to listen on port " + str(self.tcp_port))
->>>>>>> 7d91a7f0
-            lg.exc()
-
-    def doSetDown(self, arg):
+        """
+        self.hostname = settings.getIdServerHost()
+        if self.hostname == '':
+            self.hostname = misc.readExternalIP()  # bpio.ReadTextFile(settings.ExternalIPFilename())
+        if self.hostname == '':
+            self.hostname = net_misc.getLocalIp()
+        lg.out(4, 'id_server.doSetUp hostname=%s' % self.hostname)
+        if not os.path.isdir(settings.IdentityServerDir()):
+            os.makedirs(settings.IdentityServerDir())
+            lg.out(4, '            created a folder %s' % settings.IdentityServerDir())
+        root = WebRoot()
+        root.putChild('', WebMainPage())
+        try:
+            self.web_listener = reactor.listenTCP(self.web_port, server.Site(root))
+            lg.out(4, "            have started web listener on port %d " % (self.web_port))
+        except:
+            lg.out(4, "id_server.set_up ERROR exception trying to listen on port " + str(self.web_port))
+            lg.exc()
+        try:
+            self.tcp_listener = reactor.listenTCP(self.tcp_port, IdServerFactory())
+            lg.out(4, "            identity server listen on TCP port %d started" % (self.tcp_port))
+        except:
+            lg.out(4, "id_server.set_up ERROR exception trying to listen on port " + str(self.tcp_port))
+            lg.exc()
+
+    def doSetDown(self, arg):
         """
         Action method.
-        """
-<<<<<<< HEAD
+        """
+        lg.out(4, "id_server.doSetDown")
+        shutlist = []
+        if self.web_listener:
+            d = self.web_listener.stopListening()
+            if d:
+                shutlist.append(d)
+            lg.out(4, "            stopped web listener")
+        if self.tcp_listener:
+            d = self.tcp_listener.stopListening()
+            if d:
+                shutlist.append(d)
+            lg.out(4, "            stopped TCP listener")
+        self.web_listener = None
+        self.tcp_listener = None
+        DeferredList(shutlist).addBoth(lambda x: self.automat('server-down'))
+
+    def doCheckAndSaveIdentity(self, arg):
+        """
         Action method.
-        """
-=======
->>>>>>> 7d91a7f0
-        lg.out(4, "id_server.doSetDown")
-        shutlist = []
-        if self.web_listener:
-            d = self.web_listener.stopListening()
-            if d:
-                shutlist.append(d)
-            lg.out(4, "            stopped web listener")
-        if self.tcp_listener:
-            d = self.tcp_listener.stopListening()
-            if d:
-                shutlist.append(d)
-            lg.out(4, "            stopped TCP listener")
-        self.web_listener = None
-        self.tcp_listener = None
-        DeferredList(shutlist).addBoth(lambda x: self.automat('server-down'))
-
-    def doCheckAndSaveIdentity(self, arg):
+        """
+        self._save_identity(arg)
+
+    def doDestroyMe(self, arg):
         """
         Action method.
-        """
-        self._save_identity(arg)
-
-    def doDestroyMe(self, arg):
-        """
-        Action method.
-        """
-        self.destroy()
-        global _IdServer
-        _IdServer = None
-        if arg and len(arg) > 0 and isinstance(arg[-1], Deferred):
-            arg[-1].callback(True)
-
-    def _save_identity(self, inputfilename):
+        """
+        self.destroy()
+        global _IdServer
+        _IdServer = None
+        if arg and len(arg) > 0 and isinstance(arg[-1], Deferred):
+            arg[-1].callback(True)
+
+    def _save_identity(self, inputfilename):
         """
         
-        """
-<<<<<<< HEAD
-        """
-=======
->>>>>>> 7d91a7f0
-        lg.out(6, "id_server._save_identity " + inputfilename)
-        if os.path.getsize(inputfilename) > 50000:
-            lg.warn("input file too big - ignoring ")
-            tmpfile.erase('idsrv', inputfilename, 'input file too big')
-            # os.remove(inputfilename)
-            return
-        newxml = bpio.ReadTextFile(inputfilename)
-        if len(newxml.strip()) < 500:
-            lg.warn("input file too small - ignoring ")
-            tmpfile.erase('idsrv', inputfilename, 'input file too small')
-            # os.remove(inputfilename)
-            return
-        try:
-            newidentity = identity.identity(xmlsrc=newxml)
-        except:
-            lg.warn("input file is wrong - ignoring ")
-            tmpfile.erase('idsrv', inputfilename, 'input file is wrong')
-            # os.remove(inputfilename)
-            return
-        tmpfile.erase('idsrv', inputfilename, 'id received')
-        if not newidentity.isCorrect():
-            lg.warn("has non-Correct identity")
-            return
-        if not newidentity.Valid():
-            lg.warn("has non-Valid identity")
-            return
-        matchid = ""
-        for idurl in newidentity.sources:
-            protocol, host, port, filename = nameurl.UrlParse(idurl)
-            if host == self.hostname:
-                lg.out(4, "id_server._save_identity found match for us")
-                matchid = idurl
-                break
-        if matchid == "":
-            lg.warn("identity is not for this nameserver")
-            return
-        protocol, host, port, filename = nameurl.UrlParse(matchid)
-        name, justxml = filename.split(".")
-        # SECURITY check that name is simple
-        if justxml != "xml":
-            lg.warn("identity name " + filename)
-            return
-        if len(name) > settings.MaximumUsernameLength():
-            lg.warn("identity name " + filename)
-            return
-        if len(name) < settings.MinimumUsernameLength():
-            lg.warn("identity name " + filename)
-            return
-        for c in name:
-            if c not in settings.LegalUsernameChars():
-                lg.warn("identity name " + filename)
-                return
-        localfilename = os.path.join(settings.IdentityServerDir(), filename)
-    #    lg.out(8,"id_server.SaveIdentity with filename " + localfilename)
-        oldxml = ''
-        # need to make sure id was not already used by different key - which
-        # would mean someone trying to steal identity
-        if os.path.exists(localfilename):
-<<<<<<< HEAD
-            lg.out(
-                6,
-                "id_server._save_identity was already an identity with this name " +
-                localfilename)
-=======
-            lg.out(6, "id_server._save_identity was already an identity with this name " + localfilename)
->>>>>>> 7d91a7f0
-            oldxml = bpio.ReadTextFile(localfilename)
-            oldidentity = identity.identity(xmlsrc=oldxml)
-            if oldidentity.publickey != newidentity.publickey:
-                lg.warn("new public key does not match old " + localfilename)
-                return
-        if newxml != oldxml:
-            if not os.path.exists(localfilename):
-<<<<<<< HEAD
-                lg.out(
-                    6,
-                    "id_server._save_identity will save NEW Identity: " +
-                    filename)
-=======
-                lg.out(6, "id_server._save_identity will save NEW Identity: " + filename)
->>>>>>> 7d91a7f0
-            bpio.WriteFile(localfilename, newxml)
-
-#------------------------------------------------------------------------------
-
-
-class IdServerProtocol(basic.Int32StringReceiver):
-
-    def __init__(self):
-        self.fpath = None     # string with path/filename
-        self.fin = None         # integer file descriptor like os.open() returns
-        self.received = 0
-
-    def disconnect(self):
-        try:
-            self.transport.abortConnection()
-        except:
-            self.transport.loseConnection()
-
-    def connectionMade(self):
+        """
+        lg.out(6, "id_server._save_identity " + inputfilename)
+        if os.path.getsize(inputfilename) > 50000:
+            lg.warn("input file too big - ignoring ")
+            tmpfile.erase('idsrv', inputfilename, 'input file too big')
+            # os.remove(inputfilename)
+            return
+        newxml = bpio.ReadTextFile(inputfilename)
+        if len(newxml.strip()) < 500:
+            lg.warn("input file too small - ignoring ")
+            tmpfile.erase('idsrv', inputfilename, 'input file too small')
+            # os.remove(inputfilename)
+            return
+        try:
+            newidentity = identity.identity(xmlsrc=newxml)
+        except:
+            lg.warn("input file is wrong - ignoring ")
+            tmpfile.erase('idsrv', inputfilename, 'input file is wrong')
+            # os.remove(inputfilename)
+            return
+        tmpfile.erase('idsrv', inputfilename, 'id received')
+        if not newidentity.isCorrect():
+            lg.warn("has non-Correct identity")
+            return
+        if not newidentity.Valid():
+            lg.warn("has non-Valid identity")
+            return
+        matchid = ""
+        for idurl in newidentity.sources:
+            protocol, host, port, filename = nameurl.UrlParse(idurl)
+            if host == self.hostname:
+                lg.out(4, "id_server._save_identity found match for us")
+                matchid = idurl
+                break
+        if matchid == "":
+            lg.warn("identity is not for this nameserver")
+            return
+        protocol, host, port, filename = nameurl.UrlParse(matchid)
+        name, justxml = filename.split(".")
+        # SECURITY check that name is simple
+        if justxml != "xml":
+            lg.warn("identity name " + filename)
+            return
+        if len(name) > settings.MaximumUsernameLength():
+            lg.warn("identity name " + filename)
+            return
+        if len(name) < settings.MinimumUsernameLength():
+            lg.warn("identity name " + filename)
+            return
+        for c in name:
+            if c not in settings.LegalUsernameChars():
+                lg.warn("identity name " + filename)
+                return
+        localfilename = os.path.join(settings.IdentityServerDir(), filename)
+    #    lg.out(8,"id_server.SaveIdentity with filename " + localfilename)
+        oldxml = ''
+        # need to make sure id was not already used by different key - which would mean someone trying to steal identity
+        if os.path.exists(localfilename):
+            lg.out(6, "id_server._save_identity was already an identity with this name " + localfilename)
+            oldxml = bpio.ReadTextFile(localfilename)
+            oldidentity = identity.identity(xmlsrc=oldxml)
+            if oldidentity.publickey != newidentity.publickey:
+                lg.warn("new public key does not match old " + localfilename)
+                return
+        if newxml != oldxml:
+            if not os.path.exists(localfilename):
+                lg.out(6, "id_server._save_identity will save NEW Identity: " + filename)
+            bpio.WriteFile(localfilename, newxml)
+
+#------------------------------------------------------------------------------
+
+
+class IdServerProtocol(basic.Int32StringReceiver):
+
+    def __init__(self):
+        self.fpath = None     # string with path/filename
+        self.fin = None         # integer file descriptor like os.open() returns
+        self.received = 0
+
+    def disconnect(self):
+        try:
+            self.transport.abortConnection()
+        except:
+            self.transport.loseConnection()
+
+    def connectionMade(self):
         """
         
-        """
-        # lg.out(8, 'id_server.connectionMade from ' + str(self.transport.getPeer()))
-
-    def stringReceived(self, data):
-        try:
-            version = data[0]
-            command = data[1]
-            payload = data[2:]
-        except:
-            self.disconnect()
-            # self.transport.loseConnection()
-            lg.exc()
-            lg.warn('incorrect data from %s\n' % str(self.transport.getPeer()))
-            return
-        if command == 'h':
-            # lg.out(6, 'id_server.stringReceived HELLO received from %s' % payload)
-            self.sendString('%swid-server:%s' % (version, A().hostname))
-            return
-        if command != 'd':
-            self.disconnect()
-            # self.transport.loseConnection()
-            lg.warn('not a "data" packet from %s' %
-                    str(self.transport.getPeer()))
-            return
-        inp = cStringIO.StringIO(payload)
-        try:
-            file_id = struct.unpack('i', inp.read(4))[0]
-            file_size = struct.unpack('i', inp.read(4))[0]
-        except:
-            inp.close()
-            self.disconnect()
-            # self.transport.loseConnection()
-            lg.exc()
-            lg.warn('wrong data from %s' % str(self.transport.getPeer()))
-            return
-        if self.fin is None:
-            self.fin, self.fpath = tmpfile.make('idsrv', '.xml')
-        inp_data = inp.read()
-        inp.close()
-        os.write(self.fin, inp_data)
-        self.received += len(inp_data)
-        # self.transport.loseConnection()
-        self.sendString('%so%s' % (version, struct.pack('i', file_id)))
-        # lg.out(6, 'id_server.stringReceived  %d bytes received from %s' % (len(data), str(self.transport.getPeer())))
-        if self.received == file_size:
-            os.close(self.fin)
-            A('incoming-identity-file', self.fpath)
-            self.fin = None
-            self.fpath = None
-            # self.disconnect()
-
-    def connectionLost(self, reason):
+        """
+        # lg.out(8, 'id_server.connectionMade from ' + str(self.transport.getPeer()))
+
+    def stringReceived(self, data):
+        try:
+            version = data[0]
+            command = data[1]
+            payload = data[2:]
+        except:
+            self.disconnect()
+            # self.transport.loseConnection()
+            lg.exc()
+            lg.warn('incorrect data from %s\n' % str(self.transport.getPeer()))
+            return
+        if command == 'h':
+            # lg.out(6, 'id_server.stringReceived HELLO received from %s' % payload)
+            self.sendString('%swid-server:%s' % (version, A().hostname))
+            return
+        if command != 'd':
+            self.disconnect()
+            # self.transport.loseConnection()
+            lg.warn('not a "data" packet from %s' % str(self.transport.getPeer()))
+            return
+        inp = cStringIO.StringIO(payload)
+        try:
+            file_id = struct.unpack('i', inp.read(4))[0]
+            file_size = struct.unpack('i', inp.read(4))[0]
+        except:
+            inp.close()
+            self.disconnect()
+            # self.transport.loseConnection()
+            lg.exc()
+            lg.warn('wrong data from %s' % str(self.transport.getPeer()))
+            return
+        if self.fin is None:
+            self.fin, self.fpath = tmpfile.make('idsrv', '.xml')
+        inp_data = inp.read()
+        inp.close()
+        os.write(self.fin, inp_data)
+        self.received += len(inp_data)
+        # self.transport.loseConnection()
+        self.sendString('%so%s' % (version, struct.pack('i', file_id)))
+        # lg.out(6, 'id_server.stringReceived  %d bytes received from %s' % (len(data), str(self.transport.getPeer())))
+        if self.received == file_size:
+            os.close(self.fin)
+            A('incoming-identity-file', self.fpath)
+            self.fin = None
+            self.fpath = None
+            # self.disconnect()
+
+    def connectionLost(self, reason):
         """
         
-        """
-
-#------------------------------------------------------------------------------
-
-
-class IdServerFactory(ServerFactory):
-
-    def buildProtocol(self, addr):
-        p = IdServerProtocol()
-        p.factory = self
-        return p
-
-#------------------------------------------------------------------------------
-
-
-class WebMainPage(resource.Resource):
-
-    def render(self, request):
-        src = '''<!DOCTYPE HTML PUBLIC "-//W3C//DTD HTML 4.0 Transitional//EN">
-<html>
-<head>
-<title>Identities on %(hostname)s</title>
-<style>
-body{margin: 0 auto; padding: 0;}
-#content {margin: 0 auto; padding: 0; text-align: justify; line-height: 1.7;
-min-height: 500px; width: 960px; font-size: 18px; text-decoration: none;
-font-family: "Tw Cen MT", "Century Gothic", Futura, Arial, sans-serif;}
-</style>
-</head>
-<body>
-<div id="content">
-<h1 align=center>Identities on %(hostname)s</h1>
-''' % {'hostname': A().hostname}
-        src += '<table cellspacing=0 width=100% border=0><tr valign=top>\n'
-        src += '<td width=152px nowrap>\n'
-        HTDOCS_DIR = settings.IdentityServerDir()
-        files = []
-        if os.path.isdir(HTDOCS_DIR):
-            for filename in os.listdir(HTDOCS_DIR):
-                filepath = os.path.join(HTDOCS_DIR, filename)
-                if os.path.isdir(filepath):
-                    continue
-                if not filename.endswith('.xml'):
-                    continue
-                files.append(filename)
-        files.sort()
-        currentChar = ''
-        charIndex = 0
-        for filename in files:
-            if filename[0] != currentChar:
-                currentChar = filename[0]
-                if charIndex % 4 == 3:
-                    src += '\n</td>\n<td width=152px nowrap>\n'
-                charIndex += 1
-                src += '\n<br>\n<h3>%s</h3>\n' % str(currentChar).upper()
-            url = '/' + filename
-            name = filename[:-4]
-            src += '<p><a href="%s">%s</nobr></a></p>\n' % (url, name)
-        src += '</td>\n</tr>\n</table>\n</td>\n</tr>\n<tr><td align=left>'
-        src += '<br><br><p>Total files: %d</p><br><br>\n' % len(files)
-        src += '</body>\n</html>'
-        del files
-        return src
-
-#------------------------------------------------------------------------------
-
-
-class WebRoot(resource.Resource):
-
-    def getChild(self, path, request):
-        if path == '':
-            return self
-        filepath = os.path.join(settings.IdentityServerDir(), path)
-        if os.path.isfile(filepath):
-            return static.File(filepath)
-        return resource.NoResource('Not found')
-
-#------------------------------------------------------------------------------
-
-
-def main():
-    bpio.init()
-    settings.init()
-    lg.set_debug_level(20)
-    reactor.addSystemEventTrigger('before', 'shutdown',
-                                  A().automat, 'shutdown')
-<<<<<<< HEAD
-    reactor.callWhenRunning(
-        A,
-        'init',
-        (settings.getIdServerWebPort(),
-         settings.getIdServerTCPPort()))
-=======
-    reactor.callWhenRunning(A, 'init',
-                            (settings.getIdServerWebPort(), settings.getIdServerTCPPort()))
->>>>>>> 7d91a7f0
-    reactor.callLater(0, A, 'start')
-    reactor.run()
-    lg.out(2, 'reactor stopped, EXIT')
-
-if __name__ == "__main__":
-    main()
+        """
+
+#------------------------------------------------------------------------------
+
+
+class IdServerFactory(ServerFactory):
+
+    def buildProtocol(self, addr):
+        p = IdServerProtocol()
+        p.factory = self
+        return p
+
+#------------------------------------------------------------------------------
+
+
+class WebMainPage(resource.Resource):
+
+    def render(self, request):
+        src = '''<!DOCTYPE HTML PUBLIC "-//W3C//DTD HTML 4.0 Transitional//EN">
+<html>
+<head>
+<title>Identities on %(hostname)s</title>
+<style>
+body{margin: 0 auto; padding: 0;}
+#content {margin: 0 auto; padding: 0; text-align: justify; line-height: 1.7;
+min-height: 500px; width: 960px; font-size: 18px; text-decoration: none;
+font-family: "Tw Cen MT", "Century Gothic", Futura, Arial, sans-serif;}
+</style>
+</head>
+<body>
+<div id="content">
+<h1 align=center>Identities on %(hostname)s</h1>
+''' % {'hostname': A().hostname}
+        src += '<table cellspacing=0 width=100% border=0><tr valign=top>\n'
+        src += '<td width=152px nowrap>\n'
+        HTDOCS_DIR = settings.IdentityServerDir()
+        files = []
+        if os.path.isdir(HTDOCS_DIR):
+            for filename in os.listdir(HTDOCS_DIR):
+                filepath = os.path.join(HTDOCS_DIR, filename)
+                if os.path.isdir(filepath):
+                    continue
+                if not filename.endswith('.xml'):
+                    continue
+                files.append(filename)
+        files.sort()
+        currentChar = ''
+        charIndex = 0
+        for filename in files:
+            if filename[0] != currentChar:
+                currentChar = filename[0]
+                if charIndex % 4 == 3:
+                    src += '\n</td>\n<td width=152px nowrap>\n'
+                charIndex += 1
+                src += '\n<br>\n<h3>%s</h3>\n' % str(currentChar).upper()
+            url = '/' + filename
+            name = filename[:-4]
+            src += '<p><a href="%s">%s</nobr></a></p>\n' % (url, name)
+        src += '</td>\n</tr>\n</table>\n</td>\n</tr>\n<tr><td align=left>'
+        src += '<br><br><p>Total files: %d</p><br><br>\n' % len(files)
+        src += '</body>\n</html>'
+        del files
+        return src
+
+#------------------------------------------------------------------------------
+
+
+class WebRoot(resource.Resource):
+
+    def getChild(self, path, request):
+        if path == '':
+            return self
+        filepath = os.path.join(settings.IdentityServerDir(), path)
+        if os.path.isfile(filepath):
+            return static.File(filepath)
+        return resource.NoResource('Not found')
+
+#------------------------------------------------------------------------------
+
+
+def main():
+    bpio.init()
+    settings.init()
+    lg.set_debug_level(20)
+    reactor.addSystemEventTrigger('before', 'shutdown',
+                                  A().automat, 'shutdown')
+    reactor.callWhenRunning(A, 'init',
+                            (settings.getIdServerWebPort(), settings.getIdServerTCPPort()))
+    reactor.callLater(0, A, 'start')
+    reactor.run()
+    lg.out(2, 'reactor stopped, EXIT')
+
+if __name__ == "__main__":
+    main()