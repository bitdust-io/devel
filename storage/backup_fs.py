#!/usr/bin/python
# backup_fs.py
#
# Copyright (C) 2008-2016 Veselin Penev, http://bitdust.io
#
# This file (backup_fs.py) is part of BitDust Software.
#
# BitDust is free software: you can redistribute it and/or modify
# it under the terms of the GNU Affero General Public License as published by
# the Free Software Foundation, either version 3 of the License, or
# (at your option) any later version.
#
# BitDust Software is distributed in the hope that it will be useful,
# but WITHOUT ANY WARRANTY; without even the implied warranty of
# MERCHANTABILITY or FITNESS FOR A PARTICULAR PURPOSE.  See the
# GNU Affero General Public License for more details.
#
# You should have received a copy of the GNU Affero General Public License
# along with BitDust Software.  If not, see <http://www.gnu.org/licenses/>.
#
# Please contact us if you have any questions at bitdust.io@gmail.com
#
#
#
#

"""
.. module:: backup_fs.

This is some kind of file system.
To store backed up data on remote peers we can not use original files and folders names -
they must be encrypted or indexed. I decide to use index, but keep the files and folders structure.
Instead of names I am using numbers.

For example::

  C:/Documents and Settings/veselin/Application Data/Google/

Can have a path ID like this::

  0/2/0/5/23

Linux paths can be indexed same way::

  /home/veselin/Documents/document.pdf

Can be translated to::

  0/2/4/18

The software keeps 2 index dictionaries in the memory:

* path -> ID
* ID -> path

Those dictionaries are trees - replicates the file system structure.
"""

import os
import sys
import cStringIO
import time

#------------------------------------------------------------------------------

if __name__ == '__main__':
    import os.path as _p
    sys.path.insert(
        0, _p.abspath(
            _p.join(
                _p.dirname(
                    _p.abspath(
                        sys.argv[0])), '..')))

#------------------------------------------------------------------------------

from logs import lg

from system import bpio

from main import settings

from lib import misc
from lib import packetid
from lib import diskspace

#------------------------------------------------------------------------------

INFO_KEY = 'i'
UNKNOWN = -1
FILE = 0
DIR = 1
PARENT = 2
TYPES = {UNKNOWN: 'UNKNOWN',
         FILE: 'FILE',
         DIR: 'DIR',
         PARENT: 'PARENT', }

#------------------------------------------------------------------------------

_FileSystemIndexByName = {}
_FileSystemIndexByID = {}
_ItemsCount = 0
_FilesCount = 0
_DirsCount = 0
_SizeFiles = 0
_SizeFolders = 0
_SizeBackups = 0

#------------------------------------------------------------------------------


def fs():
    """
    Access method for forward index: [path] -> [ID].
    """
    global _FileSystemIndexByName
    return _FileSystemIndexByName


def fsID():
    """
    Access method for backward index: [ID] -> [path].
    """
    global _FileSystemIndexByID
    return _FileSystemIndexByID


def counter():
    """
    Software keeps track of total number of indexed items, this returns that
    value.
    """
    global _ItemsCount
    return _ItemsCount


def numberfiles():
    """
    Number of indexed files.
    """
    global _FilesCount
    return _FilesCount


def numberfolders():
    """
    Number of indexed files.
    """
    global _DirsCount
    return _DirsCount


def sizefiles():
    """
    Total size of all indexed files.
    """
    global _SizeFiles
    return _SizeFiles


def sizefolders():
    """
    Total size of all indexed folders.

    May be incorrect, because folder size is not calculated regular yet.
    """
    global _SizeFolders
    return _SizeFolders


def sizebackups():
    """
    Total size of all indexed backups.
    """
    global _SizeBackups
    return _SizeBackups

#------------------------------------------------------------------------------


def init():
    """
    Some initial steps can be done here.
    """
    lg.out(4, 'backup_fs.init')
    # fn_index = settings.BackupIndexFileName()
    # fs()[fn_index] = settings.BackupIndexFileName()
    # fsID()[fn_index] = FSItemInfo(fn_index, fn_index, FILE)
    # fsID()[fn_index].read_stats(os.path.join(settings.getLocalBackupsDir(), fn_index))
    # SetFile(settings.BackupIndexFileName(), settings.BackupIndexFileName())


def shutdown():
    """
    Should be called when the program is finishing.
    """
    lg.out(4, 'backup_fs.shutdown')

#------------------------------------------------------------------------------


class FSItemInfo():
    """
    A class to represent a file or folder (possible other file system items) in
    the index.
    """

    def __init__(self, name='', path='', typ=UNKNOWN):
        if isinstance(name, unicode):
            self.unicodename = name
        else:
            self.unicodename = unicode(name)
        self.path = path
        self.type = typ
        self.size = -1
        self.versions = {}  # set()
        # print self # typ, self.unicodename, path

    def name(self):
        return self.unicodename

    def exist(self):
        return self.size != -1

    def set_size(self, sz):
        self.size = sz

    def read_stats(self, path):
        if not bpio.pathExist(path):
            self.size = -1
            return
        if bpio.pathIsDir(path):
            self.size = -1
            return
        try:
            s = os.stat(path)
        except:
            try:
                s = os.stat(path.decode('utf-8'))
            except:
                lg.exc()
                self.size = -1
                return
        self.size = long(s.st_size)

    def read_versions(self, path):
        path = bpio.portablePath(path)
        if not bpio.pathExist(path):
            return 0
        if not os.access(path, os.R_OK):
            return 0
        totalSize = 0
        for version in bpio.list_dir_safe(path):
            if self.get_version_info(version)[0] >= 0:
                continue
            versionSize = 0
            maxBlock = -1
            if not packetid.IsCanonicalVersion(version):
                continue
            versionpath = os.path.join(path, version)
            if not bpio.pathExist(versionpath):
                continue
            if not os.access(versionpath, os.R_OK):
                return 0
            for filename in bpio.list_dir_safe(versionpath):
                filepath = os.path.join(versionpath, filename)
                if not packetid.IsPacketNameCorrect(filename):
                    lg.warn('incorrect file name found: %s' % filepath)
                    continue
                try:
                    blockNum, supplierNum, dataORparity = filename.split('-')
                    blockNum, supplierNum = int(blockNum), int(supplierNum)
                except:
                    lg.warn('incorrect file name found: %s' % filepath)
                    continue
                try:
                    sz = long(os.path.getsize(filepath))
                except:
                    lg.exc()
                # add some bytes because on remote machines all files are packets
<<<<<<< HEAD
                # so they have a header and the files size will be bigger than
                # on local machine
=======
                # so they have a header and the files size will be bigger than on local machine
>>>>>>> 7d91a7f0
                versionSize += sz + 1024
                maxBlock = max(maxBlock, blockNum)
            self.set_version_info(version, maxBlock, versionSize)
            totalSize += versionSize
        return totalSize

    def add_version(self, version):
        # self.versions.add(version)
        self.versions[version] = [-1, -1]  # max block num, size in bytes

    def set_version_info(self, version, maxblocknum, sizebytes):
        self.versions[version] = [maxblocknum, sizebytes]

    def get_version_info(self, version):
        return self.versions.get(version, [-1, -1])

    def get_version_size(self, version):
        return self.versions.get(version, [-1, -1])[1]

    def delete_version(self, version):
        # self.versions.remove(version)
        self.versions.pop(version, None)

    def has_version(self, version):
        # return version in self.versions
        return version in self.versions

    def any_version(self):
        return len(self.versions) > 0

    def list_versions(self, sorted=False, reverse=False):
        # return list(self.versions)
        if sorted:
            return misc.sorted_versions(self.versions.keys(), reverse)
        return self.versions.keys()

    def get_versions(self):
        return self.versions

    def get_latest_version(self):
        if len(self.versions) == 0:
            return None
        return self.list_versions(True)[0]

    def pack_versions(self):
        out = []
        for version in self.list_versions(True):
            info = self.versions[version]
            out.append(version + ':' + str(info[0]) + ':' + str(info[1]))
        return ' '.join(out)

    def unpack_versions(self, input):
        for word in input.split(' '):
            if not word.strip():
                continue
            try:
                version, maxblock, sz = word.split(':')
                maxblock, sz = int(maxblock), int(sz)
            except:
                version, maxblock, sz = word, -1, -1
            self.set_version_info(version, maxblock, sz)

    def serialize(self, encoding='utf-8'):
        e = self.unicodename.encode(encoding)
        return '%s %d %d %s\n%s\n' % (self.path, self.type,
                                      self.size, self.pack_versions(), e,)

    def unserialize(self, src, decoding='utf-8'):
        try:
            details, name = src.split('\n')[:2]
        except:
            raise
        if details == '' or name == '':
            raise Exception('Incorrect item format:\n%s' % src)
        try:
            self.unicodename = name.decode(decoding)
            details = details.split(' ')
            self.path, self.type, self.size = details[:3]
            self.type, self.size = int(self.type), int(self.size)
            self.unpack_versions(' '.join(details[3:]))
        except:
            raise

    def __repr__(self):
        return '<%s %s %d>' % (TYPES[
            self.type],
            misc.unicode_to_str_safe(
            self.name()),
            self.size)

#------------------------------------------------------------------------------

<<<<<<< HEAD
=======
#------------------------------------------------------------------------------

>>>>>>> 7d91a7f0

def MakeID(iter, startID=-1):
    """
    Create a new unique number for the folder to create a index ID.
<<<<<<< HEAD
=======

>>>>>>> 7d91a7f0
    Parameter ``iter`` is a reference for a single item in the ``fs()``.
    """
    id = 0
    if startID >= 0:
        id = startID
    while id in map(
            lambda k: '' if k == 0 else (
                iter[k] if isinstance(
                    iter[k],
                    int) else iter[k][0]),
            iter.keys()):
        id += 1
    return id

#------------------------------------------------------------------------------


def AddFile(path, read_stats=False, iter=None, iterID=None):
    """
    Scan all components of the ``path`` and create an item in the index for
    that file.

        >>> import backup_fs
        >>> backup_fs.AddFile('C:/Documents and Settings/veselin/Application Data/Google/GoogleEarth/myplaces.kml')
        ('0/0/0/0/0/0/0', {0: 0, u'myplaces.kml': 0}, {'i': <PARENT GoogleEarth -1>, 0: <FILE myplaces.kml -1>})

    Here path must be in "portable" form - only '/' allowed, assume path is a file, not a folder.
    """
    if not os.path.isfile(path):
        raise Exception('File not exist')
    parts = bpio.portablePath(path).lstrip('/').split('/')
    if not iter:
        iter = fs()
    if not iterID:
        iterID = fsID()
    resultID = ''
    # build all tree, skip the last part
    for i in range(len(parts) - 1):
        name = parts[i]
        if not name:
            continue
        p = '/'.join(parts[:i + 1])
        if bpio.Linux() or bpio.Mac():
            p = '/' + p
        if not bpio.pathIsDir(p):
            raise Exception('Directory not exist: %s' % str(p))
        if name not in iter:
            # made a new ID for this folder, ID starts from 0. new folders will get the last ID +1
            # or it may find a free place in the middle, if some folders or files were removed before
            # this way we try to protect the files and directories names. we
            # store index in the encrypted files
            id = MakeID(iter)
            # build a unique backup id for that file including all indexed ids
            resultID += '/' + str(id)
            # make new sub folder
            ii = FSItemInfo(name, resultID.lstrip('/'), PARENT)
            if read_stats:
                ii.read_stats(p)
            # we use 0 key as decimal value, all files and folders are strings
            # - no conflicts possible 0 != '0'
            iter[ii.name()] = {0: id}
            # also save index from opposite side
            iterID[id] = {INFO_KEY: ii}
        else:
            # get an existing ID from the index
            id = iter[name][0]
            # go down into the existing forest
            resultID += '/' + str(id)
        # move down to the next level
        iter = iter[name]
        iterID = iterID[id]
    # the last part of the path is a filename
    filename = parts[-1]
    # make an ID for the filename
    id = MakeID(iter)
    resultID += '/' + str(id)
    resultID = resultID.lstrip('/')
    ii = FSItemInfo(filename, resultID, FILE)
    if read_stats:
        ii.read_stats(path)
    iter[ii.name()] = id
    iterID[id] = ii
    # finally make a complete backup id - this a relative path to the backed
    # up file
    return resultID, iter, iterID


def AddDir(path, read_stats=False, iter=None, iterID=None):
    """
    Add directory to the index, but do not read folder content.

        >>> import backup_fs
        >>> backup_fs.AddDir('C:/Program Files/Adobe/')
        ('0/0/0', {0: 0}, {'i': <DIR Adobe -1>})
        >>> backup_fs.AddDir('C:/Program Files/Google/')
        ('0/0/1', {0: 1}, {'i': <DIR Google -1>})
        >>> backup_fs.AddDir('E:/games/')
        ('1/0', {0: 0}, {'i': <DIR games -1>})
        >>> backup_fs.fs()
        {u'c:': {0: 0, u'Program Files': {0: 0, u'Google': {0: 1}, u'Adobe': {0: 0}}}, u'e:': {0: 1, u'games': {0: 0}}}

    Parameter ``path`` must be in "portable" form.
    """
    parts = bpio.portablePath(path).lstrip('/').split('/')
    if not iter:
        iter = fs()
    if not iterID:
        iterID = fsID()
    resultID = ''
    for i in range(len(parts)):
        name = parts[i]
        if not name:
            continue
        p = '/'.join(parts[:i + 1])
        if bpio.Linux() or bpio.Mac():
            p = '/' + p
        if not bpio.pathIsDir(p):
            raise Exception('Directory not exist: %s' % str(p))
        if name not in iter:
            id = MakeID(iter)
            resultID += '/' + str(id)
            ii = FSItemInfo(name, resultID.lstrip('/'), PARENT)
            if read_stats:
                ii.read_stats(p)
            iter[ii.name()] = {0: id}
            iterID[id] = {INFO_KEY: ii}
        else:
            id = iter[name][0]
            resultID += '/' + str(id)
        iter = iter[name]
        iterID = iterID[id]
        if i == len(parts) - 1:
            iterID[INFO_KEY].type = DIR
    return resultID.lstrip('/'), iter, iterID


def AddLocalPath(localpath, read_stats=False):
    """
<<<<<<< HEAD
    Operate like ``AddDir()`` but also recursively reads the entire folder and put all items in the index.
    Parameter ``localpath`` can be a file or folder path in "portable" form.
=======
    Operate like ``AddDir()`` but also recursively reads the entire folder and
    put all items in the index. Parameter ``localpath`` can be a file or folder
    path in "portable" form.
>>>>>>> 7d91a7f0

        >>> import backup_fs
        >>> i = backup_fs.AddLocalPath('C:/Program Files/7-Zip/')
        >>> import pprint
        >>> pprint.pprint(backup_fs.fs())
        {u'c:': {0: 0,
                 u'Program Files': {0: 0,
                                    u'7-Zip': {0: 0,
                                               u'7-zip.chm': 0,
                                               u'7-zip.dll': 1,
                                               u'7z.dll': 2,
                                               u'7z.exe': 3,
                                               u'7z.sfx': 4,
                                               u'7zCon.sfx': 5,
                                               u'7zFM.exe': 6,
                                               u'7zG.exe': 7,
                                               u'7zip_pad.xml': 8,
                                               u'Lang': {0: 10,
                                                         u'en.ttt': 0,
                                                         u'ru.txt': 1},
                                               u'Uninstall.exe': 11,
                                               u'descript.ion': 9}}}}
    """
    def recursive_read_dir(path, path_id, iter, iterID):
        c = 0
        lastID = -1
        path = bpio.portablePath(path)
        if not os.access(path, os.R_OK):
            return c
        for localname in bpio.list_dir_safe(path):
            p = os.path.join(path, localname)  # .encode("utf-8")
            name = unicode(localname)
            if bpio.pathIsDir(p):
                if name not in iter:
                    id = MakeID(iter, lastID)
<<<<<<< HEAD
                    ii = FSItemInfo(
                        name, (path_id + '/' + str(id)).lstrip('/'), DIR)
=======
                    ii = FSItemInfo(name, (path_id + '/' + str(id)).lstrip('/'), DIR)
>>>>>>> 7d91a7f0
                    iter[ii.name()] = {0: id}
                    if read_stats:
                        ii.read_stats(p)
                    iterID[id] = {INFO_KEY: ii}
                    lastID = id
                else:
                    id = iter[name][0]
<<<<<<< HEAD
                c += recursive_read_dir(p,
                                        path_id + '/' + str(id),
                                        iter[name],
                                        iterID[id])
            else:
                id = MakeID(iter, lastID)
                ii = FSItemInfo(
                    name, (path_id + '/' + str(id)).lstrip('/'), FILE)
=======
                c += recursive_read_dir(p, path_id + '/' + str(id), iter[name], iterID[id])
            else:
                id = MakeID(iter, lastID)
                ii = FSItemInfo(name, (path_id + '/' + str(id)).lstrip('/'), FILE)
>>>>>>> 7d91a7f0
                if read_stats:
                    ii.read_stats(p)
                iter[ii.name()] = id
                iterID[id] = ii
                c += 1
                lastID = id
        return c
    localpath = bpio.portablePath(localpath)
    if bpio.pathIsDir(localpath):
        path_id, iter, iterID = AddDir(localpath, read_stats)
        num = recursive_read_dir(localpath, path_id, iter, iterID)
        return path_id, iter, iterID, num
    else:
        path_id, iter, iterID = AddFile(localpath, read_stats)
        return path_id, iter, iterID, 1
    return None, None, None, 0


def MapPath(path, read_stats=False, iter=None, iterID=None, startID=-1):
    """
    Acts like AddFile() but do not follow the directory structure. This just
    "map" some local path (file or dir) to one item.

    in the catalog - by default as a top level item.
    The name of new item will be equal to the local path.
    """
    path = bpio.portablePath(path)
    if not os.path.exists(path):
        raise Exception('File or folder not exist')
    if not iter:
        iter = fs()
    if not iterID:
        iterID = fsID()
    # make an ID for the filename
    resultID = MakeID(iter)
    ii = FSItemInfo(path, resultID, FILE)
    if read_stats:
        ii.read_stats(path)
    iter[ii.name()] = resultID
    iterID[resultID] = ii
    return str(resultID), iter, iterID

#------------------------------------------------------------------------------


def SetFile(item, iter=None, iterID=None):
    """
    Put existing FSItemInfo ``item`` (for some single file) into the index.

    This is used when loading index from file. Should create all parent
    items in the index.
    """
    if iter is None:
        iter = fs()
    if iterID is None:
        iterID = fsID()
    parts = item.path.lstrip('/').split('/')
    for j in range(len(parts)):
        part = parts[j]
        id = misc.ToInt(part, part)
        if j == len(parts) - 1:
            if item.name() not in iter:
                iter[item.name()] = id
                iterID[id] = item
            return True
        found = False
        for name in iter.keys():
            if name == 0:
                continue
            if isinstance(iter[name], dict):
                if iter[name][0] == id:
                    iter = iter[name]
                    iterID = iterID[id]
                    found = True
                    break
                continue
        if not found:
            return False
    return False


def SetDir(item, iter=None, iterID=None):
    """
    Same, but ``item`` is a folder.
    """
    if iter is None:
        iter = fs()
    if iterID is None:
        iterID = fsID()
    parts = item.path.lstrip('/').split('/')
    itemname = item.name()
    for j in range(len(parts)):
        part = parts[j]
        id = misc.ToInt(part, part)
        if j == len(parts) - 1:
            if itemname not in iter:
                iter[itemname] = {}
            iter[itemname][0] = int(id)
            if id not in iterID:
                iterID[id] = {}
            iterID[id][INFO_KEY] = item
            return True
        found = False
        for name in iter.keys():
            if name == 0:
                continue
            if isinstance(iter[name], int):
                continue
            if isinstance(iter[name], dict):
                if iter[name][0] == id:
                    iter = iter[name]
                    iterID = iterID[id]
                    found = True
                    break
                continue
            if isinstance(iter[name], str):
                if iter[name] == itemname:
                    iter = iter[name]
                    iterID = iterID[id]
                    found = True
                    break
                continue
            raise Exception('Wrong data type in the index')
        if not found:
            return False
    return False

#------------------------------------------------------------------------------


def WalkByPath(path, iter=None):
    """
    Search for ``path`` in the index - starting from root node if ``iter`` is None.

    Return None or tuple (iterator, ID).

      >>> backup_fs.WalkByPath('C:/Program Files/7-Zip/7z.exe')
      (3, '0/0/0/3')
      >>> backup_fs.WalkByPath('C:/Program Files/7-Zip/Lang/')
      ({0: 10, u'ru.txt': 1, u'en.ttt': 0}, '0/0/0/10')
    """
    if iter is None:
        iter = fs()
    ppath = bpio.portablePath(path)
    if ppath in iter:
        return iter, str(iter[ppath])
    if ppath == '' or ppath == '/':
        return iter, iter[0] if 0 in iter else ''
    path_id = ''
    parts = ppath.lstrip('/').split('/')
    for j in range(len(parts)):
        name = parts[j]
        if name not in iter:
            return None
        if isinstance(iter[name], dict):
            if 0 not in iter[name]:
<<<<<<< HEAD
                raise Exception(
                    'Error, file or directory ID missed in the index')
=======
                raise Exception('Error, file or directory ID missed in the index')
>>>>>>> 7d91a7f0
            path_id += '/' + str(iter[name][0])
        elif isinstance(iter[name], int):
            if j != len(parts) - 1:
                return None
            path_id += '/' + str(iter[name])
        else:
            raise Exception('Wrong data type in the index')
        if j == len(parts) - 1:
            return iter[name], path_id.lstrip('/')
        iter = iter[name]
    return None


def WalkByID(pathID, iterID=None):
    """
    Same, but search by ID:

        >>> backup_fs.WalkByID('0/0/0/10/1')
        (<FILE ru.txt 19107>, u'c:/Program Files/7-Zip/Lang/ru.txt')

    Both "walk" operations is working at O(log(n)) performance.
    """
    if iterID is None:
        iterID = fsID()
    if pathID is None:
        return None
    if pathID.strip() == '' or pathID.strip() == '/':
        return iterID, ''
    path = ''
    parts = pathID.strip('/').split('/')
    for j in range(len(parts)):
        part = parts[j]
        id = misc.ToInt(part, part)
        if id not in iterID:
            return None
        if isinstance(iterID[id], dict):
            if INFO_KEY not in iterID[id]:
                raise Exception('Error, directory info missed in the index')
            name = iterID[id][INFO_KEY].name()
            if bpio.pathIsDriveLetter(
                    name) or bpio.pathIsNetworkLocation(name):
                path += name
            else:
                path += '/' + name
        elif isinstance(iterID[id], FSItemInfo):
            if j != len(parts) - 1:
                return None
<<<<<<< HEAD
            path += (('/' + iterID[id].name())
                     if ('/' in pathID) else iterID[id].name())
=======
            path += (('/' + iterID[id].name()) if ('/' in pathID) else iterID[id].name())
>>>>>>> 7d91a7f0
        else:
            raise Exception('Wrong data type in the index')
        if j == len(parts) - 1:
            return iterID[id], path
        iterID = iterID[id]
    return None

#------------------------------------------------------------------------------


def DeleteByID(pathID, iter=None, iterID=None):
    """
    Delete item from index and return its path or None if not found.
    """
    if iter is None:
        iter = fs()
    if iterID is None:
        iterID = fsID()
    path = ''
    parts = pathID.strip('/').split('/')
    for j in range(len(parts)):
        part = parts[j]
        id = misc.ToInt(part, part)
        if id not in iterID:
            return None
        if isinstance(iterID[id], dict):
            if INFO_KEY not in iterID[id]:
                raise Exception('Error, directory info missed in the index')
            name = iterID[id][INFO_KEY].name()
            if bpio.pathIsDriveLetter(
                    name) or bpio.pathIsNetworkLocation(name):
                path += name
            else:
                path += '/' + name
        elif isinstance(iterID[id], FSItemInfo):
            name = iterID[id].name()
            path += '/' + name
            if j != len(parts) - 1:
                return None
        else:
            raise Exception('Wrong data type in the index')
        if name not in iter:
            raise Exception('Can not found target name in the index')
        if j == len(parts) - 1:
            iterID.pop(id)
            iter.pop(name)
            return path
        iterID = iterID[id]
        iter = iter[name]
    return None


def DeleteByPath(path, iter=None, iterID=None):
    """
    Delete given ``path`` from the index and return its ID.
    """
    if iter is None:
        iter = fs()
    if iterID is None:
        iterID = fsID()
    path_id = ''
    ppath = bpio.portablePath(path)
    parts = ppath.lstrip('/').split('/')
    if ppath in iter:
        path_id = iter[ppath]
        iter.pop(ppath)
        iterID.pop(path_id)
        return str(path_id)
    for j in range(len(parts)):
        name = parts[j]  # .encode('utf-8') # parts[j]
        if name not in iter:
            return None
        if isinstance(iter[name], dict):
            if 0 not in iter[name]:
                raise Exception('Error, directory ID missed in the index')
            id = iter[name][0]
            path_id += '/' + str(id)
        elif isinstance(iter[name], int):
            id = iter[name]
            path_id += '/' + str(id)
            if j != len(parts) - 1:
                return None
        else:
            raise Exception('Wrong data type in the index')
        if id not in iterID:
            raise Exception('Can not found target ID in the index')
        if j == len(parts) - 1:
            iter.pop(name)
            iterID.pop(id)
            return path_id.lstrip('/')
        iter = iter[name]
        iterID = iterID[id]
    return None


def DeleteBackupID(backupID):
    """
    Return backup from the index by its full ID.
    """
    pathID, versionName = packetid.SplitBackupID(backupID)
    if pathID is None:
        return False
    info = GetByID(pathID)
    if info is None:
        return False
    if not info.has_version(versionName):
        lg.warn('%s do not have version %s' % (pathID, versionName))
        return False
    info.delete_version(versionName)
    return True

#------------------------------------------------------------------------------


def ToID(localPath, iter=None):
    """
    A wrapper for ``WalkByPath()`` method.
    """
    iter_and_id = WalkByPath(localPath, iter)
    if iter_and_id is None:
        return None
    return iter_and_id[1]


def ToPath(pathID, iterID=None):
    """
<<<<<<< HEAD
    Get a full relative path from ``pathID``, this is a wrapper for ``WalkByID()`` method::
=======
    Get a full relative path from ``pathID``, this is a wrapper for
    ``WalkByID()`` method::

>>>>>>> 7d91a7f0
        >>> backup_fs.ToPath("/0/0/12/1")
        u'/home/veselin/Documents/somefile.txt'

    Return None if that ``pathID`` does not exist in the index.
    """
    iter_and_path = WalkByID(pathID, iterID=None)
    if iter_and_path is None:
        return None
    return iter_and_path[1]

#------------------------------------------------------------------------------


def GetByID(pathID):
    """
    Return iterator to item with given ID, search in the index with
    ``WalkByID()``.
    """
    iter_and_path = WalkByID(pathID)
    if iter_and_path is None:
        return None
    if isinstance(iter_and_path[0], dict):
        return iter_and_path[0][INFO_KEY]
    return iter_and_path[0]


def GetByPath(path):
    """
    This calls ``ToID()`` first to get the ID and than use ``GetByID()`` to
    take the item.

    In fact we store items by ID, to have fast search by path we also
    keep opposite index. So we need to use second index to get the ID at
    first and than use the main index to get the item.
    """
    path_id = ToID(path)
    if path_id is None:
        return None
    return GetByID(path_id)

#------------------------------------------------------------------------------


def IsDir(path):
    """
    Use ``WalkByPath()`` to check if the item with that ``path`` is directory.
    """
    iter_and_id = WalkByPath(path)
    if iter_and_id is None:
        return False
    iter, pathid = iter_and_id
    if not isinstance(iter, dict):
        return False
    if 0 not in iter:
        raise Exception('Error, directory ID missed in the index')
    return True


def IsFile(path):
    """
    Same, but return True if this is a file.
    """
    iter_and_id = WalkByPath(path)
    if iter_and_id is None:
        return False
    iter, pathid = iter_and_id
    if not isinstance(iter, int):
        return False
    return True


def IsDirID(pathID):
    """
    Return True if item with that ID is folder.
    """
    iter_and_path = WalkByID(pathID)
    if iter_and_path is None:
        return False
    iterID, path = iter_and_path
    if isinstance(iterID, FSItemInfo):
        return False
    if INFO_KEY not in iterID:
        raise Exception('Error, directory info missed in the index')
    return True


def IsFileID(pathID):
    """
    Return True if item with that ID is a file.
    """
    iter_and_path = WalkByID(pathID)
    if iter_and_path is None:
        return False
    iterID, path = iter_and_path
    if not isinstance(iterID, FSItemInfo):
        return False
    return True


def Exists(path):
    """
    Use ``WalkByPath()`` to check existence if that ``path``.
    """
    iter_and_id = WalkByPath(path)
    if iter_and_id is None:
        return False
    return True


def ExistsID(pathID):
    """
    Use ``WalkByPath()`` to check existence if that ``ID``.
    """
    iter_and_path = WalkByID(pathID)
    if iter_and_path is None:
        return False
    return True


def ExistsBackupID(backupID):
    """
    Return True if backup with that ``backupID`` exist in the index.
    """
    pathID, version = packetid.SplitBackupID(backupID)
    if not pathID:
        return False
    iter_and_path = WalkByID(pathID)
    if iter_and_path is None:
        return False
    iter, path = iter_and_path
    return iter.has_version(version)

#------------------------------------------------------------------------------


def HasChilds(path):
    """
    Return True if that item has some childs in the index.
    """
    iter_and_id = WalkByPath(path)
    if iter_and_id is None:
        return False
    iter, pathid = iter_and_id
    if not isinstance(iter, dict):
        return False
    if 0 not in iter:
        raise Exception('Error, directory ID missed in the index')
    return len(iter) > 1


def HasChildsID(pathID):
    """
    Same, but access to item by its ID.
    """
    iter_and_path = WalkByID(pathID)
    if iter_and_path is None:
        return False
    iterID, path = iter_and_path
    if not isinstance(iterID, dict):
        return False
    if INFO_KEY not in iterID:
        raise Exception('Error, directory info missed in the index')
    return len(iterID) > 1

#------------------------------------------------------------------------------


def ResolvePath(head, tail):
    """
    Smart join of path locations when read items from catalog.
    """
    if tail.startswith('/'):
        return tail
    if head in ['', '/']:
        return '/' + tail
    return head + '/' + tail


def TraverseByID(callback, iterID=None):
    """
    Calls method ``callback(path_id, path, info)`` for every item in the index.
    """
    def recursive_traverse(i, path_id, path, cb):
        name = None
        if path not in ['', '/']:
            path += '/'
        if isinstance(i, FSItemInfo):
            cb(path_id, path, i)
            return
        if INFO_KEY in i:
            name = i[INFO_KEY].name()
            path += name
            cb(path_id, path, i[INFO_KEY])
        for id in i.keys():
            if id == INFO_KEY:
                continue
            if isinstance(i[id], dict):
<<<<<<< HEAD
                recursive_traverse(
                    i[id],
                    path_id +
                    '/' +
                    str(id) if path_id else str(id),
                    path,
                    cb)
=======
                recursive_traverse(i[id], path_id + '/' + str(id) if path_id else str(id), path, cb)
>>>>>>> 7d91a7f0
            elif isinstance(i[id], FSItemInfo):
                cb((path_id + '/' + str(id)).lstrip('/') if path_id else str(id),
                    ResolvePath(path, i[id].name()),
                    i[id])
            else:
                raise Exception('Error, wrong item type in the index')
    if iterID is None:
        iterID = fsID()
    startpth = '' if bpio.Windows() else '/'
    recursive_traverse(iterID, '', startpth, callback)


def TraverseByIDSorted(callback, iterID=None):
    """
    Same but sort file and folder names before traversing child nodes.
    """
    def recursive_traverse(i, path_id, path, cb):
        name = None
        if path not in ['', '/']:
            path += '/'
        if isinstance(i, FSItemInfo):
            cb(path_id, path, i, False)
            return
        if INFO_KEY in i:
            name = i[INFO_KEY].name()
            path += name
            cb(path_id, path, i[INFO_KEY], len(i) > 1)
        dirs = []
        files = []
        for id in i.keys():
            if id == INFO_KEY:
                continue
            if isinstance(i[id], dict):
                dirs.append((id, ResolvePath(path, i[id][INFO_KEY].name()),))
            elif isinstance(i[id], FSItemInfo):
                files.append((id, ResolvePath(path, i[id].name()),))
            else:
                raise Exception('Error, wrong item type in the index')
        dirs.sort(key=lambda e: e[1])
        files.sort(key=lambda e: e[1])
        for id, pth in dirs:
<<<<<<< HEAD
            recursive_traverse(
                i[id],
                (path_id + '/' + str(id)).lstrip('/') if path_id else str(id),
                path,
                cb)
        for id, pth in files:
            cb((path_id + '/' + str(id)).lstrip('/')
               if path_id else str(id), pth, i[id], False)
=======
            recursive_traverse(i[id], (path_id + '/' + str(id)).lstrip('/') if path_id else str(id), path, cb)
        for id, pth in files:
            cb((path_id + '/' + str(id)).lstrip('/') if path_id else str(id), pth, i[id], False)
>>>>>>> 7d91a7f0
        del dirs
        del files
    if iterID is None:
        iterID = fsID()
    startpth = '' if bpio.Windows() else '/'
    recursive_traverse(iterID, '', startpth, callback)


def TraverseChildsByID(callback, iterID=None):
    """
<<<<<<< HEAD
=======
    
>>>>>>> 7d91a7f0
    """
    def list_traverse(i, path_id, path, cb):
        name = None
        if path not in ['', '/']:
            path += '/'
        if isinstance(i, FSItemInfo):
            # cb(i.type, name, path_id, i)
            return
        if INFO_KEY in i:
            info = i[INFO_KEY]
            name = info.name()
            path += name
            # cb(info.type, name, path_id, info)
        dirs = []
        files = []
        for id in i.keys():
            if id == INFO_KEY:
                continue
            if isinstance(i[id], dict):
                item_name = i[id][INFO_KEY].name()
                dirs.append((id, item_name, len(i[id]) > 1))
            elif isinstance(i[id], FSItemInfo):
                item_name = i[id].name()
                files.append((id, item_name))
            else:
                raise Exception('Error, wrong item type in the index')
        dirs.sort(key=lambda e: e[1])
        files.sort(key=lambda e: e[1])
        for id, pth, has_childs in dirs:
            cb(DIR,
               pth,
               (path_id + '/' + str(id)).lstrip('/') if path_id else str(id),
               i[id][INFO_KEY],
               has_childs)
        for id, pth in files:
            cb(FILE,
               pth,
               (path_id + '/' + str(id)).lstrip('/') if path_id else str(id),
               i[id],
               False)
        del dirs
        del files
    if iterID is None:
        iterID = fsID()
    startpth = '' if bpio.Windows() else '/'
    list_traverse(iterID, '', startpth, callback)


def IterateIDs(iterID=None):
    """
    You can iterate all index using that method:

        >>> for pathID, localPath, itemInfo in p2p.backup_fs.IterateIDs():
        ...     print pathID, localPath, itemInfo
        ...
        0 c: <PARENT c: -1>
        0/0 c:/Program Files <PARENT Program Files -1>
        0/0/0 c:/Program Files/7-Zip <DIR 7-Zip -1>
        0/0/0/0 c:/Program Files/7-Zip/7-zip.chm <FILE 7-zip.chm -1>
        0/0/0/1 c:/Program Files/7-Zip/7-zip.dll <FILE 7-zip.dll -1>
        0/0/0/2 c:/Program Files/7-Zip/7z.dll <FILE 7z.dll -1>
        0/0/0/3 c:/Program Files/7-Zip/7z.exe <FILE 7z.exe -1>
        0/0/0/4 c:/Program Files/7-Zip/7z.sfx <FILE 7z.sfx -1>
        0/0/0/5 c:/Program Files/7-Zip/7zCon.sfx <FILE 7zCon.sfx -1>
        0/0/0/6 c:/Program Files/7-Zip/7zFM.exe <FILE 7zFM.exe -1>
        0/0/0/7 c:/Program Files/7-Zip/7zG.exe <FILE 7zG.exe -1>
        0/0/0/9 c:/Program Files/7-Zip/descript.ion <FILE descript.ion -1>
        0/0/0/10 c:/Program Files/7-Zip/Lang <DIR Lang -1>
        0/0/0/10/0 c:/Program Files/7-Zip/Lang/en.ttt <FILE en.ttt -1>
        0/0/0/10/1 c:/Program Files/7-Zip/Lang/ru.txt <FILE ru.txt -1>
        0/0/0/11 c:/Program Files/7-Zip/Uninstall.exe <FILE Uninstall.exe -1>
        0/0/0/8 c:/Program Files/7-Zip/7zip_pad.xml <FILE 7zip_pad.xml -1>
    """
    if iterID is None:
        iterID = fsID()

    def recursive_iterate(i, path_id, path):
        name = None
        if path not in ['', '/']:
            path += '/'
        if INFO_KEY in i:
            name = i[INFO_KEY].name()
            path += name
            yield path_id, path, i[INFO_KEY]
        for id in i.keys():
            if id == INFO_KEY:
                continue
            if isinstance(i[id], dict):
<<<<<<< HEAD
                for t in recursive_iterate(
                        i[id], (path_id + '/' + str(id)).lstrip('/') if path_id else str(id), path):
=======
                for t in recursive_iterate(i[id], (path_id + '/' + str(id)).lstrip('/') if path_id else str(id), path):
>>>>>>> 7d91a7f0
                    yield t
            elif isinstance(i[id], FSItemInfo):
                yield ((path_id + '/' + str(id)).lstrip('/') if path_id else str(id),
                       ResolvePath(path, i[id].name()),
                       # path+'/'+i[id].name() if path not in ['', '/'] else ('/'+i[id].name()).replace('//', '/'),
                       i[id])
            else:
                raise Exception('Error, wrong item type in the index')
    startpth = '' if bpio.Windows() else '/'
    return recursive_iterate(iterID, '', startpth)

#------------------------------------------------------------------------------


def GetBackupStatus(backupID, item_info, item_name, parent_path_existed=None):
    from storage import backup_control
    from storage import restore_monitor
    from storage import backup_matrix
    if backup_control.IsBackupInProcess(backupID):
        backupObj = backup_control.GetRunningBackupObject(backupID)
        if backupObj:
            return 'up', misc.percent2string(backupObj.progress())
    elif restore_monitor.IsWorking(backupID):
        restoreObj = restore_monitor.GetWorkingRestoreObject(backupID)
        if restoreObj:
            maxBlockNum = backup_matrix.GetKnownMaxBlockNum(backupID)
            currentBlock = max(0, restoreObj.BlockNumber)
            percent = 0.0
            if maxBlockNum > 0:
                percent = 100.0 * currentBlock / maxBlockNum
            # blocks, percent, weakBlock, weakPercent = backup_matrix.GetBackupRemoteStats(backupID)
            # return '%s / %s' % (misc.percent2string(percent),
            # misc.percent2string(weakPercent))
            return 'down', misc.percent2string(percent)
    blocks, percent, weakBlock, weakPercent = backup_matrix.GetBackupRemoteStats(
        backupID)
    # localPercent, localFiles, totalSize, maxBlockNum, localStats = backup_matrix.GetBackupLocalStats(backupID)
    # return '%s / %s' % (misc.percent2string(localPercent),
    # misc.percent2string(weakPercent))
    return 'ready', misc.percent2string(weakPercent)


def ExtractVersions(item_id, item_info, path_exist=None):
    item_size = 0
    item_time = 0
    # item_status = ''
    versions = []
    for version, version_info in item_info.versions.items():
        backupID = item_id + '/' + version
        version_time = misc.TimeFromBackupID(version)
        if version_time and version_time > item_time:
            item_time = version_time
        version_size = version_info[1]
        if version_size > 0:
            item_size += version_size
        if packetid.IsCanonicalVersion(version):
            # 0 1234 56 78 9 11 13 15
            # F 2013 11 20 05 38 03 PM
            b = version
            version_label = '%s-%s-%s %s:%s:%s %s' % (
                b[1:5], b[5:7], b[7:9], b[9:11], b[11:13], b[13:15], b[15:17])
        else:
            version_label = backupID
<<<<<<< HEAD
        version_state, version_status = GetBackupStatus(
            backupID, item_info, item_info.name(), path_exist)
=======
        version_state, version_status = GetBackupStatus(backupID, item_info, item_info.name(), path_exist)
>>>>>>> 7d91a7f0
        # item_status += version_status + ' '
        versions.append({'backupid': backupID,
                         'label': version_label,
                         'time': version_time,
                         'size': version_size,
                         'status': version_status,
                         'state': version_state, })
    # if not item_status:
        # item_status = '-'
    item_time = time.strftime("%Y-%m-%d %H:%M:%S",
                              time.gmtime(item_time)) if item_time else ''
    return (item_size, item_time, versions)

#------------------------------------------------------------------------------


def ListRootItems(iter=None):
    """
    
    """
    result = []
    root_items = WalkByPath('', iter)
    for item_dict in root_items[0].values():
        item = GetByID(str(item_dict))
        if item:
            result.append((str(item_dict), item.name(), item))
    return result


def ListChilds(iterID):
    """
    
    """
    lg.out(4, 'backup_fs.ListChilds %s' % (iterID))
    result = []
    if isinstance(iterID, FSItemInfo):
        return [('', '', iterID), ]
    if not isinstance(iterID, dict):
        raise Exception('Wrong data type in the index')
    if INFO_KEY not in iterID:
        raise Exception('Error, directory info missed in the index')
    for id in iterID.keys():
        if id == INFO_KEY:
            continue
        if isinstance(iterID[id], dict):
            if INFO_KEY not in iterID[id]:
                raise Exception('Error, directory info missed in the index')
            name = iterID[id][INFO_KEY].name()
            itm = iterID[id][INFO_KEY]
        elif isinstance(iterID[id], FSItemInfo):
            name = iterID[id].name()
            itm = iterID[id]
        else:
            raise Exception('Wrong data type in the index')
        result.append((str(id), name, itm))
    return result


def ListByID(pathID, iterID=None):
    """
    List sub items in the index at given ``ID``.
    """
    iter_and_path = WalkByID(pathID, iterID)
    if iter_and_path is None:
        return None
    result = []
    iterID, path = iter_and_path
    if isinstance(iterID, FSItemInfo):
        return [(pathID, path, iterID), ]
    if not isinstance(iterID, dict):
        raise Exception('Wrong data type in the index')
    if INFO_KEY not in iterID and pathID.strip() != '':
        raise Exception('Error, directory info missed in the index')
    for id in iterID.keys():
        if id == INFO_KEY:
            continue
        if isinstance(iterID[id], dict):
            if INFO_KEY not in iterID[id]:
                raise Exception('Error, directory info missed in the index')
            name = iterID[id][INFO_KEY].name()
            itm = iterID[id][INFO_KEY]
        elif isinstance(iterID[id], FSItemInfo):
            name = iterID[id].name()
            itm = iterID[id]
        else:
            raise Exception('Wrong data type in the index')
<<<<<<< HEAD
        result.append(
            ((pathID + '/' + str(id)).lstrip('/'),
             path + '/' + name,
             itm))
=======
        result.append(((pathID + '/' + str(id)).lstrip('/'), path + '/' + name, itm))
>>>>>>> 7d91a7f0
    return result


def ListByPath(path, iter=None):
    """
    List sub items in the index at given ``path``.
    """
    lg.out(4, 'backup_fs.ListByPath %s' % (path))
    path = bpio.portablePath(path)
    iter_and_id = WalkByPath(path, iter)
    if iter_and_id is None:
        return None
    result = []
    iter, path_id = iter_and_id
    if isinstance(iter, int):
        return [(path_id, path, None), ]
    if not isinstance(iter, dict):
        raise Exception('Wrong data type in the index')
    if 0 not in iter:
        raise Exception('Error, directory ID missed in the index')
    for key in iter.keys():
        if key == 0:
            continue
        if isinstance(iter[key], dict):
            if 0 not in iter[key]:
                raise Exception('Error, directory ID missed in the index')
            id = iter[key][0]
        elif isinstance(iter[key], int):
            id = iter[key]
        else:
            raise Exception('Wrong data type in the index')
<<<<<<< HEAD
        result.append(
            ((path_id + '/' + str(id)).lstrip('/'), path + '/' + key))
=======
        result.append(((path_id + '/' + str(id)).lstrip('/'), path + '/' + key))
>>>>>>> 7d91a7f0
    return result


def ListAllBackupIDs(sorted=False, reverse=False, iterID=None):
    """
    Traverse all index and list all backup IDs.
    """
    lst = []

    def visitor(path_id, path, info):
        for version in info.list_versions(sorted, reverse):
            lst.append((path_id + '/' + version).lstrip('/'))
    TraverseByID(visitor)
    return lst


def ListAllBackupIDsFull(sorted=False, reverse=False, iterID=None):
    """
    Same, but also return items info.
    """
    lst = []

    def visitor(path_id, path, info):
        for version in info.list_versions(sorted, reverse):
            backupID = (path_id + '/' + version).lstrip('/')
<<<<<<< HEAD
            lst.append(
                (info.name(),
                 backupID,
                 info.get_version_info(version),
                 path))
=======
            lst.append((info.name(), backupID, info.get_version_info(version), path))
>>>>>>> 7d91a7f0
    TraverseByID(visitor)
    return lst


def ListAllBackupIDsSQL(sorted=False, reverse=False, iterID=None):
    """
    Same, but also return items info.
    """
    lst = []

    def visitor(path_id, path, info):
        for version in info.list_versions(sorted, reverse):
            szver = info.get_version_info(version)[1]
<<<<<<< HEAD
            szverstr = diskspace.MakeStringFromBytes(
                szver) if szver >= 0 else '?'
            lst.append(
                (len(lst) + 1,
                 (path_id + '/' + version).lstrip('/'),
                    szverstr,
                    path))
=======
            szverstr = diskspace.MakeStringFromBytes(szver) if szver >= 0 else '?'
            lst.append((len(lst) + 1, (path_id + '/' + version).lstrip('/'), szverstr, path))
>>>>>>> 7d91a7f0
    TraverseByID(visitor)
    return lst


def ListSelectedFolders(selected_dirs_ids, sorted=False, reverse=False):
    """
    List items from index only if they are sub items of ``selected_dirs_ids``
    list.
    """
    lst = []

    def visitor(path_id, path, info, has_childs):
        basepathid = path_id[:path_id.rfind('/')] if path_id.count('/') else ''
        if basepathid in selected_dirs_ids:
<<<<<<< HEAD
            lst.append(
                (info.type,
                 path_id,
                 path,
                 info.size,
                 info.list_versions(
                     sorted,
                     reverse)))
=======
            lst.append((info.type, path_id, path, info.size, info.list_versions(sorted, reverse)))
>>>>>>> 7d91a7f0
        return True
    TraverseByIDSorted(visitor)
    return lst


def ListExpandedFoldersAndBackups(expanded_dirs, selected_items):
    """
    Another advanced method to list items from index.
    """
    lst = []
    backups = []

    def visitor(path_id, path, info, has_childs):
        basepathid = path_id[:path_id.rfind('/')] if path_id.count('/') else ''
        if basepathid in expanded_dirs:
<<<<<<< HEAD
            lst.append(
                (info.type,
                 path_id,
                 path,
                 info.size,
                 info.get_versions()))
=======
            lst.append((info.type, path_id, path, info.size, info.get_versions()))
>>>>>>> 7d91a7f0
        if path_id in selected_items:
            for version in info.list_versions():
                backups.append((path_id + '/' + version).lstrip('/'))
        return True
    TraverseByIDSorted(visitor)
    return lst, backups

#------------------------------------------------------------------------------


def ListByPathAdvanced(path, iter=None):
    """
    List sub items and versions at given ``path``.
    """
    if path == '/':
        path = ''
    path = bpio.portablePath(path)
    # lg.out(4, 'backup_fs.ListByPathAdvanced %s' % (path))
    iter_and_id = WalkByPath(path, iter)
    if iter_and_id is None:
        return '%s not found' % path
    iter, pathID = iter_and_id
    iter_and_path = WalkByID(pathID)
    if iter_and_path is None:
        return '%s exist, but not found: %s' % (pathID, path)
    iterID, path_exist = iter_and_path
    if path != path_exist:
        return '%s exist, but not valid: %s' % (path_exist, path)
    result = []

    def visitor(item_type, item_name, item_path_id, item_info, has_childs):
        if item_type == DIR:
            item_id = (pathID + '/' + item_path_id).strip('/')
<<<<<<< HEAD
            (item_size, item_time, versions) = ExtractVersions(
                item_id, item_info, path_exist)
            result.append(
                ('dir',
                 item_info.name(),
                 item_id,
                 item_size,
                 item_time,
                 path,
                 has_childs,
                 item_info.exist(),
                 versions))
        elif item_type == FILE:
            item_id = (pathID + '/' + item_path_id).strip('/')
            (item_size, item_time, versions) = ExtractVersions(
                item_id, item_info, path_exist)
            result.append(
                ('file',
                 item_info.name(),
                 item_id,
                 item_size,
                 item_time,
                 path,
                 False,
                 item_info.exist(),
                 versions))
=======
            (item_size, item_time, versions) = ExtractVersions(item_id, item_info, path_exist)
            result.append(('dir', item_info.name(), item_id,
                           item_size, item_time, path, has_childs, item_info.exist(), versions))
        elif item_type == FILE:
            item_id = (pathID + '/' + item_path_id).strip('/')
            (item_size, item_time, versions) = ExtractVersions(item_id, item_info, path_exist)
            result.append(('file', item_info.name(), item_id,
                           item_size, item_time, path, False, item_info.exist(), versions))
>>>>>>> 7d91a7f0
    TraverseChildsByID(visitor, iterID)
    return result


def ListAllBackupIDsAdvanced(sorted=False, reverse=False, iterID=None):
    """
    List all existing backups and return items info.
    """
    result = []

    def visitor(path_id, path, info, has_childs):
        if (len(info.versions) == 0):
            return
        dirpath = os.path.dirname(path)
        (item_size, item_time, versions) = ExtractVersions(path_id, info, dirpath)
        if info.type == DIR:
<<<<<<< HEAD
            result.append(
                ('dir',
                 info.name(),
                    path_id,
                    item_size,
                    item_time,
                    dirpath,
                    has_childs,
                    info.exist(),
                    versions,
                 ))
        elif info.type == FILE:
            result.append(
                ('file',
                 info.name(),
                    path_id,
                    item_size,
                    item_time,
                    dirpath,
                    has_childs,
                    info.exist(),
                    versions,
                 ))
=======
            result.append(('dir', info.name(), path_id,
                           item_size, item_time, dirpath, has_childs, info.exist(), versions,))
        elif info.type == FILE:
            result.append(('file', info.name(), path_id,
                           item_size, item_time, dirpath, has_childs, info.exist(), versions,))
>>>>>>> 7d91a7f0
    TraverseByIDSorted(visitor)
    return result

#------------------------------------------------------------------------------


def MakeLocalDir(basedir, pathID):
    """
    This creates a local folder for that given ``pathID`` - this is a relative path,
    a ``basedir`` must be a root folder.

    For example::
      MakeLocalDir("c:/temp", "0/1/2/3")

    should create a folder with such absolute path::
      c:/temp/0/1/2/3/

    Do some checking and call built-in method ``os.makedirs()``.
    """
    if not bpio.pathIsDir(basedir):
        raise Exception('Directory not exist: %s' % basedir)
    path = os.path.join(basedir, pathID)
    if os.path.exists(path):
        if not bpio.pathIsDir(path):
            raise Exception('Can not create directory %s' % path)
    else:
        os.makedirs(path)
    return path


def DeleteLocalDir(basedir, pathID):
    """
    Remove local sub folder at given ``basedir`` root path.
    """
    if not bpio.pathIsDir(basedir):
        raise Exception('Directory not exist: %s' % basedir)
    path = os.path.join(basedir, pathID)
    if not os.path.exists(path):
        return
    if not bpio.pathIsDir(path):
        raise Exception('Error, %s is not a directory' % path)
    bpio.rmdir_recursive(path, ignore_errors=True)


def DeleteLocalBackup(basedir, backupID):
    """
    Remove local files for that backup.
    """
    count_and_size = [0, 0, ]
    if not bpio.pathIsDir(basedir):
        raise Exception('Directory not exist: %s' % basedir)
    backupDir = os.path.join(basedir, backupID)
    if not bpio.pathExist(backupDir):
        return count_and_size[0], count_and_size[1]
    if not bpio.pathIsDir(backupDir):
        raise Exception('Error, %s is not a directory' % backupDir)

    def visitor(fullpath):
        if os.path.isfile(fullpath):
            try:
                count_and_size[1] += os.path.getsize(fullpath)
                count_and_size[0] += 1
            except:
                pass
        return True
    bpio.rmdir_recursive(backupDir, ignore_errors=True, pre_callback=visitor)
    return count_and_size[0], count_and_size[1]

#------------------------------------------------------------------------------


def Scan(basedir=None):
    """
<<<<<<< HEAD
    Walk all items in the index and check if local files and folders with same names exists.
    Parameter ``basedir`` is a root path of that structure,
    default is ``lib.settings.getLocalBackupsDir()``.
    Also calculate size of the files.
=======
    Walk all items in the index and check if local files and folders with same
    names exists.

    Parameter ``basedir`` is a root path of that structure, default is
    ``lib.settings.getLocalBackupsDir()``. Also calculate size of the
    files.
>>>>>>> 7d91a7f0
    """
    if basedir is None:
        basedir = settings.getLocalBackupsDir()
    iterID = fsID()
    sum = [0, 0, ]

    def visitor(path_id, path, info):
        info.read_stats(path)
        if info.exist():
            sum[0] += info.size
        versions_path = bpio.portablePath(os.path.join(basedir, path_id))
        sum[1] += info.read_versions(versions_path)
    TraverseByID(visitor, iterID)
    return sum[0], sum[1]


def ScanID(pathID, basedir=None):
    """
    Same, but check only single item in the index.
    """
    if basedir is None:
        basedir = settings.getLocalBackupsDir()
    iter_and_path = WalkByID(pathID)
    if not iter_and_path:
        return
    iter, path = iter_and_path
    if isinstance(iter, dict):
        if INFO_KEY not in iter:
            return
        iter = iter[INFO_KEY]
    iter.read_stats(path)
    iter.read_versions(bpio.portablePath(os.path.join(basedir, pathID)))


def Calculate():
    """
    Scan all items in the index and calculate folder and backups sizes.
    """
    global _SizeFiles
    global _SizeFolders
    global _SizeBackups
    global _ItemsCount
    global _FilesCount
    _ItemsCount = 0
    _FilesCount = 0
    _DirsCount = 0
    _SizeFiles = 0
    _SizeFolders = 0
    _SizeBackups = 0

    def recursive_calculate(i):
        global _SizeFiles
        global _SizeFolders
        global _SizeBackups
        global _ItemsCount
        global _FilesCount
        global _DirsCount
        folder_size = 0
        for id in i.keys():
            if id == INFO_KEY:
                continue
            if isinstance(i[id], FSItemInfo):
                if i[id].exist():
                    folder_size += i[id].size
                if i[id].type == FILE:
                    _FilesCount += 1
                    if i[id].exist():
                        _SizeFiles += i[id].size
                        # lg.out(16, '        [file] %s : %d bytes' % (i[id].path, i[id].size))
                if i[id].type == DIR:
                    _DirsCount += 1
                    if i[id].exist():
                        _SizeFolders += i[id].size
                        # lg.out(16, '        [file] %s : %d bytes' % (i[id].path, i[id].size))
                for version in i[id].list_versions():
                    versionSize = i[id].get_version_info(version)[1]
                    if versionSize > 0:
                        _SizeBackups += versionSize
                        # lg.out(16, '        [version] %s : %d bytes' % (i[id].path+'/'+version, versionSize))
                _ItemsCount += 1
            elif isinstance(i[id], dict):
                sub_folder_size = recursive_calculate(i[id])
                if sub_folder_size != -1:
                    folder_size += sub_folder_size
            else:
                raise Exception('Error, wrong item type in the index')
        if INFO_KEY in i:
            i[INFO_KEY].size = folder_size
            if i[INFO_KEY].type == FILE:
                _FilesCount += 1
                if i[INFO_KEY].exist():
                    _SizeFiles += i[INFO_KEY].size
                    # lg.out(16, '        [file] %s : %d bytes' % (i[INFO_KEY].path, i[INFO_KEY].size))
            if i[INFO_KEY].type == DIR:
                _DirsCount += 1
                if i[INFO_KEY].exist():
                    _SizeFolders += i[INFO_KEY].size
                    # lg.out(16, '        [file] %s : %d bytes' % (i[INFO_KEY].path, i[INFO_KEY].size))
            for version in i[INFO_KEY].list_versions():
                versionSize = i[INFO_KEY].get_version_info(version)[1]
                if versionSize > 0:
                    _SizeBackups += versionSize
                    # lg.out(16, '        [version] %s : %d bytes' % (i[INFO_KEY].path+'/'+version, versionSize))
            _ItemsCount += 1
        return folder_size
    ret = recursive_calculate(fsID())
    lg.out(16, 'backup_fs.Calculate %d %d %d %d' % (
        _ItemsCount, _FilesCount, _SizeFiles, _SizeBackups))
    return ret


def Calculate2(iterID=None):
    """
    Some old implementation.
    """
    if iterID is None:
        iterID = fsID()

    def recursive_calculate(i):
        folder_size = 0
        for id in i.keys():
            if id == INFO_KEY:
                continue
            if isinstance(i[id], FSItemInfo):
                if i[id].exist():
                    folder_size += i[id].size
            elif isinstance(i[id], dict):
                sub_folder_size = recursive_calculate(i[id])
                if sub_folder_size != -1:
                    folder_size += sub_folder_size
            else:
                raise Exception('Error, wrong item type in the index')
        if INFO_KEY in i:
            i[INFO_KEY].size = folder_size
        return folder_size
    return recursive_calculate(iterID)

#------------------------------------------------------------------------------


def Clear():
    """
    Erase all items in the index.
    """
    fs().clear()
    fsID().clear()


def Serialize(iterID=None):
    """
    Use this to write index to the local file.
    """
    result = cStringIO.StringIO()
    cnt = [0]

    def cb(path_id, path, info):
        result.write(info.serialize())
        cnt[0] += 1
    TraverseByID(cb, iterID)
    src = result.getvalue()
    result.close()
    lg.out(6, 'backup_fs.Serialize done with %d indexed files' % cnt[0])
    return src


def Unserialize(inpt, iter=None, iterID=None):
    """
    Read index from ``StringIO`` object.
    """
    count = 0
    while True:
<<<<<<< HEAD
        # 2 times because we take 2 lines for every item
        src = inpt.readline() + inpt.readline()
=======
        src = inpt.readline() + inpt.readline()  # 2 times because we take 2 lines for every item
>>>>>>> 7d91a7f0
        if src.strip() == '':
            break
        item = FSItemInfo()
        item.unserialize(src)
        if item.type == FILE:
            if not SetFile(item, iter, iterID):
                raise Exception(
                    'Can not put item into the tree: %s' %
                    str(item))
            count += 1
        elif item.type == DIR or item.type == PARENT:
            if not SetDir(item, iter, iterID):
                raise Exception(
                    'Can not put item into the tree: %s' %
                    str(item))
            count += 1
        else:
            raise Exception('Incorrect entry type')
    lg.out(6, 'backup_fs.Unserialize done with %d indexed files' % count)
    return count

#------------------------------------------------------------------------------


def test():
    """
    For tests.
    """
    import pprint
    settings.init()
    filepath = settings.BackupIndexFilePath()
    print filepath
    src = bpio.ReadTextFile(filepath)
    inpt = cStringIO.StringIO(src)
    inpt.readline()
    count = Unserialize(inpt)
    inpt.close()
    print count
    Scan()
    Calculate()
    # MapPath("/Users/veselin/Pictures/fotosess/Thumbs.db")
    # pprint.pprint(fs())
    # pprint.pprint(fsID())
    # for pathID, localPath, item in IterateIDs():
    #     sz = diskspace.MakeStringFromBytes(item.size) if item.exist() else ''
<<<<<<< HEAD
    # print '  %s %s %s' % (pathID.ljust(27), localPath.ljust(70),
    # sz.ljust(9))
=======
    #     print '  %s %s %s' % (pathID.ljust(27), localPath.ljust(70), sz.ljust(9))
>>>>>>> 7d91a7f0

    # import pdb
    # pdb.set_trace()
    pprint.pprint(ListRootItems())
    # pprint.pprint(ListAllBackupIDsAdvanced())
    # pprint.pprint(ListByPathAdvanced(sys.argv[1]))

    print ListByPathAdvanced("")
    pth = '~/Downloads/test/asd'
    ppth = bpio.portablePath(unicode(pth))
    print ppth
    print ToID(ppth)

#    bpio.init()
#    for path in sys.argv[1:]:
#        print path, AddLocalPath(path, True)
#
#    for pathID, localPath, itemInfo in IterateIDs():
#        print pathID, localPath, itemInfo
#
#    print IsDirID('0/0/0')

    # pprint.pprint(fs())
    # pprint.pprint(fsID())
    # s = Serialize()
    # print s
#    open('index', 'w').write(s)
#    for id, path in ListByID(''):
#        pprint.pprint(ListByID(id))
#    fs().clear()
#    fsID().clear()
#    inp = cStringIO.StringIO(s)
#    Unserialize(inp)
#    inp.close()
#    pprint.pprint(fs())
#    pprint.pprint(fsID())

    # print GetPath('/0/0/0/1/31/12')
    # print GetID('C:/.Veselin/diplom/Social/Editor/type 5.vsd.aut')
    # print WalkByPath('C:/.Veselin/diplom/Social/Editor/type 5.vsd.aut')
    # print WalkByID('/0/0/0/1/31/12')
    # print IsDir('C:')
    # DeleteByID('/0')
    # print ListByID('')
    # print 'NEW C:/.Veselin/diplom/', AddLocalPath('C:/.Veselin/diplom/')
    # print ListByID('')
    # pprint.pprint(ListByPath('c:\.Veselin/diplom/'))
    # print DeleteByID('0/0/0/0')
    # print DeleteByPath('C:/.Veselin/diplom/Social')
    # pprint.pprint(fs())
    # pprint.pprint(ListByPath('C:/.Veselin/diplom/Social/Editor'))

    # iter = fs()['c:']['work']['modnamama']['_katalog']
    # print map(lambda k: iter[k][0] if isinstance(iter, dict) else '', iter.keys())
    # pprint.pprint( ListLocalFolder(sys.argv[1]) )
    # print ListLocalFolder(sys.argv[1])

if __name__ == '__main__':
    test()<|MERGE_RESOLUTION|>--- conflicted
+++ resolved
@@ -65,12 +65,7 @@
 
 if __name__ == '__main__':
     import os.path as _p
-    sys.path.insert(
-        0, _p.abspath(
-            _p.join(
-                _p.dirname(
-                    _p.abspath(
-                        sys.argv[0])), '..')))
+    sys.path.insert(0, _p.abspath(_p.join(_p.dirname(_p.abspath(sys.argv[0])), '..')))
 
 #------------------------------------------------------------------------------
 
@@ -279,12 +274,7 @@
                 except:
                     lg.exc()
                 # add some bytes because on remote machines all files are packets
-<<<<<<< HEAD
-                # so they have a header and the files size will be bigger than
-                # on local machine
-=======
                 # so they have a header and the files size will be bigger than on local machine
->>>>>>> 7d91a7f0
                 versionSize += sz + 1024
                 maxBlock = max(maxBlock, blockNum)
             self.set_version_info(version, maxBlock, versionSize)
@@ -369,38 +359,21 @@
             raise
 
     def __repr__(self):
-        return '<%s %s %d>' % (TYPES[
-            self.type],
-            misc.unicode_to_str_safe(
-            self.name()),
-            self.size)
-
-#------------------------------------------------------------------------------
-
-<<<<<<< HEAD
-=======
-#------------------------------------------------------------------------------
-
->>>>>>> 7d91a7f0
+        return '<%s %s %d>' % (TYPES[self.type], misc.unicode_to_str_safe(self.name()), self.size)
+
+#------------------------------------------------------------------------------
+
 
 def MakeID(iter, startID=-1):
     """
     Create a new unique number for the folder to create a index ID.
-<<<<<<< HEAD
-=======
-
->>>>>>> 7d91a7f0
+
     Parameter ``iter`` is a reference for a single item in the ``fs()``.
     """
     id = 0
     if startID >= 0:
         id = startID
-    while id in map(
-            lambda k: '' if k == 0 else (
-                iter[k] if isinstance(
-                    iter[k],
-                    int) else iter[k][0]),
-            iter.keys()):
+    while id in map(lambda k: '' if k == 0 else (iter[k] if isinstance(iter[k], int) else iter[k][0]), iter.keys()):
         id += 1
     return id
 
@@ -439,8 +412,7 @@
         if name not in iter:
             # made a new ID for this folder, ID starts from 0. new folders will get the last ID +1
             # or it may find a free place in the middle, if some folders or files were removed before
-            # this way we try to protect the files and directories names. we
-            # store index in the encrypted files
+            # this way we try to protect the files and directories names. we store index in the encrypted files
             id = MakeID(iter)
             # build a unique backup id for that file including all indexed ids
             resultID += '/' + str(id)
@@ -448,8 +420,7 @@
             ii = FSItemInfo(name, resultID.lstrip('/'), PARENT)
             if read_stats:
                 ii.read_stats(p)
-            # we use 0 key as decimal value, all files and folders are strings
-            # - no conflicts possible 0 != '0'
+            # we use 0 key as decimal value, all files and folders are strings - no conflicts possible 0 != '0'
             iter[ii.name()] = {0: id}
             # also save index from opposite side
             iterID[id] = {INFO_KEY: ii}
@@ -472,8 +443,7 @@
         ii.read_stats(path)
     iter[ii.name()] = id
     iterID[id] = ii
-    # finally make a complete backup id - this a relative path to the backed
-    # up file
+    # finally make a complete backup id - this a relative path to the backed up file
     return resultID, iter, iterID
 
 
@@ -528,14 +498,9 @@
 
 def AddLocalPath(localpath, read_stats=False):
     """
-<<<<<<< HEAD
-    Operate like ``AddDir()`` but also recursively reads the entire folder and put all items in the index.
-    Parameter ``localpath`` can be a file or folder path in "portable" form.
-=======
     Operate like ``AddDir()`` but also recursively reads the entire folder and
     put all items in the index. Parameter ``localpath`` can be a file or folder
     path in "portable" form.
->>>>>>> 7d91a7f0
 
         >>> import backup_fs
         >>> i = backup_fs.AddLocalPath('C:/Program Files/7-Zip/')
@@ -571,12 +536,7 @@
             if bpio.pathIsDir(p):
                 if name not in iter:
                     id = MakeID(iter, lastID)
-<<<<<<< HEAD
-                    ii = FSItemInfo(
-                        name, (path_id + '/' + str(id)).lstrip('/'), DIR)
-=======
                     ii = FSItemInfo(name, (path_id + '/' + str(id)).lstrip('/'), DIR)
->>>>>>> 7d91a7f0
                     iter[ii.name()] = {0: id}
                     if read_stats:
                         ii.read_stats(p)
@@ -584,21 +544,10 @@
                     lastID = id
                 else:
                     id = iter[name][0]
-<<<<<<< HEAD
-                c += recursive_read_dir(p,
-                                        path_id + '/' + str(id),
-                                        iter[name],
-                                        iterID[id])
-            else:
-                id = MakeID(iter, lastID)
-                ii = FSItemInfo(
-                    name, (path_id + '/' + str(id)).lstrip('/'), FILE)
-=======
                 c += recursive_read_dir(p, path_id + '/' + str(id), iter[name], iterID[id])
             else:
                 id = MakeID(iter, lastID)
                 ii = FSItemInfo(name, (path_id + '/' + str(id)).lstrip('/'), FILE)
->>>>>>> 7d91a7f0
                 if read_stats:
                     ii.read_stats(p)
                 iter[ii.name()] = id
@@ -755,12 +704,7 @@
             return None
         if isinstance(iter[name], dict):
             if 0 not in iter[name]:
-<<<<<<< HEAD
-                raise Exception(
-                    'Error, file or directory ID missed in the index')
-=======
                 raise Exception('Error, file or directory ID missed in the index')
->>>>>>> 7d91a7f0
             path_id += '/' + str(iter[name][0])
         elif isinstance(iter[name], int):
             if j != len(parts) - 1:
@@ -800,20 +744,14 @@
             if INFO_KEY not in iterID[id]:
                 raise Exception('Error, directory info missed in the index')
             name = iterID[id][INFO_KEY].name()
-            if bpio.pathIsDriveLetter(
-                    name) or bpio.pathIsNetworkLocation(name):
+            if bpio.pathIsDriveLetter(name) or bpio.pathIsNetworkLocation(name):
                 path += name
             else:
                 path += '/' + name
         elif isinstance(iterID[id], FSItemInfo):
             if j != len(parts) - 1:
                 return None
-<<<<<<< HEAD
-            path += (('/' + iterID[id].name())
-                     if ('/' in pathID) else iterID[id].name())
-=======
             path += (('/' + iterID[id].name()) if ('/' in pathID) else iterID[id].name())
->>>>>>> 7d91a7f0
         else:
             raise Exception('Wrong data type in the index')
         if j == len(parts) - 1:
@@ -843,8 +781,7 @@
             if INFO_KEY not in iterID[id]:
                 raise Exception('Error, directory info missed in the index')
             name = iterID[id][INFO_KEY].name()
-            if bpio.pathIsDriveLetter(
-                    name) or bpio.pathIsNetworkLocation(name):
+            if bpio.pathIsDriveLetter(name) or bpio.pathIsNetworkLocation(name):
                 path += name
             else:
                 path += '/' + name
@@ -940,13 +877,9 @@
 
 def ToPath(pathID, iterID=None):
     """
-<<<<<<< HEAD
-    Get a full relative path from ``pathID``, this is a wrapper for ``WalkByID()`` method::
-=======
     Get a full relative path from ``pathID``, this is a wrapper for
     ``WalkByID()`` method::
 
->>>>>>> 7d91a7f0
         >>> backup_fs.ToPath("/0/0/12/1")
         u'/home/veselin/Documents/somefile.txt'
 
@@ -1144,17 +1077,7 @@
             if id == INFO_KEY:
                 continue
             if isinstance(i[id], dict):
-<<<<<<< HEAD
-                recursive_traverse(
-                    i[id],
-                    path_id +
-                    '/' +
-                    str(id) if path_id else str(id),
-                    path,
-                    cb)
-=======
                 recursive_traverse(i[id], path_id + '/' + str(id) if path_id else str(id), path, cb)
->>>>>>> 7d91a7f0
             elif isinstance(i[id], FSItemInfo):
                 cb((path_id + '/' + str(id)).lstrip('/') if path_id else str(id),
                     ResolvePath(path, i[id].name()),
@@ -1196,20 +1119,9 @@
         dirs.sort(key=lambda e: e[1])
         files.sort(key=lambda e: e[1])
         for id, pth in dirs:
-<<<<<<< HEAD
-            recursive_traverse(
-                i[id],
-                (path_id + '/' + str(id)).lstrip('/') if path_id else str(id),
-                path,
-                cb)
-        for id, pth in files:
-            cb((path_id + '/' + str(id)).lstrip('/')
-               if path_id else str(id), pth, i[id], False)
-=======
             recursive_traverse(i[id], (path_id + '/' + str(id)).lstrip('/') if path_id else str(id), path, cb)
         for id, pth in files:
             cb((path_id + '/' + str(id)).lstrip('/') if path_id else str(id), pth, i[id], False)
->>>>>>> 7d91a7f0
         del dirs
         del files
     if iterID is None:
@@ -1220,10 +1132,7 @@
 
 def TraverseChildsByID(callback, iterID=None):
     """
-<<<<<<< HEAD
-=======
     
->>>>>>> 7d91a7f0
     """
     def list_traverse(i, path_id, path, cb):
         name = None
@@ -1312,12 +1221,7 @@
             if id == INFO_KEY:
                 continue
             if isinstance(i[id], dict):
-<<<<<<< HEAD
-                for t in recursive_iterate(
-                        i[id], (path_id + '/' + str(id)).lstrip('/') if path_id else str(id), path):
-=======
                 for t in recursive_iterate(i[id], (path_id + '/' + str(id)).lstrip('/') if path_id else str(id), path):
->>>>>>> 7d91a7f0
                     yield t
             elif isinstance(i[id], FSItemInfo):
                 yield ((path_id + '/' + str(id)).lstrip('/') if path_id else str(id),
@@ -1349,14 +1253,11 @@
             if maxBlockNum > 0:
                 percent = 100.0 * currentBlock / maxBlockNum
             # blocks, percent, weakBlock, weakPercent = backup_matrix.GetBackupRemoteStats(backupID)
-            # return '%s / %s' % (misc.percent2string(percent),
-            # misc.percent2string(weakPercent))
+            # return '%s / %s' % (misc.percent2string(percent), misc.percent2string(weakPercent))
             return 'down', misc.percent2string(percent)
-    blocks, percent, weakBlock, weakPercent = backup_matrix.GetBackupRemoteStats(
-        backupID)
+    blocks, percent, weakBlock, weakPercent = backup_matrix.GetBackupRemoteStats(backupID)
     # localPercent, localFiles, totalSize, maxBlockNum, localStats = backup_matrix.GetBackupLocalStats(backupID)
-    # return '%s / %s' % (misc.percent2string(localPercent),
-    # misc.percent2string(weakPercent))
+    # return '%s / %s' % (misc.percent2string(localPercent), misc.percent2string(weakPercent))
     return 'ready', misc.percent2string(weakPercent)
 
 
@@ -1381,12 +1282,7 @@
                 b[1:5], b[5:7], b[7:9], b[9:11], b[11:13], b[13:15], b[15:17])
         else:
             version_label = backupID
-<<<<<<< HEAD
-        version_state, version_status = GetBackupStatus(
-            backupID, item_info, item_info.name(), path_exist)
-=======
         version_state, version_status = GetBackupStatus(backupID, item_info, item_info.name(), path_exist)
->>>>>>> 7d91a7f0
         # item_status += version_status + ' '
         versions.append({'backupid': backupID,
                          'label': version_label,
@@ -1396,8 +1292,7 @@
                          'state': version_state, })
     # if not item_status:
         # item_status = '-'
-    item_time = time.strftime("%Y-%m-%d %H:%M:%S",
-                              time.gmtime(item_time)) if item_time else ''
+    item_time = time.strftime("%Y-%m-%d %H:%M:%S", time.gmtime(item_time)) if item_time else ''
     return (item_size, item_time, versions)
 
 #------------------------------------------------------------------------------
@@ -1473,14 +1368,7 @@
             itm = iterID[id]
         else:
             raise Exception('Wrong data type in the index')
-<<<<<<< HEAD
-        result.append(
-            ((pathID + '/' + str(id)).lstrip('/'),
-             path + '/' + name,
-             itm))
-=======
         result.append(((pathID + '/' + str(id)).lstrip('/'), path + '/' + name, itm))
->>>>>>> 7d91a7f0
     return result
 
 
@@ -1512,12 +1400,7 @@
             id = iter[key]
         else:
             raise Exception('Wrong data type in the index')
-<<<<<<< HEAD
-        result.append(
-            ((path_id + '/' + str(id)).lstrip('/'), path + '/' + key))
-=======
         result.append(((path_id + '/' + str(id)).lstrip('/'), path + '/' + key))
->>>>>>> 7d91a7f0
     return result
 
 
@@ -1543,15 +1426,7 @@
     def visitor(path_id, path, info):
         for version in info.list_versions(sorted, reverse):
             backupID = (path_id + '/' + version).lstrip('/')
-<<<<<<< HEAD
-            lst.append(
-                (info.name(),
-                 backupID,
-                 info.get_version_info(version),
-                 path))
-=======
             lst.append((info.name(), backupID, info.get_version_info(version), path))
->>>>>>> 7d91a7f0
     TraverseByID(visitor)
     return lst
 
@@ -1565,18 +1440,8 @@
     def visitor(path_id, path, info):
         for version in info.list_versions(sorted, reverse):
             szver = info.get_version_info(version)[1]
-<<<<<<< HEAD
-            szverstr = diskspace.MakeStringFromBytes(
-                szver) if szver >= 0 else '?'
-            lst.append(
-                (len(lst) + 1,
-                 (path_id + '/' + version).lstrip('/'),
-                    szverstr,
-                    path))
-=======
             szverstr = diskspace.MakeStringFromBytes(szver) if szver >= 0 else '?'
             lst.append((len(lst) + 1, (path_id + '/' + version).lstrip('/'), szverstr, path))
->>>>>>> 7d91a7f0
     TraverseByID(visitor)
     return lst
 
@@ -1591,18 +1456,7 @@
     def visitor(path_id, path, info, has_childs):
         basepathid = path_id[:path_id.rfind('/')] if path_id.count('/') else ''
         if basepathid in selected_dirs_ids:
-<<<<<<< HEAD
-            lst.append(
-                (info.type,
-                 path_id,
-                 path,
-                 info.size,
-                 info.list_versions(
-                     sorted,
-                     reverse)))
-=======
             lst.append((info.type, path_id, path, info.size, info.list_versions(sorted, reverse)))
->>>>>>> 7d91a7f0
         return True
     TraverseByIDSorted(visitor)
     return lst
@@ -1618,16 +1472,7 @@
     def visitor(path_id, path, info, has_childs):
         basepathid = path_id[:path_id.rfind('/')] if path_id.count('/') else ''
         if basepathid in expanded_dirs:
-<<<<<<< HEAD
-            lst.append(
-                (info.type,
-                 path_id,
-                 path,
-                 info.size,
-                 info.get_versions()))
-=======
             lst.append((info.type, path_id, path, info.size, info.get_versions()))
->>>>>>> 7d91a7f0
         if path_id in selected_items:
             for version in info.list_versions():
                 backups.append((path_id + '/' + version).lstrip('/'))
@@ -1661,34 +1506,6 @@
     def visitor(item_type, item_name, item_path_id, item_info, has_childs):
         if item_type == DIR:
             item_id = (pathID + '/' + item_path_id).strip('/')
-<<<<<<< HEAD
-            (item_size, item_time, versions) = ExtractVersions(
-                item_id, item_info, path_exist)
-            result.append(
-                ('dir',
-                 item_info.name(),
-                 item_id,
-                 item_size,
-                 item_time,
-                 path,
-                 has_childs,
-                 item_info.exist(),
-                 versions))
-        elif item_type == FILE:
-            item_id = (pathID + '/' + item_path_id).strip('/')
-            (item_size, item_time, versions) = ExtractVersions(
-                item_id, item_info, path_exist)
-            result.append(
-                ('file',
-                 item_info.name(),
-                 item_id,
-                 item_size,
-                 item_time,
-                 path,
-                 False,
-                 item_info.exist(),
-                 versions))
-=======
             (item_size, item_time, versions) = ExtractVersions(item_id, item_info, path_exist)
             result.append(('dir', item_info.name(), item_id,
                            item_size, item_time, path, has_childs, item_info.exist(), versions))
@@ -1697,7 +1514,6 @@
             (item_size, item_time, versions) = ExtractVersions(item_id, item_info, path_exist)
             result.append(('file', item_info.name(), item_id,
                            item_size, item_time, path, False, item_info.exist(), versions))
->>>>>>> 7d91a7f0
     TraverseChildsByID(visitor, iterID)
     return result
 
@@ -1714,37 +1530,11 @@
         dirpath = os.path.dirname(path)
         (item_size, item_time, versions) = ExtractVersions(path_id, info, dirpath)
         if info.type == DIR:
-<<<<<<< HEAD
-            result.append(
-                ('dir',
-                 info.name(),
-                    path_id,
-                    item_size,
-                    item_time,
-                    dirpath,
-                    has_childs,
-                    info.exist(),
-                    versions,
-                 ))
-        elif info.type == FILE:
-            result.append(
-                ('file',
-                 info.name(),
-                    path_id,
-                    item_size,
-                    item_time,
-                    dirpath,
-                    has_childs,
-                    info.exist(),
-                    versions,
-                 ))
-=======
             result.append(('dir', info.name(), path_id,
                            item_size, item_time, dirpath, has_childs, info.exist(), versions,))
         elif info.type == FILE:
             result.append(('file', info.name(), path_id,
                            item_size, item_time, dirpath, has_childs, info.exist(), versions,))
->>>>>>> 7d91a7f0
     TraverseByIDSorted(visitor)
     return result
 
@@ -1818,19 +1608,12 @@
 
 def Scan(basedir=None):
     """
-<<<<<<< HEAD
-    Walk all items in the index and check if local files and folders with same names exists.
-    Parameter ``basedir`` is a root path of that structure,
-    default is ``lib.settings.getLocalBackupsDir()``.
-    Also calculate size of the files.
-=======
     Walk all items in the index and check if local files and folders with same
     names exists.
 
     Parameter ``basedir`` is a root path of that structure, default is
     ``lib.settings.getLocalBackupsDir()``. Also calculate size of the
     files.
->>>>>>> 7d91a7f0
     """
     if basedir is None:
         basedir = settings.getLocalBackupsDir()
@@ -2002,27 +1785,18 @@
     """
     count = 0
     while True:
-<<<<<<< HEAD
-        # 2 times because we take 2 lines for every item
-        src = inpt.readline() + inpt.readline()
-=======
         src = inpt.readline() + inpt.readline()  # 2 times because we take 2 lines for every item
->>>>>>> 7d91a7f0
         if src.strip() == '':
             break
         item = FSItemInfo()
         item.unserialize(src)
         if item.type == FILE:
             if not SetFile(item, iter, iterID):
-                raise Exception(
-                    'Can not put item into the tree: %s' %
-                    str(item))
+                raise Exception('Can not put item into the tree: %s' % str(item))
             count += 1
         elif item.type == DIR or item.type == PARENT:
             if not SetDir(item, iter, iterID):
-                raise Exception(
-                    'Can not put item into the tree: %s' %
-                    str(item))
+                raise Exception('Can not put item into the tree: %s' % str(item))
             count += 1
         else:
             raise Exception('Incorrect entry type')
@@ -2053,12 +1827,7 @@
     # pprint.pprint(fsID())
     # for pathID, localPath, item in IterateIDs():
     #     sz = diskspace.MakeStringFromBytes(item.size) if item.exist() else ''
-<<<<<<< HEAD
-    # print '  %s %s %s' % (pathID.ljust(27), localPath.ljust(70),
-    # sz.ljust(9))
-=======
     #     print '  %s %s %s' % (pathID.ljust(27), localPath.ljust(70), sz.ljust(9))
->>>>>>> 7d91a7f0
 
     # import pdb
     # pdb.set_trace()
