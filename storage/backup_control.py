--- conflicted
+++ resolved
@@ -1,29 +1,29 @@
-#!/usr/bin/python
-# backup_control.py
-#
-# Copyright (C) 2008-2016 Veselin Penev, http://bitdust.io
-#
-# This file (backup_control.py) is part of BitDust Software.
-#
-# BitDust is free software: you can redistribute it and/or modify
-# it under the terms of the GNU Affero General Public License as published by
-# the Free Software Foundation, either version 3 of the License, or
-# (at your option) any later version.
-#
-# BitDust Software is distributed in the hope that it will be useful,
-# but WITHOUT ANY WARRANTY; without even the implied warranty of
-# MERCHANTABILITY or FITNESS FOR A PARTICULAR PURPOSE.  See the
-# GNU Affero General Public License for more details.
-#
-# You should have received a copy of the GNU Affero General Public License
-# along with BitDust Software.  If not, see <http://www.gnu.org/licenses/>.
-#
-# Please contact us if you have any questions at bitdust.io@gmail.com
-#
-#
-#
-#
-
+#!/usr/bin/python
+# backup_control.py
+#
+# Copyright (C) 2008-2016 Veselin Penev, http://bitdust.io
+#
+# This file (backup_control.py) is part of BitDust Software.
+#
+# BitDust is free software: you can redistribute it and/or modify
+# it under the terms of the GNU Affero General Public License as published by
+# the Free Software Foundation, either version 3 of the License, or
+# (at your option) any later version.
+#
+# BitDust Software is distributed in the hope that it will be useful,
+# but WITHOUT ANY WARRANTY; without even the implied warranty of
+# MERCHANTABILITY or FITNESS FOR A PARTICULAR PURPOSE.  See the
+# GNU Affero General Public License for more details.
+#
+# You should have received a copy of the GNU Affero General Public License
+# along with BitDust Software.  If not, see <http://www.gnu.org/licenses/>.
+#
+# Please contact us if you have any questions at bitdust.io@gmail.com
+#
+#
+#
+#
+
 """
 .. module:: backup_control.
 
@@ -32,368 +32,309 @@
 backups ( by backupID ) objects, see ``p2p.backup`` module. "Tasks" is a
 list of path IDs to start backups in the future, as soon as some "Jobs"
 gets finished.
-"""
-
-#------------------------------------------------------------------------------
-
-_Debug = True
-_DebugLevel = 14
-
-#------------------------------------------------------------------------------
-
-import os
-import sys
-import time
-import cStringIO
-
-try:
-    from twisted.internet import reactor
-except:
-    sys.exit('Error initializing twisted.internet.reactor backup_db.py')
-
-#------------------------------------------------------------------------------
-
-from logs import lg
-
-from system import bpio
-from lib import misc
-from system import tmpfile
-from system import dirsize
-
-from contacts import contactsdb
-
-from lib import packetid
-from lib import nameurl
-
-from main import settings
-
-from transport import callback
-
-from raid import eccmap
-
-from crypt import encrypted
-from crypt import key
-
-from web import control
-
-from services import driver
-
-from storage import backup_fs
-from storage import backup_matrix
-
-#------------------------------------------------------------------------------
-
-MAXIMUM_JOBS_STARTED = 1  # let's do only one backup at once for now
-
-_Jobs = {}   # here are already started backups ( by backupID )
-_Tasks = []  # here are tasks to start backups in the future ( pathID )
-_LastTaskNumber = 0
-_RevisionNumber = 0
-_LoadingFlag = False
-_TaskStartedCallbacks = {}
-_TaskFinishedCallbacks = {}
-
-#------------------------------------------------------------------------------
-
-
-def jobs():
+"""
+
+#------------------------------------------------------------------------------
+
+_Debug = True
+_DebugLevel = 14
+
+#------------------------------------------------------------------------------
+
+import os
+import sys
+import time
+import cStringIO
+
+try:
+    from twisted.internet import reactor
+except:
+    sys.exit('Error initializing twisted.internet.reactor backup_db.py')
+
+#------------------------------------------------------------------------------
+
+from logs import lg
+
+from system import bpio
+from lib import misc
+from system import tmpfile
+from system import dirsize
+
+from contacts import contactsdb
+
+from lib import packetid
+from lib import nameurl
+
+from main import settings
+
+from transport import callback
+
+from raid import eccmap
+
+from crypt import encrypted
+from crypt import key
+
+from web import control
+
+from services import driver
+
+from storage import backup_fs
+from storage import backup_matrix
+
+#------------------------------------------------------------------------------
+
+MAXIMUM_JOBS_STARTED = 1  # let's do only one backup at once for now
+
+_Jobs = {}   # here are already started backups ( by backupID )
+_Tasks = []  # here are tasks to start backups in the future ( pathID )
+_LastTaskNumber = 0
+_RevisionNumber = 0
+_LoadingFlag = False
+_TaskStartedCallbacks = {}
+_TaskFinishedCallbacks = {}
+
+#------------------------------------------------------------------------------
+
+
+def jobs():
     """
     Mutator method to access ``Jobs`` dictionary.
-    """
-    global _Jobs
-    return _Jobs
-
-
-def tasks():
+    """
+    global _Jobs
+    return _Jobs
+
+
+def tasks():
     """
     Mutator method to access ``Tasks`` list.
-    """
-    global _Tasks
-    return _Tasks
-
-
-def revision():
+    """
+    global _Tasks
+    return _Tasks
+
+
+def revision():
     """
     Mutator method to access current software revision number.
-    """
-    global _RevisionNumber
-    return _RevisionNumber
-
-
-def commit(new_revision_number=None):
-<<<<<<< HEAD
+    """
+    global _RevisionNumber
+    return _RevisionNumber
+
+
+def commit(new_revision_number=None):
     """
     Need to be called after any changes in the index database.
+
     This increase revision number by 1 or set ``new_revision_number``.
-=======
-    """
-    Need to be called after any changes in the index database.
-
-    This increase revision number by 1 or set ``new_revision_number``.
->>>>>>> 7d91a7f0
-    """
-    global _RevisionNumber
-    if new_revision_number:
-        _RevisionNumber = new_revision_number
-    else:
-        _RevisionNumber += 1
-
-#------------------------------------------------------------------------------
-
-
-def init():
+    """
+    global _RevisionNumber
+    if new_revision_number:
+        _RevisionNumber = new_revision_number
+    else:
+        _RevisionNumber += 1
+
+#------------------------------------------------------------------------------
+
+
+def init():
     """
     Must be called before other methods here.
 
     Load index database from file .bitdust/metadata/index.
-    """
-    lg.out(4, 'backup_control.init')
-    Load()
-
-
-def shutdown():
+    """
+    lg.out(4, 'backup_control.init')
+    Load()
+
+
+def shutdown():
     """
     Called for the correct completion of all things.
-    """
-    lg.out(4, 'backup_control.shutdown')
-
-#------------------------------------------------------------------------------
-
-
-def WriteIndex(filepath=None):
+    """
+    lg.out(4, 'backup_control.shutdown')
+
+#------------------------------------------------------------------------------
+
+
+def WriteIndex(filepath=None):
     """
     Write index data base to the local file .bitdust/metadata/index.
-    """
-    global _LoadingFlag
-    if _LoadingFlag:
-        return
-    if filepath is None:
-        filepath = settings.BackupIndexFilePath()
-    src = '%d\n' % revision()
-    src += backup_fs.Serialize()
-    return bpio.AtomicWriteFile(filepath, src)
-
-
-def ReadIndex(inpt):
-<<<<<<< HEAD
-    """
-    Read index data base, ``input`` is a ``cStringIO.StringIO`` object which keeps the data.
-    This is a simple text format, see ``p2p.backup_fs.Serialize()`` method.
-    The first line keeps revision number.
-=======
+    """
+    global _LoadingFlag
+    if _LoadingFlag:
+        return
+    if filepath is None:
+        filepath = settings.BackupIndexFilePath()
+    src = '%d\n' % revision()
+    src += backup_fs.Serialize()
+    return bpio.AtomicWriteFile(filepath, src)
+
+
+def ReadIndex(inpt):
     """
     Read index data base, ``input`` is a ``cStringIO.StringIO`` object which
     keeps the data.
 
     This is a simple text format, see ``p2p.backup_fs.Serialize()``
     method. The first line keeps revision number.
->>>>>>> 7d91a7f0
-    """
-    global _LoadingFlag
-    if _LoadingFlag:
-        return False
-    _LoadingFlag = True
-    try:
-        new_revision = int(inpt.readline().rstrip('\n'))
-    except:
-        _LoadingFlag = False
-        lg.exc()
-        return False
-    backup_fs.Clear()
-    count = backup_fs.Unserialize(inpt)
-    if _Debug:
-        lg.out(_DebugLevel, 'backup_control.ReadIndex %d items loaded' % count)
-    # local_site.update_backup_fs(backup_fs.ListAllBackupIDsSQL())
-    commit(new_revision)
-    _LoadingFlag = False
-    return True
-
-
-def Load(filepath=None):
-<<<<<<< HEAD
+    """
+    global _LoadingFlag
+    if _LoadingFlag:
+        return False
+    _LoadingFlag = True
+    try:
+        new_revision = int(inpt.readline().rstrip('\n'))
+    except:
+        _LoadingFlag = False
+        lg.exc()
+        return False
+    backup_fs.Clear()
+    count = backup_fs.Unserialize(inpt)
+    if _Debug:
+        lg.out(_DebugLevel, 'backup_control.ReadIndex %d items loaded' % count)
+    # local_site.update_backup_fs(backup_fs.ListAllBackupIDsSQL())
+    commit(new_revision)
+    _LoadingFlag = False
+    return True
+
+
+def Load(filepath=None):
     """
     This load the data from local file and call ``ReadIndex()`` method.
-=======
-    """
-    This load the data from local file and call ``ReadIndex()`` method.
->>>>>>> 7d91a7f0
-    """
-    global _LoadingFlag
-    if _LoadingFlag:
-        return False
-    if filepath is None:
-        filepath = settings.BackupIndexFilePath()
-    if not os.path.isfile(filepath):
-        lg.warn('file %s not exist' % filepath)
-        WriteIndex(filepath)
-        # return False
-    src = bpio.ReadTextFile(filepath)
-    if not src:
-        lg.out(2, 'backup_control.Load ERROR reading file %s' % filepath)
-        return False
-    inpt = cStringIO.StringIO(src)
-    ret = ReadIndex(inpt)
-    inpt.close()
-    backup_fs.Scan()
-    backup_fs.Calculate()
-    return ret
-
-
-def Save(filepath=None):
+    """
+    global _LoadingFlag
+    if _LoadingFlag:
+        return False
+    if filepath is None:
+        filepath = settings.BackupIndexFilePath()
+    if not os.path.isfile(filepath):
+        lg.warn('file %s not exist' % filepath)
+        WriteIndex(filepath)
+        # return False
+    src = bpio.ReadTextFile(filepath)
+    if not src:
+        lg.out(2, 'backup_control.Load ERROR reading file %s' % filepath)
+        return False
+    inpt = cStringIO.StringIO(src)
+    ret = ReadIndex(inpt)
+    inpt.close()
+    backup_fs.Scan()
+    backup_fs.Calculate()
+    return ret
+
+
+def Save(filepath=None):
     """
     Save index data base to local file ( call ``WriteIndex()`` ) and notify
     "index_synchronizer()" state machine.
-    """
-    global _LoadingFlag
-    if _LoadingFlag:
-        return False
-    commit()
-    WriteIndex(filepath)
-    if driver.is_started('service_backup_db'):
-        from storage import index_synchronizer
-        index_synchronizer.A('push')
-
-#------------------------------------------------------------------------------
-
-
-def IncomingSupplierListFiles(newpacket):
+    """
+    global _LoadingFlag
+    if _LoadingFlag:
+        return False
+    commit()
+    WriteIndex(filepath)
+    if driver.is_started('service_backup_db'):
+        from storage import index_synchronizer
+        index_synchronizer.A('push')
+
+#------------------------------------------------------------------------------
+
+
+def IncomingSupplierListFiles(newpacket):
     """
     Called by ``p2p.p2p_service`` when command "Files" were received from one
     of our suppliers.
 
     This is an answer from given supplier (after our request) to get a
     list of our files stored on his machine.
-    """
-    from p2p import p2p_service
-    supplier_idurl = newpacket.OwnerID
-    num = contactsdb.supplier_position(supplier_idurl)
-    if num < -1:
-        lg.out(
-            2,
-            'backup_control.IncomingSupplierListFiles ERROR unknown supplier: %s' %
-            supplier_idurl)
-        return
-    src = p2p_service.UnpackListFiles(
-        newpacket.Payload, settings.ListFilesFormat())
-    backups2remove, paths2remove = backup_matrix.ReadRawListFiles(num, src)
-    from customer import list_files_orator
-    list_files_orator.IncomingListFiles(newpacket)
-    backup_matrix.SaveLatestRawListFiles(supplier_idurl, src)
-    if len(backups2remove) > 0:
-        p2p_service.RequestDeleteListBackups(backups2remove)
-    if len(paths2remove) > 0:
-        p2p_service.RequestDeleteListPaths(paths2remove)
-    del backups2remove
-    del paths2remove
-    lg.out(8, 'backup_control.IncomingSupplierListFiles from [%s] %s bytes long' % (
-        nameurl.GetName(supplier_idurl), len(newpacket.Payload)))
-
-
-def IncomingSupplierBackupIndex(newpacket):
-<<<<<<< HEAD
-    """
-    Called by ``p2p.p2p_service`` when a remote copy of our local index data base ( in the "Data" packet )
-    is received from one of our suppliers. The index is also stored on suppliers to be able to restore it.
-=======
+    """
+    from p2p import p2p_service
+    supplier_idurl = newpacket.OwnerID
+    num = contactsdb.supplier_position(supplier_idurl)
+    if num < -1:
+        lg.out(2, 'backup_control.IncomingSupplierListFiles ERROR unknown supplier: %s' % supplier_idurl)
+        return
+    src = p2p_service.UnpackListFiles(newpacket.Payload, settings.ListFilesFormat())
+    backups2remove, paths2remove = backup_matrix.ReadRawListFiles(num, src)
+    from customer import list_files_orator
+    list_files_orator.IncomingListFiles(newpacket)
+    backup_matrix.SaveLatestRawListFiles(supplier_idurl, src)
+    if len(backups2remove) > 0:
+        p2p_service.RequestDeleteListBackups(backups2remove)
+    if len(paths2remove) > 0:
+        p2p_service.RequestDeleteListPaths(paths2remove)
+    del backups2remove
+    del paths2remove
+    lg.out(8, 'backup_control.IncomingSupplierListFiles from [%s] %s bytes long' % (
+        nameurl.GetName(supplier_idurl), len(newpacket.Payload)))
+
+
+def IncomingSupplierBackupIndex(newpacket):
     """
     Called by ``p2p.p2p_service`` when a remote copy of our local index data
     base ( in the "Data" packet ) is received from one of our suppliers.
 
     The index is also stored on suppliers to be able to restore it.
->>>>>>> 7d91a7f0
-    """
-    b = encrypted.Unserialize(newpacket.Payload)
-    if b is None:
-        lg.out(
-            2,
-            'backup_control.IncomingSupplierBackupIndex ERROR reading data from %s' %
-            newpacket.RemoteID)
-        return
-    try:
-        session_key = key.DecryptLocalPK(b.EncryptedSessionKey)
-        padded_data = key.DecryptWithSessionKey(session_key, b.EncryptedData)
-        inpt = cStringIO.StringIO(padded_data[:int(b.Length)])
-        supplier_revision = inpt.readline().rstrip('\n')
-        if supplier_revision:
-            supplier_revision = int(supplier_revision)
-        else:
-            supplier_revision = -1
-        inpt.seek(0)
-    except:
-        lg.out(
-            2,
-            'backup_control.IncomingSupplierBackupIndex ERROR reading data from %s' %
-            newpacket.RemoteID)
-        lg.out(2, '\n' + padded_data)
-        lg.exc()
-        try:
-            inpt.close()
-        except:
-            pass
-        return
-    if driver.is_started('service_backup_db'):
-        from storage import index_synchronizer
-        index_synchronizer.A(
-            'index-file-received', (newpacket, supplier_revision))
-    if revision() < supplier_revision:
-        ReadIndex(inpt)
-        backup_fs.Scan()
-        backup_fs.Calculate()
-        WriteIndex()
-        control.request_update()
-        lg.out(
-            2, 'backup_control.IncomingSupplierBackupIndex updated to revision %d from %s' %
-            (revision(), newpacket.RemoteID))
-    inpt.close()
-
-#------------------------------------------------------------------------------
-
-
-def DeleteAllBackups():
+    """
+    b = encrypted.Unserialize(newpacket.Payload)
+    if b is None:
+        lg.out(2, 'backup_control.IncomingSupplierBackupIndex ERROR reading data from %s' % newpacket.RemoteID)
+        return
+    try:
+        session_key = key.DecryptLocalPK(b.EncryptedSessionKey)
+        padded_data = key.DecryptWithSessionKey(session_key, b.EncryptedData)
+        inpt = cStringIO.StringIO(padded_data[:int(b.Length)])
+        supplier_revision = inpt.readline().rstrip('\n')
+        if supplier_revision:
+            supplier_revision = int(supplier_revision)
+        else:
+            supplier_revision = -1
+        inpt.seek(0)
+    except:
+        lg.out(2, 'backup_control.IncomingSupplierBackupIndex ERROR reading data from %s' % newpacket.RemoteID)
+        lg.out(2, '\n' + padded_data)
+        lg.exc()
+        try:
+            inpt.close()
+        except:
+            pass
+        return
+    if driver.is_started('service_backup_db'):
+        from storage import index_synchronizer
+        index_synchronizer.A('index-file-received', (newpacket, supplier_revision))
+    if revision() < supplier_revision:
+        ReadIndex(inpt)
+        backup_fs.Scan()
+        backup_fs.Calculate()
+        WriteIndex()
+        control.request_update()
+        lg.out(2, 'backup_control.IncomingSupplierBackupIndex updated to revision %d from %s' % (
+            revision(), newpacket.RemoteID))
+    inpt.close()
+
+#------------------------------------------------------------------------------
+
+
+def DeleteAllBackups():
     """
     Remove all backup IDs from index data base, see ``DeleteBackup()`` method.
-    """
-    # prepare a list of all known backup IDs
-    all_ids = set(backup_fs.ListAllBackupIDs())
-    all_ids.update(backup_matrix.GetBackupIDs(remote=True, local=True))
-    lg.out(
-        4,
-        'backup_control.DeleteAllBackups %d ID\'s to kill' %
-        len(all_ids))
-    # delete one by one
-    for backupID in all_ids:
-        DeleteBackup(backupID, saveDB=False, calculate=False)
-    # scan all files
-    backup_fs.Scan()
-    # check and calculate used space
-    backup_fs.Calculate()
-    # save the index
-    Save()
-    # refresh the GUI
-    control.request_update()
-
-
-<<<<<<< HEAD
-def DeleteBackup(
-        backupID,
-        removeLocalFilesToo=True,
-        saveDB=True,
-        calculate=True):
-    """
-    This removes a single backup ID completely. Perform several operations:
-
-        1) abort backup if it just started and is running at the moment
-        2) if we requested for files for this backup we do not need it anymore - remove 'Data' requests
-        3) remove interests in transport_control, see ``lib.transport_control.DeleteBackupInterest()``
-        4) remove that ID from the index data base
-        5) remove local files for this backup ID
-        6) remove all remote info for this backup from the memory, see ``p2p.backup_matrix.EraseBackupRemoteInfo()``
-        7) also remove local info from memory, see ``p2p.backup_matrix.EraseBackupLocalInfo()``
-        8) stop any rebuilding, we will restart it soon
-        9) check and calculate used space
-        10) save the modified index data base, soon it will be synchronized with "index_synchronizer()" state machine
-=======
-def DeleteBackup(backupID, removeLocalFilesToo=True, saveDB=True, calculate=True):
+    """
+    # prepare a list of all known backup IDs
+    all_ids = set(backup_fs.ListAllBackupIDs())
+    all_ids.update(backup_matrix.GetBackupIDs(remote=True, local=True))
+    lg.out(4, 'backup_control.DeleteAllBackups %d ID\'s to kill' % len(all_ids))
+    # delete one by one
+    for backupID in all_ids:
+        DeleteBackup(backupID, saveDB=False, calculate=False)
+    # scan all files
+    backup_fs.Scan()
+    # check and calculate used space
+    backup_fs.Calculate()
+    # save the index
+    Save()
+    # refresh the GUI
+    control.request_update()
+
+
+def DeleteBackup(backupID, removeLocalFilesToo=True, saveDB=True, calculate=True):
     """
     This removes a single backup ID completely. Perform several operations:
 
@@ -407,655 +348,543 @@
     8) stop any rebuilding, we will restart it soon
     9) check and calculate used space
     10) save the modified index data base, soon it will be synchronized with "index_synchronizer()" state machine
->>>>>>> 7d91a7f0
-    """
-    # if the user deletes a backup, make sure we remove any work we're doing on it
-    # abort backup if it just started and is running at the moment
-    if AbortRunningBackup(backupID):
-        lg.out(
-            8,
-            'backup_control.DeleteBackup %s is in process, stopping' %
-            backupID)
-        return True
-    from customer import io_throttle
-    import backup_rebuilder
-    lg.out(8, 'backup_control.DeleteBackup ' + backupID)
-    # if we requested for files for this backup - we do not need it anymore
-    io_throttle.DeleteBackupRequests(backupID)
-    io_throttle.DeleteBackupSendings(backupID)
-    # remove interests in transport_control
-    callback.delete_backup_interest(backupID)
-    # mark it as being deleted in the db, well... just remove it from the
-    # index now
-    if not backup_fs.DeleteBackupID(backupID):
-        return False
-    # finally remove local files for this backupID
-    if removeLocalFilesToo:
-        backup_fs.DeleteLocalBackup(settings.getLocalBackupsDir(), backupID)
-    # remove all remote info for this backup from the memory
-    backup_matrix.EraseBackupRemoteInfo(backupID)
-    # also remove local info
-    backup_matrix.EraseBackupLocalInfo(backupID)
-    # stop any rebuilding, we will restart it soon
-    backup_rebuilder.RemoveAllBackupsToWork()
-    backup_rebuilder.SetStoppedFlag()
-    # check and calculate used space
-    if calculate:
-        backup_fs.Scan()
-        backup_fs.Calculate()
-    # in some cases we want to save the DB later
-    if saveDB:
-        Save()
-        control.request_update([('backupID', backupID), ])
-    return True
-
-
-<<<<<<< HEAD
-def DeletePathBackups(
-        pathID,
-        removeLocalFilesToo=True,
-        saveDB=True,
-        calculate=True):
+    """
+    # if the user deletes a backup, make sure we remove any work we're doing on it
+    # abort backup if it just started and is running at the moment
+    if AbortRunningBackup(backupID):
+        lg.out(8, 'backup_control.DeleteBackup %s is in process, stopping' % backupID)
+        return True
+    from customer import io_throttle
+    import backup_rebuilder
+    lg.out(8, 'backup_control.DeleteBackup ' + backupID)
+    # if we requested for files for this backup - we do not need it anymore
+    io_throttle.DeleteBackupRequests(backupID)
+    io_throttle.DeleteBackupSendings(backupID)
+    # remove interests in transport_control
+    callback.delete_backup_interest(backupID)
+    # mark it as being deleted in the db, well... just remove it from the index now
+    if not backup_fs.DeleteBackupID(backupID):
+        return False
+    # finally remove local files for this backupID
+    if removeLocalFilesToo:
+        backup_fs.DeleteLocalBackup(settings.getLocalBackupsDir(), backupID)
+    # remove all remote info for this backup from the memory
+    backup_matrix.EraseBackupRemoteInfo(backupID)
+    # also remove local info
+    backup_matrix.EraseBackupLocalInfo(backupID)
+    # stop any rebuilding, we will restart it soon
+    backup_rebuilder.RemoveAllBackupsToWork()
+    backup_rebuilder.SetStoppedFlag()
+    # check and calculate used space
+    if calculate:
+        backup_fs.Scan()
+        backup_fs.Calculate()
+    # in some cases we want to save the DB later
+    if saveDB:
+        Save()
+        control.request_update([('backupID', backupID), ])
+    return True
+
+
+def DeletePathBackups(pathID, removeLocalFilesToo=True, saveDB=True, calculate=True):
     """
     This removes all backups of given path ID.
+
     Doing same operations as ``DeleteBackup()``.
-=======
-def DeletePathBackups(pathID, removeLocalFilesToo=True, saveDB=True, calculate=True):
-    """
-    This removes all backups of given path ID.
-
-    Doing same operations as ``DeleteBackup()``.
->>>>>>> 7d91a7f0
-    """
-    import backup_rebuilder
-    from customer import io_throttle
-    # get the working item
-    item = backup_fs.GetByID(pathID)
-    if item is None:
-        return False
-    # this is a list of all known backups of this path
-    versions = item.list_versions()
-    for version in versions:
-        backupID = pathID + '/' + version
-        # abort backup if it just started and is running at the moment
-        AbortRunningBackup(backupID)
-        # if we requested for files for this backup - we do not need it anymore
-        io_throttle.DeleteBackupRequests(backupID)
-        io_throttle.DeleteBackupSendings(backupID)
-        # remove interests in transport_control
-        callback.delete_backup_interest(backupID)
-        # remove local files for this backupID
-        if removeLocalFilesToo:
-<<<<<<< HEAD
-            backup_fs.DeleteLocalBackup(
-                settings.getLocalBackupsDir(), backupID)
-=======
-            backup_fs.DeleteLocalBackup(settings.getLocalBackupsDir(), backupID)
->>>>>>> 7d91a7f0
-        # remove remote info for this backup from the memory
-        backup_matrix.EraseBackupLocalInfo(backupID)
-        # also remove local info
-        backup_matrix.EraseBackupLocalInfo(backupID)
-        # finally remove this backup from the index
-        item.delete_version(version)
-        # lg.out(8, 'backup_control.DeletePathBackups ' + backupID)
-    # stop any rebuilding, we will restart it soon
-    backup_rebuilder.RemoveAllBackupsToWork()
-    backup_rebuilder.SetStoppedFlag()
-    # check and calculate used space
-    if calculate:
-        backup_fs.Scan()
-        backup_fs.Calculate()
-    # save the index if needed
-    if saveDB:
-        Save()
-        control.request_update()
-    return True
-
-#------------------------------------------------------------------------------
-
-
-def NewTaskNumber():
+    """
+    import backup_rebuilder
+    from customer import io_throttle
+    # get the working item
+    item = backup_fs.GetByID(pathID)
+    if item is None:
+        return False
+    # this is a list of all known backups of this path
+    versions = item.list_versions()
+    for version in versions:
+        backupID = pathID + '/' + version
+        # abort backup if it just started and is running at the moment
+        AbortRunningBackup(backupID)
+        # if we requested for files for this backup - we do not need it anymore
+        io_throttle.DeleteBackupRequests(backupID)
+        io_throttle.DeleteBackupSendings(backupID)
+        # remove interests in transport_control
+        callback.delete_backup_interest(backupID)
+        # remove local files for this backupID
+        if removeLocalFilesToo:
+            backup_fs.DeleteLocalBackup(settings.getLocalBackupsDir(), backupID)
+        # remove remote info for this backup from the memory
+        backup_matrix.EraseBackupLocalInfo(backupID)
+        # also remove local info
+        backup_matrix.EraseBackupLocalInfo(backupID)
+        # finally remove this backup from the index
+        item.delete_version(version)
+        # lg.out(8, 'backup_control.DeletePathBackups ' + backupID)
+    # stop any rebuilding, we will restart it soon
+    backup_rebuilder.RemoveAllBackupsToWork()
+    backup_rebuilder.SetStoppedFlag()
+    # check and calculate used space
+    if calculate:
+        backup_fs.Scan()
+        backup_fs.Calculate()
+    # save the index if needed
+    if saveDB:
+        Save()
+        control.request_update()
+    return True
+
+#------------------------------------------------------------------------------
+
+
+def NewTaskNumber():
     """
     A method to create a unique number for new task.
 
     It just increments a variable in memory and returns it.
-    """
-    global _LastTaskNumber
-    _LastTaskNumber += 1
-    return _LastTaskNumber
-
-
-class Task():
-    """
-    A class to represent a ``Task`` - a path to be backed up as soon as other backups will be finished.
-    All tasks are stored in the list, see ``tasks()`` method.
-    """
-
-    def __init__(self, pathID, localPath=None):
-        self.number = NewTaskNumber()                   # index number for the task
-        self.pathID = pathID                            # source path to backup
-        self.localPath = localPath
-        self.created = time.time()
-        if _Debug:
-            lg.out(_DebugLevel, 'new Task created: %r' % self)
-
-    def __repr__(self):
+    """
+    global _LastTaskNumber
+    _LastTaskNumber += 1
+    return _LastTaskNumber
+
+
+class Task():
+    """
+    A class to represent a ``Task`` - a path to be backed up as soon as other backups will be finished.
+    All tasks are stored in the list, see ``tasks()`` method.
+    """
+
+    def __init__(self, pathID, localPath=None):
+        self.number = NewTaskNumber()                   # index number for the task
+        self.pathID = pathID                            # source path to backup
+        self.localPath = localPath
+        self.created = time.time()
+        if _Debug:
+            lg.out(_DebugLevel, 'new Task created: %r' % self)
+
+    def __repr__(self):
         """
         Return a string like "Task-5: 0/1/2/3 from
         /home/veselin/Documents/myfile.txt".
-        """
-<<<<<<< HEAD
-        return 'Task-%d(%s from %s)' % (self.number,
-                                        self.pathID, self.localPath)
-
-    #--- !!! STARTING BACKUP HERE !!! ---
-    def run(self):
-        """
-        Runs a new ``Job`` from that ``Task``.
-        Called from ``RunTasks()`` method if it is possible to start a new task -
-        the maximum number of simultaneously running ``Jobs`` is limited.
-=======
-        return 'Task-%d(%s from %s)' % (self.number, self.pathID, self.localPath)
-
-    #--- !!! STARTING BACKUP HERE !!! ---
-    def run(self):
+        """
+        return 'Task-%d(%s from %s)' % (self.number, self.pathID, self.localPath)
+
+    #--- !!! STARTING BACKUP HERE !!! ---
+    def run(self):
         """
         Runs a new ``Job`` from that ``Task``.
 
         Called from ``RunTasks()`` method if it is possible to start a
         new task - the maximum number of simultaneously running ``Jobs``
         is limited.
->>>>>>> 7d91a7f0
-        """
-        import backup_tar
-        import backup
-        iter_and_path = backup_fs.WalkByID(self.pathID)
-        if iter_and_path is None:
-            lg.out(
-                4,
-                'backup_control.Task.run ERROR %s not found in the index' %
-                self.pathID)
-            # self.defer.callback('error', self.pathID)
-            return
-        itemInfo, sourcePath = iter_and_path
-        if isinstance(itemInfo, dict):
-            try:
-                itemInfo = itemInfo[backup_fs.INFO_KEY]
-            except:
-                lg.exc()
-                return
-        if self.localPath and self.localPath != sourcePath:
-            lg.warn(
-                'local path were changed: %s -> %s' %
-                (self.localPath, sourcePath))
-        self.localPath = sourcePath
-        if not bpio.pathExist(sourcePath):
-            lg.warn('path not exist: %s' % sourcePath)
-            reactor.callLater(0, OnTaskFailed, self.pathID, 'not exist')
-            return
-        dataID = misc.NewBackupID()
-        if itemInfo.has_version(dataID):
-            # ups - we already have same version
-            # let's add 1,2,3... to the end to make absolutely unique version
-            # ID
-            i = 1
-            while itemInfo.has_version(dataID + str(i)):
-                i += 1
-            dataID += str(i)
-        backupID = self.pathID + '/' + dataID
-        try:
-            backup_fs.MakeLocalDir(settings.getLocalBackupsDir(), backupID)
-        except:
-            lg.exc()
-            lg.out(
-                4,
-                'backup_control.Task.run ERROR creating destination folder for %s' %
-                self.pathID)
-            # self.defer.callback('error', self.pathID)
-            return
-        compress_mode = 'bz2'  # 'none' # 'gz'
-        if bpio.pathIsDir(sourcePath):
-<<<<<<< HEAD
-            backupPipe = backup_tar.backuptar(
-                sourcePath, compress=compress_mode)
-        else:
-            backupPipe = backup_tar.backuptarfile(
-                sourcePath, compress=compress_mode)
-=======
-            backupPipe = backup_tar.backuptar(sourcePath, compress=compress_mode)
-        else:
-            backupPipe = backup_tar.backuptarfile(sourcePath, compress=compress_mode)
->>>>>>> 7d91a7f0
-        backupPipe.make_nonblocking()
-        job = backup.backup(
-            backupID, backupPipe,
-            OnJobDone, OnBackupBlockReport,
-            settings.getBackupBlockSize(),
-            sourcePath)
-        jobs()[backupID] = job
-        itemInfo.add_version(dataID)
-        if itemInfo.type in [backup_fs.PARENT, backup_fs.DIR]:
-            dirsize.ask(sourcePath, OnFoundFolderSize, (self.pathID, dataID))
-        else:
-            jobs()[backupID].totalSize = os.path.getsize(sourcePath)
-        jobs()[backupID].automat('start')
-        reactor.callLater(0, FireTaskStartedCallbacks, self.pathID, dataID)
-        lg.out(4, 'backup_control.Task-%d.run [%s/%s], size=%d, %s' % (
-            self.number, self.pathID, dataID, itemInfo.size, sourcePath))
-
-#------------------------------------------------------------------------------
-
-
-def PutTask(pathID, localPath=None):
-<<<<<<< HEAD
+        """
+        import backup_tar
+        import backup
+        iter_and_path = backup_fs.WalkByID(self.pathID)
+        if iter_and_path is None:
+            lg.out(4, 'backup_control.Task.run ERROR %s not found in the index' % self.pathID)
+            # self.defer.callback('error', self.pathID)
+            return
+        itemInfo, sourcePath = iter_and_path
+        if isinstance(itemInfo, dict):
+            try:
+                itemInfo = itemInfo[backup_fs.INFO_KEY]
+            except:
+                lg.exc()
+                return
+        if self.localPath and self.localPath != sourcePath:
+            lg.warn('local path were changed: %s -> %s' % (self.localPath, sourcePath))
+        self.localPath = sourcePath
+        if not bpio.pathExist(sourcePath):
+            lg.warn('path not exist: %s' % sourcePath)
+            reactor.callLater(0, OnTaskFailed, self.pathID, 'not exist')
+            return
+        dataID = misc.NewBackupID()
+        if itemInfo.has_version(dataID):
+            # ups - we already have same version
+            # let's add 1,2,3... to the end to make absolutely unique version ID
+            i = 1
+            while itemInfo.has_version(dataID + str(i)):
+                i += 1
+            dataID += str(i)
+        backupID = self.pathID + '/' + dataID
+        try:
+            backup_fs.MakeLocalDir(settings.getLocalBackupsDir(), backupID)
+        except:
+            lg.exc()
+            lg.out(4, 'backup_control.Task.run ERROR creating destination folder for %s' % self.pathID)
+            # self.defer.callback('error', self.pathID)
+            return
+        compress_mode = 'bz2'  # 'none' # 'gz'
+        if bpio.pathIsDir(sourcePath):
+            backupPipe = backup_tar.backuptar(sourcePath, compress=compress_mode)
+        else:
+            backupPipe = backup_tar.backuptarfile(sourcePath, compress=compress_mode)
+        backupPipe.make_nonblocking()
+        job = backup.backup(
+            backupID, backupPipe,
+            OnJobDone, OnBackupBlockReport,
+            settings.getBackupBlockSize(),
+            sourcePath)
+        jobs()[backupID] = job
+        itemInfo.add_version(dataID)
+        if itemInfo.type in [backup_fs.PARENT, backup_fs.DIR]:
+            dirsize.ask(sourcePath, OnFoundFolderSize, (self.pathID, dataID))
+        else:
+            jobs()[backupID].totalSize = os.path.getsize(sourcePath)
+        jobs()[backupID].automat('start')
+        reactor.callLater(0, FireTaskStartedCallbacks, self.pathID, dataID)
+        lg.out(4, 'backup_control.Task-%d.run [%s/%s], size=%d, %s' % (
+            self.number, self.pathID, dataID, itemInfo.size, sourcePath))
+
+#------------------------------------------------------------------------------
+
+
+def PutTask(pathID, localPath=None):
     """
     Creates a new ``Task`` and append it to the list of tasks.
-=======
-    """
-    Creates a new ``Task`` and append it to the list of tasks.
->>>>>>> 7d91a7f0
-    """
-    t = Task(pathID, localPath)
-    tasks().append(t)
-    return t.number
-
-
-def HasTask(pathID):
+    """
+    t = Task(pathID, localPath)
+    tasks().append(t)
+    return t.number
+
+
+def HasTask(pathID):
     """
     Looks for path ID in the tasks list.
-    """
-    for task in tasks():
-        if task.pathID == pathID:
-            return True
-    return False
-
-
-def DeleteAllTasks():
+    """
+    for task in tasks():
+        if task.pathID == pathID:
+            return True
+    return False
+
+
+def DeleteAllTasks():
     """
     Clear the tasks list.
-    """
-    global _Tasks
-    _Tasks = []
-
-
-def RunTasks():
+    """
+    global _Tasks
+    _Tasks = []
+
+
+def RunTasks():
     """
     Checks current jobs and run a one task if it is possible.
-    """
-    if len(tasks()) == 0:
-        return
-    if len(jobs()) >= MAXIMUM_JOBS_STARTED:
-        return
-    T = tasks().pop(0)
-    T.run()
-
-#------------------------------------------------------------------------------
-
-
-def OnFoundFolderSize(pth, sz, arg):
-<<<<<<< HEAD
-    """
-    This is a callback, fired from ``lib.dirsize.ask()`` method after finish calculating of folder size.
-=======
+    """
+    if len(tasks()) == 0:
+        return
+    if len(jobs()) >= MAXIMUM_JOBS_STARTED:
+        return
+    T = tasks().pop(0)
+    T.run()
+
+#------------------------------------------------------------------------------
+
+
+def OnFoundFolderSize(pth, sz, arg):
     """
     This is a callback, fired from ``lib.dirsize.ask()`` method after finish
     calculating of folder size.
->>>>>>> 7d91a7f0
-    """
-    try:
-        pathID, version = arg
-        backupID = pathID + '/' + version
-        item = backup_fs.GetByID(pathID)
-        if item:
-            item.set_size(sz)
-        job = GetRunningBackupObject(backupID)
-        if job:
-            job.totalSize = sz
-        if _Debug:
-            lg.out(
-                _DebugLevel, 'backup_control.OnFoundFolderSize %s %d' %
-                (backupID, sz))
-    except:
-        lg.exc()
-
-#------------------------------------------------------------------------------
-
-
-def OnJobDone(backupID, result):
-<<<<<<< HEAD
+    """
+    try:
+        pathID, version = arg
+        backupID = pathID + '/' + version
+        item = backup_fs.GetByID(pathID)
+        if item:
+            item.set_size(sz)
+        job = GetRunningBackupObject(backupID)
+        if job:
+            job.totalSize = sz
+        if _Debug:
+            lg.out(_DebugLevel, 'backup_control.OnFoundFolderSize %s %d' % (backupID, sz))
+    except:
+        lg.exc()
+
+#------------------------------------------------------------------------------
+
+
+def OnJobDone(backupID, result):
     """
     A callback method fired when backup is finished.
+
     Here we need to save the index data base.
-=======
-    """
-    A callback method fired when backup is finished.
-
-    Here we need to save the index data base.
->>>>>>> 7d91a7f0
-    """
-    import backup_rebuilder
-    from customer import io_throttle
-    lg.out(4, '!!!!!!!!!!!!!!!!!!!!!!!!!!!!!!!!!!!!!!!!!!!!!!')
-    lg.out(
-        4, 'backup_control.OnJobDone [%s] %s, %d more tasks' %
-        (backupID, result, len(
-            tasks())))
-    jobs().pop(backupID)
-    pathID, version = packetid.SplitBackupID(backupID)
-    if result == 'done':
-        maxBackupsNum = settings.getBackupsMaxCopies()
-        if maxBackupsNum:
-            item = backup_fs.GetByID(pathID)
-            if item:
-                versions = item.list_versions(sorted=True, reverse=True)
-                if len(versions) > maxBackupsNum:
-                    for version in versions[maxBackupsNum:]:
-                        item.delete_version(version)
-                        backupID = pathID + '/' + version
-                        backup_rebuilder.RemoveBackupToWork(backupID)
-                        io_throttle.DeleteBackupRequests(backupID)
-                        io_throttle.DeleteBackupSendings(backupID)
-                        callback.delete_backup_interest(backupID)
-                        backup_fs.DeleteLocalBackup(
-                            settings.getLocalBackupsDir(), backupID)
-                        backup_matrix.EraseBackupLocalInfo(backupID)
-                        backup_matrix.EraseBackupLocalInfo(backupID)
-        backup_fs.ScanID(pathID)
-        backup_fs.Calculate()
-        Save()
-        control.request_update([('pathID', pathID), ])
-<<<<<<< HEAD
-        # TODO: check used space, if we have over use - stop all tasks
-        # immediately
-=======
-        # TODO: check used space, if we have over use - stop all tasks immediately
->>>>>>> 7d91a7f0
-        backup_matrix.RepaintBackup(backupID)
-    elif result == 'abort':
-        DeleteBackup(backupID)
-    if len(tasks()) == 0:
-        # do we really need to restart backup_monitor after each backup?
-        # if we have a lot tasks started this will produce a lot unneeded actions
-        # will be smarter to restart it once we finish all tasks
-        # because user will probably leave BitDust working after starting a
-        # long running operations
-        from storage import backup_monitor
-        backup_monitor.A('restart')
-    RunTasks()
-    reactor.callLater(0, FireTaskFinishedCallbacks, pathID, version, result)
-
-
-def OnTaskFailed(pathID, result):
+    """
+    import backup_rebuilder
+    from customer import io_throttle
+    lg.out(4, '!!!!!!!!!!!!!!!!!!!!!!!!!!!!!!!!!!!!!!!!!!!!!!')
+    lg.out(4, 'backup_control.OnJobDone [%s] %s, %d more tasks' % (backupID, result, len(tasks())))
+    jobs().pop(backupID)
+    pathID, version = packetid.SplitBackupID(backupID)
+    if result == 'done':
+        maxBackupsNum = settings.getBackupsMaxCopies()
+        if maxBackupsNum:
+            item = backup_fs.GetByID(pathID)
+            if item:
+                versions = item.list_versions(sorted=True, reverse=True)
+                if len(versions) > maxBackupsNum:
+                    for version in versions[maxBackupsNum:]:
+                        item.delete_version(version)
+                        backupID = pathID + '/' + version
+                        backup_rebuilder.RemoveBackupToWork(backupID)
+                        io_throttle.DeleteBackupRequests(backupID)
+                        io_throttle.DeleteBackupSendings(backupID)
+                        callback.delete_backup_interest(backupID)
+                        backup_fs.DeleteLocalBackup(settings.getLocalBackupsDir(), backupID)
+                        backup_matrix.EraseBackupLocalInfo(backupID)
+                        backup_matrix.EraseBackupLocalInfo(backupID)
+        backup_fs.ScanID(pathID)
+        backup_fs.Calculate()
+        Save()
+        control.request_update([('pathID', pathID), ])
+        # TODO: check used space, if we have over use - stop all tasks immediately
+        backup_matrix.RepaintBackup(backupID)
+    elif result == 'abort':
+        DeleteBackup(backupID)
+    if len(tasks()) == 0:
+        # do we really need to restart backup_monitor after each backup?
+        # if we have a lot tasks started this will produce a lot unneeded actions
+        # will be smarter to restart it once we finish all tasks
+        # because user will probably leave BitDust working after starting a long running operations
+        from storage import backup_monitor
+        backup_monitor.A('restart')
+    RunTasks()
+    reactor.callLater(0, FireTaskFinishedCallbacks, pathID, version, result)
+
+
+def OnTaskFailed(pathID, result):
     """
     Called when backup process get failed somehow.
-    """
-    lg.out(
-        4, 'backup_control.OnTaskFailed [%s] %s, %d more tasks' %
-        (pathID, result, len(
-            tasks())))
-    RunTasks()
-    reactor.callLater(0, FireTaskFinishedCallbacks, pathID, None, result)
-
-
-def OnBackupBlockReport(backupID, blockNum, result):
-<<<<<<< HEAD
-    """
-    Called for every finished block during backup process.
-        :param newblock: this is a ``p2p.encrypted_block.encrypted_block`` instance
-        :param num_suppliers: number of suppliers which is used for that backup
-
-=======
+    """
+    lg.out(4, 'backup_control.OnTaskFailed [%s] %s, %d more tasks' % (pathID, result, len(tasks())))
+    RunTasks()
+    reactor.callLater(0, FireTaskFinishedCallbacks, pathID, None, result)
+
+
+def OnBackupBlockReport(backupID, blockNum, result):
     """
     Called for every finished block during backup process.
 
     :param newblock: this is a ``p2p.encrypted_block.encrypted_block`` instance
     :param num_suppliers: number of suppliers which is used for that backup
->>>>>>> 7d91a7f0
-    """
-    backup_matrix.LocalBlockReport(backupID, blockNum, result)
-
-#------------------------------------------------------------------------------
-
-
-def AddTaskStartedCallback(pathID, callback):
+    """
+    backup_matrix.LocalBlockReport(backupID, blockNum, result)
+
+#------------------------------------------------------------------------------
+
+
+def AddTaskStartedCallback(pathID, callback):
     """
     You can catch a moment when given ``Task`` were started.
 
     Call this method to provide a callback method to handle.
-    """
-    global _TaskStartedCallbacks
-    if pathID not in _TaskStartedCallbacks:
-        _TaskStartedCallbacks[pathID] = []
-    _TaskStartedCallbacks[pathID].append(callback)
-
-
-def AddTaskFinishedCallback(pathID, callback):
+    """
+    global _TaskStartedCallbacks
+    if pathID not in _TaskStartedCallbacks:
+        _TaskStartedCallbacks[pathID] = []
+    _TaskStartedCallbacks[pathID].append(callback)
+
+
+def AddTaskFinishedCallback(pathID, callback):
     """
     You can also catch a moment when the whole ``Job`` is done and backup
     process were finished or failed.
-    """
-    global _TaskFinishedCallbacks
-    if pathID not in _TaskFinishedCallbacks:
-        _TaskFinishedCallbacks[pathID] = []
-    _TaskFinishedCallbacks[pathID].append(callback)
-
-
-def FireTaskStartedCallbacks(pathID, version):
+    """
+    global _TaskFinishedCallbacks
+    if pathID not in _TaskFinishedCallbacks:
+        _TaskFinishedCallbacks[pathID] = []
+    _TaskFinishedCallbacks[pathID].append(callback)
+
+
+def FireTaskStartedCallbacks(pathID, version):
     """
     This runs callbacks for given path ID when that ``Job`` is started.
-    """
-    global _TaskStartedCallbacks
-    for cb in _TaskStartedCallbacks.get(pathID, []):
-        cb(pathID, version)
-    _TaskStartedCallbacks.pop(pathID, None)
-
-
-def FireTaskFinishedCallbacks(pathID, version, result):
+    """
+    global _TaskStartedCallbacks
+    for cb in _TaskStartedCallbacks.get(pathID, []):
+        cb(pathID, version)
+    _TaskStartedCallbacks.pop(pathID, None)
+
+
+def FireTaskFinishedCallbacks(pathID, version, result):
     """
     This runs callbacks for given path ID when that ``Job`` is done or failed.
-    """
-    global _TaskFinishedCallbacks
-    for cb in _TaskFinishedCallbacks.get(pathID, []):
-        cb(pathID, version, result)
-    _TaskFinishedCallbacks.pop(pathID, None)
-
-#------------------------------------------------------------------------------
-
-
-def StartSingle(pathID, localPath=None):
-<<<<<<< HEAD
+    """
+    global _TaskFinishedCallbacks
+    for cb in _TaskFinishedCallbacks.get(pathID, []):
+        cb(pathID, version, result)
+    _TaskFinishedCallbacks.pop(pathID, None)
+
+#------------------------------------------------------------------------------
+
+
+def StartSingle(pathID, localPath=None):
     """
     A high level method to start a backup of single file or folder.
-=======
-    """
-    A high level method to start a backup of single file or folder.
->>>>>>> 7d91a7f0
-    """
-    from storage import backup_monitor
-    PutTask(pathID, localPath)
-    reactor.callLater(0, RunTasks)
-    reactor.callLater(0, backup_monitor.A, 'restart')
-
-
-def StartRecursive(pathID, localPath=None):
-<<<<<<< HEAD
-    """
-    A high level method to start recursive backup of given path.
-    This is will traverse all paths below this ID in the 'tree' and add tasks for them.
-=======
+    """
+    from storage import backup_monitor
+    PutTask(pathID, localPath)
+    reactor.callLater(0, RunTasks)
+    reactor.callLater(0, backup_monitor.A, 'restart')
+
+
+def StartRecursive(pathID, localPath=None):
     """
     A high level method to start recursive backup of given path.
 
     This is will traverse all paths below this ID in the 'tree' and add
     tasks for them.
->>>>>>> 7d91a7f0
-    """
-    from storage import backup_monitor
-    startedtasks = set()
-
-    def visitor(path_id, path, info):
-        if info.type == backup_fs.FILE:
-            if path_id.startswith(pathID):
-                PutTask(path_id, path)
-                startedtasks.add(path_id)
-    backup_fs.TraverseByID(visitor)
-    reactor.callLater(0, RunTasks)
-    reactor.callLater(0, backup_monitor.A, 'restart')
-    lg.out(
-        6, 'backup_control.StartRecursive %s  :  %d tasks started' %
-        (pathID, len(startedtasks)))
-    return startedtasks
-
-#------------------------------------------------------------------------------
-
-
-def IsTaskScheduled(pathID):
+    """
+    from storage import backup_monitor
+    startedtasks = set()
+
+    def visitor(path_id, path, info):
+        if info.type == backup_fs.FILE:
+            if path_id.startswith(pathID):
+                PutTask(path_id, path)
+                startedtasks.add(path_id)
+    backup_fs.TraverseByID(visitor)
+    reactor.callLater(0, RunTasks)
+    reactor.callLater(0, backup_monitor.A, 'restart')
+    lg.out(6, 'backup_control.StartRecursive %s  :  %d tasks started' % (pathID, len(startedtasks)))
+    return startedtasks
+
+#------------------------------------------------------------------------------
+
+
+def IsTaskScheduled(pathID):
     """
     
-    """
-    for t in tasks():
-        if t.pathID == pathID:
-            return True
-    return False
-
-
-def GetPendingTask(pathID):
+    """
+    for t in tasks():
+        if t.pathID == pathID:
+            return True
+    return False
+
+
+def GetPendingTask(pathID):
     """
     
-    """
-    for t in tasks():
-        if t.pathID == pathID:
-            return t
-    return None
-
-
-def ListPendingTasks():
+    """
+    for t in tasks():
+        if t.pathID == pathID:
+            return t
+    return None
+
+
+def ListPendingTasks():
     """
     
-    """
-    return tasks()
-
-
-def AbortPendingTask(pathID):
+    """
+    return tasks()
+
+
+def AbortPendingTask(pathID):
     """
     
-    """
-    for t in tasks():
-        if t.pathID == pathID:
-            tasks().remove(t)
-            return True
-    return False
-
-#------------------------------------------------------------------------------
-
-
-def IsBackupInProcess(backupID):
+    """
+    for t in tasks():
+        if t.pathID == pathID:
+            tasks().remove(t)
+            return True
+    return False
+
+#------------------------------------------------------------------------------
+
+
+def IsBackupInProcess(backupID):
     """
     Return True if given backup ID is running and that "job" exists.
-    """
-<<<<<<< HEAD
-    Return True if given backup ID is running and that "job" exists.
-    """
-=======
->>>>>>> 7d91a7f0
-    return backupID in jobs()
-
-
-def IsPathInProcess(pathID):
+    """
+    return backupID in jobs()
+
+
+def IsPathInProcess(pathID):
     """
     Return True if some backups is running at the moment of given path.
-    """
-    for backupID in jobs().keys():
-        if backupID.startswith(pathID + '/'):
-            return True
-    return False
-
-
-def HasRunningBackup():
+    """
+    for backupID in jobs().keys():
+        if backupID.startswith(pathID + '/'):
+            return True
+    return False
+
+
+def HasRunningBackup():
     """
     Return True if at least one backup is running right now.
-    """
-    return len(jobs()) > 0
-
-
-def AbortRunningBackup(backupID):
-    """
-    Call ``abort()`` method of ``p2p.backup.backup`` object - abort the running backup.
-    """
-    if IsBackupInProcess(backupID):
-        jobs()[backupID].abort()
-        return True
-    return False
-
-
-def AbortAllRunningBackups():
+    """
+    return len(jobs()) > 0
+
+
+def AbortRunningBackup(backupID):
+    """
+    Call ``abort()`` method of ``p2p.backup.backup`` object - abort the running backup.
+    """
+    if IsBackupInProcess(backupID):
+        jobs()[backupID].abort()
+        return True
+    return False
+
+
+def AbortAllRunningBackups():
     """
     Abort all running backups :-).
-    """
-    for backupObj in jobs().values():
-        backupObj.abort()
-
-
-def ListRunningBackups():
-<<<<<<< HEAD
+    """
+    for backupObj in jobs().values():
+        backupObj.abort()
+
+
+def ListRunningBackups():
     """
     List backup IDs of currently running jobs.
-=======
-    """
-    List backup IDs of currently running jobs.
->>>>>>> 7d91a7f0
-    """
-    return jobs().keys()
-
-
-def GetRunningBackupObject(backupID):
-    """
-    Return an instance of ``p2p.backup.backup`` class - a running backup object,
-    or None if that ID is not exist in the jobs dictionary.
-    """
-    return jobs().get(backupID, None)
-
-#------------------------------------------------------------------------------
-#------------------------------------------------------------------------------
-#------------------------------------------------------------------------------
-
-
-def test():
+    """
+    return jobs().keys()
+
+
+def GetRunningBackupObject(backupID):
+    """
+    Return an instance of ``p2p.backup.backup`` class - a running backup object,
+    or None if that ID is not exist in the jobs dictionary.
+    """
+    return jobs().get(backupID, None)
+
+#------------------------------------------------------------------------------
+#------------------------------------------------------------------------------
+#------------------------------------------------------------------------------
+
+
+def test():
     """
     For tests.
-    """
-#    backup_fs.Calculate()
-#    print backup_fs.counter()
-#    print backup_fs.numberfiles()
-#    print backup_fs.sizefiles()
-#    print backup_fs.sizebackups()
-    import pprint
-    pprint.pprint(backup_fs.fsID())
-    pprint.pprint(backup_fs.fs())
-    print backup_fs.GetByID('0')
-    # pprint.pprint(backup_fs.WalkByID('0/0/2/19/F20140106100849AM'))
-    # for pathID, localPath, item in backup_fs.IterateIDs():
-    #     print pathID, misc.unicode_to_str_safe(localPath)
-    # backup_fs.TraverseByIDSorted(lambda x, y, z: sys.stdout.write('%s %s\n' % (x,misc.unicode_to_str_safe(y))))
-
-
-def test2():
+    """
+#    backup_fs.Calculate()
+#    print backup_fs.counter()
+#    print backup_fs.numberfiles()
+#    print backup_fs.sizefiles()
+#    print backup_fs.sizebackups()
+    import pprint
+    pprint.pprint(backup_fs.fsID())
+    pprint.pprint(backup_fs.fs())
+    print backup_fs.GetByID('0')
+    # pprint.pprint(backup_fs.WalkByID('0/0/2/19/F20140106100849AM'))
+    # for pathID, localPath, item in backup_fs.IterateIDs():
+    #     print pathID, misc.unicode_to_str_safe(localPath)
+    # backup_fs.TraverseByIDSorted(lambda x, y, z: sys.stdout.write('%s %s\n' % (x,misc.unicode_to_str_safe(y))))
+
+
+def test2():
     """
     For tests.
-    """
-    # reactor.callLater(1, StartDirRecursive, 'c:/temp')
-    reactor.run()
-
-#------------------------------------------------------------------------------
-
-if __name__ == "__main__":
-    bpio.init()
-    lg.set_debug_level(20)
-    settings.init()
-    tmpfile.init(settings.getTempDir())
-    contactsdb.init()
-    eccmap.init()
-    key.InitMyKey()
-    init()
-    test()
+    """
+    # reactor.callLater(1, StartDirRecursive, 'c:/temp')
+    reactor.run()
+
+#------------------------------------------------------------------------------
+
+if __name__ == "__main__":
+    bpio.init()
+    lg.set_debug_level(20)
+    settings.init()
+    tmpfile.init(settings.getTempDir())
+    contactsdb.init()
+    eccmap.init()
+    key.InitMyKey()
+    init()
+    test()