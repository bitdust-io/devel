#!/usr/bin/python
# restore_monitor.py
#
# Copyright (C) 2008-2016 Veselin Penev, http://bitdust.io
#
# This file (restore_monitor.py) is part of BitDust Software.
#
# BitDust is free software: you can redistribute it and/or modify
# it under the terms of the GNU Affero General Public License as published by
# the Free Software Foundation, either version 3 of the License, or
# (at your option) any later version.
#
# BitDust Software is distributed in the hope that it will be useful,
# but WITHOUT ANY WARRANTY; without even the implied warranty of
# MERCHANTABILITY or FITNESS FOR A PARTICULAR PURPOSE.  See the
# GNU Affero General Public License for more details.
#
# You should have received a copy of the GNU Affero General Public License
# along with BitDust Software.  If not, see <http://www.gnu.org/licenses/>.
#
# Please contact us if you have any questions at bitdust.io@gmail.com
#
#
#
#
#
# manage currently restoring backups

import os
import sys
import time

from twisted.internet import reactor, threads

from logs import lg

from system import bpio
from system import tmpfile

import restore
import backup_tar
import backup_matrix

#------------------------------------------------------------------------------

_WorkingBackupIDs = {}
_WorkingRestoreProgress = {}
OnRestorePacketFunc = None
OnRestoreDoneFunc = None
OnRestoreBlockFunc = None

#------------------------------------------------------------------------------


def init():
    lg.out(4, 'restore_monitor.init')


def shutdown():
    lg.out(4, 'restore_monitor.shutdown')


def block_restored_callback(backupID, block):
    global OnRestoreBlockFunc
    if OnRestoreBlockFunc is not None:
        OnRestoreBlockFunc(backupID, block)


def packet_in_callback(backupID, newpacket):
    # lg.out(8, 'restore_monitor.packet_in_callback ' + backupID)
    global _WorkingRestoreProgress
    global OnRestorePacketFunc
    SupplierNumber = newpacket.SupplierNumber()

    # want to count the data we restoring
    if SupplierNumber not in _WorkingRestoreProgress[backupID].keys():
        _WorkingRestoreProgress[backupID][SupplierNumber] = 0
    _WorkingRestoreProgress[backupID][SupplierNumber] += len(newpacket.Payload)

    backup_matrix.LocalFileReport(newpacket.PacketID)

    if OnRestorePacketFunc is not None:
        OnRestorePacketFunc(backupID, SupplierNumber, newpacket)


def extract_done(retcode, backupID, tarfilename, callback):
    lg.out(
        4, 'restore_monitor.extract_done %s result: %s' %
        (backupID, str(retcode)))
    global OnRestoreDoneFunc

    _WorkingBackupIDs.pop(backupID, None)
    _WorkingRestoreProgress.pop(backupID, None)

    tmpfile.throw_out(tarfilename, 'file extracted')

    if OnRestoreDoneFunc is not None:
        OnRestoreDoneFunc(backupID, 'restore done')

    if callback:
        callback(backupID, 'restore done')


def restore_done(x, tarfilename, outputlocation, callback):
    lg.out(4, '!!!!!!!!!!!!!!!!!!!!!!!!!!!!!!!!!!!!!!!!!!!!!!')
    lg.out(4, 'restore_monitor.restore_done ' + str(x))
    global _WorkingBackupIDs
    global _WorkingRestoreProgress
    global OnRestoreDoneFunc
    backupID, result = x.split(' ')
    if result == 'done':
        p = backup_tar.extracttar(tarfilename, outputlocation)
        if p:
            d = threads.deferToThread(p.wait)
            d.addBoth(extract_done, backupID, tarfilename, callback)
            return
        result = 'extract failed'
    _WorkingBackupIDs.pop(backupID, None)
    _WorkingRestoreProgress.pop(backupID, None)
    tmpfile.throw_out(tarfilename, 'restore ' + result)
    if OnRestoreDoneFunc is not None:
        OnRestoreDoneFunc(backupID, result)
    if callback:
        callback(backupID, result)


def restore_failed(x, tarfilename, callback):
    lg.out(4, 'restore_monitor.restore_failed ' + str(x))
    global _WorkingBackupIDs
    global _WorkingRestoreProgress
    global OnRestoreDoneFunc
    backupID = result = None
    try:
        if isinstance(x, Exception):
            backupID, result = x.getErrorMessage().split(' ')
        elif isinstance(x, str):
            backupID, result = x.split(' ')
    except:
        lg.exc()
    if not backupID:
        lg.warn('Unknown backupID: %s' % str(x))
        return
    _WorkingBackupIDs.pop(backupID, None)
    _WorkingRestoreProgress.pop(backupID, None)
    tmpfile.throw_out(tarfilename, 'restore ' + result)
    if OnRestoreDoneFunc is not None:
        OnRestoreDoneFunc(backupID, result)
    if callback:
        callback(backupID, result)


def Start(backupID, outputLocation, callback=None):
    lg.out(8, 'restore_monitor.Start %s to %s' % (backupID, outputLocation))
    global _WorkingBackupIDs
    global _WorkingRestoreProgress
    if backupID in _WorkingBackupIDs.keys():
        return None
<<<<<<< HEAD
    outfd, outfilename = tmpfile.make(
        'restore', '.tar.gz', backupID.replace(
            '/', '_') + '_')
=======
    outfd, outfilename = tmpfile.make('restore', '.tar.gz', backupID.replace('/', '_') + '_')
>>>>>>> 7d91a7f0
    r = restore.restore(backupID, outfd)
    r.MyDeferred.addCallback(
        restore_done,
        outfilename,
        outputLocation,
        callback)
    r.MyDeferred.addErrback(restore_failed, outfilename, callback)
    r.set_block_restored_callback(block_restored_callback)
    r.set_packet_in_callback(packet_in_callback)
    _WorkingBackupIDs[backupID] = r
    _WorkingRestoreProgress[backupID] = {}
    r.automat('init')
    return r


def Abort(backupID):
    lg.out(8, 'restore_monitor.Abort %s' % backupID)
    global _WorkingBackupIDs
    global _WorkingRestoreProgress
    if not backupID in _WorkingBackupIDs.keys():
        return False
    r = _WorkingBackupIDs[backupID]
    r.abort()
    return True


def GetWorkingIDs():
    global _WorkingBackupIDs
    return _WorkingBackupIDs.keys()


def GetWorkingObjects():
    global _WorkingBackupIDs
    return _WorkingBackupIDs.values()


def IsWorking(backupID):
    global _WorkingBackupIDs
    return backupID in _WorkingBackupIDs.keys()


def GetProgress(backupID):
    global _WorkingRestoreProgress
    return _WorkingRestoreProgress.get(backupID, {})


def GetWorkingRestoreObject(backupID):
    global _WorkingBackupIDs
    return _WorkingBackupIDs.get(backupID, None)
<|MERGE_RESOLUTION|>--- conflicted
+++ resolved
@@ -1,213 +1,201 @@
-#!/usr/bin/python
-# restore_monitor.py
-#
-# Copyright (C) 2008-2016 Veselin Penev, http://bitdust.io
-#
-# This file (restore_monitor.py) is part of BitDust Software.
-#
-# BitDust is free software: you can redistribute it and/or modify
-# it under the terms of the GNU Affero General Public License as published by
-# the Free Software Foundation, either version 3 of the License, or
-# (at your option) any later version.
-#
-# BitDust Software is distributed in the hope that it will be useful,
-# but WITHOUT ANY WARRANTY; without even the implied warranty of
-# MERCHANTABILITY or FITNESS FOR A PARTICULAR PURPOSE.  See the
-# GNU Affero General Public License for more details.
-#
-# You should have received a copy of the GNU Affero General Public License
-# along with BitDust Software.  If not, see <http://www.gnu.org/licenses/>.
-#
-# Please contact us if you have any questions at bitdust.io@gmail.com
-#
-#
-#
-#
-#
-# manage currently restoring backups
-
-import os
-import sys
-import time
-
-from twisted.internet import reactor, threads
-
-from logs import lg
-
-from system import bpio
-from system import tmpfile
-
-import restore
-import backup_tar
-import backup_matrix
-
-#------------------------------------------------------------------------------
-
-_WorkingBackupIDs = {}
-_WorkingRestoreProgress = {}
-OnRestorePacketFunc = None
-OnRestoreDoneFunc = None
-OnRestoreBlockFunc = None
-
-#------------------------------------------------------------------------------
-
-
-def init():
-    lg.out(4, 'restore_monitor.init')
-
-
-def shutdown():
-    lg.out(4, 'restore_monitor.shutdown')
-
-
-def block_restored_callback(backupID, block):
-    global OnRestoreBlockFunc
-    if OnRestoreBlockFunc is not None:
-        OnRestoreBlockFunc(backupID, block)
-
-
-def packet_in_callback(backupID, newpacket):
-    # lg.out(8, 'restore_monitor.packet_in_callback ' + backupID)
-    global _WorkingRestoreProgress
-    global OnRestorePacketFunc
-    SupplierNumber = newpacket.SupplierNumber()
-
-    # want to count the data we restoring
-    if SupplierNumber not in _WorkingRestoreProgress[backupID].keys():
-        _WorkingRestoreProgress[backupID][SupplierNumber] = 0
-    _WorkingRestoreProgress[backupID][SupplierNumber] += len(newpacket.Payload)
-
-    backup_matrix.LocalFileReport(newpacket.PacketID)
-
-    if OnRestorePacketFunc is not None:
-        OnRestorePacketFunc(backupID, SupplierNumber, newpacket)
-
-
-def extract_done(retcode, backupID, tarfilename, callback):
-    lg.out(
-        4, 'restore_monitor.extract_done %s result: %s' %
-        (backupID, str(retcode)))
-    global OnRestoreDoneFunc
-
-    _WorkingBackupIDs.pop(backupID, None)
-    _WorkingRestoreProgress.pop(backupID, None)
-
-    tmpfile.throw_out(tarfilename, 'file extracted')
-
-    if OnRestoreDoneFunc is not None:
-        OnRestoreDoneFunc(backupID, 'restore done')
-
-    if callback:
-        callback(backupID, 'restore done')
-
-
-def restore_done(x, tarfilename, outputlocation, callback):
-    lg.out(4, '!!!!!!!!!!!!!!!!!!!!!!!!!!!!!!!!!!!!!!!!!!!!!!')
-    lg.out(4, 'restore_monitor.restore_done ' + str(x))
-    global _WorkingBackupIDs
-    global _WorkingRestoreProgress
-    global OnRestoreDoneFunc
-    backupID, result = x.split(' ')
-    if result == 'done':
-        p = backup_tar.extracttar(tarfilename, outputlocation)
-        if p:
-            d = threads.deferToThread(p.wait)
-            d.addBoth(extract_done, backupID, tarfilename, callback)
-            return
-        result = 'extract failed'
-    _WorkingBackupIDs.pop(backupID, None)
-    _WorkingRestoreProgress.pop(backupID, None)
-    tmpfile.throw_out(tarfilename, 'restore ' + result)
-    if OnRestoreDoneFunc is not None:
-        OnRestoreDoneFunc(backupID, result)
-    if callback:
-        callback(backupID, result)
-
-
-def restore_failed(x, tarfilename, callback):
-    lg.out(4, 'restore_monitor.restore_failed ' + str(x))
-    global _WorkingBackupIDs
-    global _WorkingRestoreProgress
-    global OnRestoreDoneFunc
-    backupID = result = None
-    try:
-        if isinstance(x, Exception):
-            backupID, result = x.getErrorMessage().split(' ')
-        elif isinstance(x, str):
-            backupID, result = x.split(' ')
-    except:
-        lg.exc()
-    if not backupID:
-        lg.warn('Unknown backupID: %s' % str(x))
-        return
-    _WorkingBackupIDs.pop(backupID, None)
-    _WorkingRestoreProgress.pop(backupID, None)
-    tmpfile.throw_out(tarfilename, 'restore ' + result)
-    if OnRestoreDoneFunc is not None:
-        OnRestoreDoneFunc(backupID, result)
-    if callback:
-        callback(backupID, result)
-
-
-def Start(backupID, outputLocation, callback=None):
-    lg.out(8, 'restore_monitor.Start %s to %s' % (backupID, outputLocation))
-    global _WorkingBackupIDs
-    global _WorkingRestoreProgress
-    if backupID in _WorkingBackupIDs.keys():
-        return None
-<<<<<<< HEAD
-    outfd, outfilename = tmpfile.make(
-        'restore', '.tar.gz', backupID.replace(
-            '/', '_') + '_')
-=======
-    outfd, outfilename = tmpfile.make('restore', '.tar.gz', backupID.replace('/', '_') + '_')
->>>>>>> 7d91a7f0
-    r = restore.restore(backupID, outfd)
-    r.MyDeferred.addCallback(
-        restore_done,
-        outfilename,
-        outputLocation,
-        callback)
-    r.MyDeferred.addErrback(restore_failed, outfilename, callback)
-    r.set_block_restored_callback(block_restored_callback)
-    r.set_packet_in_callback(packet_in_callback)
-    _WorkingBackupIDs[backupID] = r
-    _WorkingRestoreProgress[backupID] = {}
-    r.automat('init')
-    return r
-
-
-def Abort(backupID):
-    lg.out(8, 'restore_monitor.Abort %s' % backupID)
-    global _WorkingBackupIDs
-    global _WorkingRestoreProgress
-    if not backupID in _WorkingBackupIDs.keys():
-        return False
-    r = _WorkingBackupIDs[backupID]
-    r.abort()
-    return True
-
-
-def GetWorkingIDs():
-    global _WorkingBackupIDs
-    return _WorkingBackupIDs.keys()
-
-
-def GetWorkingObjects():
-    global _WorkingBackupIDs
-    return _WorkingBackupIDs.values()
-
-
-def IsWorking(backupID):
-    global _WorkingBackupIDs
-    return backupID in _WorkingBackupIDs.keys()
-
-
-def GetProgress(backupID):
-    global _WorkingRestoreProgress
-    return _WorkingRestoreProgress.get(backupID, {})
-
-
-def GetWorkingRestoreObject(backupID):
-    global _WorkingBackupIDs
-    return _WorkingBackupIDs.get(backupID, None)
+#!/usr/bin/python
+# restore_monitor.py
+#
+# Copyright (C) 2008-2016 Veselin Penev, http://bitdust.io
+#
+# This file (restore_monitor.py) is part of BitDust Software.
+#
+# BitDust is free software: you can redistribute it and/or modify
+# it under the terms of the GNU Affero General Public License as published by
+# the Free Software Foundation, either version 3 of the License, or
+# (at your option) any later version.
+#
+# BitDust Software is distributed in the hope that it will be useful,
+# but WITHOUT ANY WARRANTY; without even the implied warranty of
+# MERCHANTABILITY or FITNESS FOR A PARTICULAR PURPOSE.  See the
+# GNU Affero General Public License for more details.
+#
+# You should have received a copy of the GNU Affero General Public License
+# along with BitDust Software.  If not, see <http://www.gnu.org/licenses/>.
+#
+# Please contact us if you have any questions at bitdust.io@gmail.com
+#
+#
+#
+#
+#
+# manage currently restoring backups
+
+import os
+import sys
+import time
+
+from twisted.internet import reactor, threads
+
+from logs import lg
+
+from system import bpio
+from system import tmpfile
+
+import restore
+import backup_tar
+import backup_matrix
+
+#------------------------------------------------------------------------------
+
+_WorkingBackupIDs = {}
+_WorkingRestoreProgress = {}
+OnRestorePacketFunc = None
+OnRestoreDoneFunc = None
+OnRestoreBlockFunc = None
+
+#------------------------------------------------------------------------------
+
+
+def init():
+    lg.out(4, 'restore_monitor.init')
+
+
+def shutdown():
+    lg.out(4, 'restore_monitor.shutdown')
+
+
+def block_restored_callback(backupID, block):
+    global OnRestoreBlockFunc
+    if OnRestoreBlockFunc is not None:
+        OnRestoreBlockFunc(backupID, block)
+
+
+def packet_in_callback(backupID, newpacket):
+    # lg.out(8, 'restore_monitor.packet_in_callback ' + backupID)
+    global _WorkingRestoreProgress
+    global OnRestorePacketFunc
+    SupplierNumber = newpacket.SupplierNumber()
+
+    # want to count the data we restoring
+    if SupplierNumber not in _WorkingRestoreProgress[backupID].keys():
+        _WorkingRestoreProgress[backupID][SupplierNumber] = 0
+    _WorkingRestoreProgress[backupID][SupplierNumber] += len(newpacket.Payload)
+
+    backup_matrix.LocalFileReport(newpacket.PacketID)
+
+    if OnRestorePacketFunc is not None:
+        OnRestorePacketFunc(backupID, SupplierNumber, newpacket)
+
+
+def extract_done(retcode, backupID, tarfilename, callback):
+    lg.out(4, 'restore_monitor.extract_done %s result: %s' % (backupID, str(retcode)))
+    global OnRestoreDoneFunc
+
+    _WorkingBackupIDs.pop(backupID, None)
+    _WorkingRestoreProgress.pop(backupID, None)
+
+    tmpfile.throw_out(tarfilename, 'file extracted')
+
+    if OnRestoreDoneFunc is not None:
+        OnRestoreDoneFunc(backupID, 'restore done')
+
+    if callback:
+        callback(backupID, 'restore done')
+
+
+def restore_done(x, tarfilename, outputlocation, callback):
+    lg.out(4, '!!!!!!!!!!!!!!!!!!!!!!!!!!!!!!!!!!!!!!!!!!!!!!')
+    lg.out(4, 'restore_monitor.restore_done ' + str(x))
+    global _WorkingBackupIDs
+    global _WorkingRestoreProgress
+    global OnRestoreDoneFunc
+    backupID, result = x.split(' ')
+    if result == 'done':
+        p = backup_tar.extracttar(tarfilename, outputlocation)
+        if p:
+            d = threads.deferToThread(p.wait)
+            d.addBoth(extract_done, backupID, tarfilename, callback)
+            return
+        result = 'extract failed'
+    _WorkingBackupIDs.pop(backupID, None)
+    _WorkingRestoreProgress.pop(backupID, None)
+    tmpfile.throw_out(tarfilename, 'restore ' + result)
+    if OnRestoreDoneFunc is not None:
+        OnRestoreDoneFunc(backupID, result)
+    if callback:
+        callback(backupID, result)
+
+
+def restore_failed(x, tarfilename, callback):
+    lg.out(4, 'restore_monitor.restore_failed ' + str(x))
+    global _WorkingBackupIDs
+    global _WorkingRestoreProgress
+    global OnRestoreDoneFunc
+    backupID = result = None
+    try:
+        if isinstance(x, Exception):
+            backupID, result = x.getErrorMessage().split(' ')
+        elif isinstance(x, str):
+            backupID, result = x.split(' ')
+    except:
+        lg.exc()
+    if not backupID:
+        lg.warn('Unknown backupID: %s' % str(x))
+        return
+    _WorkingBackupIDs.pop(backupID, None)
+    _WorkingRestoreProgress.pop(backupID, None)
+    tmpfile.throw_out(tarfilename, 'restore ' + result)
+    if OnRestoreDoneFunc is not None:
+        OnRestoreDoneFunc(backupID, result)
+    if callback:
+        callback(backupID, result)
+
+
+def Start(backupID, outputLocation, callback=None):
+    lg.out(8, 'restore_monitor.Start %s to %s' % (backupID, outputLocation))
+    global _WorkingBackupIDs
+    global _WorkingRestoreProgress
+    if backupID in _WorkingBackupIDs.keys():
+        return None
+    outfd, outfilename = tmpfile.make('restore', '.tar.gz', backupID.replace('/', '_') + '_')
+    r = restore.restore(backupID, outfd)
+    r.MyDeferred.addCallback(restore_done, outfilename, outputLocation, callback)
+    r.MyDeferred.addErrback(restore_failed, outfilename, callback)
+    r.set_block_restored_callback(block_restored_callback)
+    r.set_packet_in_callback(packet_in_callback)
+    _WorkingBackupIDs[backupID] = r
+    _WorkingRestoreProgress[backupID] = {}
+    r.automat('init')
+    return r
+
+
+def Abort(backupID):
+    lg.out(8, 'restore_monitor.Abort %s' % backupID)
+    global _WorkingBackupIDs
+    global _WorkingRestoreProgress
+    if not backupID in _WorkingBackupIDs.keys():
+        return False
+    r = _WorkingBackupIDs[backupID]
+    r.abort()
+    return True
+
+
+def GetWorkingIDs():
+    global _WorkingBackupIDs
+    return _WorkingBackupIDs.keys()
+
+
+def GetWorkingObjects():
+    global _WorkingBackupIDs
+    return _WorkingBackupIDs.values()
+
+
+def IsWorking(backupID):
+    global _WorkingBackupIDs
+    return backupID in _WorkingBackupIDs.keys()
+
+
+def GetProgress(backupID):
+    global _WorkingRestoreProgress
+    return _WorkingRestoreProgress.get(backupID, {})
+
+
+def GetWorkingRestoreObject(backupID):
+    global _WorkingBackupIDs
+    return _WorkingBackupIDs.get(backupID, None)