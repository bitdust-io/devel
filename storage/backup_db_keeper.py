--- conflicted
+++ resolved
@@ -1,29 +1,29 @@
-#!/usr/bin/python
-# backup_db_keeper.py
-#
-# Copyright (C) 2008-2016 Veselin Penev, http://bitdust.io
-#
-# This file (backup_db_keeper.py) is part of BitDust Software.
-#
-# BitDust is free software: you can redistribute it and/or modify
-# it under the terms of the GNU Affero General Public License as published by
-# the Free Software Foundation, either version 3 of the License, or
-# (at your option) any later version.
-#
-# BitDust Software is distributed in the hope that it will be useful,
-# but WITHOUT ANY WARRANTY; without even the implied warranty of
-# MERCHANTABILITY or FITNESS FOR A PARTICULAR PURPOSE.  See the
-# GNU Affero General Public License for more details.
-#
-# You should have received a copy of the GNU Affero General Public License
-# along with BitDust Software.  If not, see <http://www.gnu.org/licenses/>.
-#
-# Please contact us if you have any questions at bitdust.io@gmail.com
-#
-#
-#
-#
-
+#!/usr/bin/python
+# backup_db_keeper.py
+#
+# Copyright (C) 2008-2016 Veselin Penev, http://bitdust.io
+#
+# This file (backup_db_keeper.py) is part of BitDust Software.
+#
+# BitDust is free software: you can redistribute it and/or modify
+# it under the terms of the GNU Affero General Public License as published by
+# the Free Software Foundation, either version 3 of the License, or
+# (at your option) any later version.
+#
+# BitDust Software is distributed in the hope that it will be useful,
+# but WITHOUT ANY WARRANTY; without even the implied warranty of
+# MERCHANTABILITY or FITNESS FOR A PARTICULAR PURPOSE.  See the
+# GNU Affero General Public License for more details.
+#
+# You should have received a copy of the GNU Affero General Public License
+# along with BitDust Software.  If not, see <http://www.gnu.org/licenses/>.
+#
+# Please contact us if you have any questions at bitdust.io@gmail.com
+#
+#
+#
+#
+
 """
 .. module:: backup_db_keeper.
 
@@ -64,279 +64,236 @@
     * :red:`timer-1hour`
     * :red:`timer-1sec`
     * :red:`timer-30sec`
-"""
-
-<<<<<<< HEAD
-.. raw:: html
-
-    <a href="http://bitdust.io/automats/backup_db_keeper/backup_db_keeper.png" target="_blank">
-    <img src="http://bitdust.io/automats/backup_db_keeper/backup_db_keeper.png" style="max-width:100%;">
-    </a>
-
-
-Here is a state machine ``backup_db_keeper()``, it is aimed to synchronize
-local index database with remote suppliers.
-
-This allows to restore the index file (with all your backup IDs and files and folders names)
-from your suppliers in case of data lost.
-
-The purpose of backup_db_keeper() automat is to sync users's backup database to remote computers.
-In case of loss of all local data - backup database will be restored from the suppliers.
-
-The database includes the list of folders to be backed up, schedule for the backups,
-and most importantly, a list of already created backups by its ID.
-
-Thus if the user has made recovery of his account and restore the backup database -
-he can recover his data from remote machines by backup ID.
-
-Every time any local change is made to the database it become sunchronized with remote copy.
-
-At first, backup_db_keeper() request a remote copy of the database,
-then send a latest version to the suppliers.
-
-The backup_monitor() should be restarted every hour or every time when your backups is changed.
-
-EVENTS:
-    * :red:`all-responded`
-    * :red:`db-info-acked`
-    * :red:`init`
-    * :red:`restart`
-    * :red:`timer-1hour`
-    * :red:`timer-1sec`
-    * :red:`timer-30sec`
-
-"""
-
-=======
->>>>>>> 7d91a7f0
-#------------------------------------------------------------------------------
-
-import time
-
-#------------------------------------------------------------------------------
-
-from logs import lg
-
-from automats import automat
-
-from lib import nameurl
-
-from p2p import commands
-
-from system import bpio
-
-from userid import my_id
-from contacts import contactsdb
-
-from main import settings
-
-from transport import gateway
-
-from crypt import encrypted
-from crypt import signed
-from crypt import key
-
-#------------------------------------------------------------------------------
-
-_BackupDBKeeper = None
-
-#------------------------------------------------------------------------------
-
-
-def A(event=None, arg=None):
+"""
+
+#------------------------------------------------------------------------------
+
+import time
+
+#------------------------------------------------------------------------------
+
+from logs import lg
+
+from automats import automat
+
+from lib import nameurl
+
+from p2p import commands
+
+from system import bpio
+
+from userid import my_id
+from contacts import contactsdb
+
+from main import settings
+
+from transport import gateway
+
+from crypt import encrypted
+from crypt import signed
+from crypt import key
+
+#------------------------------------------------------------------------------
+
+_BackupDBKeeper = None
+
+#------------------------------------------------------------------------------
+
+
+def A(event=None, arg=None):
     """
     Access method to interact with the state machine.
-    """
-    global _BackupDBKeeper
-    if _BackupDBKeeper is None:
-        _BackupDBKeeper = BackupDBKeeper('backup_db_keeper', 'AT_STARTUP', 4)
-    if event is not None:
-        _BackupDBKeeper.automat(event, arg)
-    return _BackupDBKeeper
-
-
-def Destroy():
+    """
+    global _BackupDBKeeper
+    if _BackupDBKeeper is None:
+        _BackupDBKeeper = BackupDBKeeper('backup_db_keeper', 'AT_STARTUP', 4)
+    if event is not None:
+        _BackupDBKeeper.automat(event, arg)
+    return _BackupDBKeeper
+
+
+def Destroy():
     """
     Destroy backup_db_keeper() automat and remove its instance from memory.
-    """
-    global _BackupDBKeeper
-    if _BackupDBKeeper is None:
-        return
-    _BackupDBKeeper.destroy()
-    del _BackupDBKeeper
-    _BackupDBKeeper = None
-
-
-#------------------------------------------------------------------------------
-
-class BackupDBKeeper(automat.Automat):
+    """
+    global _BackupDBKeeper
+    if _BackupDBKeeper is None:
+        return
+    _BackupDBKeeper.destroy()
+    del _BackupDBKeeper
+    _BackupDBKeeper = None
+
+
+#------------------------------------------------------------------------------
+
+class BackupDBKeeper(automat.Automat):
     """
     A class to provides logic for database synchronization process.
-    """
-    timers = {
-        'timer-1hour': (3600, ['READY']),
-        'timer-1sec': (1.0, ['RESTART']),
-        'timer-30sec': (30.0, ['RESTART', 'REQUEST', 'SENDING']),
-    }
-
-    def init(self):
+    """
+    timers = {
+        'timer-1hour': (3600, ['READY']),
+        'timer-1sec': (1.0, ['RESTART']),
+        'timer-30sec': (30.0, ['RESTART', 'REQUEST', 'SENDING']),
+    }
+
+    def init(self):
         """
         Set initial values.
-        """
-        self.requestedSuppliers = set()
-        self.sentSuppliers = set()
-        self.lastRestartTime = 0
-        self.syncFlag = False
-
-    def A(self, event, arg):
-        from p2p import p2p_connector
-        #---AT_STARTUP---
-        if self.state == 'AT_STARTUP':
-            if event == 'restart':
-                self.state = 'RESTART'
-            elif event == 'init':
-                self.state = 'READY'
-        #---RESTART---
-        elif self.state == 'RESTART':
-            if event == 'timer-1sec' and self.isTimePassed(
-                    arg) and p2p_connector.A().state is 'CONNECTED':
-                self.state = 'REQUEST'
-                self.doSuppliersRequestDBInfo(arg)
-                self.doRememberTime(arg)
-            elif event == 'timer-30sec':
-                self.state = 'READY'
-        #---REQUEST---
-        elif self.state == 'REQUEST':
-            if event == 'restart':
-                self.state = 'RESTART'
-            elif event == 'all-responded' or event == 'timer-30sec':
-                self.state = 'SENDING'
-                self.doSuppliersSendDBInfo(arg)
-        #---SENDING---
-        elif self.state == 'SENDING':
-            if event == 'restart':
-                self.state = 'RESTART'
-            elif event == 'db-info-acked' and self.isAllSuppliersAcked(arg):
-                self.state = 'READY'
-                self.doSetSyncFlag(arg)
-            elif event == 'timer-30sec':
-                self.state = 'READY'
-            elif event == 'db-info-acked' and not self.isAllSuppliersAcked(arg):
-                self.doSetSyncFlag(arg)
-        #---READY---
-        elif self.state == 'READY':
-            if event == 'timer-1hour' or event == 'restart':
-                self.state = 'RESTART'
-
-    def isAllSuppliersAcked(self, arg):
-        return len(self.sentSuppliers) == 0
-
-    def isTimePassed(self, arg):
-        return time.time() - self.lastRestartTime > settings.BackupDBSynchronizeDelay()
-
-    def doRememberTime(self, arg):
-        self.lastRestartTime = time.time()
-
-    def doSuppliersRequestDBInfo(self, arg):
-        lg.out(4, 'backup_db_keeper.doSuppliersRequestDBInfo')
-        packetID = settings.BackupIndexFileName()
-        self.requestedSuppliers.clear()
-        Payload = ''
-        localID = my_id.getLocalID()
-        for supplierId in contactsdb.suppliers():
-            if not supplierId:
-                continue
-            newpacket = signed.Packet(
-                commands.Retrieve(),
-                localID,
-                localID,
-                packetID,
-                Payload,
-                supplierId)
-            gateway.outbox(newpacket, callbacks={
-                commands.Data(): self._supplier_response,
-                commands.Fail(): self._supplier_response, })
-            self.requestedSuppliers.add(supplierId)
-
-    def doSuppliersSendDBInfo(self, arg):
-        from p2p import contact_status
-        lg.out(4, 'backup_db_keeper.doSuppliersSendDBInfo')
-        packetID = settings.BackupIndexFileName()
-        self.sentSuppliers.clear()
-        src = bpio.ReadBinaryFile(settings.BackupIndexFilePath())
-        localID = my_id.getLocalID()
-        b = encrypted.Block(
-            localID,
-            packetID,
-            0,
-            key.NewSessionKey(),
-            key.SessionKeyType(),
-            True,
-            src)
-        Payload = b.Serialize()
-        for supplierId in contactsdb.suppliers():
-            if not supplierId:
-                continue
-            if not contact_status.isOnline(supplierId):
-                continue
-            newpacket = signed.Packet(
-                commands.Data(), localID, localID, packetID,
-                Payload, supplierId)
-            pkt_out = gateway.outbox(newpacket, callbacks={
-                commands.Ack(): self._supplier_acked,
-                commands.Fail(): self._supplier_acked, })
-            self.sentSuppliers.add(supplierId)
-            lg.out(
-                4, '    %s sending to %s' %
-                (pkt_out, nameurl.GetName(supplierId)))
-
-    def doSetSyncFlag(self, arg):
-        if not self.syncFlag:
-            lg.out(
-                4,
-                'backup_db_keeper.doSetSyncFlag backup database is now SYNCHRONIZED !!!!!!!!!!!!!!!!!!!!!!')
-        self.syncFlag = True
-
-#    def doCountResponse(self, arg):
-#        """
-#        Action method.
-#        """
-#        newpacket = arg
-#        lg.out(6, 'backup_db_keeper.doCountResponse %r from %s' % (newpacket, packet.OwnerID))
-#        self.requestedSuppliers.discard(packet.OwnerID)
-#        if packet.Command == commands.Fail():
-#            sc = supplier_connector.by_idurl(packet.OwnerID)
-#            if sc:
-#                sc.automat('fail', newpacket)
-#            else:
-#                raise Exception('not found supplier connector')
-
-    def _supplier_response(self, newpacket, pkt_out):
-        from customer import supplier_connector
-        if newpacket.Command == commands.Data():
-            self.requestedSuppliers.discard(newpacket.RemoteID)
-        elif newpacket.Command == commands.Fail():
-            self.requestedSuppliers.discard(newpacket.OwnerID)
-            sc = supplier_connector.by_idurl(newpacket.OwnerID)
-            if sc:
-                sc.automat('fail', newpacket)
-            else:
-                raise Exception('supplier connector was not found')
-        else:
-            raise Exception('wrong type of response')
-        if len(self.requestedSuppliers) == 0:
-            self.automat('all-responded')
-        # lg.out(6, 'backup_db_keeper._supplier_response %s others: %r' % (packet, self.requestedSuppliers))
-
-    def _supplier_acked(self, newpacket, info):
-        from customer import supplier_connector
-        self.sentSuppliers.discard(newpacket.OwnerID)
-        self.automat('db-info-acked', newpacket.OwnerID)
-        sc = supplier_connector.by_idurl(newpacket.OwnerID)
-        if sc:
-            sc.automat(newpacket.Command.lower(), newpacket)
-        else:
-            raise Exception('not found supplier connector')
-
-    def IsSynchronized(self):
-        return self.syncFlag
+        """
+        self.requestedSuppliers = set()
+        self.sentSuppliers = set()
+        self.lastRestartTime = 0
+        self.syncFlag = False
+
+    def A(self, event, arg):
+        from p2p import p2p_connector
+        #---AT_STARTUP---
+        if self.state == 'AT_STARTUP':
+            if event == 'restart':
+                self.state = 'RESTART'
+            elif event == 'init':
+                self.state = 'READY'
+        #---RESTART---
+        elif self.state == 'RESTART':
+            if event == 'timer-1sec' and self.isTimePassed(
+                    arg) and p2p_connector.A().state is 'CONNECTED':
+                self.state = 'REQUEST'
+                self.doSuppliersRequestDBInfo(arg)
+                self.doRememberTime(arg)
+            elif event == 'timer-30sec':
+                self.state = 'READY'
+        #---REQUEST---
+        elif self.state == 'REQUEST':
+            if event == 'restart':
+                self.state = 'RESTART'
+            elif event == 'all-responded' or event == 'timer-30sec':
+                self.state = 'SENDING'
+                self.doSuppliersSendDBInfo(arg)
+        #---SENDING---
+        elif self.state == 'SENDING':
+            if event == 'restart':
+                self.state = 'RESTART'
+            elif event == 'db-info-acked' and self.isAllSuppliersAcked(arg):
+                self.state = 'READY'
+                self.doSetSyncFlag(arg)
+            elif event == 'timer-30sec':
+                self.state = 'READY'
+            elif event == 'db-info-acked' and not self.isAllSuppliersAcked(arg):
+                self.doSetSyncFlag(arg)
+        #---READY---
+        elif self.state == 'READY':
+            if event == 'timer-1hour' or event == 'restart':
+                self.state = 'RESTART'
+
+    def isAllSuppliersAcked(self, arg):
+        return len(self.sentSuppliers) == 0
+
+    def isTimePassed(self, arg):
+        return time.time() - self.lastRestartTime > settings.BackupDBSynchronizeDelay()
+
+    def doRememberTime(self, arg):
+        self.lastRestartTime = time.time()
+
+    def doSuppliersRequestDBInfo(self, arg):
+        lg.out(4, 'backup_db_keeper.doSuppliersRequestDBInfo')
+        packetID = settings.BackupIndexFileName()
+        self.requestedSuppliers.clear()
+        Payload = ''
+        localID = my_id.getLocalID()
+        for supplierId in contactsdb.suppliers():
+            if not supplierId:
+                continue
+            newpacket = signed.Packet(
+                commands.Retrieve(),
+                localID,
+                localID,
+                packetID,
+                Payload,
+                supplierId)
+            gateway.outbox(newpacket, callbacks={
+                commands.Data(): self._supplier_response,
+                commands.Fail(): self._supplier_response, })
+            self.requestedSuppliers.add(supplierId)
+
+    def doSuppliersSendDBInfo(self, arg):
+        from p2p import contact_status
+        lg.out(4, 'backup_db_keeper.doSuppliersSendDBInfo')
+        packetID = settings.BackupIndexFileName()
+        self.sentSuppliers.clear()
+        src = bpio.ReadBinaryFile(settings.BackupIndexFilePath())
+        localID = my_id.getLocalID()
+        b = encrypted.Block(
+            localID,
+            packetID,
+            0,
+            key.NewSessionKey(),
+            key.SessionKeyType(),
+            True,
+            src)
+        Payload = b.Serialize()
+        for supplierId in contactsdb.suppliers():
+            if not supplierId:
+                continue
+            if not contact_status.isOnline(supplierId):
+                continue
+            newpacket = signed.Packet(
+                commands.Data(), localID, localID, packetID,
+                Payload, supplierId)
+            pkt_out = gateway.outbox(newpacket, callbacks={
+                commands.Ack(): self._supplier_acked,
+                commands.Fail(): self._supplier_acked, })
+            self.sentSuppliers.add(supplierId)
+            lg.out(
+                4, '    %s sending to %s' %
+                (pkt_out, nameurl.GetName(supplierId)))
+
+    def doSetSyncFlag(self, arg):
+        if not self.syncFlag:
+            lg.out(
+                4,
+                'backup_db_keeper.doSetSyncFlag backup database is now SYNCHRONIZED !!!!!!!!!!!!!!!!!!!!!!')
+        self.syncFlag = True
+
+#    def doCountResponse(self, arg):
+#        """
+#        Action method.
+#        """
+#        newpacket = arg
+#        lg.out(6, 'backup_db_keeper.doCountResponse %r from %s' % (newpacket, packet.OwnerID))
+#        self.requestedSuppliers.discard(packet.OwnerID)
+#        if packet.Command == commands.Fail():
+#            sc = supplier_connector.by_idurl(packet.OwnerID)
+#            if sc:
+#                sc.automat('fail', newpacket)
+#            else:
+#                raise Exception('not found supplier connector')
+
+    def _supplier_response(self, newpacket, pkt_out):
+        from customer import supplier_connector
+        if newpacket.Command == commands.Data():
+            self.requestedSuppliers.discard(newpacket.RemoteID)
+        elif newpacket.Command == commands.Fail():
+            self.requestedSuppliers.discard(newpacket.OwnerID)
+            sc = supplier_connector.by_idurl(newpacket.OwnerID)
+            if sc:
+                sc.automat('fail', newpacket)
+            else:
+                raise Exception('supplier connector was not found')
+        else:
+            raise Exception('wrong type of response')
+        if len(self.requestedSuppliers) == 0:
+            self.automat('all-responded')
+        # lg.out(6, 'backup_db_keeper._supplier_response %s others: %r' % (packet, self.requestedSuppliers))
+
+    def _supplier_acked(self, newpacket, info):
+        from customer import supplier_connector
+        self.sentSuppliers.discard(newpacket.OwnerID)
+        self.automat('db-info-acked', newpacket.OwnerID)
+        sc = supplier_connector.by_idurl(newpacket.OwnerID)
+        if sc:
+            sc.automat(newpacket.Command.lower(), newpacket)
+        else:
+            raise Exception('not found supplier connector')
+
+    def IsSynchronized(self):
+        return self.syncFlag