--- conflicted
+++ resolved
@@ -1,30 +1,30 @@
-#!/usr/bin/python
-# backup.py
-#
-#
-# Copyright (C) 2008-2016 Veselin Penev, http://bitdust.io
-#
-# This file (backup.py) is part of BitDust Software.
-#
-# BitDust is free software: you can redistribute it and/or modify
-# it under the terms of the GNU Affero General Public License as published by
-# the Free Software Foundation, either version 3 of the License, or
-# (at your option) any later version.
-#
-# BitDust Software is distributed in the hope that it will be useful,
-# but WITHOUT ANY WARRANTY; without even the implied warranty of
-# MERCHANTABILITY or FITNESS FOR A PARTICULAR PURPOSE.  See the
-# GNU Affero General Public License for more details.
-#
-# You should have received a copy of the GNU Affero General Public License
-# along with BitDust Software.  If not, see <http://www.gnu.org/licenses/>.
-#
-# Please contact us if you have any questions at bitdust.io@gmail.com
-#
-#
-#
-#
-
+#!/usr/bin/python
+# backup.py
+#
+#
+# Copyright (C) 2008-2016 Veselin Penev, http://bitdust.io
+#
+# This file (backup.py) is part of BitDust Software.
+#
+# BitDust is free software: you can redistribute it and/or modify
+# it under the terms of the GNU Affero General Public License as published by
+# the Free Software Foundation, either version 3 of the License, or
+# (at your option) any later version.
+#
+# BitDust Software is distributed in the hope that it will be useful,
+# but WITHOUT ANY WARRANTY; without even the implied warranty of
+# MERCHANTABILITY or FITNESS FOR A PARTICULAR PURPOSE.  See the
+# GNU Affero General Public License for more details.
+#
+# You should have received a copy of the GNU Affero General Public License
+# along with BitDust Software.  If not, see <http://www.gnu.org/licenses/>.
+#
+# Please contact us if you have any questions at bitdust.io@gmail.com
+#
+#
+#
+#
+
 """
 .. module:: backup.
 
@@ -72,574 +72,420 @@
     * :red:`start`
     * :red:`timer-001sec`
     * :red:`timer-01sec`
-"""
-<<<<<<< HEAD
-.. module:: backup
-
-.. raw:: html
-
-    <a href="http://bitdust.io/automats/backup/backup.png" target="_blank">
-    <img src="http://bitdust.io/automats/backup/backup.png" style="max-width:100%;">
-    </a>
-
-The core module.
-The ``backup()`` state machine is doing a bunch of things to create a single backup.
-
-Here is an interfaces between a pipe from something like tar
-and the twisted code for rest of BitDust.
-
-Main idea:
-   1) when a backup is started a backup object is created
-   2) get a file descriptor for the process creating the tar archive
-   3) always use select/poll before reading, so never block the main process
-   4) also poll to see if more data is needed to create a block
-   5) number/name blocks so can be sure what is what when we read back later
-   6) encrypt the block data into ``encrypted_blocks``
-   7) call ``p2p.raidmake`` to split block and make "Parity" packets (pieces of block)
-   8) notify the top level code about new pieces of data to send on suppliers
-
-This state machine controls the data read from the folder,
-partition the data into blocks,
-block encryption using the private key and the transfer of units to the suppliers.
-
-Reading is performed from the opened ".tar" pipe and must be finished
-as soon as empty chunk of data were read from the pipe.
-The encrypted data blocks are stored in a temporary folder on the HDD
-and deleted (user configurable) as soon as the suppliers have them.
-
-For each block must be received delivery report: positive or negative.
-
-Process will be completed as soon as all data will be read from the folder
-and all blocks will receive a delivery report.
-
-EVENTS:
-    * :red:`block-encrypted`
-    * :red:`block-raid-done`
-    * :red:`block-raid-started`
-    * :red:`read-success`
-    * :red:`start`
-    * :red:`timer-001sec`
-    * :red:`timer-01sec`
-
-"""
-
-=======
-
->>>>>>> 7d91a7f0
-#------------------------------------------------------------------------------
-
-_Debug = True
-_DebugLevel = 8
-
-#------------------------------------------------------------------------------
-
-import os
-import sys
-import time
-import cStringIO
-import gc
-
-try:
-    from twisted.internet import reactor
-except:
-    sys.exit('Error initializing twisted.internet.reactor in backup.py')
-
-from twisted.internet.defer import maybeDeferred
-
-#------------------------------------------------------------------------------
-
-if __name__ == "__main__":
-    import os.path as _p
-    sys.path.append(_p.join(_p.dirname(_p.abspath(sys.argv[0])), '..'))
-
-#------------------------------------------------------------------------------
-
-from logs import lg
-
-from userid import my_id
-
-from system import nonblocking
-from system import tmpfile
-
-from main import settings
-from main import events
-
-from automats import automat
-
-from raid import eccmap
-from raid import raid_worker
-
-from crypt import encrypted
-from crypt import key
-
-#-------------------------------------------------------------------------
-
-
-
-class backup(automat.Automat):
-<<<<<<< HEAD
+"""
+
+#------------------------------------------------------------------------------
+
+_Debug = True
+_DebugLevel = 8
+
+#------------------------------------------------------------------------------
+
+import os
+import sys
+import time
+import cStringIO
+import gc
+
+try:
+    from twisted.internet import reactor
+except:
+    sys.exit('Error initializing twisted.internet.reactor in backup.py')
+
+from twisted.internet.defer import maybeDeferred
+
+#------------------------------------------------------------------------------
+
+if __name__ == "__main__":
+    import os.path as _p
+    sys.path.append(_p.join(_p.dirname(_p.abspath(sys.argv[0])), '..'))
+
+#------------------------------------------------------------------------------
+
+from logs import lg
+
+from userid import my_id
+
+from system import nonblocking
+from system import tmpfile
+
+from main import settings
+from main import events
+
+from automats import automat
+
+from raid import eccmap
+from raid import raid_worker
+
+from crypt import encrypted
+from crypt import key
+
+#-------------------------------------------------------------------------------
+
+
+class backup(automat.Automat):
     """
     A class to run the backup process, data is read from pipe.
-=======
-    """
-    A class to run the backup process, data is read from pipe.
->>>>>>> 7d91a7f0
-    """
-
-    timers = {
-        'timer-01sec': (0.1, ['RAID']),
-        'timer-001sec': (0.01, ['READ']),
-    }
-
-    def __init__(self, backupID, pipe,
-                 finishCallback=None, blockResultCallback=None,
-                 blockSize=None, sourcePath=None):
-        self.backupID = backupID
-        self.sourcePath = sourcePath
-        self.eccmap = eccmap.Current()
-        self.pipe = pipe
-        self.blockSize = blockSize
-        if self.blockSize is None:
-            self.blockSize = settings.getBackupBlockSize()
-        self.ask4abort = False
-        self.terminating = False
-        self.stateEOF = False
-        self.stateReading = False
-        self.closed = False
-        self.currentBlockData = cStringIO.StringIO()
-        self.currentBlockSize = 0
-        self.workBlocks = {}
-        self.blockNumber = 0
-        self.dataSent = 0
-        self.blocksSent = 0
-        self.totalSize = -1
-        self.finishCallback = finishCallback
-        self.blockResultCallback = blockResultCallback
-<<<<<<< HEAD
-        automat.Automat.__init__(
-            self,
-            'backup_%s' %
-            self.backupID,
-            'AT_STARTUP',
-            _DebugLevel)
-
-    #-------------------------------------------------------------------------
-=======
-        automat.Automat.__init__(self, 'backup_%s' % self.backupID, 'AT_STARTUP', _DebugLevel)
-
-    #------------------------------------------------------------------------------
->>>>>>> 7d91a7f0
-
-    def A(self, event, arg):
-        from customer import data_sender
-        #---AT_STARTUP---
-        if self.state == 'AT_STARTUP':
-            if event == 'start':
-                self.state = 'READ'
-                self.doInit(arg)
-                self.doFirstBlock(arg)
-        #---READ---
-        elif self.state == 'READ':
-<<<<<<< HEAD
-            if event == 'read-success' and not self.isReadingNow(
-                    arg) and (self.isBlockReady(arg) or self.isEOF(arg)):
-=======
-            if event == 'read-success' and not self.isReadingNow(arg) and (self.isBlockReady(arg) or self.isEOF(arg)):
->>>>>>> 7d91a7f0
-                self.state = 'ENCRYPT'
-                self.doEncryptBlock(arg)
-            elif event == 'block-raid-done' and not self.isAborted(arg):
-                self.doPopBlock(arg)
-                self.doBlockReport(arg)
-                data_sender.A('new-data')
-            elif (event == 'read-success' or event == 'timer-001sec') and self.isAborted(arg):
-                self.state = 'ABORTED'
-                self.doClose(arg)
-                self.doReport(arg)
-                self.doDestroyMe(arg)
-            elif (event == 'read-success' or event == 'timer-001sec') and not self.isAborted(arg) and self.isPipeReady(arg) and not self.isEOF(arg) and not self.isReadingNow(arg) and not self.isBlockReady(arg):
-                self.doRead(arg)
-        #---RAID---
-        elif self.state == 'RAID':
-<<<<<<< HEAD
-            if (event == 'timer-01sec' or event == 'block-raid-done' or event ==
-                    'block-raid-started') and self.isAborted(arg):
-=======
-            if (event == 'timer-01sec' or event == 'block-raid-done' or event == 'block-raid-started') and self.isAborted(arg):
->>>>>>> 7d91a7f0
-                self.state = 'ABORTED'
-                self.doClose(arg)
-                self.doReport(arg)
-                self.doDestroyMe(arg)
-            elif event == 'block-raid-done' and not self.isMoreBlocks(arg) and not self.isAborted(arg):
-                self.state = 'DONE'
-                self.doPopBlock(arg)
-                self.doBlockReport(arg)
-                data_sender.A('new-data')
-                self.doClose(arg)
-                self.doReport(arg)
-                self.doDestroyMe(arg)
-            elif event == 'block-raid-started' and not self.isEOF(arg) and not self.isAborted(arg):
-                self.state = 'READ'
-                self.doNextBlock(arg)
-                self.doRead(arg)
-            elif event == 'block-raid-done' and self.isMoreBlocks(arg) and not self.isAborted(arg):
-                self.doPopBlock(arg)
-                self.doBlockReport(arg)
-                data_sender.A('new-data')
-        #---DONE---
-        elif self.state == 'DONE':
-            pass
-        #---ABORTED---
-        elif self.state == 'ABORTED':
-            pass
-        #---ENCRYPT---
-        elif self.state == 'ENCRYPT':
-            if event == 'block-raid-done' and not self.isAborted(arg):
-                self.doPopBlock(arg)
-                self.doBlockReport(arg)
-                data_sender.A('new-data')
-            elif event == 'block-encrypted':
-                self.state = 'RAID'
-                self.doBlockPushAndRaid(arg)
-
-    def isAborted(self, arg):
+    """
+
+    timers = {
+        'timer-01sec': (0.1, ['RAID']),
+        'timer-001sec': (0.01, ['READ']),
+    }
+
+    def __init__(self, backupID, pipe,
+                 finishCallback=None, blockResultCallback=None,
+                 blockSize=None, sourcePath=None):
+        self.backupID = backupID
+        self.sourcePath = sourcePath
+        self.eccmap = eccmap.Current()
+        self.pipe = pipe
+        self.blockSize = blockSize
+        if self.blockSize is None:
+            self.blockSize = settings.getBackupBlockSize()
+        self.ask4abort = False
+        self.terminating = False
+        self.stateEOF = False
+        self.stateReading = False
+        self.closed = False
+        self.currentBlockData = cStringIO.StringIO()
+        self.currentBlockSize = 0
+        self.workBlocks = {}
+        self.blockNumber = 0
+        self.dataSent = 0
+        self.blocksSent = 0
+        self.totalSize = -1
+        self.finishCallback = finishCallback
+        self.blockResultCallback = blockResultCallback
+        automat.Automat.__init__(self, 'backup_%s' % self.backupID, 'AT_STARTUP', _DebugLevel)
+
+    #------------------------------------------------------------------------------
+
+    def A(self, event, arg):
+        from customer import data_sender
+        #---AT_STARTUP---
+        if self.state == 'AT_STARTUP':
+            if event == 'start':
+                self.state = 'READ'
+                self.doInit(arg)
+                self.doFirstBlock(arg)
+        #---READ---
+        elif self.state == 'READ':
+            if event == 'read-success' and not self.isReadingNow(arg) and (self.isBlockReady(arg) or self.isEOF(arg)):
+                self.state = 'ENCRYPT'
+                self.doEncryptBlock(arg)
+            elif event == 'block-raid-done' and not self.isAborted(arg):
+                self.doPopBlock(arg)
+                self.doBlockReport(arg)
+                data_sender.A('new-data')
+            elif (event == 'read-success' or event == 'timer-001sec') and self.isAborted(arg):
+                self.state = 'ABORTED'
+                self.doClose(arg)
+                self.doReport(arg)
+                self.doDestroyMe(arg)
+            elif (event == 'read-success' or event == 'timer-001sec') and not self.isAborted(arg) and self.isPipeReady(arg) and not self.isEOF(arg) and not self.isReadingNow(arg) and not self.isBlockReady(arg):
+                self.doRead(arg)
+        #---RAID---
+        elif self.state == 'RAID':
+            if (event == 'timer-01sec' or event == 'block-raid-done' or event == 'block-raid-started') and self.isAborted(arg):
+                self.state = 'ABORTED'
+                self.doClose(arg)
+                self.doReport(arg)
+                self.doDestroyMe(arg)
+            elif event == 'block-raid-done' and not self.isMoreBlocks(arg) and not self.isAborted(arg):
+                self.state = 'DONE'
+                self.doPopBlock(arg)
+                self.doBlockReport(arg)
+                data_sender.A('new-data')
+                self.doClose(arg)
+                self.doReport(arg)
+                self.doDestroyMe(arg)
+            elif event == 'block-raid-started' and not self.isEOF(arg) and not self.isAborted(arg):
+                self.state = 'READ'
+                self.doNextBlock(arg)
+                self.doRead(arg)
+            elif event == 'block-raid-done' and self.isMoreBlocks(arg) and not self.isAborted(arg):
+                self.doPopBlock(arg)
+                self.doBlockReport(arg)
+                data_sender.A('new-data')
+        #---DONE---
+        elif self.state == 'DONE':
+            pass
+        #---ABORTED---
+        elif self.state == 'ABORTED':
+            pass
+        #---ENCRYPT---
+        elif self.state == 'ENCRYPT':
+            if event == 'block-raid-done' and not self.isAborted(arg):
+                self.doPopBlock(arg)
+                self.doBlockReport(arg)
+                data_sender.A('new-data')
+            elif event == 'block-encrypted':
+                self.state = 'RAID'
+                self.doBlockPushAndRaid(arg)
+
+    def isAborted(self, arg):
         """
         Return current value of ``ask4abort`` flag.
-        """
-        return self.ask4abort
-
-    def isPipeReady(self, arg):
-<<<<<<< HEAD
-        """
-        Return True if ``pipe`` object exist and is ready for reading a the new chunk of data.
-        """
-        return self.pipe is not None and self.pipe.state() in [
-            nonblocking.PIPE_CLOSED, nonblocking.PIPE_READY2READ]
-=======
+        """
+        return self.ask4abort
+
+    def isPipeReady(self, arg):
         """
         Return True if ``pipe`` object exist and is ready for reading a the new
         chunk of data.
-        """
-        return self.pipe is not None and self.pipe.state() in [nonblocking.PIPE_CLOSED, nonblocking.PIPE_READY2READ]
->>>>>>> 7d91a7f0
-
-    def isBlockReady(self, arg):
-        return self.currentBlockSize >= self.blockSize
-
-    def isEOF(self, arg):
-        return self.stateEOF
-
-    def isReadingNow(self, arg):
-        return self.stateReading
-
-    def isMoreBlocks(self, arg):
+        """
+        return self.pipe is not None and self.pipe.state() in [nonblocking.PIPE_CLOSED, nonblocking.PIPE_READY2READ]
+
+    def isBlockReady(self, arg):
+        return self.currentBlockSize >= self.blockSize
+
+    def isEOF(self, arg):
+        return self.stateEOF
+
+    def isReadingNow(self, arg):
+        return self.stateReading
+
+    def isMoreBlocks(self, arg):
         """
         Condition method.
-        """
-        return len(self.workBlocks) > 1
-
-    def doInit(self, arg):
+        """
+        return len(self.workBlocks) > 1
+
+    def doInit(self, arg):
         """
         Action method.
-        """
-        events.info('backup', '%s started' % self.backupID)
-
-    def doRead(self, arg):
-        def readChunk():
-            size = self.blockSize - self.currentBlockSize
-            if size < 0:
-                lg.out(1, "backup.readChunk ERROR eccmap.nodes=" +
-                       str(self.eccmap.nodes()))
-                lg.out(1, "backup.readChunk ERROR blockSize=" +
-                       str(self.blockSize))
-                lg.out(1, "backup.readChunk ERROR currentBlockSize=" +
-                       str(self.currentBlockSize))
-                raise Exception(
-                    'size < 0, blockSize=%s, currentBlockSize=%s' %
-                    (self.blockSize, self.currentBlockSize))
-                return ''
-            elif size == 0:
-                return ''
-            if self.pipe is None:
-                raise Exception('backup.pipe is None')
-                return ''
-            if self.pipe.state() == nonblocking.PIPE_CLOSED:
-                if _Debug:
-                    lg.out(
-                        _DebugLevel,
-                        'backup.readChunk the state is PIPE_CLOSED !!!!!!!!!!!!!!!!!!!!!!!!')
-                return ''
-            if self.pipe.state() == nonblocking.PIPE_READY2READ:
-                newchunk = self.pipe.recv(size)
-                if newchunk == '':
-                    if _Debug:
-                        lg.out(
-                            _DebugLevel,
-                            'backup.readChunk pipe.recv() returned empty string')
-                return newchunk
-            lg.out(1, "backup.readChunk ERROR pipe.state=" +
-                   str(self.pipe.state()))
-            raise Exception('backup.pipe.state is ' + str(self.pipe.state()))
-            return ''
-
-        def readDone(data):
-            self.currentBlockData.write(data)
-            self.currentBlockSize += len(data)
-            self.stateReading = False
-            if data == '':
-                self.stateEOF = True
-            reactor.callLater(0, self.automat, 'read-success')
-            #out(12, 'backup.readDone %d bytes' % len(data))
-        self.stateReading = True
-        maybeDeferred(readChunk).addCallback(readDone)
-
-    def doEncryptBlock(self, arg):
-        def _doBlock():
-            dt = time.time()
-            src = self.currentBlockData.getvalue()
-            block = encrypted.Block(
-                my_id.getLocalID(),
-                self.backupID,
-                self.blockNumber,
-                key.NewSessionKey(),
-                key.SessionKeyType(),
-                self.stateEOF,
-                src,)
-            del src
-            if _Debug:
-                lg.out(_DebugLevel, 'backup.doEncryptBlock blockNumber=%d size=%d atEOF=%s dt=%s' % (
-                    self.blockNumber, self.currentBlockSize, self.stateEOF, str(time.time() - dt)))
-            return block
-        maybeDeferred(_doBlock).addCallback(
-            lambda block: self.automat('block-encrypted', block),)
-
-    def doBlockPushAndRaid(self, arg):
+        """
+        events.info('backup', '%s started' % self.backupID)
+
+    def doRead(self, arg):
+        def readChunk():
+            size = self.blockSize - self.currentBlockSize
+            if size < 0:
+                lg.out(1, "backup.readChunk ERROR eccmap.nodes=" + str(self.eccmap.nodes()))
+                lg.out(1, "backup.readChunk ERROR blockSize=" + str(self.blockSize))
+                lg.out(1, "backup.readChunk ERROR currentBlockSize=" + str(self.currentBlockSize))
+                raise Exception('size < 0, blockSize=%s, currentBlockSize=%s' % (self.blockSize, self.currentBlockSize))
+                return ''
+            elif size == 0:
+                return ''
+            if self.pipe is None:
+                raise Exception('backup.pipe is None')
+                return ''
+            if self.pipe.state() == nonblocking.PIPE_CLOSED:
+                if _Debug:
+                    lg.out(_DebugLevel, 'backup.readChunk the state is PIPE_CLOSED !!!!!!!!!!!!!!!!!!!!!!!!')
+                return ''
+            if self.pipe.state() == nonblocking.PIPE_READY2READ:
+                newchunk = self.pipe.recv(size)
+                if newchunk == '':
+                    if _Debug:
+                        lg.out(_DebugLevel, 'backup.readChunk pipe.recv() returned empty string')
+                return newchunk
+            lg.out(1, "backup.readChunk ERROR pipe.state=" + str(self.pipe.state()))
+            raise Exception('backup.pipe.state is ' + str(self.pipe.state()))
+            return ''
+
+        def readDone(data):
+            self.currentBlockData.write(data)
+            self.currentBlockSize += len(data)
+            self.stateReading = False
+            if data == '':
+                self.stateEOF = True
+            reactor.callLater(0, self.automat, 'read-success')
+            #out(12, 'backup.readDone %d bytes' % len(data))
+        self.stateReading = True
+        maybeDeferred(readChunk).addCallback(readDone)
+
+    def doEncryptBlock(self, arg):
+        def _doBlock():
+            dt = time.time()
+            src = self.currentBlockData.getvalue()
+            block = encrypted.Block(
+                my_id.getLocalID(),
+                self.backupID,
+                self.blockNumber,
+                key.NewSessionKey(),
+                key.SessionKeyType(),
+                self.stateEOF,
+                src,)
+            del src
+            if _Debug:
+                lg.out(_DebugLevel, 'backup.doEncryptBlock blockNumber=%d size=%d atEOF=%s dt=%s' % (
+                    self.blockNumber, self.currentBlockSize, self.stateEOF, str(time.time() - dt)))
+            return block
+        maybeDeferred(_doBlock).addCallback(
+            lambda block: self.automat('block-encrypted', block),)
+
+    def doBlockPushAndRaid(self, arg):
         """
         Action method.
-        """
-        newblock = arg
-        if self.terminating:
-            self.automat('block-raid-done', (newblock.BlockNumber, None))
-            lg.out(
-                _DebugLevel,
-                'backup.doBlockPushAndRaid SKIP, terminating=True')
-            return
-        fileno, filename = tmpfile.make('raid')
-        serializedblock = newblock.Serialize()
-        blocklen = len(serializedblock)
-        os.write(fileno, str(blocklen) + ":" + serializedblock)
-        os.close(fileno)
-        self.workBlocks[newblock.BlockNumber] = filename
-        dt = time.time()
-        outputpath = os.path.join(settings.getLocalBackupsDir(), self.backupID)
-<<<<<<< HEAD
-        task_params = (
-            filename,
-            self.eccmap.name,
-            self.backupID,
-            newblock.BlockNumber,
-            outputpath)
-        raid_worker.add_task(
-            'make',
-            task_params,
-            lambda cmd,
-            params,
-            result: self._raidmakeCallback(
-                params,
-                result,
-                dt),
-        )
-=======
-        task_params = (filename, self.eccmap.name, self.backupID, newblock.BlockNumber, outputpath)
-        raid_worker.add_task('make', task_params,
-                             lambda cmd, params, result: self._raidmakeCallback(params, result, dt),)
->>>>>>> 7d91a7f0
-        self.automat('block-raid-started', newblock)
-        del serializedblock
-        if _Debug:
-            lg.out(
-                _DebugLevel, 'backup.doBlockPushAndRaid %s : start process data from %s to %s, %d' %
-                (newblock.BlockNumber, filename, outputpath, id(
-                    self.terminating)))
-
-    def doPopBlock(self, arg):
+        """
+        newblock = arg
+        if self.terminating:
+            self.automat('block-raid-done', (newblock.BlockNumber, None))
+            lg.out(_DebugLevel, 'backup.doBlockPushAndRaid SKIP, terminating=True')
+            return
+        fileno, filename = tmpfile.make('raid')
+        serializedblock = newblock.Serialize()
+        blocklen = len(serializedblock)
+        os.write(fileno, str(blocklen) + ":" + serializedblock)
+        os.close(fileno)
+        self.workBlocks[newblock.BlockNumber] = filename
+        dt = time.time()
+        outputpath = os.path.join(settings.getLocalBackupsDir(), self.backupID)
+        task_params = (filename, self.eccmap.name, self.backupID, newblock.BlockNumber, outputpath)
+        raid_worker.add_task('make', task_params,
+                             lambda cmd, params, result: self._raidmakeCallback(params, result, dt),)
+        self.automat('block-raid-started', newblock)
+        del serializedblock
+        if _Debug:
+            lg.out(_DebugLevel, 'backup.doBlockPushAndRaid %s : start process data from %s to %s, %d' % (
+                newblock.BlockNumber, filename, outputpath, id(self.terminating)))
+
+    def doPopBlock(self, arg):
         """
         Action method.
-        """
-        blockNumber, result = arg
-        filename = self.workBlocks.pop(blockNumber)
-        tmpfile.throw_out(filename, 'block raid done')
-
-    def doFirstBlock(self, arg):
+        """
+        blockNumber, result = arg
+        filename = self.workBlocks.pop(blockNumber)
+        tmpfile.throw_out(filename, 'block raid done')
+
+    def doFirstBlock(self, arg):
         """
         Action method.
-        """
-        self.dataSent = 0
-        self.blocksSent = 0
-        self.blockNumber = 0
-        self.currentBlockSize = 0
-        self.currentBlockData = cStringIO.StringIO()
-
-    def doNextBlock(self, arg):
+        """
+        self.dataSent = 0
+        self.blocksSent = 0
+        self.blockNumber = 0
+        self.currentBlockSize = 0
+        self.currentBlockData = cStringIO.StringIO()
+
+    def doNextBlock(self, arg):
         """
         Action method.
-        """
-        self.dataSent += self.currentBlockSize
-        self.blocksSent += 1
-        self.blockNumber += 1
-        self.currentBlockData.close()
-        self.currentBlockSize = 0
-        self.currentBlockData = cStringIO.StringIO()
-
-    def doBlockReport(self, arg):
-        BlockNumber, result = arg
-        if self.blockResultCallback:
-            self.blockResultCallback(self.backupID, BlockNumber, result)
-
-    def doClose(self, arg):
-        self.closed = True
-        for filename in self.workBlocks.values():
-            tmpfile.throw_out(filename, 'backup aborted')
-
-    def doReport(self, arg):
-        if self.ask4abort:
-            if self.finishCallback:
-                self.finishCallback(self.backupID, 'abort')
-            events.info('backup', '%s aborted' % self.backupID)
-        else:
-            if self.finishCallback:
-                self.finishCallback(self.backupID, 'done')
-            events.info('backup', '%s done successfully' % self.backupID)
-
-    def doDestroyMe(self, arg):
-        self.currentBlockData.close()
-        del self.currentBlockData
-        self.destroy()
-        collected = gc.collect()
-        if _Debug:
-            lg.out(
-                _DebugLevel, 'backup.doDestroyMe [%s] collected %d objects' %
-                (self.backupID, collected))
-
-    def abort(self):
+        """
+        self.dataSent += self.currentBlockSize
+        self.blocksSent += 1
+        self.blockNumber += 1
+        self.currentBlockData.close()
+        self.currentBlockSize = 0
+        self.currentBlockData = cStringIO.StringIO()
+
+    def doBlockReport(self, arg):
+        BlockNumber, result = arg
+        if self.blockResultCallback:
+            self.blockResultCallback(self.backupID, BlockNumber, result)
+
+    def doClose(self, arg):
+        self.closed = True
+        for filename in self.workBlocks.values():
+            tmpfile.throw_out(filename, 'backup aborted')
+
+    def doReport(self, arg):
+        if self.ask4abort:
+            if self.finishCallback:
+                self.finishCallback(self.backupID, 'abort')
+            events.info('backup', '%s aborted' % self.backupID)
+        else:
+            if self.finishCallback:
+                self.finishCallback(self.backupID, 'done')
+            events.info('backup', '%s done successfully' % self.backupID)
+
+    def doDestroyMe(self, arg):
+        self.currentBlockData.close()
+        del self.currentBlockData
+        self.destroy()
+        collected = gc.collect()
+        if _Debug:
+            lg.out(_DebugLevel, 'backup.doDestroyMe [%s] collected %d objects' % (self.backupID, collected))
+
+    def abort(self):
         """
         This method should stop this backup by killing the pipe process.
-        """
-        if _Debug:
-            lg.out(_DebugLevel, 'backup.abort id %s, %d' %
-                   (str(self.backupID), id(self.ask4abort)))
-        self.terminating = True
-        if len(self.workBlocks) > 0:
-            for blockNumber, filename in self.workBlocks.items():
-                raid_worker.cancel_task('make', filename)
-        else:
-            self._kill_pipe()
-
-    def progress(self):
+        """
+        if _Debug:
+            lg.out(_DebugLevel, 'backup.abort id %s, %d' % (str(self.backupID), id(self.ask4abort)))
+        self.terminating = True
+        if len(self.workBlocks) > 0:
+            for blockNumber, filename in self.workBlocks.items():
+                raid_worker.cancel_task('make', filename)
+        else:
+            self._kill_pipe()
+
+    def progress(self):
         """
         
-        """
-        if self.totalSize <= 0:
-            return 0.0
-        percent = min(100.0, 100.0 * self.dataSent / self.totalSize)
-        return percent
-
-    def _raidmakeCallback(self, params, result, dt):
-        filename, eccmapname, backupID, blockNumber, targetDir = params
-        if result is None:
-            if _Debug:
-<<<<<<< HEAD
-                lg.out(
-                    _DebugLevel, 'backup._raidmakeCallback WARNING - result is None :  %r eof=%s dt=%s' %
-                    (blockNumber, str(
-                        self.stateEOF), str(
-                        time.time() - dt)))
-=======
-                lg.out(_DebugLevel, 'backup._raidmakeCallback WARNING - result is None :  %r eof=%s dt=%s' % (
-                    blockNumber, str(self.stateEOF), str(time.time() - dt)))
->>>>>>> 7d91a7f0
-            events.info('backup', '%s aborted' % self.backupID)
-            self._kill_pipe()
-        else:
-            if _Debug:
-<<<<<<< HEAD
-                lg.out(
-                    _DebugLevel, 'backup._raidmakeCallback %r %r eof=%s dt=%s' %
-                    (blockNumber, result, str(
-                        self.stateEOF), str(
-                        time.time() - dt)))
-=======
-                lg.out(_DebugLevel, 'backup._raidmakeCallback %r %r eof=%s dt=%s' % (
-                    blockNumber, result, str(self.stateEOF), str(time.time() - dt)))
->>>>>>> 7d91a7f0
-            self.automat('block-raid-done', (blockNumber, result))
-
-    def _kill_pipe(self):
-        if _Debug:
-            lg.out(_DebugLevel, 'backup._kill_pipe for %s' % self.backupID)
-        self.ask4abort = True
-        try:
-            self.pipe.kill()
-        except:
-            pass
-
-#------------------------------------------------------------------------------
-
-
-def main():
-    from system import bpio
-    import backup_tar
-    import backup_fs
-    lg.set_debug_level(24)
-    sourcePath = sys.argv[1]
-    compress_mode = 'none'  # 'gz'
-    backupID = sys.argv[2]
-    raid_worker.A('init')
-    backupPath = backup_fs.MakeLocalDir(
-        settings.getLocalBackupsDir(), backupID)
-    if bpio.pathIsDir(sourcePath):
-        backupPipe = backup_tar.backuptar(sourcePath, compress=compress_mode)
-    else:
-<<<<<<< HEAD
-        backupPipe = backup_tar.backuptarfile(
-            sourcePath, compress=compress_mode)
-=======
-        backupPipe = backup_tar.backuptarfile(sourcePath, compress=compress_mode)
->>>>>>> 7d91a7f0
-    backupPipe.make_nonblocking()
-
-    def _bk_done(bid, result):
-        from crypt import signed
-        try:
-            os.mkdir(os.path.join(settings.getLocalBackupsDir(), bid + '.out'))
-        except:
-            pass
-        for filename in os.listdir(
-            os.path.join(
-                settings.getLocalBackupsDir(),
-                bid)):
-            filepath = os.path.join(
-                settings.getLocalBackupsDir(), bid, filename)
-            payld = str(bpio.ReadBinaryFile(filepath))
-            newpacket = signed.Packet(
-                'Data',
-                my_id.getLocalID(),
-                my_id.getLocalID(),
-                filename,
-                payld,
-                'http://megafaq.ru/cvps1010.xml')
-<<<<<<< HEAD
-            newfilepath = os.path.join(
-                settings.getLocalBackupsDir(), bid + '.out', filename)
-=======
-            newfilepath = os.path.join(settings.getLocalBackupsDir(), bid + '.out', filename)
->>>>>>> 7d91a7f0
-            bpio.AtomicWriteFile(newfilepath, newpacket.Serialize())
-        reactor.stop()
-    job = backup(backupID, backupPipe, _bk_done)
-    reactor.callLater(1, job.automat, 'start')
-    reactor.run()
-
-if __name__ == "__main__":
-    main()
+        """
+        if self.totalSize <= 0:
+            return 0.0
+        percent = min(100.0, 100.0 * self.dataSent / self.totalSize)
+        return percent
+
+    def _raidmakeCallback(self, params, result, dt):
+        filename, eccmapname, backupID, blockNumber, targetDir = params
+        if result is None:
+            if _Debug:
+                lg.out(_DebugLevel, 'backup._raidmakeCallback WARNING - result is None :  %r eof=%s dt=%s' % (
+                    blockNumber, str(self.stateEOF), str(time.time() - dt)))
+            events.info('backup', '%s aborted' % self.backupID)
+            self._kill_pipe()
+        else:
+            if _Debug:
+                lg.out(_DebugLevel, 'backup._raidmakeCallback %r %r eof=%s dt=%s' % (
+                    blockNumber, result, str(self.stateEOF), str(time.time() - dt)))
+            self.automat('block-raid-done', (blockNumber, result))
+
+    def _kill_pipe(self):
+        if _Debug:
+            lg.out(_DebugLevel, 'backup._kill_pipe for %s' % self.backupID)
+        self.ask4abort = True
+        try:
+            self.pipe.kill()
+        except:
+            pass
+
+#------------------------------------------------------------------------------
+
+
+def main():
+    from system import bpio
+    import backup_tar
+    import backup_fs
+    lg.set_debug_level(24)
+    sourcePath = sys.argv[1]
+    compress_mode = 'none'  # 'gz'
+    backupID = sys.argv[2]
+    raid_worker.A('init')
+    backupPath = backup_fs.MakeLocalDir(settings.getLocalBackupsDir(), backupID)
+    if bpio.pathIsDir(sourcePath):
+        backupPipe = backup_tar.backuptar(sourcePath, compress=compress_mode)
+    else:
+        backupPipe = backup_tar.backuptarfile(sourcePath, compress=compress_mode)
+    backupPipe.make_nonblocking()
+
+    def _bk_done(bid, result):
+        from crypt import signed
+        try:
+            os.mkdir(os.path.join(settings.getLocalBackupsDir(), bid + '.out'))
+        except:
+            pass
+        for filename in os.listdir(os.path.join(settings.getLocalBackupsDir(), bid)):
+            filepath = os.path.join(settings.getLocalBackupsDir(), bid, filename)
+            payld = str(bpio.ReadBinaryFile(filepath))
+            newpacket = signed.Packet(
+                'Data',
+                my_id.getLocalID(),
+                my_id.getLocalID(),
+                filename,
+                payld,
+                'http://megafaq.ru/cvps1010.xml')
+            newfilepath = os.path.join(settings.getLocalBackupsDir(), bid + '.out', filename)
+            bpio.AtomicWriteFile(newfilepath, newpacket.Serialize())
+        reactor.stop()
+    job = backup(backupID, backupPipe, _bk_done)
+    reactor.callLater(1, job.automat, 'start')
+    reactor.run()
+
+if __name__ == "__main__":
+    main()