#!/usr/bin/python
# index_synchronizer.py
#
# Copyright (C) 2008-2016 Veselin Penev, http://bitdust.io
#
# This file (index_synchronizer.py) is part of BitDust Software.
#
# BitDust is free software: you can redistribute it and/or modify
# it under the terms of the GNU Affero General Public License as published by
# the Free Software Foundation, either version 3 of the License, or
# (at your option) any later version.
#
# BitDust Software is distributed in the hope that it will be useful,
# but WITHOUT ANY WARRANTY; without even the implied warranty of
# MERCHANTABILITY or FITNESS FOR A PARTICULAR PURPOSE.  See the
# GNU Affero General Public License for more details.
#
# You should have received a copy of the GNU Affero General Public License
# along with BitDust Software.  If not, see <http://www.gnu.org/licenses/>.
#
# Please contact us if you have any questions at bitdust.io@gmail.com
#
#
#
#

"""
.. module:: index_synchronizer.

.. role:: red

.. raw:: html

    <a href="http://bitdust.io/automats/index_synchronizer/index_synchronizer.png" target="_blank">
    <img src="http://bitdust.io/automats/index_synchronizer/index_synchronizer.png" style="max-width:100%;">
    </a>


Here is a state machine ``index_synchronizer()``, it is aimed to synchronize
local backup index database with remote suppliers.

This allows to restore the index file (with all your backup IDs and files and folders names)
from your suppliers in case of data lost.

The purpose of index_synchronizer() automat is to sync users's backup database to remote computers.
In case of loss of all local data - backup database will be restored from the suppliers.

The database includes the list of folders to be backed up, optional schedule for the backups,
and most importantly, a list of already created backups by its ID.

Thus if the user has made recovery of his account and restore the backup database -
he can recover his data from remote machines by recognized backup ID.

Every time any local change was made to the database it must synchronized with remote copies.

At first step, index_synchronizer() requests all remote copies of the database from suppliers.
When new file arrives from supplier, "backup_control" starts a validation against
current local index file and update local copy if required.
On next step index_synchronizer() sends a latest version of index file to all suppliers to hold.

The backup_monitor() machine should be restarted every one hour
or every time when your backups is changed.
It sends "restart" event to index_synchronizer() to synchronize index file.


BitDust index_synchronizer() Automat

EVENTS:
    * :red:`all-acked`
    * :red:`all-responded`
    * :red:`index-file-received`
    * :red:`init`
    * :red:`pull`
    * :red:`push`
    * :red:`shutdown`
    * :red:`timer-15sec`
    * :red:`timer-1min`
    * :red:`timer-5min`
"""

<<<<<<< HEAD
.. module:: index_synchronizer
.. role:: red

.. raw:: html

    <a href="http://bitdust.io/automats/index_synchronizer/index_synchronizer.png" target="_blank">
    <img src="http://bitdust.io/automats/index_synchronizer/index_synchronizer.png" style="max-width:100%;">
    </a>


Here is a state machine ``index_synchronizer()``, it is aimed to synchronize
local backup index database with remote suppliers.

This allows to restore the index file (with all your backup IDs and files and folders names)
from your suppliers in case of data lost.

The purpose of index_synchronizer() automat is to sync users's backup database to remote computers.
In case of loss of all local data - backup database will be restored from the suppliers.

The database includes the list of folders to be backed up, optional schedule for the backups,
and most importantly, a list of already created backups by its ID.

Thus if the user has made recovery of his account and restore the backup database -
he can recover his data from remote machines by recognized backup ID.

Every time any local change was made to the database it must synchronized with remote copies.

At first step, index_synchronizer() requests all remote copies of the database from suppliers.
When new file arrives from supplier, "backup_control" starts a validation against
current local index file and update local copy if required.
On next step index_synchronizer() sends a latest version of index file to all suppliers to hold.

The backup_monitor() machine should be restarted every one hour
or every time when your backups is changed.
It sends "restart" event to index_synchronizer() to synchronize index file.


BitDust index_synchronizer() Automat

EVENTS:
    * :red:`all-acked`
    * :red:`all-responded`
    * :red:`index-file-received`
    * :red:`init`
    * :red:`pull`
    * :red:`push`
    * :red:`shutdown`
    * :red:`timer-15sec`
    * :red:`timer-1min`
    * :red:`timer-5min`


"""

=======
>>>>>>> 7d91a7f0
#------------------------------------------------------------------------------

_Debug = True
_DebugLevel = 6

#------------------------------------------------------------------------------

from logs import lg

from automats import automat

from lib import nameurl

from p2p import commands
from p2p import contact_status

from system import bpio

from userid import my_id
from contacts import contactsdb

from main import settings

from transport import gateway

from crypt import encrypted
from crypt import signed
from crypt import key

from services import driver

from customer import supplier_connector

#------------------------------------------------------------------------------

_IndexSynchronizer = None

#------------------------------------------------------------------------------


def is_synchronized():
    if not A():
        return False
    return A().state == 'IN_SYNC!'

#------------------------------------------------------------------------------


def A(event=None, arg=None):
    """
    Access method to interact with the state machine.
    """
    global _IndexSynchronizer
    if event is None and arg is None:
        return _IndexSynchronizer
    if _IndexSynchronizer is None:
        _IndexSynchronizer = IndexSynchronizer(
            'index_synchronizer', 'AT_STARTUP', _DebugLevel, _Debug)
    if event is not None:
        _IndexSynchronizer.automat(event, arg)
    return _IndexSynchronizer

#------------------------------------------------------------------------------


class IndexSynchronizer(automat.Automat):
    """
    This class implements all the functionality of the ``index_synchronizer()``
    state machine.
    """

    timers = {
        'timer-1min': (60, ['NO_INFO']),
        'timer-5min': (300, ['IN_SYNC!']),
        'timer-15sec': (15.0, ['REQUEST?', 'SENDING']),
    }

    def init(self):
        """
        Method to initialize additional variables and flags at creation phase
        of index_synchronizer() machine.
        """
        self.latest_supplier_revision = -1
        self.current_local_revision = -1
        self.requesting_suppliers = set()
        self.requested_suppliers_number = 0
        self.sending_suppliers = set()
        self.sent_suppliers_number = 0

    def state_changed(self, oldstate, newstate, event, arg):
        """
        Method to catch the moment when index_synchronizer() state were
        changed.
        """

    def state_not_changed(self, curstate, event, arg):
        """
        This method intended to catch the moment when some event was fired in
        the index_synchronizer() but its state was not changed.
        """

    def A(self, event, arg):
        """
        The state machine code, generated using `visio2python
        <http://bitdust.io/visio2python/>`_ tool.
        """
        #---AT_STARTUP---
        if self.state == 'AT_STARTUP':
            if event == 'init':
                self.state = 'NO_INFO'
                self.doInit(arg)
        #---IN_SYNC!---
        elif self.state == 'IN_SYNC!':
            if event == 'shutdown':
                self.state = 'CLOSED'
                self.doDestroyMe(arg)
            elif event == 'push':
                self.state = 'SENDING'
                self.doSuppliersSendIndexFile(arg)
            elif event == 'pull' or event == 'timer-5min':
                self.state = 'REQUEST?'
                self.doSuppliersRequestIndexFile(arg)
        #---REQUEST?---
        elif self.state == 'REQUEST?':
            if event == 'shutdown':
                self.state = 'CLOSED'
                self.doDestroyMe(arg)
            elif event == 'timer-15sec' and not self.isSomeResponded(arg):
                self.state = 'NO_INFO'
            elif (event == 'all-responded' or (event == 'timer-15sec' and self.isSomeResponded(arg))) and self.isVersionChanged(arg):
                self.state = 'SENDING'
                self.doSuppliersSendIndexFile(arg)
            elif event == 'index-file-received':
                self.doCheckVersion(arg)
            elif (event == 'all-responded' or (event == 'timer-15sec' and self.isSomeResponded(arg))) and not self.isVersionChanged(arg):
                self.state = 'IN_SYNC!'
        #---SENDING---
        elif self.state == 'SENDING':
            if event == 'timer-15sec' and not self.isSomeAcked(arg):
                self.state = 'NO_INFO'
            elif event == 'all-acked' or (event == 'timer-15sec' and self.isSomeAcked(arg)):
                self.state = 'IN_SYNC!'
            elif event == 'shutdown':
                self.state = 'CLOSED'
                self.doDestroyMe(arg)
            elif event == 'pull':
                self.state = 'REQUEST?'
                self.doSuppliersRequestIndexFile(arg)
        #---NO_INFO---
        elif self.state == 'NO_INFO':
            if event == 'shutdown':
                self.state = 'CLOSED'
                self.doDestroyMe(arg)
            elif event == 'push' or event == 'pull' or event == 'timer-1min':
                self.state = 'REQUEST?'
                self.doSuppliersRequestIndexFile(arg)
        #---CLOSED---
        elif self.state == 'CLOSED':
            pass
        return None

    def isSomeAcked(self, arg):
        """
        Condition method.
        """
        return len(self.sending_suppliers) < self.sent_suppliers_number

    def isSomeResponded(self, arg):
        """
        Condition method.
        """
        return len(self.requesting_suppliers) < self.requested_suppliers_number

    def isVersionChanged(self, arg):
        """
        Condition method.
        """
        if self.current_local_revision < 0:
            # no info about current local version : assume version was changed
            return True
        return self.current_local_revision != self.latest_supplier_revision

    def doInit(self, arg):
        """
        Action method.
        """

    def doSuppliersRequestIndexFile(self, arg):
        """
        Action method.
        """
        if _Debug:
            lg.out(_DebugLevel, 'index_synchronizer.doSuppliersRequestIndexFile')
        if driver.is_started('service_backups'):
            from storage import backup_control
            self.current_local_revision = backup_control.revision()
        else:
            self.current_local_revision = -1
        self.latest_supplier_revision = -1
        self.requesting_suppliers.clear()
        self.requested_suppliers_number = 0
        packetID = settings.BackupIndexFileName()
        localID = my_id.getLocalID()
        for supplierId in contactsdb.suppliers():
            if not supplierId:
                continue
            if not contact_status.isOnline(supplierId):
                continue
            newpacket = signed.Packet(
                commands.Retrieve(),
                localID,
                localID,
                packetID,
                '',
                supplierId)
            pkt_out = gateway.outbox(newpacket, callbacks={
                commands.Data(): self._on_supplier_response,
                commands.Fail(): self._on_supplier_response, })
            if pkt_out:
                self.requesting_suppliers.add(supplierId)
                self.requested_suppliers_number += 1
            if _Debug:
                lg.out(_DebugLevel, '    %s sending to %s' %
                       (pkt_out, nameurl.GetName(supplierId)))

    def doSuppliersSendIndexFile(self, arg):
        """
        Action method.
        """
        if _Debug:
            lg.out(_DebugLevel, 'index_synchronizer.doSuppliersSendIndexFile')
        packetID = settings.BackupIndexFileName()
        self.sending_suppliers.clear()
        self.sent_suppliers_number = 0
        src = bpio.ReadBinaryFile(settings.BackupIndexFilePath())
        localID = my_id.getLocalID()
        b = encrypted.Block(
            localID,
            packetID,
            0,
            key.NewSessionKey(),
            key.SessionKeyType(),
            True,
            src)
        Payload = b.Serialize()
        for supplierId in contactsdb.suppliers():
            if not supplierId:
                continue
            if not contact_status.isOnline(supplierId):
                continue
            newpacket = signed.Packet(
                commands.Data(), localID, localID, packetID,
                Payload, supplierId)
            pkt_out = gateway.outbox(newpacket, callbacks={
                commands.Ack(): self._on_supplier_acked,
                commands.Fail(): self._on_supplier_acked, })
            if pkt_out:
                self.sending_suppliers.add(supplierId)
                self.sent_suppliers_number += 1
            if _Debug:
                lg.out(_DebugLevel, '    %s sending to %s' %
                       (pkt_out, nameurl.GetName(supplierId)))

    def doDestroyMe(self, arg):
        """
        Remove all references to the state machine object to destroy it.
        """
        automat.objects().pop(self.index)
        global _IndexSynchronizer
        del _IndexSynchronizer
        _IndexSynchronizer = None

    def doCheckVersion(self, arg):
        """
        Action method.
        """
        _, supplier_revision = arg
        if supplier_revision > self.latest_supplier_revision:
            self.latest_supplier_revision = supplier_revision

    def _on_supplier_response(self, newpacket, pkt_out):
        if newpacket.Command == commands.Data():
            self.requesting_suppliers.discard(newpacket.RemoteID)
        elif newpacket.Command == commands.Fail():
            self.requesting_suppliers.discard(newpacket.OwnerID)
            sc = supplier_connector.by_idurl(newpacket.OwnerID)
            if sc:
                sc.automat('fail', newpacket)
            else:
                raise Exception('supplier connector was not found')
        else:
            raise Exception('wrong type of response')
        if _Debug:
            lg.out(
                _DebugLevel, 'index_synchronizer._on_supplier_response %s, pending: %d, total: %d' %
                (newpacket, len(
                    self.requesting_suppliers), self.requested_suppliers_number))
        if len(self.requesting_suppliers) == 0:
            self.automat('all-responded')

    def _on_supplier_acked(self, newpacket, info):
        sc = supplier_connector.by_idurl(newpacket.OwnerID)
        if sc:
            sc.automat(newpacket.Command.lower(), newpacket)
        else:
            raise Exception('not found supplier connector')
        self.sending_suppliers.discard(newpacket.OwnerID)
        if _Debug:
            lg.out(
                _DebugLevel, 'index_synchronizer._on_supplier_acked %s, pending: %d, total: %d' %
                (newpacket, len(
                    self.sending_suppliers), self.sent_suppliers_number))
        if len(self.sending_suppliers) == 0:
            self.automat('all-acked')
<|MERGE_RESOLUTION|>--- conflicted
+++ resolved
@@ -1,29 +1,29 @@
-#!/usr/bin/python
-# index_synchronizer.py
-#
-# Copyright (C) 2008-2016 Veselin Penev, http://bitdust.io
-#
-# This file (index_synchronizer.py) is part of BitDust Software.
-#
-# BitDust is free software: you can redistribute it and/or modify
-# it under the terms of the GNU Affero General Public License as published by
-# the Free Software Foundation, either version 3 of the License, or
-# (at your option) any later version.
-#
-# BitDust Software is distributed in the hope that it will be useful,
-# but WITHOUT ANY WARRANTY; without even the implied warranty of
-# MERCHANTABILITY or FITNESS FOR A PARTICULAR PURPOSE.  See the
-# GNU Affero General Public License for more details.
-#
-# You should have received a copy of the GNU Affero General Public License
-# along with BitDust Software.  If not, see <http://www.gnu.org/licenses/>.
-#
-# Please contact us if you have any questions at bitdust.io@gmail.com
-#
-#
-#
-#
-
+#!/usr/bin/python
+# index_synchronizer.py
+#
+# Copyright (C) 2008-2016 Veselin Penev, http://bitdust.io
+#
+# This file (index_synchronizer.py) is part of BitDust Software.
+#
+# BitDust is free software: you can redistribute it and/or modify
+# it under the terms of the GNU Affero General Public License as published by
+# the Free Software Foundation, either version 3 of the License, or
+# (at your option) any later version.
+#
+# BitDust Software is distributed in the hope that it will be useful,
+# but WITHOUT ANY WARRANTY; without even the implied warranty of
+# MERCHANTABILITY or FITNESS FOR A PARTICULAR PURPOSE.  See the
+# GNU Affero General Public License for more details.
+#
+# You should have received a copy of the GNU Affero General Public License
+# along with BitDust Software.  If not, see <http://www.gnu.org/licenses/>.
+#
+# Please contact us if you have any questions at bitdust.io@gmail.com
+#
+#
+#
+#
+
 """
 .. module:: index_synchronizer.
 
@@ -76,376 +76,314 @@
     * :red:`timer-15sec`
     * :red:`timer-1min`
     * :red:`timer-5min`
-"""
-
-<<<<<<< HEAD
-.. module:: index_synchronizer
-.. role:: red
-
-.. raw:: html
-
-    <a href="http://bitdust.io/automats/index_synchronizer/index_synchronizer.png" target="_blank">
-    <img src="http://bitdust.io/automats/index_synchronizer/index_synchronizer.png" style="max-width:100%;">
-    </a>
-
-
-Here is a state machine ``index_synchronizer()``, it is aimed to synchronize
-local backup index database with remote suppliers.
-
-This allows to restore the index file (with all your backup IDs and files and folders names)
-from your suppliers in case of data lost.
-
-The purpose of index_synchronizer() automat is to sync users's backup database to remote computers.
-In case of loss of all local data - backup database will be restored from the suppliers.
-
-The database includes the list of folders to be backed up, optional schedule for the backups,
-and most importantly, a list of already created backups by its ID.
-
-Thus if the user has made recovery of his account and restore the backup database -
-he can recover his data from remote machines by recognized backup ID.
-
-Every time any local change was made to the database it must synchronized with remote copies.
-
-At first step, index_synchronizer() requests all remote copies of the database from suppliers.
-When new file arrives from supplier, "backup_control" starts a validation against
-current local index file and update local copy if required.
-On next step index_synchronizer() sends a latest version of index file to all suppliers to hold.
-
-The backup_monitor() machine should be restarted every one hour
-or every time when your backups is changed.
-It sends "restart" event to index_synchronizer() to synchronize index file.
-
-
-BitDust index_synchronizer() Automat
-
-EVENTS:
-    * :red:`all-acked`
-    * :red:`all-responded`
-    * :red:`index-file-received`
-    * :red:`init`
-    * :red:`pull`
-    * :red:`push`
-    * :red:`shutdown`
-    * :red:`timer-15sec`
-    * :red:`timer-1min`
-    * :red:`timer-5min`
-
-
-"""
-
-=======
->>>>>>> 7d91a7f0
-#------------------------------------------------------------------------------
-
-_Debug = True
-_DebugLevel = 6
-
-#------------------------------------------------------------------------------
-
-from logs import lg
-
-from automats import automat
-
-from lib import nameurl
-
-from p2p import commands
-from p2p import contact_status
-
-from system import bpio
-
-from userid import my_id
-from contacts import contactsdb
-
-from main import settings
-
-from transport import gateway
-
-from crypt import encrypted
-from crypt import signed
-from crypt import key
-
-from services import driver
-
-from customer import supplier_connector
-
-#------------------------------------------------------------------------------
-
-_IndexSynchronizer = None
-
-#------------------------------------------------------------------------------
-
-
-def is_synchronized():
-    if not A():
-        return False
-    return A().state == 'IN_SYNC!'
-
-#------------------------------------------------------------------------------
-
-
-def A(event=None, arg=None):
+"""
+
+#------------------------------------------------------------------------------
+
+_Debug = True
+_DebugLevel = 6
+
+#------------------------------------------------------------------------------
+
+from logs import lg
+
+from automats import automat
+
+from lib import nameurl
+
+from p2p import commands
+from p2p import contact_status
+
+from system import bpio
+
+from userid import my_id
+from contacts import contactsdb
+
+from main import settings
+
+from transport import gateway
+
+from crypt import encrypted
+from crypt import signed
+from crypt import key
+
+from services import driver
+
+from customer import supplier_connector
+
+#------------------------------------------------------------------------------
+
+_IndexSynchronizer = None
+
+#------------------------------------------------------------------------------
+
+
+def is_synchronized():
+    if not A():
+        return False
+    return A().state == 'IN_SYNC!'
+
+#------------------------------------------------------------------------------
+
+
+def A(event=None, arg=None):
     """
     Access method to interact with the state machine.
-    """
-    global _IndexSynchronizer
-    if event is None and arg is None:
-        return _IndexSynchronizer
-    if _IndexSynchronizer is None:
-        _IndexSynchronizer = IndexSynchronizer(
-            'index_synchronizer', 'AT_STARTUP', _DebugLevel, _Debug)
-    if event is not None:
-        _IndexSynchronizer.automat(event, arg)
-    return _IndexSynchronizer
-
-#------------------------------------------------------------------------------
-
-
-class IndexSynchronizer(automat.Automat):
+    """
+    global _IndexSynchronizer
+    if event is None and arg is None:
+        return _IndexSynchronizer
+    if _IndexSynchronizer is None:
+        _IndexSynchronizer = IndexSynchronizer('index_synchronizer', 'AT_STARTUP', _DebugLevel, _Debug)
+    if event is not None:
+        _IndexSynchronizer.automat(event, arg)
+    return _IndexSynchronizer
+
+#------------------------------------------------------------------------------
+
+
+class IndexSynchronizer(automat.Automat):
     """
     This class implements all the functionality of the ``index_synchronizer()``
     state machine.
-    """
-
-    timers = {
-        'timer-1min': (60, ['NO_INFO']),
-        'timer-5min': (300, ['IN_SYNC!']),
-        'timer-15sec': (15.0, ['REQUEST?', 'SENDING']),
-    }
-
-    def init(self):
+    """
+
+    timers = {
+        'timer-1min': (60, ['NO_INFO']),
+        'timer-5min': (300, ['IN_SYNC!']),
+        'timer-15sec': (15.0, ['REQUEST?', 'SENDING']),
+    }
+
+    def init(self):
         """
         Method to initialize additional variables and flags at creation phase
         of index_synchronizer() machine.
-        """
-        self.latest_supplier_revision = -1
-        self.current_local_revision = -1
-        self.requesting_suppliers = set()
-        self.requested_suppliers_number = 0
-        self.sending_suppliers = set()
-        self.sent_suppliers_number = 0
-
-    def state_changed(self, oldstate, newstate, event, arg):
+        """
+        self.latest_supplier_revision = -1
+        self.current_local_revision = -1
+        self.requesting_suppliers = set()
+        self.requested_suppliers_number = 0
+        self.sending_suppliers = set()
+        self.sent_suppliers_number = 0
+
+    def state_changed(self, oldstate, newstate, event, arg):
         """
         Method to catch the moment when index_synchronizer() state were
         changed.
-        """
-
-    def state_not_changed(self, curstate, event, arg):
+        """
+
+    def state_not_changed(self, curstate, event, arg):
         """
         This method intended to catch the moment when some event was fired in
         the index_synchronizer() but its state was not changed.
-        """
-
-    def A(self, event, arg):
+        """
+
+    def A(self, event, arg):
         """
         The state machine code, generated using `visio2python
         <http://bitdust.io/visio2python/>`_ tool.
-        """
-        #---AT_STARTUP---
-        if self.state == 'AT_STARTUP':
-            if event == 'init':
-                self.state = 'NO_INFO'
-                self.doInit(arg)
-        #---IN_SYNC!---
-        elif self.state == 'IN_SYNC!':
-            if event == 'shutdown':
-                self.state = 'CLOSED'
-                self.doDestroyMe(arg)
-            elif event == 'push':
-                self.state = 'SENDING'
-                self.doSuppliersSendIndexFile(arg)
-            elif event == 'pull' or event == 'timer-5min':
-                self.state = 'REQUEST?'
-                self.doSuppliersRequestIndexFile(arg)
-        #---REQUEST?---
-        elif self.state == 'REQUEST?':
-            if event == 'shutdown':
-                self.state = 'CLOSED'
-                self.doDestroyMe(arg)
-            elif event == 'timer-15sec' and not self.isSomeResponded(arg):
-                self.state = 'NO_INFO'
-            elif (event == 'all-responded' or (event == 'timer-15sec' and self.isSomeResponded(arg))) and self.isVersionChanged(arg):
-                self.state = 'SENDING'
-                self.doSuppliersSendIndexFile(arg)
-            elif event == 'index-file-received':
-                self.doCheckVersion(arg)
-            elif (event == 'all-responded' or (event == 'timer-15sec' and self.isSomeResponded(arg))) and not self.isVersionChanged(arg):
-                self.state = 'IN_SYNC!'
-        #---SENDING---
-        elif self.state == 'SENDING':
-            if event == 'timer-15sec' and not self.isSomeAcked(arg):
-                self.state = 'NO_INFO'
-            elif event == 'all-acked' or (event == 'timer-15sec' and self.isSomeAcked(arg)):
-                self.state = 'IN_SYNC!'
-            elif event == 'shutdown':
-                self.state = 'CLOSED'
-                self.doDestroyMe(arg)
-            elif event == 'pull':
-                self.state = 'REQUEST?'
-                self.doSuppliersRequestIndexFile(arg)
-        #---NO_INFO---
-        elif self.state == 'NO_INFO':
-            if event == 'shutdown':
-                self.state = 'CLOSED'
-                self.doDestroyMe(arg)
-            elif event == 'push' or event == 'pull' or event == 'timer-1min':
-                self.state = 'REQUEST?'
-                self.doSuppliersRequestIndexFile(arg)
-        #---CLOSED---
-        elif self.state == 'CLOSED':
-            pass
-        return None
-
-    def isSomeAcked(self, arg):
+        """
+        #---AT_STARTUP---
+        if self.state == 'AT_STARTUP':
+            if event == 'init':
+                self.state = 'NO_INFO'
+                self.doInit(arg)
+        #---IN_SYNC!---
+        elif self.state == 'IN_SYNC!':
+            if event == 'shutdown':
+                self.state = 'CLOSED'
+                self.doDestroyMe(arg)
+            elif event == 'push':
+                self.state = 'SENDING'
+                self.doSuppliersSendIndexFile(arg)
+            elif event == 'pull' or event == 'timer-5min':
+                self.state = 'REQUEST?'
+                self.doSuppliersRequestIndexFile(arg)
+        #---REQUEST?---
+        elif self.state == 'REQUEST?':
+            if event == 'shutdown':
+                self.state = 'CLOSED'
+                self.doDestroyMe(arg)
+            elif event == 'timer-15sec' and not self.isSomeResponded(arg):
+                self.state = 'NO_INFO'
+            elif (event == 'all-responded' or (event == 'timer-15sec' and self.isSomeResponded(arg))) and self.isVersionChanged(arg):
+                self.state = 'SENDING'
+                self.doSuppliersSendIndexFile(arg)
+            elif event == 'index-file-received':
+                self.doCheckVersion(arg)
+            elif (event == 'all-responded' or (event == 'timer-15sec' and self.isSomeResponded(arg))) and not self.isVersionChanged(arg):
+                self.state = 'IN_SYNC!'
+        #---SENDING---
+        elif self.state == 'SENDING':
+            if event == 'timer-15sec' and not self.isSomeAcked(arg):
+                self.state = 'NO_INFO'
+            elif event == 'all-acked' or (event == 'timer-15sec' and self.isSomeAcked(arg)):
+                self.state = 'IN_SYNC!'
+            elif event == 'shutdown':
+                self.state = 'CLOSED'
+                self.doDestroyMe(arg)
+            elif event == 'pull':
+                self.state = 'REQUEST?'
+                self.doSuppliersRequestIndexFile(arg)
+        #---NO_INFO---
+        elif self.state == 'NO_INFO':
+            if event == 'shutdown':
+                self.state = 'CLOSED'
+                self.doDestroyMe(arg)
+            elif event == 'push' or event == 'pull' or event == 'timer-1min':
+                self.state = 'REQUEST?'
+                self.doSuppliersRequestIndexFile(arg)
+        #---CLOSED---
+        elif self.state == 'CLOSED':
+            pass
+        return None
+
+    def isSomeAcked(self, arg):
         """
         Condition method.
-        """
-        return len(self.sending_suppliers) < self.sent_suppliers_number
-
-    def isSomeResponded(self, arg):
+        """
+        return len(self.sending_suppliers) < self.sent_suppliers_number
+
+    def isSomeResponded(self, arg):
         """
         Condition method.
-        """
-        return len(self.requesting_suppliers) < self.requested_suppliers_number
-
-    def isVersionChanged(self, arg):
+        """
+        return len(self.requesting_suppliers) < self.requested_suppliers_number
+
+    def isVersionChanged(self, arg):
         """
         Condition method.
-        """
-        if self.current_local_revision < 0:
-            # no info about current local version : assume version was changed
-            return True
-        return self.current_local_revision != self.latest_supplier_revision
-
-    def doInit(self, arg):
+        """
+        if self.current_local_revision < 0:
+            # no info about current local version : assume version was changed
+            return True
+        return self.current_local_revision != self.latest_supplier_revision
+
+    def doInit(self, arg):
         """
         Action method.
-        """
-
-    def doSuppliersRequestIndexFile(self, arg):
+        """
+
+    def doSuppliersRequestIndexFile(self, arg):
         """
         Action method.
-        """
-        if _Debug:
-            lg.out(_DebugLevel, 'index_synchronizer.doSuppliersRequestIndexFile')
-        if driver.is_started('service_backups'):
-            from storage import backup_control
-            self.current_local_revision = backup_control.revision()
-        else:
-            self.current_local_revision = -1
-        self.latest_supplier_revision = -1
-        self.requesting_suppliers.clear()
-        self.requested_suppliers_number = 0
-        packetID = settings.BackupIndexFileName()
-        localID = my_id.getLocalID()
-        for supplierId in contactsdb.suppliers():
-            if not supplierId:
-                continue
-            if not contact_status.isOnline(supplierId):
-                continue
-            newpacket = signed.Packet(
-                commands.Retrieve(),
-                localID,
-                localID,
-                packetID,
-                '',
-                supplierId)
-            pkt_out = gateway.outbox(newpacket, callbacks={
-                commands.Data(): self._on_supplier_response,
-                commands.Fail(): self._on_supplier_response, })
-            if pkt_out:
-                self.requesting_suppliers.add(supplierId)
-                self.requested_suppliers_number += 1
-            if _Debug:
-                lg.out(_DebugLevel, '    %s sending to %s' %
-                       (pkt_out, nameurl.GetName(supplierId)))
-
-    def doSuppliersSendIndexFile(self, arg):
+        """
+        if _Debug:
+            lg.out(_DebugLevel, 'index_synchronizer.doSuppliersRequestIndexFile')
+        if driver.is_started('service_backups'):
+            from storage import backup_control
+            self.current_local_revision = backup_control.revision()
+        else:
+            self.current_local_revision = -1
+        self.latest_supplier_revision = -1
+        self.requesting_suppliers.clear()
+        self.requested_suppliers_number = 0
+        packetID = settings.BackupIndexFileName()
+        localID = my_id.getLocalID()
+        for supplierId in contactsdb.suppliers():
+            if not supplierId:
+                continue
+            if not contact_status.isOnline(supplierId):
+                continue
+            newpacket = signed.Packet(
+                commands.Retrieve(),
+                localID,
+                localID,
+                packetID,
+                '',
+                supplierId)
+            pkt_out = gateway.outbox(newpacket, callbacks={
+                commands.Data(): self._on_supplier_response,
+                commands.Fail(): self._on_supplier_response, })
+            if pkt_out:
+                self.requesting_suppliers.add(supplierId)
+                self.requested_suppliers_number += 1
+            if _Debug:
+                lg.out(_DebugLevel, '    %s sending to %s' %
+                       (pkt_out, nameurl.GetName(supplierId)))
+
+    def doSuppliersSendIndexFile(self, arg):
         """
         Action method.
-        """
-        if _Debug:
-            lg.out(_DebugLevel, 'index_synchronizer.doSuppliersSendIndexFile')
-        packetID = settings.BackupIndexFileName()
-        self.sending_suppliers.clear()
-        self.sent_suppliers_number = 0
-        src = bpio.ReadBinaryFile(settings.BackupIndexFilePath())
-        localID = my_id.getLocalID()
-        b = encrypted.Block(
-            localID,
-            packetID,
-            0,
-            key.NewSessionKey(),
-            key.SessionKeyType(),
-            True,
-            src)
-        Payload = b.Serialize()
-        for supplierId in contactsdb.suppliers():
-            if not supplierId:
-                continue
-            if not contact_status.isOnline(supplierId):
-                continue
-            newpacket = signed.Packet(
-                commands.Data(), localID, localID, packetID,
-                Payload, supplierId)
-            pkt_out = gateway.outbox(newpacket, callbacks={
-                commands.Ack(): self._on_supplier_acked,
-                commands.Fail(): self._on_supplier_acked, })
-            if pkt_out:
-                self.sending_suppliers.add(supplierId)
-                self.sent_suppliers_number += 1
-            if _Debug:
-                lg.out(_DebugLevel, '    %s sending to %s' %
-                       (pkt_out, nameurl.GetName(supplierId)))
-
-    def doDestroyMe(self, arg):
+        """
+        if _Debug:
+            lg.out(_DebugLevel, 'index_synchronizer.doSuppliersSendIndexFile')
+        packetID = settings.BackupIndexFileName()
+        self.sending_suppliers.clear()
+        self.sent_suppliers_number = 0
+        src = bpio.ReadBinaryFile(settings.BackupIndexFilePath())
+        localID = my_id.getLocalID()
+        b = encrypted.Block(
+            localID,
+            packetID,
+            0,
+            key.NewSessionKey(),
+            key.SessionKeyType(),
+            True,
+            src)
+        Payload = b.Serialize()
+        for supplierId in contactsdb.suppliers():
+            if not supplierId:
+                continue
+            if not contact_status.isOnline(supplierId):
+                continue
+            newpacket = signed.Packet(
+                commands.Data(), localID, localID, packetID,
+                Payload, supplierId)
+            pkt_out = gateway.outbox(newpacket, callbacks={
+                commands.Ack(): self._on_supplier_acked,
+                commands.Fail(): self._on_supplier_acked, })
+            if pkt_out:
+                self.sending_suppliers.add(supplierId)
+                self.sent_suppliers_number += 1
+            if _Debug:
+                lg.out(_DebugLevel, '    %s sending to %s' %
+                       (pkt_out, nameurl.GetName(supplierId)))
+
+    def doDestroyMe(self, arg):
         """
         Remove all references to the state machine object to destroy it.
-        """
-        automat.objects().pop(self.index)
-        global _IndexSynchronizer
-        del _IndexSynchronizer
-        _IndexSynchronizer = None
-
-    def doCheckVersion(self, arg):
+        """
+        automat.objects().pop(self.index)
+        global _IndexSynchronizer
+        del _IndexSynchronizer
+        _IndexSynchronizer = None
+
+    def doCheckVersion(self, arg):
         """
         Action method.
-        """
-        _, supplier_revision = arg
-        if supplier_revision > self.latest_supplier_revision:
-            self.latest_supplier_revision = supplier_revision
-
-    def _on_supplier_response(self, newpacket, pkt_out):
-        if newpacket.Command == commands.Data():
-            self.requesting_suppliers.discard(newpacket.RemoteID)
-        elif newpacket.Command == commands.Fail():
-            self.requesting_suppliers.discard(newpacket.OwnerID)
-            sc = supplier_connector.by_idurl(newpacket.OwnerID)
-            if sc:
-                sc.automat('fail', newpacket)
-            else:
-                raise Exception('supplier connector was not found')
-        else:
-            raise Exception('wrong type of response')
-        if _Debug:
-            lg.out(
-                _DebugLevel, 'index_synchronizer._on_supplier_response %s, pending: %d, total: %d' %
-                (newpacket, len(
-                    self.requesting_suppliers), self.requested_suppliers_number))
-        if len(self.requesting_suppliers) == 0:
-            self.automat('all-responded')
-
-    def _on_supplier_acked(self, newpacket, info):
-        sc = supplier_connector.by_idurl(newpacket.OwnerID)
-        if sc:
-            sc.automat(newpacket.Command.lower(), newpacket)
-        else:
-            raise Exception('not found supplier connector')
-        self.sending_suppliers.discard(newpacket.OwnerID)
-        if _Debug:
-            lg.out(
-                _DebugLevel, 'index_synchronizer._on_supplier_acked %s, pending: %d, total: %d' %
-                (newpacket, len(
-                    self.sending_suppliers), self.sent_suppliers_number))
-        if len(self.sending_suppliers) == 0:
-            self.automat('all-acked')
+        """
+        _, supplier_revision = arg
+        if supplier_revision > self.latest_supplier_revision:
+            self.latest_supplier_revision = supplier_revision
+
+    def _on_supplier_response(self, newpacket, pkt_out):
+        if newpacket.Command == commands.Data():
+            self.requesting_suppliers.discard(newpacket.RemoteID)
+        elif newpacket.Command == commands.Fail():
+            self.requesting_suppliers.discard(newpacket.OwnerID)
+            sc = supplier_connector.by_idurl(newpacket.OwnerID)
+            if sc:
+                sc.automat('fail', newpacket)
+            else:
+                raise Exception('supplier connector was not found')
+        else:
+            raise Exception('wrong type of response')
+        if _Debug:
+            lg.out(_DebugLevel, 'index_synchronizer._on_supplier_response %s, pending: %d, total: %d' % (
+                newpacket, len(self.requesting_suppliers), self.requested_suppliers_number))
+        if len(self.requesting_suppliers) == 0:
+            self.automat('all-responded')
+
+    def _on_supplier_acked(self, newpacket, info):
+        sc = supplier_connector.by_idurl(newpacket.OwnerID)
+        if sc:
+            sc.automat(newpacket.Command.lower(), newpacket)
+        else:
+            raise Exception('not found supplier connector')
+        self.sending_suppliers.discard(newpacket.OwnerID)
+        if _Debug:
+            lg.out(_DebugLevel, 'index_synchronizer._on_supplier_acked %s, pending: %d, total: %d' % (
+                newpacket, len(self.sending_suppliers), self.sent_suppliers_number))
+        if len(self.sending_suppliers) == 0:
+            self.automat('all-acked')