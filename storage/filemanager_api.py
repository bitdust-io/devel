#!/usr/bin/python
# filemanager_api.py
#
# Copyright (C) 2008-2016 Veselin Penev, http://bitdust.io
#
# This file (filemanager_api.py) is part of BitDust Software.
#
# BitDust is free software: you can redistribute it and/or modify
# it under the terms of the GNU Affero General Public License as published by
# the Free Software Foundation, either version 3 of the License, or
# (at your option) any later version.
#
# BitDust Software is distributed in the hope that it will be useful,
# but WITHOUT ANY WARRANTY; without even the implied warranty of
# MERCHANTABILITY or FITNESS FOR A PARTICULAR PURPOSE.  See the
# GNU Affero General Public License for more details.
#
# You should have received a copy of the GNU Affero General Public License
# along with BitDust Software.  If not, see <http://www.gnu.org/licenses/>.
#
# Please contact us if you have any questions at bitdust.io@gmail.com
#
#
#
#

"""
..

module:: filemanager_api
"""

#------------------------------------------------------------------------------

import os
import sys
import time
import pprint

from logs import lg

from system import bpio

from lib import packetid
from lib import misc

from main import settings

from services import driver

from transport import packet_in
from transport import packet_out

from storage import backup_fs
from storage import backup_control
from storage import backup_monitor
from storage import restore_monitor

from web import control

#------------------------------------------------------------------------------


def process(json_request):
    lg.out(20, 'filemanager_api.process %s' % json_request)
    if not driver.is_started('service_backups'):
<<<<<<< HEAD
        return {
            'result': {
                "success": False,
                "error": "network [service_backups] is not started: %s" %
                (driver.services().get(
                    'service_backups',
                    '!!! not found !!!'))}}
=======
        return {'result': {
            "success": False,
            "error": "network [service_backups] is not started: %s" % (
                driver.services().get('service_backups', '!!! not found !!!'))}}
>>>>>>> 7d91a7f0
    mode = ''
    result = {}
    try:
        if isinstance(json_request, str) or isinstance(json_request, unicode):
            import json
            json_request = json.loads(json_request)
        mode = json_request['params']['mode']
        if mode == 'config':
            result = _config(json_request['params'])
        elif mode == 'stats':
            result = _stats(json_request['params'])
        elif mode == 'list':
            result = _list(json_request['params'])
        elif mode == 'listlocal':
            result = _list_local(json_request['params'])
        elif mode == 'listall':
            result = _list_all(json_request['params'])
        elif mode == 'upload':
            result = _upload(json_request['params'])
        elif mode == 'delete':
            result = _delete(json_request['params'])
        elif mode == 'deleteversion':
            result = _delete_version(json_request['params'])
        elif mode == 'download':
            result = _download(json_request['params'])
        elif mode == 'tasks':
            result = _list_active_tasks(json_request['params'])
        elif mode == 'packets':
            result = _list_in_out_packets(json_request['params'])
        elif mode == 'connections':
            result = _list_active_connections(json_request['params'])
        elif mode == 'streams':
            result = _list_active_streams(json_request['params'])
        elif mode == 'debuginfo':
            result = _debuginfo(json_request['params'])
        else:
<<<<<<< HEAD
            result = {
                "result": {
                    "success": False,
                    "error": 'filemanager method %s not found' %
                    mode}}
=======
            result = {"result": {"success": False,
                                 "error": 'filemanager method %s not found' % mode}}
>>>>>>> 7d91a7f0
    except Exception as exc:
        lg.exc()
        descr = str(sys.exc_info()[0].__name__) + ': ' + str(sys.exc_info()[1])
        result = {"result": {"success": False,
                             "error": descr}}
    # lg.out(4, '    ERROR unknown mode: %s' % mode)
    lg.out(20, '    %s' % pprint.pformat(result))
    return result

#------------------------------------------------------------------------------


def _config(params):
    result = []
    homepath = bpio.portablePath(os.path.expanduser('~'))
    if bpio.Windows():
        # set "c:" as a starting point when pick files for Windows
        # probably should be MyDocuments folder or something else,
        # but lets take that for now
        homepath = homepath[:2]
    result.append({'key': 'homepath',
                   'value': homepath})
    return {'result': result, }


def _stats(params):
    from contacts import contactsdb
    from p2p import contact_status
    from lib import diskspace
    result = {}
    result['suppliers'] = contactsdb.num_suppliers()
    result['max_suppliers'] = settings.getSuppliersNumberDesired()
    result['online_suppliers'] = contact_status.countOnlineAmong(
        contactsdb.suppliers())
    result['customers'] = contactsdb.num_customers()
    result['bytes_donated'] = settings.getDonatedBytes()
    result['value_donated'] = diskspace.MakeStringFromBytes(
        settings.getDonatedBytes())
    result['bytes_needed'] = settings.getNeededBytes()
    result['value_needed'] = diskspace.MakeStringFromBytes(
        settings.getNeededBytes())
    result['bytes_used_total'] = backup_fs.sizebackups()
    result['value_used_total'] = diskspace.MakeStringFromBytes(
        backup_fs.sizebackups())
    result['bytes_used_supplier'] = 0 if (contactsdb.num_suppliers() == 0) else (
        int(backup_fs.sizebackups() / contactsdb.num_suppliers()))
    result['bytes_indexed'] = backup_fs.sizefiles() + backup_fs.sizefolders()
    result['files_count'] = backup_fs.numberfiles()
    result['folders_count'] = backup_fs.numberfolders()
    result['items_count'] = backup_fs.counter()
    result['timestamp'] = time.time()
    return {'result': result, }


def _list(params):
    result = []
    path = params['path']
    if bpio.Linux() or bpio.Mac():
        path = '/' + path.lstrip('/')
    lst = backup_fs.ListByPathAdvanced(path)
    if not isinstance(lst, list):
        lg.warn('backup_fs.ListByPathAdvanced returned: %s' % lst)
        return {"result": [], }
    for item in lst:
        if item[2] == 'index':
            continue
        result.append({
            "type": item[0],
            "name": item[1],
            "id": item[2],
            "rights": "",
            "size": item[3],
            "date": item[4],
            "dirpath": item[5],
            "has_childs": item[6],
            "content": '1' if item[7] else '',
            "versions": item[8],
        })
    return {'result': result, }


def _list_all(params):
    result = []
    lst = backup_fs.ListAllBackupIDsAdvanced()
    for item in lst:
        if item[2] == 'index':
            continue
        result.append({
            "type": item[0],
            "name": item[1],
            "id": item[2],
            "rights": "",
            "size": item[3],
            "date": item[4],
            "dirpath": item[5],
            "has_childs": item[6],
            "content": '1' if item[7] else '',
            "versions": item[8],
        })
    return {'result': result, }


def _list_local(params):
    result = []
    path = params['path']
    if bpio.Linux() or bpio.Mac():
        path = '/' + path.lstrip('/')
    path = bpio.portablePath(path)
    only_folders = params['onlyFolders']
    if (path == '' or path == '/') and bpio.Windows():
        for itemname in bpio.listLocalDrivesWindows():
            result.append({
                "name": itemname.rstrip('\\').rstrip('/').lower(),
                "rights": "drwxr-xr-x",
                "size": "",
                "date": "",
                "type": "dir",
                "dirpath": path,
            })
    else:
        if bpio.Windows() and len(path) == 2 and path[1] == ':':
            path += '/'
        apath = path
        for itemname in bpio.list_dir_safe(apath):
            itempath = os.path.join(apath, itemname)
            if only_folders and not os.path.isdir(itempath):
                continue
            result.append({
                "name": itemname,
                "rights": "drwxr-xr-x",
                "size": str(os.path.getsize(itempath)),
                "date": str(os.path.getmtime(itempath)),
                "type": "dir" if os.path.isdir(itempath) else "file",
                "dirpath": apath,
            })
    return {'result': result, }


def _upload(params):
    path = params['path']
    if bpio.Linux() or bpio.Mac():
        path = '/' + (path.lstrip('/'))
    localPath = unicode(path)
    if not bpio.pathExist(localPath):
<<<<<<< HEAD
        return {
            'result': {
                "success": False,
                "error": 'local path %s was not found' %
                path}}
=======
        return {'result': {"success": False, "error": 'local path %s was not found' % path}}
>>>>>>> 7d91a7f0
    result = []
    pathID = backup_fs.ToID(localPath)
    if pathID is None:
        if bpio.pathIsDir(localPath):
            pathID, iter, iterID = backup_fs.AddDir(localPath, True)
            result.append('new folder was added: %s' % localPath)
        else:
            pathID, iter, iterID = backup_fs.AddFile(localPath, True)
            result.append('new file was added: %s' % localPath)
    backup_control.StartSingle(pathID, localPath)
    backup_fs.Calculate()
    backup_control.Save()
    control.request_update([('pathID', pathID), ])
    result.append('backup started: %s' % pathID)
    return {'result': result, }


def _download(params):
    # localName = params['name']
    backupID = params['backupid']
    destpath = params['dest_path']
    if bpio.Linux() or bpio.Mac():
        destpath = '/' + destpath.lstrip('/')
    restorePath = bpio.portablePath(destpath)
    # overwrite = params['overwrite']
    if not packetid.Valid(backupID):
<<<<<<< HEAD
        return {
            'result': {
                "success": False,
                "error": "path %s is not valid" %
                backupID}}
    pathID, version = packetid.SplitBackupID(backupID)
    if not pathID:
        return {
            'result': {
                "success": False,
                "error": "path %s is not valid" %
                backupID}}
=======
        return {'result': {"success": False, "error": "path %s is not valid" % backupID}}
    pathID, version = packetid.SplitBackupID(backupID)
    if not pathID:
        return {'result': {"success": False, "error": "path %s is not valid" % backupID}}
>>>>>>> 7d91a7f0
    if backup_control.IsBackupInProcess(backupID):
        return {'result': {"success": True, "error": None}}
    if backup_control.HasTask(pathID):
        return {'result': {"success": True, "error": None}}
    localPath = backup_fs.ToPath(pathID)
    if localPath == restorePath:
        restorePath = os.path.dirname(restorePath)

    def _itemRestored(backupID, result):
        backup_fs.ScanID(packetid.SplitBackupID(backupID)[0])
        backup_fs.Calculate()
    restore_monitor.Start(backupID, restorePath, _itemRestored)
    return {'result': {"success": True, "error": None}}


def _delete(params):
    # localPath = params['path'].lstrip('/')
    pathID = params['id']
    if not packetid.Valid(pathID):
<<<<<<< HEAD
        return {
            'result': {
                "success": False,
                "error": "path %s is not valid" %
                pathID}}
    if not backup_fs.ExistsID(pathID):
        return {
            'result': {
                "success": False,
                "error": "path %s not found" %
                pathID}}
=======
        return {'result': {"success": False, "error": "path %s is not valid" % pathID}}
    if not backup_fs.ExistsID(pathID):
        return {'result': {"success": False, "error": "path %s not found" % pathID}}
>>>>>>> 7d91a7f0
    backup_control.DeletePathBackups(pathID, saveDB=False, calculate=False)
    backup_fs.DeleteLocalDir(settings.getLocalBackupsDir(), pathID)
    backup_fs.DeleteByID(pathID)
    backup_fs.Scan()
    backup_fs.Calculate()
    backup_control.Save()
    control.request_update([('pathID', pathID), ])
    backup_monitor.A('restart')
    return {'result': {"success": True, "error": None}}


def _delete_version(params):
    lg.out(6, '_delete_version %s' % str(params))
    backupID = params['backupid']
    if not packetid.Valid(backupID):
<<<<<<< HEAD
        return {
            'result': {
                "success": False,
                "error": "backupID %s is not valid" %
                backupID}}
    pathID, version = packetid.SplitBackupID(backupID)
    if not backup_fs.ExistsID(pathID):
        return {
            'result': {
                "success": False,
                "error": "path %s not found" %
                pathID}}
=======
        return {'result': {"success": False, "error": "backupID %s is not valid" % backupID}}
    pathID, version = packetid.SplitBackupID(backupID)
    if not backup_fs.ExistsID(pathID):
        return {'result': {"success": False, "error": "path %s not found" % pathID}}
>>>>>>> 7d91a7f0
    if version:
        backup_control.DeleteBackup(backupID, saveDB=False, calculate=False)
    backup_fs.Scan()
    backup_fs.Calculate()
    backup_control.Save()
    backup_monitor.A('restart')
    control.request_update([('backupID', backupID), ])
    return {'result': {"success": True, "error": None}}


def _rename(params):
    return {'result': {"success": False, "error": "not done yet"}}


def _list_active_tasks(params):
    result = []
    for tsk in backup_control.ListPendingTasks():
        result.append({
            'name': os.path.basename(tsk.localPath),
            'path': os.path.dirname(tsk.localPath),
            'id': tsk.pathID,
            'version': '',
            'mode': 'up',
            'progress': '0%'})
    for backupID in backup_control.ListRunningBackups():
        backup_obj = backup_control.GetRunningBackupObject(backupID)
        pathID, versionName = packetid.SplitBackupID(backupID)
        result.append({
            'name': os.path.basename(backup_obj.sourcePath),
            'path': os.path.dirname(backup_obj.sourcePath),
            'id': pathID,
            'version': versionName,
            'mode': 'up',
            'progress': misc.percent2string(backup_obj.progress()), })
    # for backupID in restore_monitor.GetWorkingIDs():
    #     result.append(backupID)
    return {'result': result, }


def _list_in_out_packets(params):
    result = []
    for pkt_out in packet_out.queue():
        result.append({
            'name': pkt_out.outpacket.Command,
            'label': pkt_out.label,
            'from_to': 'to',
            'target': pkt_out.remote_idurl,
        })
    for pkt_in in packet_in.items().values():
        result.append({
            'name': pkt_in.transfer_id,
            'label': pkt_in.label,
            'from_to': 'from',
            'target': pkt_in.sender_idurl,
        })
    return {'result': result, }


def _list_active_streams(params):
    result = []
    if not driver.is_started('service_gateway'):
        return {'result': result, }
    from transport import gateway
    result = []
    wanted_protos = params.get('protos', [])
    if not wanted_protos:
        wanted_protos = gateway.list_active_transports()
    for proto in wanted_protos:
        for stream in gateway.list_active_streams(proto):
            item = {
                'proto': proto,
                'id': '',
                'type': '',
                'bytes_current': -1,
                'bytes_total': -1,
                'progress': '0%',
            }
            if proto == 'tcp':
                if hasattr(stream, 'bytes_received'):
                    item.update({
                        'id': stream.file_id,
                        'type': 'in',
                        'bytes_current': stream.bytes_received,
                        'bytes_total': stream.size,
                        'progress': misc.value2percent(stream.bytes_received, stream.size, 0)
                    })
                elif hasattr(stream, 'bytes_sent'):
                    item.update({
                        'id': stream.file_id,
                        'type': 'out',
                        'bytes_current': stream.bytes_sent,
                        'bytes_total': stream.size,
                        'progress': misc.value2percent(stream.bytes_sent, stream.size, 0)
                    })
            elif proto == 'udp':
                if hasattr(stream.consumer, 'bytes_received'):
                    item.update({
                        'id': stream.stream_id,
                        'type': 'in',
                        'bytes_current': stream.consumer.bytes_received,
                        'bytes_total': stream.consumer.size,
                        'progress': misc.value2percent(stream.consumer.bytes_received, stream.consumer.size, 0)
                    })
                elif hasattr(stream.consumer, 'bytes_sent'):
                    item.update({
                        'id': stream.stream_id,
                        'type': 'out',
                        'bytes_current': stream.consumer.bytes_sent,
                        'bytes_total': stream.consumer.size,
                        'progress': misc.value2percent(stream.consumer.bytes_sent, stream.consumer.size, 0)
                    })
            result.append(item)
    return {'result': result, }


def _list_active_connections(params):
    result = []
    if not driver.is_started('service_gateway'):
        return {'result': result, }
    from transport import gateway
    result = []
    wanted_protos = params.get('protos', [])
    if not wanted_protos:
        wanted_protos = gateway.list_active_transports()
    for proto in wanted_protos:
        for connection in gateway.list_active_sessions(proto):
            item = {
                'status': 'unknown',
                'state': 'unknown',
                'proto': proto,
                'host': 'unknown',
                'idurl': 'unknown',
                'bytes_sent': 0,
                'bytes_received': 0,
            }
            if proto == 'tcp':
                if hasattr(connection, 'stream'):
                    try:
                        host = '%s:%s' % (connection.peer_address[
                                          0], connection.peer_address[1])
                    except:
                        host = 'unknown'
                    item.update({
                        'status': 'active',
                        'state': connection.state,
                        'host': host,
                        'idurl': connection.peer_idurl or '',
                        'bytes_sent': connection.total_bytes_sent,
                        'bytes_received': connection.total_bytes_received,
                    })
                else:
                    try:
                        host = '%s:%s' % (connection.connection_address[
                                          0], connection.connection_address[1])
                    except:
                        host = 'unknown'
                    item.update({
                        'status': 'connecting',
                        'host': host,
                    })
            elif proto == 'udp':
                try:
                    host = '%s:%s' % (connection.peer_address[
                                      0], connection.peer_address[1])
                except:
                    host = 'unknown'
                item.update({
                    'status': 'active',
                    'state': connection.state,
                    'host': host,
                    'idurl': connection.peer_idurl or '',
                    'bytes_sent': connection.bytes_sent,
                    'bytes_received': connection.bytes_received,
                })
            result.append(item)
    return {'result': result, }


def _debuginfo(params):
    result = {}
    result['debug'] = lg.get_debug_level()
    result['automats'] = []
    from automats import automat
    for index, A in automat.objects().items():
        result['automats'].append({
            'index': index,
            'id': A.id,
            'name': A.name,
            'state': A.state, })
    return {'result': result, }<|MERGE_RESOLUTION|>--- conflicted
+++ resolved
@@ -64,20 +64,10 @@
 def process(json_request):
     lg.out(20, 'filemanager_api.process %s' % json_request)
     if not driver.is_started('service_backups'):
-<<<<<<< HEAD
-        return {
-            'result': {
-                "success": False,
-                "error": "network [service_backups] is not started: %s" %
-                (driver.services().get(
-                    'service_backups',
-                    '!!! not found !!!'))}}
-=======
         return {'result': {
             "success": False,
             "error": "network [service_backups] is not started: %s" % (
                 driver.services().get('service_backups', '!!! not found !!!'))}}
->>>>>>> 7d91a7f0
     mode = ''
     result = {}
     try:
@@ -114,16 +104,8 @@
         elif mode == 'debuginfo':
             result = _debuginfo(json_request['params'])
         else:
-<<<<<<< HEAD
-            result = {
-                "result": {
-                    "success": False,
-                    "error": 'filemanager method %s not found' %
-                    mode}}
-=======
             result = {"result": {"success": False,
                                  "error": 'filemanager method %s not found' % mode}}
->>>>>>> 7d91a7f0
     except Exception as exc:
         lg.exc()
         descr = str(sys.exc_info()[0].__name__) + ': ' + str(sys.exc_info()[1])
@@ -156,20 +138,15 @@
     result = {}
     result['suppliers'] = contactsdb.num_suppliers()
     result['max_suppliers'] = settings.getSuppliersNumberDesired()
-    result['online_suppliers'] = contact_status.countOnlineAmong(
-        contactsdb.suppliers())
+    result['online_suppliers'] = contact_status.countOnlineAmong(contactsdb.suppliers())
     result['customers'] = contactsdb.num_customers()
     result['bytes_donated'] = settings.getDonatedBytes()
-    result['value_donated'] = diskspace.MakeStringFromBytes(
-        settings.getDonatedBytes())
+    result['value_donated'] = diskspace.MakeStringFromBytes(settings.getDonatedBytes())
     result['bytes_needed'] = settings.getNeededBytes()
-    result['value_needed'] = diskspace.MakeStringFromBytes(
-        settings.getNeededBytes())
+    result['value_needed'] = diskspace.MakeStringFromBytes(settings.getNeededBytes())
     result['bytes_used_total'] = backup_fs.sizebackups()
-    result['value_used_total'] = diskspace.MakeStringFromBytes(
-        backup_fs.sizebackups())
-    result['bytes_used_supplier'] = 0 if (contactsdb.num_suppliers() == 0) else (
-        int(backup_fs.sizebackups() / contactsdb.num_suppliers()))
+    result['value_used_total'] = diskspace.MakeStringFromBytes(backup_fs.sizebackups())
+    result['bytes_used_supplier'] = 0 if (contactsdb.num_suppliers() == 0) else (int(backup_fs.sizebackups() / contactsdb.num_suppliers()))
     result['bytes_indexed'] = backup_fs.sizefiles() + backup_fs.sizefolders()
     result['files_count'] = backup_fs.numberfiles()
     result['folders_count'] = backup_fs.numberfolders()
@@ -268,15 +245,7 @@
         path = '/' + (path.lstrip('/'))
     localPath = unicode(path)
     if not bpio.pathExist(localPath):
-<<<<<<< HEAD
-        return {
-            'result': {
-                "success": False,
-                "error": 'local path %s was not found' %
-                path}}
-=======
         return {'result': {"success": False, "error": 'local path %s was not found' % path}}
->>>>>>> 7d91a7f0
     result = []
     pathID = backup_fs.ToID(localPath)
     if pathID is None:
@@ -303,25 +272,10 @@
     restorePath = bpio.portablePath(destpath)
     # overwrite = params['overwrite']
     if not packetid.Valid(backupID):
-<<<<<<< HEAD
-        return {
-            'result': {
-                "success": False,
-                "error": "path %s is not valid" %
-                backupID}}
-    pathID, version = packetid.SplitBackupID(backupID)
-    if not pathID:
-        return {
-            'result': {
-                "success": False,
-                "error": "path %s is not valid" %
-                backupID}}
-=======
         return {'result': {"success": False, "error": "path %s is not valid" % backupID}}
     pathID, version = packetid.SplitBackupID(backupID)
     if not pathID:
         return {'result': {"success": False, "error": "path %s is not valid" % backupID}}
->>>>>>> 7d91a7f0
     if backup_control.IsBackupInProcess(backupID):
         return {'result': {"success": True, "error": None}}
     if backup_control.HasTask(pathID):
@@ -341,23 +295,9 @@
     # localPath = params['path'].lstrip('/')
     pathID = params['id']
     if not packetid.Valid(pathID):
-<<<<<<< HEAD
-        return {
-            'result': {
-                "success": False,
-                "error": "path %s is not valid" %
-                pathID}}
-    if not backup_fs.ExistsID(pathID):
-        return {
-            'result': {
-                "success": False,
-                "error": "path %s not found" %
-                pathID}}
-=======
         return {'result': {"success": False, "error": "path %s is not valid" % pathID}}
     if not backup_fs.ExistsID(pathID):
         return {'result': {"success": False, "error": "path %s not found" % pathID}}
->>>>>>> 7d91a7f0
     backup_control.DeletePathBackups(pathID, saveDB=False, calculate=False)
     backup_fs.DeleteLocalDir(settings.getLocalBackupsDir(), pathID)
     backup_fs.DeleteByID(pathID)
@@ -373,25 +313,10 @@
     lg.out(6, '_delete_version %s' % str(params))
     backupID = params['backupid']
     if not packetid.Valid(backupID):
-<<<<<<< HEAD
-        return {
-            'result': {
-                "success": False,
-                "error": "backupID %s is not valid" %
-                backupID}}
-    pathID, version = packetid.SplitBackupID(backupID)
-    if not backup_fs.ExistsID(pathID):
-        return {
-            'result': {
-                "success": False,
-                "error": "path %s not found" %
-                pathID}}
-=======
         return {'result': {"success": False, "error": "backupID %s is not valid" % backupID}}
     pathID, version = packetid.SplitBackupID(backupID)
     if not backup_fs.ExistsID(pathID):
         return {'result': {"success": False, "error": "path %s not found" % pathID}}
->>>>>>> 7d91a7f0
     if version:
         backup_control.DeleteBackup(backupID, saveDB=False, calculate=False)
     backup_fs.Scan()
@@ -530,8 +455,7 @@
             if proto == 'tcp':
                 if hasattr(connection, 'stream'):
                     try:
-                        host = '%s:%s' % (connection.peer_address[
-                                          0], connection.peer_address[1])
+                        host = '%s:%s' % (connection.peer_address[0], connection.peer_address[1])
                     except:
                         host = 'unknown'
                     item.update({
@@ -544,8 +468,7 @@
                     })
                 else:
                     try:
-                        host = '%s:%s' % (connection.connection_address[
-                                          0], connection.connection_address[1])
+                        host = '%s:%s' % (connection.connection_address[0], connection.connection_address[1])
                     except:
                         host = 'unknown'
                     item.update({
@@ -554,8 +477,7 @@
                     })
             elif proto == 'udp':
                 try:
-                    host = '%s:%s' % (connection.peer_address[
-                                      0], connection.peer_address[1])
+                    host = '%s:%s' % (connection.peer_address[0], connection.peer_address[1])
                 except:
                     host = 'unknown'
                 item.update({
