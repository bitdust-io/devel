#!/usr/bin/python
# restore.py
#
# Copyright (C) 2008-2016 Veselin Penev, http://bitdust.io
#
# This file (restore.py) is part of BitDust Software.
#
# BitDust is free software: you can redistribute it and/or modify
# it under the terms of the GNU Affero General Public License as published by
# the Free Software Foundation, either version 3 of the License, or
# (at your option) any later version.
#
# BitDust Software is distributed in the hope that it will be useful,
# but WITHOUT ANY WARRANTY; without even the implied warranty of
# MERCHANTABILITY or FITNESS FOR A PARTICULAR PURPOSE.  See the
# GNU Affero General Public License for more details.
#
# You should have received a copy of the GNU Affero General Public License
# along with BitDust Software.  If not, see <http://www.gnu.org/licenses/>.
#
# Please contact us if you have any questions at bitdust.io@gmail.com
#
#
#
#

<<<<<<< HEAD
"""
.. module:: restore

.. raw:: html

    <a href="http://bitdust.io/automats/restore/restore.png" target="_blank">
    <img src="http://bitdust.io/automats/restore/restore.png" style="max-width:100%;">
    </a>


At least for now we will work one block at a time, though packets in parallel.
We ask transport_control for all the data packets for a block then see if we
get them all or need to ask for some parity packets.  We do this till we have
gotten a block with the "LastBlock" flag set.  If we have tried several times
and not gotten data packets from a supplier we can flag him as suspect-bad
and start requesting a parity packet to cover him right away.

When we are missing a data packet we pick a parity packet where we have all the
other data packets for that parity so we can recover the missing data packet .
This network cost for this is just as low as if we read the data packet .
But most of the time we won't bother reading the parities.  Just uses up bandwidth.

We don't want to fire someone till
after we have finished a restore in case we have other problems and they might come
back to life and save us.  However, we might keep packets for a node we plan to fire.
This would make replacing them very easy.

At the "tar" level a user will have choice of full restore (to new empty system probably)
or to restore to another location on disk, or to just recover certain files.  However,
in this module we have to read block by block all of the blocks.


How do we restore if we lost everything?
Our ( public/private-key and eccmap) could be:

    1)  at BitDust  (encrypted with pass phrase)
    2)  on USB in safe or deposit box   (encrypted with passphrase or clear text)
    3)  with friends or scrubbers (encrypted with passphrase)

The other thing we need is the backupIDs which we can get from our suppliers with the ListFiles command.
The ID is something like ``F200801161206`` or ``I200801170401`` indicating full or incremental.


EVENTS:
    * :red:`block-restored`
    * :red:`init`
    * :red:`instant`
    * :red:`packet-came-in`
    * :red:`raid-done`
    * :red:`raid-failed`
    * :red:`request-done`
    * :red:`request-failed`
    * :red:`timer-01sec`
    * :red:`timer-1sec`
    * :red:`timer-5sec`
=======
"""
.. module:: restore.

.. raw:: html

    <a href="http://bitdust.io/automats/restore/restore.png" target="_blank">
    <img src="http://bitdust.io/automats/restore/restore.png" style="max-width:100%;">
    </a>


At least for now we will work one block at a time, though packets in parallel.
We ask transport_control for all the data packets for a block then see if we
get them all or need to ask for some parity packets.  We do this till we have
gotten a block with the "LastBlock" flag set.  If we have tried several times
and not gotten data packets from a supplier we can flag him as suspect-bad
and start requesting a parity packet to cover him right away.

When we are missing a data packet we pick a parity packet where we have all the
other data packets for that parity so we can recover the missing data packet .
This network cost for this is just as low as if we read the data packet .
But most of the time we won't bother reading the parities.  Just uses up bandwidth.

We don't want to fire someone till
after we have finished a restore in case we have other problems and they might come
back to life and save us.  However, we might keep packets for a node we plan to fire.
This would make replacing them very easy.

At the "tar" level a user will have choice of full restore (to new empty system probably)
or to restore to another location on disk, or to just recover certain files.  However,
in this module we have to read block by block all of the blocks.


How do we restore if we lost everything?
Our ( public/private-key and eccmap) could be:

    1)  at BitDust  (encrypted with pass phrase)
    2)  on USB in safe or deposit box   (encrypted with passphrase or clear text)
    3)  with friends or scrubbers (encrypted with passphrase)

The other thing we need is the backupIDs which we can get from our suppliers with the ListFiles command.
The ID is something like ``F200801161206`` or ``I200801170401`` indicating full or incremental.


EVENTS:
    * :red:`block-restored`
    * :red:`init`
    * :red:`instant`
    * :red:`packet-came-in`
    * :red:`raid-done`
    * :red:`raid-failed`
    * :red:`request-done`
    * :red:`request-failed`
    * :red:`timer-01sec`
    * :red:`timer-1sec`
    * :red:`timer-5sec`
>>>>>>> 7d91a7f0
"""

import os
import sys
import time
import gc

try:
    from twisted.internet import reactor
except:
    sys.exit('Error initializing twisted.internet.reactor in restore.py')

from twisted.internet.defer import Deferred

#------------------------------------------------------------------------------

if __name__ == "__main__":
    import os.path as _p
    sys.path.append(_p.join(_p.dirname(_p.abspath(sys.argv[0])), '..'))

#------------------------------------------------------------------------------

from logs import lg

from system import bpio
from system import tmpfile

from main import settings
from main import events

from lib import packetid

from contacts import contactsdb
from userid import my_id

from automats import automat

from raid import raid_worker
from raid import eccmap

from crypt import encrypted

from p2p import contact_status

#------------------------------------------------------------------------------


class restore(automat.Automat):

    def set_packet_in_callback(self, cb):
        self.packetInCallback = cb

    def set_block_restored_callback(self, cb):
        self.blockRestoredCallback = cb

    def abort(self):
        # for when user clicks the Abort restore button on the gui
        lg.out(4, "restore.Abort " + self.BackupID)
        self.AbortState = True

    timers = {
        'timer-1sec': (1.0, ['REQUEST']),
        'timer-01sec': (0.1, ['RUN']),
        'timer-5sec': (5.0, ['REQUEST']),
    }

    def __init__(self, BackupID, OutputFile):  # OutputFileName
        self.CreatorID = my_id.getLocalID()
        self.BackupID = BackupID
        self.PathID, self.Version = packetid.SplitBackupID(self.BackupID)
        self.File = OutputFile
        # is current active block - so when add 1 we get to first, which is 0
        self.BlockNumber = -1
        self.BytesWritten = 0
        self.OnHandData = []
        self.OnHandParity = []
        self.AbortState = False
        self.Done = False
        self.EccMap = eccmap.Current()
        self.Started = time.time()
        self.LastAction = time.time()
        self.InboxPacketsQueue = []
        self.InboxQueueWorker = None
        self.RequestFails = []
        self.InboxQueueDelay = 1
        # For anyone who wants to know when we finish
        self.MyDeferred = Deferred()
        self.packetInCallback = None
        self.blockRestoredCallback = None

<<<<<<< HEAD
        automat.Automat.__init__(
            self, 'restore_%s' %
            self.BackupID, 'AT_STARTUP', 4)
=======
        automat.Automat.__init__(self, 'restore_%s' % self.BackupID, 'AT_STARTUP', 4)
>>>>>>> 7d91a7f0
        events.info('restore', '%s start restoring' % self.BackupID)
        # lg.out(6, "restore.__init__ %s, ecc=%s" % (self.BackupID, str(self.EccMap)))

    def state_changed(self, oldstate, newstate, event_string, arg):
        if newstate == 'RUN':
            self.automat('instant')

    def A(self, event, arg):
        #---AT_STARTUP---
        if self.state == 'AT_STARTUP':
            if event == 'init':
                self.state = 'RUN'
        #---RUN---
        elif self.state == 'RUN':
<<<<<<< HEAD
            if (event == 'timer-01sec' or event ==
                    'instant') and self.isAborted(arg):
=======
            if (event == 'timer-01sec' or event == 'instant') and self.isAborted(arg):
>>>>>>> 7d91a7f0
                self.state = 'ABORTED'
                self.doDeleteAllRequests(arg)
                self.doCloseFile(arg)
                self.doReportAborted(arg)
                self.doDestroyMe(arg)
            elif (event == 'timer-01sec' or event == 'instant') and not self.isAborted(arg):
                self.state = 'REQUEST'
                self.doStartNewBlock(arg)
                self.doReadPacketsQueue(arg)
                self.doScanExistingPackets(arg)
                self.doRequestPackets(arg)
        #---REQUEST---
        elif self.state == 'REQUEST':
<<<<<<< HEAD
            if event == 'packet-came-in' and self.isPacketValid(
                    arg) and self.isCurrentBlock(arg):
=======
            if event == 'packet-came-in' and self.isPacketValid(arg) and self.isCurrentBlock(arg):
>>>>>>> 7d91a7f0
                self.doSavePacket(arg)
            elif event == 'timer-1sec' and self.isAborted(arg):
                self.state = 'ABORTED'
                self.doPausePacketsQueue(arg)
                self.doDeleteAllRequests(arg)
                self.doCloseFile(arg)
                self.doReportAborted(arg)
                self.doDestroyMe(arg)
            elif (event == 'timer-1sec' or event == 'request-done') and not self.isAborted(arg) and self.isBlockFixable(arg):
                self.state = 'RAID'
                self.doPausePacketsQueue(arg)
                self.doReadRaid(arg)
            elif event == 'timer-5sec' and not self.isAborted(arg) and self.isTimePassed(arg):
                self.doScanExistingPackets(arg)
                self.doRequestPackets(arg)
            elif event == 'request-failed' and not self.isStillCorrectable(arg):
                self.state = 'FAILED'
                self.doDeleteAllRequests(arg)
                self.doRemoveTempFile(arg)
                self.doCloseFile(arg)
                self.doReportFailed(arg)
                self.doDestroyMe(arg)
        #---RAID---
        elif self.state == 'RAID':
            if event == 'raid-done':
                self.state = 'BLOCK'
                self.doRestoreBlock(arg)
            elif event == 'raid-failed':
                self.state = 'FAILED'
                self.doDeleteAllRequests(arg)
                self.doRemoveTempFile(arg)
                self.doCloseFile(arg)
                self.doReportFailed(arg)
                self.doDestroyMe(arg)
        #---BLOCK---
        elif self.state == 'BLOCK':
<<<<<<< HEAD
            if event == 'block-restored' and self.isBlockValid(
                    arg) and not self.isLastBlock(arg):
=======
            if event == 'block-restored' and self.isBlockValid(arg) and not self.isLastBlock(arg):
>>>>>>> 7d91a7f0
                self.state = 'RUN'
                self.doWriteRestoredData(arg)
                self.doDeleteBlockRequests(arg)
                self.doRemoveTempFile(arg)
            elif event == 'block-restored' and self.isBlockValid(arg) and self.isLastBlock(arg):
                self.state = 'DONE'
                self.doWriteRestoredData(arg)
                self.doDeleteAllRequests(arg)
                self.doRemoveTempFile(arg)
                self.doCloseFile(arg)
                self.doReportDone(arg)
                self.doDestroyMe(arg)
            elif event == 'block-restored' and not self.isBlockValid(arg):
                self.state = 'FAILED'
                self.doDeleteAllRequests(arg)
                self.doRemoveTempFile(arg)
                self.doCloseFile(arg)
                self.doReportFailed(arg)
                self.doDestroyMe(arg)
        #---ABORTED---
        elif self.state == 'ABORTED':
            pass
        #---FAILED---
        elif self.state == 'FAILED':
            pass
        #---DONE---
        elif self.state == 'DONE':
            pass
        return None

    def isAborted(self, arg):
        return self.AbortState

    def isTimePassed(self, arg):
        return time.time() - self.LastAction > 60

    def isPacketValid(self, NewPacket):
        if not NewPacket.Valid():
            return False
        if NewPacket.DataOrParity() not in ['Data', 'Parity']:
            return False
        return True

    def isCurrentBlock(self, NewPacket):
        return NewPacket.BlockNumber() == self.BlockNumber

    def isBlockFixable(self, arg):
        return self.EccMap.Fixable(self.OnHandData, self.OnHandParity)

    def isStillCorrectable(self, arg):
<<<<<<< HEAD
        return len(
            self.RequestFails) <= eccmap.GetCorrectableErrors(
            self.EccMap.NumSuppliers())
=======
        return len(self.RequestFails) <= eccmap.GetCorrectableErrors(self.EccMap.NumSuppliers())
>>>>>>> 7d91a7f0

    def isBlockValid(self, arg):
        NewBlock = arg[0]
        if NewBlock is None:
            return False
        return NewBlock.Valid()

    def isLastBlock(self, arg):
        NewBlock = arg[0]
        return NewBlock.LastBlock

    def doStartNewBlock(self, arg):
        self.LastAction = time.time()
        self.BlockNumber += 1
        lg.out(6, "restore.doStartNewBlock " + str(self.BlockNumber))
        self.OnHandData = [False] * self.EccMap.datasegments
        self.OnHandParity = [False] * self.EccMap.paritysegments
        self.RequestFails = []

    def doScanExistingPackets(self, arg):
        for SupplierNumber in range(self.EccMap.datasegments):
            PacketID = packetid.MakePacketID(
                self.BackupID, self.BlockNumber, SupplierNumber, 'Data')
            self.OnHandData[SupplierNumber] = os.path.exists(
                os.path.join(settings.getLocalBackupsDir(), PacketID))
        for SupplierNumber in range(self.EccMap.paritysegments):
<<<<<<< HEAD
            PacketID = packetid.MakePacketID(
                self.BackupID, self.BlockNumber, SupplierNumber, 'Parity')
            self.OnHandParity[SupplierNumber] = os.path.exists(
                os.path.join(settings.getLocalBackupsDir(), PacketID))
=======
            PacketID = packetid.MakePacketID(self.BackupID, self.BlockNumber, SupplierNumber, 'Parity')
            self.OnHandParity[SupplierNumber] = os.path.exists(os.path.join(settings.getLocalBackupsDir(), PacketID))
>>>>>>> 7d91a7f0

    def doRequestPackets(self, arg):
        from customer import io_throttle
        packetsToRequest = []
        for SupplierNumber in range(self.EccMap.datasegments):
            SupplierID = contactsdb.supplier(SupplierNumber)
            if not SupplierID:
                continue
            if not self.OnHandData[
                    SupplierNumber] and contact_status.isOnline(SupplierID):
                packetsToRequest.append(
                    (SupplierID,
                     packetid.MakePacketID(
                         self.BackupID,
                         self.BlockNumber,
                         SupplierNumber,
                         'Data')))
        for SupplierNumber in range(self.EccMap.paritysegments):
            SupplierID = contactsdb.supplier(SupplierNumber)
            if not SupplierID:
                continue
            if not self.OnHandParity[
                    SupplierNumber] and contact_status.isOnline(SupplierID):
                packetsToRequest.append(
                    (SupplierID,
                     packetid.MakePacketID(
                         self.BackupID,
                         self.BlockNumber,
                         SupplierNumber,
                         'Parity')))
        for SupplierID, packetID in packetsToRequest:
            io_throttle.QueueRequestFile(
                self._packet_came_in,
                self.CreatorID,
                packetID,
                self.CreatorID,
                SupplierID)
        lg.out(
            6, "restore.doRequestPackets requested %d packets for block %d" %
            (len(packetsToRequest), self.BlockNumber))
        del packetsToRequest
        self.automat('request-done')

    def doReadRaid(self, arg):
<<<<<<< HEAD
        fd, filename = tmpfile.make('restore', prefix=self.BackupID.replace(
            '/', '_') + '_' + str(self.BlockNumber) + '_')
        os.close(fd)
        task_params = (
            filename,
            eccmap.CurrentName(),
            self.Version,
            self.BlockNumber,
            os.path.join(
                settings.getLocalBackupsDir(),
                self.PathID))
        raid_worker.add_task(
            'read',
            task_params,
            lambda cmd,
            params,
            result: self._blockRestoreResult(
                result,
                filename))
=======
        fd, filename = tmpfile.make('restore',
                                    prefix=self.BackupID.replace('/', '_') + '_' + str(self.BlockNumber) + '_')
        os.close(fd)
        task_params = (filename, eccmap.CurrentName(), self.Version, self.BlockNumber,
                       os.path.join(settings.getLocalBackupsDir(), self.PathID))
        raid_worker.add_task('read', task_params,
                             lambda cmd, params, result: self._blockRestoreResult(result, filename))
>>>>>>> 7d91a7f0

    def doReadPacketsQueue(self, arg):
        reactor.callLater(0, self._process_inbox_queue)

    def doPausePacketsQueue(self, arg):
        if self.InboxQueueWorker is not None:
            if self.InboxQueueWorker.active():
                self.InboxQueueWorker.cancel()
            self.InboxQueueWorker = None

    def doSavePacket(self, NewPacket):
        packetID = NewPacket.PacketID
        pathID, version, packetBlockNum, SupplierNumber, dataORparity = packetid.SplitFull(
            packetID)
        if dataORparity == 'Data':
            self.OnHandData[SupplierNumber] = True
        elif NewPacket.DataOrParity() == 'Parity':
            self.OnHandParity[SupplierNumber] = True
        filename = os.path.join(settings.getLocalBackupsDir(), packetID)
        dirpath = os.path.dirname(filename)
        if not os.path.exists(dirpath):
            try:
                bpio._dirs_make(dirpath)
            except:
                lg.exc()
        # either way the payload of packet is saved
        if not bpio.WriteFile(filename, NewPacket.Payload):
            lg.warn("unable to write to %s" % filename)
            return
        lg.out(6, "restore.doSavePacket %s saved" % packetID)
        if self.packetInCallback is not None:
            self.packetInCallback(self.BackupID, NewPacket)

    def doRestoreBlock(self, arg):
        filename = arg
        blockbits = bpio.ReadBinaryFile(filename)
        if not blockbits:
            self.automat('block-restored', (None, filename))
            return
        splitindex = blockbits.index(":")
        lengthstring = blockbits[0:splitindex]
        try:
<<<<<<< HEAD
            # real length before raidmake/ECC
            datalength = int(lengthstring)
            # remove padding from raidmake/ECC
            blockdata = blockbits[splitindex + 1:splitindex + 1 + datalength]
            newblock = encrypted.Unserialize(
                blockdata)                      # convert to object
=======
            datalength = int(lengthstring)                                  # real length before raidmake/ECC
            blockdata = blockbits[splitindex + 1:splitindex + 1 + datalength]     # remove padding from raidmake/ECC
            newblock = encrypted.Unserialize(blockdata)                      # convert to object
>>>>>>> 7d91a7f0
        except:
            datalength = 0
            blockdata = ''
            newblock = None
        self.automat('block-restored', (newblock, filename))

    def doWriteRestoredData(self, arg):
        NewBlock = arg[0]
        data = NewBlock.Data()
        # Add to the file where all the data is going
        try:
            os.write(self.File, data)
            self.BytesWritten += len(data)
        except:
            lg.exc()
            # TODO Error handling...
            return
        if self.blockRestoredCallback is not None:
            self.blockRestoredCallback(self.BackupID, NewBlock)

    def doDeleteAllRequests(self, arg):
        from customer import io_throttle
        io_throttle.DeleteBackupRequests(self.BackupID)

    def doDeleteBlockRequests(self, arg):
        from customer import io_throttle
        io_throttle.DeleteBackupRequests(
            self.BackupID + "-" + str(self.BlockNumber))

    def doRemoveTempFile(self, arg):
        try:
            filename = arg[1]
        except:
            return
        tmpfile.throw_out(filename, 'block restored')
        if settings.getBackupsKeepLocalCopies():
            return
        import backup_rebuilder
        import backup_matrix
        if not backup_rebuilder.ReadStoppedFlag():
            if backup_rebuilder.A().currentBackupID is not None:
                if backup_rebuilder.A().currentBackupID == self.BackupID:
                    lg.out(
                        6, 'restore.doRemoveTempFile SKIP because rebuilding in process')
                    return
        count = 0
        for supplierNum in xrange(contactsdb.num_suppliers()):
            supplierIDURL = contactsdb.supplier(supplierNum)
            if not supplierIDURL:
                continue
            for dataORparity in ['Data', 'Parity']:
<<<<<<< HEAD
                packetID = packetid.MakePacketID(
                    self.BackupID, self.BlockNumber, supplierNum, dataORparity)
                filename = os.path.join(
                    settings.getLocalBackupsDir(), packetID)
=======
                packetID = packetid.MakePacketID(self.BackupID, self.BlockNumber,
                                                 supplierNum, dataORparity)
                filename = os.path.join(settings.getLocalBackupsDir(), packetID)
>>>>>>> 7d91a7f0
                if os.path.isfile(filename):
                    try:
                        os.remove(filename)
                    except:
                        lg.exc()
                        continue
                    count += 1
        backup_matrix.LocalBlockReport(self.BackupID, self.BlockNumber, arg)
        lg.out(6, 'restore.doRemoveTempFile %d files were removed' % count)

    def doCloseFile(self, arg):
        os.close(self.File)

    def doReportAborted(self, arg):
        lg.out(6, "restore.doReportAborted " + self.BackupID)
        self.Done = True
        self.MyDeferred.callback(self.BackupID + ' aborted')
        events.info('restore', '%s restoring were aborted' % self.BackupID)

    def doReportFailed(self, arg):
        lg.out(
            6,
            "restore.doReportFailed ERROR %s : the block does not look good" %
            str(arg))
        self.Done = True
        self.MyDeferred.errback(self.BackupID + ' failed')
<<<<<<< HEAD
        events.notify(
            'restore', '%s failed to restore block number %d' %
            (self.BackupID, self.BlockNumber))
=======
        events.notify('restore', '%s failed to restore block number %d' % (self.BackupID, self.BlockNumber))
>>>>>>> 7d91a7f0

    def doReportDone(self, arg):
        # lg.out(6, "restore.doReportDone - restore has finished. All is well that ends well !!!")
        self.Done = True
        self.MyDeferred.callback(self.BackupID + ' done')
        events.info('restore', '%s restored successfully' % self.BackupID)

    def doDestroyMe(self, arg):
        if self.InboxQueueWorker is not None:
            if self.InboxQueueWorker.active():
                self.InboxQueueWorker.cancel()
            self.InboxQueueWorker = None
        self.OnHandData = None
        self.OnHandParity = None
        self.EccMap = None
        self.LastAction = None
        self.InboxPacketsQueue = None
        self.RequestFails = None
        self.MyDeferred = None
        self.File = None
        self.destroy()
        collected = gc.collect()
        # lg.out(6, 'restore.doDestroyMe collected %d objects' % collected)

<<<<<<< HEAD
    #-------------------------------------------------------------------------
=======
    #------------------------------------------------------------------------------
>>>>>>> 7d91a7f0

    def _blockRestoreResult(self, restored_blocks, filename):
        if restored_blocks is None:
            self.automat('raid-failed', (None, filename))
        else:
            self.automat('raid-done', filename)

    def _packet_came_in(self, NewPacket, state):
        if state == 'received':
            self.InboxPacketsQueue.append(NewPacket)
        elif state == 'failed':
            self.RequestFails.append(NewPacket)
            self.automat('request-failed', NewPacket)

    def _process_inbox_queue(self):
        if len(self.InboxPacketsQueue) > 0:
            NewPacket = self.InboxPacketsQueue.pop(0)
            self.automat('packet-came-in', NewPacket)
<<<<<<< HEAD
        self.InboxQueueWorker = reactor.callLater(
            self.InboxQueueDelay, self._process_inbox_queue)
=======
        self.InboxQueueWorker = reactor.callLater(self.InboxQueueDelay, self._process_inbox_queue)
>>>>>>> 7d91a7f0

#------------------------------------------------------------------------------


def main():
    lg.set_debug_level(24)
    backupID = sys.argv[1]
    raid_worker.A('init')
<<<<<<< HEAD
    outfd, outfilename = tmpfile.make(
        'restore', '.tar.gz', backupID.replace(
            '/', '_') + '_')
=======
    outfd, outfilename = tmpfile.make('restore', '.tar.gz', backupID.replace('/', '_') + '_')
>>>>>>> 7d91a7f0
    r = restore(backupID, outfd)
    r.MyDeferred.addBoth(lambda x: reactor.stop())
    reactor.callLater(1, r.automat, 'init')
    reactor.run()

if __name__ == "__main__":
    main()
<|MERGE_RESOLUTION|>--- conflicted
+++ resolved
@@ -1,32 +1,31 @@
-#!/usr/bin/python
-# restore.py
-#
-# Copyright (C) 2008-2016 Veselin Penev, http://bitdust.io
-#
-# This file (restore.py) is part of BitDust Software.
-#
-# BitDust is free software: you can redistribute it and/or modify
-# it under the terms of the GNU Affero General Public License as published by
-# the Free Software Foundation, either version 3 of the License, or
-# (at your option) any later version.
-#
-# BitDust Software is distributed in the hope that it will be useful,
-# but WITHOUT ANY WARRANTY; without even the implied warranty of
-# MERCHANTABILITY or FITNESS FOR A PARTICULAR PURPOSE.  See the
-# GNU Affero General Public License for more details.
-#
-# You should have received a copy of the GNU Affero General Public License
-# along with BitDust Software.  If not, see <http://www.gnu.org/licenses/>.
-#
-# Please contact us if you have any questions at bitdust.io@gmail.com
-#
-#
-#
-#
-
-<<<<<<< HEAD
+#!/usr/bin/python
+# restore.py
+#
+# Copyright (C) 2008-2016 Veselin Penev, http://bitdust.io
+#
+# This file (restore.py) is part of BitDust Software.
+#
+# BitDust is free software: you can redistribute it and/or modify
+# it under the terms of the GNU Affero General Public License as published by
+# the Free Software Foundation, either version 3 of the License, or
+# (at your option) any later version.
+#
+# BitDust Software is distributed in the hope that it will be useful,
+# but WITHOUT ANY WARRANTY; without even the implied warranty of
+# MERCHANTABILITY or FITNESS FOR A PARTICULAR PURPOSE.  See the
+# GNU Affero General Public License for more details.
+#
+# You should have received a copy of the GNU Affero General Public License
+# along with BitDust Software.  If not, see <http://www.gnu.org/licenses/>.
+#
+# Please contact us if you have any questions at bitdust.io@gmail.com
+#
+#
+#
+#
+
 """
-.. module:: restore
+.. module:: restore.
 
 .. raw:: html
 
@@ -80,626 +79,452 @@
     * :red:`timer-01sec`
     * :red:`timer-1sec`
     * :red:`timer-5sec`
-=======
-"""
-.. module:: restore.
-
-.. raw:: html
-
-    <a href="http://bitdust.io/automats/restore/restore.png" target="_blank">
-    <img src="http://bitdust.io/automats/restore/restore.png" style="max-width:100%;">
-    </a>
-
-
-At least for now we will work one block at a time, though packets in parallel.
-We ask transport_control for all the data packets for a block then see if we
-get them all or need to ask for some parity packets.  We do this till we have
-gotten a block with the "LastBlock" flag set.  If we have tried several times
-and not gotten data packets from a supplier we can flag him as suspect-bad
-and start requesting a parity packet to cover him right away.
-
-When we are missing a data packet we pick a parity packet where we have all the
-other data packets for that parity so we can recover the missing data packet .
-This network cost for this is just as low as if we read the data packet .
-But most of the time we won't bother reading the parities.  Just uses up bandwidth.
-
-We don't want to fire someone till
-after we have finished a restore in case we have other problems and they might come
-back to life and save us.  However, we might keep packets for a node we plan to fire.
-This would make replacing them very easy.
-
-At the "tar" level a user will have choice of full restore (to new empty system probably)
-or to restore to another location on disk, or to just recover certain files.  However,
-in this module we have to read block by block all of the blocks.
-
-
-How do we restore if we lost everything?
-Our ( public/private-key and eccmap) could be:
-
-    1)  at BitDust  (encrypted with pass phrase)
-    2)  on USB in safe or deposit box   (encrypted with passphrase or clear text)
-    3)  with friends or scrubbers (encrypted with passphrase)
-
-The other thing we need is the backupIDs which we can get from our suppliers with the ListFiles command.
-The ID is something like ``F200801161206`` or ``I200801170401`` indicating full or incremental.
-
-
-EVENTS:
-    * :red:`block-restored`
-    * :red:`init`
-    * :red:`instant`
-    * :red:`packet-came-in`
-    * :red:`raid-done`
-    * :red:`raid-failed`
-    * :red:`request-done`
-    * :red:`request-failed`
-    * :red:`timer-01sec`
-    * :red:`timer-1sec`
-    * :red:`timer-5sec`
->>>>>>> 7d91a7f0
-"""
-
-import os
-import sys
-import time
-import gc
-
-try:
-    from twisted.internet import reactor
-except:
-    sys.exit('Error initializing twisted.internet.reactor in restore.py')
-
-from twisted.internet.defer import Deferred
-
-#------------------------------------------------------------------------------
-
-if __name__ == "__main__":
-    import os.path as _p
-    sys.path.append(_p.join(_p.dirname(_p.abspath(sys.argv[0])), '..'))
-
-#------------------------------------------------------------------------------
-
-from logs import lg
-
-from system import bpio
-from system import tmpfile
-
-from main import settings
-from main import events
-
-from lib import packetid
-
-from contacts import contactsdb
-from userid import my_id
-
-from automats import automat
-
-from raid import raid_worker
-from raid import eccmap
-
-from crypt import encrypted
-
-from p2p import contact_status
-
-#------------------------------------------------------------------------------
-
-
-class restore(automat.Automat):
-
-    def set_packet_in_callback(self, cb):
-        self.packetInCallback = cb
-
-    def set_block_restored_callback(self, cb):
-        self.blockRestoredCallback = cb
-
-    def abort(self):
-        # for when user clicks the Abort restore button on the gui
-        lg.out(4, "restore.Abort " + self.BackupID)
-        self.AbortState = True
-
-    timers = {
-        'timer-1sec': (1.0, ['REQUEST']),
-        'timer-01sec': (0.1, ['RUN']),
-        'timer-5sec': (5.0, ['REQUEST']),
-    }
-
-    def __init__(self, BackupID, OutputFile):  # OutputFileName
-        self.CreatorID = my_id.getLocalID()
-        self.BackupID = BackupID
-        self.PathID, self.Version = packetid.SplitBackupID(self.BackupID)
-        self.File = OutputFile
-        # is current active block - so when add 1 we get to first, which is 0
-        self.BlockNumber = -1
-        self.BytesWritten = 0
-        self.OnHandData = []
-        self.OnHandParity = []
-        self.AbortState = False
-        self.Done = False
-        self.EccMap = eccmap.Current()
-        self.Started = time.time()
-        self.LastAction = time.time()
-        self.InboxPacketsQueue = []
-        self.InboxQueueWorker = None
-        self.RequestFails = []
-        self.InboxQueueDelay = 1
-        # For anyone who wants to know when we finish
-        self.MyDeferred = Deferred()
-        self.packetInCallback = None
-        self.blockRestoredCallback = None
-
-<<<<<<< HEAD
-        automat.Automat.__init__(
-            self, 'restore_%s' %
-            self.BackupID, 'AT_STARTUP', 4)
-=======
-        automat.Automat.__init__(self, 'restore_%s' % self.BackupID, 'AT_STARTUP', 4)
->>>>>>> 7d91a7f0
-        events.info('restore', '%s start restoring' % self.BackupID)
-        # lg.out(6, "restore.__init__ %s, ecc=%s" % (self.BackupID, str(self.EccMap)))
-
-    def state_changed(self, oldstate, newstate, event_string, arg):
-        if newstate == 'RUN':
-            self.automat('instant')
-
-    def A(self, event, arg):
-        #---AT_STARTUP---
-        if self.state == 'AT_STARTUP':
-            if event == 'init':
-                self.state = 'RUN'
-        #---RUN---
-        elif self.state == 'RUN':
-<<<<<<< HEAD
-            if (event == 'timer-01sec' or event ==
-                    'instant') and self.isAborted(arg):
-=======
-            if (event == 'timer-01sec' or event == 'instant') and self.isAborted(arg):
->>>>>>> 7d91a7f0
-                self.state = 'ABORTED'
-                self.doDeleteAllRequests(arg)
-                self.doCloseFile(arg)
-                self.doReportAborted(arg)
-                self.doDestroyMe(arg)
-            elif (event == 'timer-01sec' or event == 'instant') and not self.isAborted(arg):
-                self.state = 'REQUEST'
-                self.doStartNewBlock(arg)
-                self.doReadPacketsQueue(arg)
-                self.doScanExistingPackets(arg)
-                self.doRequestPackets(arg)
-        #---REQUEST---
-        elif self.state == 'REQUEST':
-<<<<<<< HEAD
-            if event == 'packet-came-in' and self.isPacketValid(
-                    arg) and self.isCurrentBlock(arg):
-=======
-            if event == 'packet-came-in' and self.isPacketValid(arg) and self.isCurrentBlock(arg):
->>>>>>> 7d91a7f0
-                self.doSavePacket(arg)
-            elif event == 'timer-1sec' and self.isAborted(arg):
-                self.state = 'ABORTED'
-                self.doPausePacketsQueue(arg)
-                self.doDeleteAllRequests(arg)
-                self.doCloseFile(arg)
-                self.doReportAborted(arg)
-                self.doDestroyMe(arg)
-            elif (event == 'timer-1sec' or event == 'request-done') and not self.isAborted(arg) and self.isBlockFixable(arg):
-                self.state = 'RAID'
-                self.doPausePacketsQueue(arg)
-                self.doReadRaid(arg)
-            elif event == 'timer-5sec' and not self.isAborted(arg) and self.isTimePassed(arg):
-                self.doScanExistingPackets(arg)
-                self.doRequestPackets(arg)
-            elif event == 'request-failed' and not self.isStillCorrectable(arg):
-                self.state = 'FAILED'
-                self.doDeleteAllRequests(arg)
-                self.doRemoveTempFile(arg)
-                self.doCloseFile(arg)
-                self.doReportFailed(arg)
-                self.doDestroyMe(arg)
-        #---RAID---
-        elif self.state == 'RAID':
-            if event == 'raid-done':
-                self.state = 'BLOCK'
-                self.doRestoreBlock(arg)
-            elif event == 'raid-failed':
-                self.state = 'FAILED'
-                self.doDeleteAllRequests(arg)
-                self.doRemoveTempFile(arg)
-                self.doCloseFile(arg)
-                self.doReportFailed(arg)
-                self.doDestroyMe(arg)
-        #---BLOCK---
-        elif self.state == 'BLOCK':
-<<<<<<< HEAD
-            if event == 'block-restored' and self.isBlockValid(
-                    arg) and not self.isLastBlock(arg):
-=======
-            if event == 'block-restored' and self.isBlockValid(arg) and not self.isLastBlock(arg):
->>>>>>> 7d91a7f0
-                self.state = 'RUN'
-                self.doWriteRestoredData(arg)
-                self.doDeleteBlockRequests(arg)
-                self.doRemoveTempFile(arg)
-            elif event == 'block-restored' and self.isBlockValid(arg) and self.isLastBlock(arg):
-                self.state = 'DONE'
-                self.doWriteRestoredData(arg)
-                self.doDeleteAllRequests(arg)
-                self.doRemoveTempFile(arg)
-                self.doCloseFile(arg)
-                self.doReportDone(arg)
-                self.doDestroyMe(arg)
-            elif event == 'block-restored' and not self.isBlockValid(arg):
-                self.state = 'FAILED'
-                self.doDeleteAllRequests(arg)
-                self.doRemoveTempFile(arg)
-                self.doCloseFile(arg)
-                self.doReportFailed(arg)
-                self.doDestroyMe(arg)
-        #---ABORTED---
-        elif self.state == 'ABORTED':
-            pass
-        #---FAILED---
-        elif self.state == 'FAILED':
-            pass
-        #---DONE---
-        elif self.state == 'DONE':
-            pass
-        return None
-
-    def isAborted(self, arg):
-        return self.AbortState
-
-    def isTimePassed(self, arg):
-        return time.time() - self.LastAction > 60
-
-    def isPacketValid(self, NewPacket):
-        if not NewPacket.Valid():
-            return False
-        if NewPacket.DataOrParity() not in ['Data', 'Parity']:
-            return False
-        return True
-
-    def isCurrentBlock(self, NewPacket):
-        return NewPacket.BlockNumber() == self.BlockNumber
-
-    def isBlockFixable(self, arg):
-        return self.EccMap.Fixable(self.OnHandData, self.OnHandParity)
-
-    def isStillCorrectable(self, arg):
-<<<<<<< HEAD
-        return len(
-            self.RequestFails) <= eccmap.GetCorrectableErrors(
-            self.EccMap.NumSuppliers())
-=======
-        return len(self.RequestFails) <= eccmap.GetCorrectableErrors(self.EccMap.NumSuppliers())
->>>>>>> 7d91a7f0
-
-    def isBlockValid(self, arg):
-        NewBlock = arg[0]
-        if NewBlock is None:
-            return False
-        return NewBlock.Valid()
-
-    def isLastBlock(self, arg):
-        NewBlock = arg[0]
-        return NewBlock.LastBlock
-
-    def doStartNewBlock(self, arg):
-        self.LastAction = time.time()
-        self.BlockNumber += 1
-        lg.out(6, "restore.doStartNewBlock " + str(self.BlockNumber))
-        self.OnHandData = [False] * self.EccMap.datasegments
-        self.OnHandParity = [False] * self.EccMap.paritysegments
-        self.RequestFails = []
-
-    def doScanExistingPackets(self, arg):
-        for SupplierNumber in range(self.EccMap.datasegments):
-            PacketID = packetid.MakePacketID(
-                self.BackupID, self.BlockNumber, SupplierNumber, 'Data')
-            self.OnHandData[SupplierNumber] = os.path.exists(
-                os.path.join(settings.getLocalBackupsDir(), PacketID))
-        for SupplierNumber in range(self.EccMap.paritysegments):
-<<<<<<< HEAD
-            PacketID = packetid.MakePacketID(
-                self.BackupID, self.BlockNumber, SupplierNumber, 'Parity')
-            self.OnHandParity[SupplierNumber] = os.path.exists(
-                os.path.join(settings.getLocalBackupsDir(), PacketID))
-=======
-            PacketID = packetid.MakePacketID(self.BackupID, self.BlockNumber, SupplierNumber, 'Parity')
-            self.OnHandParity[SupplierNumber] = os.path.exists(os.path.join(settings.getLocalBackupsDir(), PacketID))
->>>>>>> 7d91a7f0
-
-    def doRequestPackets(self, arg):
-        from customer import io_throttle
-        packetsToRequest = []
-        for SupplierNumber in range(self.EccMap.datasegments):
-            SupplierID = contactsdb.supplier(SupplierNumber)
-            if not SupplierID:
-                continue
-            if not self.OnHandData[
-                    SupplierNumber] and contact_status.isOnline(SupplierID):
-                packetsToRequest.append(
-                    (SupplierID,
-                     packetid.MakePacketID(
-                         self.BackupID,
-                         self.BlockNumber,
-                         SupplierNumber,
-                         'Data')))
-        for SupplierNumber in range(self.EccMap.paritysegments):
-            SupplierID = contactsdb.supplier(SupplierNumber)
-            if not SupplierID:
-                continue
-            if not self.OnHandParity[
-                    SupplierNumber] and contact_status.isOnline(SupplierID):
-                packetsToRequest.append(
-                    (SupplierID,
-                     packetid.MakePacketID(
-                         self.BackupID,
-                         self.BlockNumber,
-                         SupplierNumber,
-                         'Parity')))
-        for SupplierID, packetID in packetsToRequest:
-            io_throttle.QueueRequestFile(
-                self._packet_came_in,
-                self.CreatorID,
-                packetID,
-                self.CreatorID,
-                SupplierID)
-        lg.out(
-            6, "restore.doRequestPackets requested %d packets for block %d" %
-            (len(packetsToRequest), self.BlockNumber))
-        del packetsToRequest
-        self.automat('request-done')
-
-    def doReadRaid(self, arg):
-<<<<<<< HEAD
-        fd, filename = tmpfile.make('restore', prefix=self.BackupID.replace(
-            '/', '_') + '_' + str(self.BlockNumber) + '_')
-        os.close(fd)
-        task_params = (
-            filename,
-            eccmap.CurrentName(),
-            self.Version,
-            self.BlockNumber,
-            os.path.join(
-                settings.getLocalBackupsDir(),
-                self.PathID))
-        raid_worker.add_task(
-            'read',
-            task_params,
-            lambda cmd,
-            params,
-            result: self._blockRestoreResult(
-                result,
-                filename))
-=======
-        fd, filename = tmpfile.make('restore',
-                                    prefix=self.BackupID.replace('/', '_') + '_' + str(self.BlockNumber) + '_')
-        os.close(fd)
-        task_params = (filename, eccmap.CurrentName(), self.Version, self.BlockNumber,
-                       os.path.join(settings.getLocalBackupsDir(), self.PathID))
-        raid_worker.add_task('read', task_params,
-                             lambda cmd, params, result: self._blockRestoreResult(result, filename))
->>>>>>> 7d91a7f0
-
-    def doReadPacketsQueue(self, arg):
-        reactor.callLater(0, self._process_inbox_queue)
-
-    def doPausePacketsQueue(self, arg):
-        if self.InboxQueueWorker is not None:
-            if self.InboxQueueWorker.active():
-                self.InboxQueueWorker.cancel()
-            self.InboxQueueWorker = None
-
-    def doSavePacket(self, NewPacket):
-        packetID = NewPacket.PacketID
-        pathID, version, packetBlockNum, SupplierNumber, dataORparity = packetid.SplitFull(
-            packetID)
-        if dataORparity == 'Data':
-            self.OnHandData[SupplierNumber] = True
-        elif NewPacket.DataOrParity() == 'Parity':
-            self.OnHandParity[SupplierNumber] = True
-        filename = os.path.join(settings.getLocalBackupsDir(), packetID)
-        dirpath = os.path.dirname(filename)
-        if not os.path.exists(dirpath):
-            try:
-                bpio._dirs_make(dirpath)
-            except:
-                lg.exc()
-        # either way the payload of packet is saved
-        if not bpio.WriteFile(filename, NewPacket.Payload):
-            lg.warn("unable to write to %s" % filename)
-            return
-        lg.out(6, "restore.doSavePacket %s saved" % packetID)
-        if self.packetInCallback is not None:
-            self.packetInCallback(self.BackupID, NewPacket)
-
-    def doRestoreBlock(self, arg):
-        filename = arg
-        blockbits = bpio.ReadBinaryFile(filename)
-        if not blockbits:
-            self.automat('block-restored', (None, filename))
-            return
-        splitindex = blockbits.index(":")
-        lengthstring = blockbits[0:splitindex]
-        try:
-<<<<<<< HEAD
-            # real length before raidmake/ECC
-            datalength = int(lengthstring)
-            # remove padding from raidmake/ECC
-            blockdata = blockbits[splitindex + 1:splitindex + 1 + datalength]
-            newblock = encrypted.Unserialize(
-                blockdata)                      # convert to object
-=======
-            datalength = int(lengthstring)                                  # real length before raidmake/ECC
-            blockdata = blockbits[splitindex + 1:splitindex + 1 + datalength]     # remove padding from raidmake/ECC
-            newblock = encrypted.Unserialize(blockdata)                      # convert to object
->>>>>>> 7d91a7f0
-        except:
-            datalength = 0
-            blockdata = ''
-            newblock = None
-        self.automat('block-restored', (newblock, filename))
-
-    def doWriteRestoredData(self, arg):
-        NewBlock = arg[0]
-        data = NewBlock.Data()
-        # Add to the file where all the data is going
-        try:
-            os.write(self.File, data)
-            self.BytesWritten += len(data)
-        except:
-            lg.exc()
-            # TODO Error handling...
-            return
-        if self.blockRestoredCallback is not None:
-            self.blockRestoredCallback(self.BackupID, NewBlock)
-
-    def doDeleteAllRequests(self, arg):
-        from customer import io_throttle
-        io_throttle.DeleteBackupRequests(self.BackupID)
-
-    def doDeleteBlockRequests(self, arg):
-        from customer import io_throttle
-        io_throttle.DeleteBackupRequests(
-            self.BackupID + "-" + str(self.BlockNumber))
-
-    def doRemoveTempFile(self, arg):
-        try:
-            filename = arg[1]
-        except:
-            return
-        tmpfile.throw_out(filename, 'block restored')
-        if settings.getBackupsKeepLocalCopies():
-            return
-        import backup_rebuilder
-        import backup_matrix
-        if not backup_rebuilder.ReadStoppedFlag():
-            if backup_rebuilder.A().currentBackupID is not None:
-                if backup_rebuilder.A().currentBackupID == self.BackupID:
-                    lg.out(
-                        6, 'restore.doRemoveTempFile SKIP because rebuilding in process')
-                    return
-        count = 0
-        for supplierNum in xrange(contactsdb.num_suppliers()):
-            supplierIDURL = contactsdb.supplier(supplierNum)
-            if not supplierIDURL:
-                continue
-            for dataORparity in ['Data', 'Parity']:
-<<<<<<< HEAD
-                packetID = packetid.MakePacketID(
-                    self.BackupID, self.BlockNumber, supplierNum, dataORparity)
-                filename = os.path.join(
-                    settings.getLocalBackupsDir(), packetID)
-=======
-                packetID = packetid.MakePacketID(self.BackupID, self.BlockNumber,
-                                                 supplierNum, dataORparity)
-                filename = os.path.join(settings.getLocalBackupsDir(), packetID)
->>>>>>> 7d91a7f0
-                if os.path.isfile(filename):
-                    try:
-                        os.remove(filename)
-                    except:
-                        lg.exc()
-                        continue
-                    count += 1
-        backup_matrix.LocalBlockReport(self.BackupID, self.BlockNumber, arg)
-        lg.out(6, 'restore.doRemoveTempFile %d files were removed' % count)
-
-    def doCloseFile(self, arg):
-        os.close(self.File)
-
-    def doReportAborted(self, arg):
-        lg.out(6, "restore.doReportAborted " + self.BackupID)
-        self.Done = True
-        self.MyDeferred.callback(self.BackupID + ' aborted')
-        events.info('restore', '%s restoring were aborted' % self.BackupID)
-
-    def doReportFailed(self, arg):
-        lg.out(
-            6,
-            "restore.doReportFailed ERROR %s : the block does not look good" %
-            str(arg))
-        self.Done = True
-        self.MyDeferred.errback(self.BackupID + ' failed')
-<<<<<<< HEAD
-        events.notify(
-            'restore', '%s failed to restore block number %d' %
-            (self.BackupID, self.BlockNumber))
-=======
-        events.notify('restore', '%s failed to restore block number %d' % (self.BackupID, self.BlockNumber))
->>>>>>> 7d91a7f0
-
-    def doReportDone(self, arg):
-        # lg.out(6, "restore.doReportDone - restore has finished. All is well that ends well !!!")
-        self.Done = True
-        self.MyDeferred.callback(self.BackupID + ' done')
-        events.info('restore', '%s restored successfully' % self.BackupID)
-
-    def doDestroyMe(self, arg):
-        if self.InboxQueueWorker is not None:
-            if self.InboxQueueWorker.active():
-                self.InboxQueueWorker.cancel()
-            self.InboxQueueWorker = None
-        self.OnHandData = None
-        self.OnHandParity = None
-        self.EccMap = None
-        self.LastAction = None
-        self.InboxPacketsQueue = None
-        self.RequestFails = None
-        self.MyDeferred = None
-        self.File = None
-        self.destroy()
-        collected = gc.collect()
-        # lg.out(6, 'restore.doDestroyMe collected %d objects' % collected)
-
-<<<<<<< HEAD
-    #-------------------------------------------------------------------------
-=======
-    #------------------------------------------------------------------------------
->>>>>>> 7d91a7f0
-
-    def _blockRestoreResult(self, restored_blocks, filename):
-        if restored_blocks is None:
-            self.automat('raid-failed', (None, filename))
-        else:
-            self.automat('raid-done', filename)
-
-    def _packet_came_in(self, NewPacket, state):
-        if state == 'received':
-            self.InboxPacketsQueue.append(NewPacket)
-        elif state == 'failed':
-            self.RequestFails.append(NewPacket)
-            self.automat('request-failed', NewPacket)
-
-    def _process_inbox_queue(self):
-        if len(self.InboxPacketsQueue) > 0:
-            NewPacket = self.InboxPacketsQueue.pop(0)
-            self.automat('packet-came-in', NewPacket)
-<<<<<<< HEAD
-        self.InboxQueueWorker = reactor.callLater(
-            self.InboxQueueDelay, self._process_inbox_queue)
-=======
-        self.InboxQueueWorker = reactor.callLater(self.InboxQueueDelay, self._process_inbox_queue)
->>>>>>> 7d91a7f0
-
-#------------------------------------------------------------------------------
-
-
-def main():
-    lg.set_debug_level(24)
-    backupID = sys.argv[1]
-    raid_worker.A('init')
-<<<<<<< HEAD
-    outfd, outfilename = tmpfile.make(
-        'restore', '.tar.gz', backupID.replace(
-            '/', '_') + '_')
-=======
-    outfd, outfilename = tmpfile.make('restore', '.tar.gz', backupID.replace('/', '_') + '_')
->>>>>>> 7d91a7f0
-    r = restore(backupID, outfd)
-    r.MyDeferred.addBoth(lambda x: reactor.stop())
-    reactor.callLater(1, r.automat, 'init')
-    reactor.run()
-
-if __name__ == "__main__":
-    main()
+"""
+
+import os
+import sys
+import time
+import gc
+
+try:
+    from twisted.internet import reactor
+except:
+    sys.exit('Error initializing twisted.internet.reactor in restore.py')
+
+from twisted.internet.defer import Deferred
+
+#------------------------------------------------------------------------------
+
+if __name__ == "__main__":
+    import os.path as _p
+    sys.path.append(_p.join(_p.dirname(_p.abspath(sys.argv[0])), '..'))
+
+#------------------------------------------------------------------------------
+
+from logs import lg
+
+from system import bpio
+from system import tmpfile
+
+from main import settings
+from main import events
+
+from lib import packetid
+
+from contacts import contactsdb
+from userid import my_id
+
+from automats import automat
+
+from raid import raid_worker
+from raid import eccmap
+
+from crypt import encrypted
+
+from p2p import contact_status
+
+#------------------------------------------------------------------------------
+
+
+class restore(automat.Automat):
+
+    def set_packet_in_callback(self, cb):
+        self.packetInCallback = cb
+
+    def set_block_restored_callback(self, cb):
+        self.blockRestoredCallback = cb
+
+    def abort(self):
+        # for when user clicks the Abort restore button on the gui
+        lg.out(4, "restore.Abort " + self.BackupID)
+        self.AbortState = True
+
+    timers = {
+        'timer-1sec': (1.0, ['REQUEST']),
+        'timer-01sec': (0.1, ['RUN']),
+        'timer-5sec': (5.0, ['REQUEST']),
+    }
+
+    def __init__(self, BackupID, OutputFile):  # OutputFileName
+        self.CreatorID = my_id.getLocalID()
+        self.BackupID = BackupID
+        self.PathID, self.Version = packetid.SplitBackupID(self.BackupID)
+        self.File = OutputFile
+        # is current active block - so when add 1 we get to first, which is 0
+        self.BlockNumber = -1
+        self.BytesWritten = 0
+        self.OnHandData = []
+        self.OnHandParity = []
+        self.AbortState = False
+        self.Done = False
+        self.EccMap = eccmap.Current()
+        self.Started = time.time()
+        self.LastAction = time.time()
+        self.InboxPacketsQueue = []
+        self.InboxQueueWorker = None
+        self.RequestFails = []
+        self.InboxQueueDelay = 1
+        # For anyone who wants to know when we finish
+        self.MyDeferred = Deferred()
+        self.packetInCallback = None
+        self.blockRestoredCallback = None
+
+        automat.Automat.__init__(self, 'restore_%s' % self.BackupID, 'AT_STARTUP', 4)
+        events.info('restore', '%s start restoring' % self.BackupID)
+        # lg.out(6, "restore.__init__ %s, ecc=%s" % (self.BackupID, str(self.EccMap)))
+
+    def state_changed(self, oldstate, newstate, event_string, arg):
+        if newstate == 'RUN':
+            self.automat('instant')
+
+    def A(self, event, arg):
+        #---AT_STARTUP---
+        if self.state == 'AT_STARTUP':
+            if event == 'init':
+                self.state = 'RUN'
+        #---RUN---
+        elif self.state == 'RUN':
+            if (event == 'timer-01sec' or event == 'instant') and self.isAborted(arg):
+                self.state = 'ABORTED'
+                self.doDeleteAllRequests(arg)
+                self.doCloseFile(arg)
+                self.doReportAborted(arg)
+                self.doDestroyMe(arg)
+            elif (event == 'timer-01sec' or event == 'instant') and not self.isAborted(arg):
+                self.state = 'REQUEST'
+                self.doStartNewBlock(arg)
+                self.doReadPacketsQueue(arg)
+                self.doScanExistingPackets(arg)
+                self.doRequestPackets(arg)
+        #---REQUEST---
+        elif self.state == 'REQUEST':
+            if event == 'packet-came-in' and self.isPacketValid(arg) and self.isCurrentBlock(arg):
+                self.doSavePacket(arg)
+            elif event == 'timer-1sec' and self.isAborted(arg):
+                self.state = 'ABORTED'
+                self.doPausePacketsQueue(arg)
+                self.doDeleteAllRequests(arg)
+                self.doCloseFile(arg)
+                self.doReportAborted(arg)
+                self.doDestroyMe(arg)
+            elif (event == 'timer-1sec' or event == 'request-done') and not self.isAborted(arg) and self.isBlockFixable(arg):
+                self.state = 'RAID'
+                self.doPausePacketsQueue(arg)
+                self.doReadRaid(arg)
+            elif event == 'timer-5sec' and not self.isAborted(arg) and self.isTimePassed(arg):
+                self.doScanExistingPackets(arg)
+                self.doRequestPackets(arg)
+            elif event == 'request-failed' and not self.isStillCorrectable(arg):
+                self.state = 'FAILED'
+                self.doDeleteAllRequests(arg)
+                self.doRemoveTempFile(arg)
+                self.doCloseFile(arg)
+                self.doReportFailed(arg)
+                self.doDestroyMe(arg)
+        #---RAID---
+        elif self.state == 'RAID':
+            if event == 'raid-done':
+                self.state = 'BLOCK'
+                self.doRestoreBlock(arg)
+            elif event == 'raid-failed':
+                self.state = 'FAILED'
+                self.doDeleteAllRequests(arg)
+                self.doRemoveTempFile(arg)
+                self.doCloseFile(arg)
+                self.doReportFailed(arg)
+                self.doDestroyMe(arg)
+        #---BLOCK---
+        elif self.state == 'BLOCK':
+            if event == 'block-restored' and self.isBlockValid(arg) and not self.isLastBlock(arg):
+                self.state = 'RUN'
+                self.doWriteRestoredData(arg)
+                self.doDeleteBlockRequests(arg)
+                self.doRemoveTempFile(arg)
+            elif event == 'block-restored' and self.isBlockValid(arg) and self.isLastBlock(arg):
+                self.state = 'DONE'
+                self.doWriteRestoredData(arg)
+                self.doDeleteAllRequests(arg)
+                self.doRemoveTempFile(arg)
+                self.doCloseFile(arg)
+                self.doReportDone(arg)
+                self.doDestroyMe(arg)
+            elif event == 'block-restored' and not self.isBlockValid(arg):
+                self.state = 'FAILED'
+                self.doDeleteAllRequests(arg)
+                self.doRemoveTempFile(arg)
+                self.doCloseFile(arg)
+                self.doReportFailed(arg)
+                self.doDestroyMe(arg)
+        #---ABORTED---
+        elif self.state == 'ABORTED':
+            pass
+        #---FAILED---
+        elif self.state == 'FAILED':
+            pass
+        #---DONE---
+        elif self.state == 'DONE':
+            pass
+        return None
+
+    def isAborted(self, arg):
+        return self.AbortState
+
+    def isTimePassed(self, arg):
+        return time.time() - self.LastAction > 60
+
+    def isPacketValid(self, NewPacket):
+        if not NewPacket.Valid():
+            return False
+        if NewPacket.DataOrParity() not in ['Data', 'Parity']:
+            return False
+        return True
+
+    def isCurrentBlock(self, NewPacket):
+        return NewPacket.BlockNumber() == self.BlockNumber
+
+    def isBlockFixable(self, arg):
+        return self.EccMap.Fixable(self.OnHandData, self.OnHandParity)
+
+    def isStillCorrectable(self, arg):
+        return len(self.RequestFails) <= eccmap.GetCorrectableErrors(self.EccMap.NumSuppliers())
+
+    def isBlockValid(self, arg):
+        NewBlock = arg[0]
+        if NewBlock is None:
+            return False
+        return NewBlock.Valid()
+
+    def isLastBlock(self, arg):
+        NewBlock = arg[0]
+        return NewBlock.LastBlock
+
+    def doStartNewBlock(self, arg):
+        self.LastAction = time.time()
+        self.BlockNumber += 1
+        lg.out(6, "restore.doStartNewBlock " + str(self.BlockNumber))
+        self.OnHandData = [False] * self.EccMap.datasegments
+        self.OnHandParity = [False] * self.EccMap.paritysegments
+        self.RequestFails = []
+
+    def doScanExistingPackets(self, arg):
+        for SupplierNumber in range(self.EccMap.datasegments):
+            PacketID = packetid.MakePacketID(self.BackupID, self.BlockNumber, SupplierNumber, 'Data')
+            self.OnHandData[SupplierNumber] = os.path.exists(os.path.join(settings.getLocalBackupsDir(), PacketID))
+        for SupplierNumber in range(self.EccMap.paritysegments):
+            PacketID = packetid.MakePacketID(self.BackupID, self.BlockNumber, SupplierNumber, 'Parity')
+            self.OnHandParity[SupplierNumber] = os.path.exists(os.path.join(settings.getLocalBackupsDir(), PacketID))
+
+    def doRequestPackets(self, arg):
+        from customer import io_throttle
+        packetsToRequest = []
+        for SupplierNumber in range(self.EccMap.datasegments):
+            SupplierID = contactsdb.supplier(SupplierNumber)
+            if not SupplierID:
+                continue
+            if not self.OnHandData[SupplierNumber] and contact_status.isOnline(SupplierID):
+                packetsToRequest.append((SupplierID, packetid.MakePacketID(self.BackupID, self.BlockNumber, SupplierNumber, 'Data')))
+        for SupplierNumber in range(self.EccMap.paritysegments):
+            SupplierID = contactsdb.supplier(SupplierNumber)
+            if not SupplierID:
+                continue
+            if not self.OnHandParity[SupplierNumber] and contact_status.isOnline(SupplierID):
+                packetsToRequest.append((SupplierID, packetid.MakePacketID(self.BackupID, self.BlockNumber, SupplierNumber, 'Parity')))
+        for SupplierID, packetID in packetsToRequest:
+            io_throttle.QueueRequestFile(
+                self._packet_came_in,
+                self.CreatorID,
+                packetID,
+                self.CreatorID,
+                SupplierID)
+        lg.out(6, "restore.doRequestPackets requested %d packets for block %d" % (len(packetsToRequest), self.BlockNumber))
+        del packetsToRequest
+        self.automat('request-done')
+
+    def doReadRaid(self, arg):
+        fd, filename = tmpfile.make('restore',
+                                    prefix=self.BackupID.replace('/', '_') + '_' + str(self.BlockNumber) + '_')
+        os.close(fd)
+        task_params = (filename, eccmap.CurrentName(), self.Version, self.BlockNumber,
+                       os.path.join(settings.getLocalBackupsDir(), self.PathID))
+        raid_worker.add_task('read', task_params,
+                             lambda cmd, params, result: self._blockRestoreResult(result, filename))
+
+    def doReadPacketsQueue(self, arg):
+        reactor.callLater(0, self._process_inbox_queue)
+
+    def doPausePacketsQueue(self, arg):
+        if self.InboxQueueWorker is not None:
+            if self.InboxQueueWorker.active():
+                self.InboxQueueWorker.cancel()
+            self.InboxQueueWorker = None
+
+    def doSavePacket(self, NewPacket):
+        packetID = NewPacket.PacketID
+        pathID, version, packetBlockNum, SupplierNumber, dataORparity = packetid.SplitFull(packetID)
+        if dataORparity == 'Data':
+            self.OnHandData[SupplierNumber] = True
+        elif NewPacket.DataOrParity() == 'Parity':
+            self.OnHandParity[SupplierNumber] = True
+        filename = os.path.join(settings.getLocalBackupsDir(), packetID)
+        dirpath = os.path.dirname(filename)
+        if not os.path.exists(dirpath):
+            try:
+                bpio._dirs_make(dirpath)
+            except:
+                lg.exc()
+        # either way the payload of packet is saved
+        if not bpio.WriteFile(filename, NewPacket.Payload):
+            lg.warn("unable to write to %s" % filename)
+            return
+        lg.out(6, "restore.doSavePacket %s saved" % packetID)
+        if self.packetInCallback is not None:
+            self.packetInCallback(self.BackupID, NewPacket)
+
+    def doRestoreBlock(self, arg):
+        filename = arg
+        blockbits = bpio.ReadBinaryFile(filename)
+        if not blockbits:
+            self.automat('block-restored', (None, filename))
+            return
+        splitindex = blockbits.index(":")
+        lengthstring = blockbits[0:splitindex]
+        try:
+            datalength = int(lengthstring)                                  # real length before raidmake/ECC
+            blockdata = blockbits[splitindex + 1:splitindex + 1 + datalength]     # remove padding from raidmake/ECC
+            newblock = encrypted.Unserialize(blockdata)                      # convert to object
+        except:
+            datalength = 0
+            blockdata = ''
+            newblock = None
+        self.automat('block-restored', (newblock, filename))
+
+    def doWriteRestoredData(self, arg):
+        NewBlock = arg[0]
+        data = NewBlock.Data()
+        # Add to the file where all the data is going
+        try:
+            os.write(self.File, data)
+            self.BytesWritten += len(data)
+        except:
+            lg.exc()
+            # TODO Error handling...
+            return
+        if self.blockRestoredCallback is not None:
+            self.blockRestoredCallback(self.BackupID, NewBlock)
+
+    def doDeleteAllRequests(self, arg):
+        from customer import io_throttle
+        io_throttle.DeleteBackupRequests(self.BackupID)
+
+    def doDeleteBlockRequests(self, arg):
+        from customer import io_throttle
+        io_throttle.DeleteBackupRequests(self.BackupID + "-" + str(self.BlockNumber))
+
+    def doRemoveTempFile(self, arg):
+        try:
+            filename = arg[1]
+        except:
+            return
+        tmpfile.throw_out(filename, 'block restored')
+        if settings.getBackupsKeepLocalCopies():
+            return
+        import backup_rebuilder
+        import backup_matrix
+        if not backup_rebuilder.ReadStoppedFlag():
+            if backup_rebuilder.A().currentBackupID is not None:
+                if backup_rebuilder.A().currentBackupID == self.BackupID:
+                    lg.out(6, 'restore.doRemoveTempFile SKIP because rebuilding in process')
+                    return
+        count = 0
+        for supplierNum in xrange(contactsdb.num_suppliers()):
+            supplierIDURL = contactsdb.supplier(supplierNum)
+            if not supplierIDURL:
+                continue
+            for dataORparity in ['Data', 'Parity']:
+                packetID = packetid.MakePacketID(self.BackupID, self.BlockNumber,
+                                                 supplierNum, dataORparity)
+                filename = os.path.join(settings.getLocalBackupsDir(), packetID)
+                if os.path.isfile(filename):
+                    try:
+                        os.remove(filename)
+                    except:
+                        lg.exc()
+                        continue
+                    count += 1
+        backup_matrix.LocalBlockReport(self.BackupID, self.BlockNumber, arg)
+        lg.out(6, 'restore.doRemoveTempFile %d files were removed' % count)
+
+    def doCloseFile(self, arg):
+        os.close(self.File)
+
+    def doReportAborted(self, arg):
+        lg.out(6, "restore.doReportAborted " + self.BackupID)
+        self.Done = True
+        self.MyDeferred.callback(self.BackupID + ' aborted')
+        events.info('restore', '%s restoring were aborted' % self.BackupID)
+
+    def doReportFailed(self, arg):
+        lg.out(6, "restore.doReportFailed ERROR %s : the block does not look good" % str(arg))
+        self.Done = True
+        self.MyDeferred.errback(self.BackupID + ' failed')
+        events.notify('restore', '%s failed to restore block number %d' % (self.BackupID, self.BlockNumber))
+
+    def doReportDone(self, arg):
+        # lg.out(6, "restore.doReportDone - restore has finished. All is well that ends well !!!")
+        self.Done = True
+        self.MyDeferred.callback(self.BackupID + ' done')
+        events.info('restore', '%s restored successfully' % self.BackupID)
+
+    def doDestroyMe(self, arg):
+        if self.InboxQueueWorker is not None:
+            if self.InboxQueueWorker.active():
+                self.InboxQueueWorker.cancel()
+            self.InboxQueueWorker = None
+        self.OnHandData = None
+        self.OnHandParity = None
+        self.EccMap = None
+        self.LastAction = None
+        self.InboxPacketsQueue = None
+        self.RequestFails = None
+        self.MyDeferred = None
+        self.File = None
+        self.destroy()
+        collected = gc.collect()
+        # lg.out(6, 'restore.doDestroyMe collected %d objects' % collected)
+
+    #------------------------------------------------------------------------------
+
+    def _blockRestoreResult(self, restored_blocks, filename):
+        if restored_blocks is None:
+            self.automat('raid-failed', (None, filename))
+        else:
+            self.automat('raid-done', filename)
+
+    def _packet_came_in(self, NewPacket, state):
+        if state == 'received':
+            self.InboxPacketsQueue.append(NewPacket)
+        elif state == 'failed':
+            self.RequestFails.append(NewPacket)
+            self.automat('request-failed', NewPacket)
+
+    def _process_inbox_queue(self):
+        if len(self.InboxPacketsQueue) > 0:
+            NewPacket = self.InboxPacketsQueue.pop(0)
+            self.automat('packet-came-in', NewPacket)
+        self.InboxQueueWorker = reactor.callLater(self.InboxQueueDelay, self._process_inbox_queue)
+
+#------------------------------------------------------------------------------
+
+
+def main():
+    lg.set_debug_level(24)
+    backupID = sys.argv[1]
+    raid_worker.A('init')
+    outfd, outfilename = tmpfile.make('restore', '.tar.gz', backupID.replace('/', '_') + '_')
+    r = restore(backupID, outfd)
+    r.MyDeferred.addBoth(lambda x: reactor.stop())
+    reactor.callLater(1, r.automat, 'init')
+    reactor.run()
+
+if __name__ == "__main__":
+    main()