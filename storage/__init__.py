#
# Copyright (C) 2008-2016 Veselin Penev, http://bitdust.io
#
# This file (__init__.py) is part of BitDust Software.
#
# BitDust is free software: you can redistribute it and/or modify
# it under the terms of the GNU Affero General Public License as published by
# the Free Software Foundation, either version 3 of the License, or
# (at your option) any later version.
#
# BitDust Software is distributed in the hope that it will be useful,
# but WITHOUT ANY WARRANTY; without even the implied warranty of
# MERCHANTABILITY or FITNESS FOR A PARTICULAR PURPOSE.  See the
# GNU Affero General Public License for more details.
#
# You should have received a copy of the GNU Affero General Public License
# along with BitDust Software.  If not, see <http://www.gnu.org/licenses/>.
#
# Please contact us if you have any questions at bitdust.io@gmail.com
#
#
#
#

"""
<<<<<<< HEAD
.. module:: storage

Contains modules related to backup/restore/rebuilding/scrubbing features.
=======
.. module:: storage.

Contains modules related to backup/restore/rebuilding/scrubbing
features.
>>>>>>> 7d91a7f0
"""<|MERGE_RESOLUTION|>--- conflicted
+++ resolved
@@ -23,14 +23,8 @@
 #
 
 """
-<<<<<<< HEAD
-.. module:: storage
-
-Contains modules related to backup/restore/rebuilding/scrubbing features.
-=======
 .. module:: storage.
 
 Contains modules related to backup/restore/rebuilding/scrubbing
 features.
->>>>>>> 7d91a7f0
 """