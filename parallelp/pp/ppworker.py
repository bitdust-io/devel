#!/usr/bin/env python
# ppworker.py
#
# Copyright (C) 2008-2016 Veselin Penev, http://bitdust.io
#
# This file (ppworker.py) is part of BitDust Software.
#
# BitDust is free software: you can redistribute it and/or modify
# it under the terms of the GNU Affero General Public License as published by
# the Free Software Foundation, either version 3 of the License, or
# (at your option) any later version.
#
# BitDust Software is distributed in the hope that it will be useful,
# but WITHOUT ANY WARRANTY; without even the implied warranty of
# MERCHANTABILITY or FITNESS FOR A PARTICULAR PURPOSE.  See the
# GNU Affero General Public License for more details.
#
# You should have received a copy of the GNU Affero General Public License
# along with BitDust Software.  If not, see <http://www.gnu.org/licenses/>.
#
# Please contact us if you have any questions at bitdust.io@gmail.com
# Parallel Python Software: http://www.parallelpython.com
# Copyright (c) 2005-2009, Vitalii Vanovschi
# All rights reserved.
# Redistribution and use in source and binary forms, with or without
# modification, are permitted provided that the following conditions are met:
#    * Redistributions of source code must retain the above copyright notice,
#      this list of conditions and the following disclaimer.
#    * Redistributions in binary form must reproduce the above copyright
#      notice, this list of conditions and the following disclaimer in the
#      documentation and/or other materials provided with the distribution.
#    * Neither the name of the author nor the names of its contributors
#      may be used to endorse or promote products derived from this software
#      without specific prior written permission.
#
# THIS SOFTWARE IS PROVIDED BY THE COPYRIGHT HOLDERS AND CONTRIBUTORS "AS IS"
# AND ANY EXPRESS OR IMPLIED WARRANTIES, INCLUDING, BUT NOT LIMITED TO, THE
# IMPLIED WARRANTIES OF MERCHANTABILITY AND FITNESS FOR A PARTICULAR PURPOSE
# ARE DISCLAIMED. IN NO EVENT SHALL THE COPYRIGHT OWNER OR CONTRIBUTORS BE
# LIABLE FOR ANY DIRECT, INDIRECT, INCIDENTAL, SPECIAL, EXEMPLARY, OR
# CONSEQUENTIAL DAMAGES (INCLUDING, BUT NOT LIMITED TO, PROCUREMENT OF
# SUBSTITUTE GOODS OR SERVICES; LOSS OF USE, DATA, OR PROFITS; OR BUSINESS
# INTERRUPTION) HOWEVER CAUSED AND ON ANY THEORY OF LIABILITY, WHETHER IN
# CONTRACT, STRICT LIABILITY, OR TORT (INCLUDING NEGLIGENCE OR OTHERWISE)
# ARISING IN ANY WAY OUT OF THE USE OF THIS SOFTWARE, EVEN IF ADVISED OF
# THE POSSIBILITY OF SUCH DAMAGE.
"""
Parallel Python Software, PP Worker.

http://www.parallelpython.com - updates, documentation, examples and support
forums
"""
import sys
import os
import StringIO
import cPickle as pickle
import pptransport

try:
    import msvcrt
    msvcrt.setmode(1, os.O_BINARY)
    msvcrt.setmode(2, os.O_BINARY)
except:
    pass

copyright = "Copyright (c) 2005-2009 Vitalii Vanovschi. All rights reserved"
version = "1.5.7"


def import_module(name):
    mod = __import__(name)
    components = name.split('.')
    for comp in components[1:]:
        mod = getattr(mod, comp)
    return mod


def preprocess(msg):
    fname, fsources, imports = pickle.loads(msg)
    fobjs = [compile(fsource, '<string>', 'exec') for fsource in fsources]
    for module in imports:
        try:
            globals()[module.split('.')[0]] = __import__(module)
        except:
            print "An error has occured during the module import"
            sys.excepthook(*sys.exc_info())
    return fname, fobjs


class _WorkerProcess(object):

    def __init__(self):
        self.hashmap = {}
        self.e = sys.__stderr__
        self.sout = StringIO.StringIO()
#        self.sout = open("/tmp/pp.debug","a+")
        origsout = sys.stdout
        sys.stdout = self.sout
        sys.stderr = self.sout
<<<<<<< HEAD
        self.t = pptransport.CPipeTransport(
            sys.stdin, origsout)  # sys.__stdout__)
=======
        self.t = pptransport.CPipeTransport(sys.stdin, origsout)  # sys.__stdout__)
>>>>>>> 7d91a7f0
        self.t.send(str(os.getpid()))
        self.pickle_proto = int(self.t.receive())

    def run(self):
        try:
            # execution cycle
            while True:

                __fname, __fobjs = self.t.creceive(preprocess)

                __sargs = self.t.receive()

                for __fobj in __fobjs:
                    try:
                        eval(__fobj)
                        globals().update(locals())
                    except:
                        print "An error has occured during the " + \
                              "function import"
                        sys.excepthook(*sys.exc_info())

                __args = pickle.loads(__sargs)

                __f = locals()[__fname]
                try:
                    __result = __f(*__args)
                except:
                    print "An error has occured during the function execution"
                    sys.excepthook(*sys.exc_info())
                    __result = None

                __sresult = pickle.dumps((__result, self.sout.getvalue()),
                                         self.pickle_proto)
                self.t.send(__sresult)
                self.sout.truncate(0)
        except:
            print "Fatal error has occured during the function execution"
            sys.excepthook(*sys.exc_info())
            __result = None
            __sresult = pickle.dumps((__result, self.sout.getvalue()),
                                     self.pickle_proto)
            self.t.send(__sresult)


if __name__ == "__main__":
    sys.path.append(os.path.dirname(__file__))
    wp = _WorkerProcess()
    wp.run()

# Parallel Python Software: http://www.parallelpython.com<|MERGE_RESOLUTION|>--- conflicted
+++ resolved
@@ -97,12 +97,7 @@
         origsout = sys.stdout
         sys.stdout = self.sout
         sys.stderr = self.sout
-<<<<<<< HEAD
-        self.t = pptransport.CPipeTransport(
-            sys.stdin, origsout)  # sys.__stdout__)
-=======
         self.t = pptransport.CPipeTransport(sys.stdin, origsout)  # sys.__stdout__)
->>>>>>> 7d91a7f0
         self.t.send(str(os.getpid()))
         self.pickle_proto = int(self.t.receive())
 
