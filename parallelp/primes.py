#!/usr/bin/env python
# primes.py
#
# Copyright (C) 2008-2016 Veselin Penev, http://bitdust.io
#
# This file (primes.py) is part of BitDust Software.
#
# BitDust is free software: you can redistribute it and/or modify
# it under the terms of the GNU Affero General Public License as published by
# the Free Software Foundation, either version 3 of the License, or
# (at your option) any later version.
#
# BitDust Software is distributed in the hope that it will be useful,
# but WITHOUT ANY WARRANTY; without even the implied warranty of
# MERCHANTABILITY or FITNESS FOR A PARTICULAR PURPOSE.  See the
# GNU Affero General Public License for more details.
#
# You should have received a copy of the GNU Affero General Public License
# along with BitDust Software.  If not, see <http://www.gnu.org/licenses/>.
#
# Please contact us if you have any questions at bitdust.io@gmail.com


def isprime(n):
    """
    Returns True if n is prime and False otherwise.
    """
    if not isinstance(n, int):
        raise TypeError("argument passed to is_prime is not of 'int' type")
    if n < 2:
        return False
    if n == 2:
        return True
    max = int(math.ceil(math.sqrt(n)))
    i = 2
    while i <= max:
        if n % i == 0:
            return False
        i += 1
    return True


def sum_primes(n):
<<<<<<< HEAD
    """Calculates sum of all primes below given integer n"""
=======
    """
    Calculates sum of all primes below given integer n.
    """
>>>>>>> 7d91a7f0
    return sum([x for x in xrange(2, n) if isprime(x)])<|MERGE_RESOLUTION|>--- conflicted
+++ resolved
@@ -41,11 +41,7 @@
 
 
 def sum_primes(n):
-<<<<<<< HEAD
-    """Calculates sum of all primes below given integer n"""
-=======
     """
     Calculates sum of all primes below given integer n.
     """
->>>>>>> 7d91a7f0
     return sum([x for x in xrange(2, n) if isprime(x)])