#!/usr/bin/env python
# File: sum_primes.py
# Copyright (C) 2008-2016 Veselin Penev, http://bitdust.io
#
# This file (sum_primes.py) is part of BitDust Software.
#
# BitDust is free software: you can redistribute it and/or modify
# it under the terms of the GNU Affero General Public License as published by
# the Free Software Foundation, either version 3 of the License, or
# (at your option) any later version.
#
# BitDust Software is distributed in the hope that it will be useful,
# but WITHOUT ANY WARRANTY; without even the implied warranty of
# MERCHANTABILITY or FITNESS FOR A PARTICULAR PURPOSE.  See the
# GNU Affero General Public License for more details.
#
# You should have received a copy of the GNU Affero General Public License
# along with BitDust Software.  If not, see <http://www.gnu.org/licenses/>.
#
# Please contact us if you have any questions at bitdust.io@gmail.com
# Author: Vitalii Vanovschi
# Desc: This program demonstrates parallel computations with pp module
# It calculates the sum of prime numbers below a given integer in parallel
# Parallel Python Software: http://www.parallelpython.com

import math
import sys
import pp


# Let's move the functionality to external module - to avoid "could not get source" error for .pyc only
# You have to run: "zip -u dist\library.zip primes.py"

from primes import sum_primes, isprime

<<<<<<< HEAD
# If you don't want to distribute the source code of your function you can
# move the functionality to another external module and add it to the list
# of dependent module names in job_server.submit() - last argument.
=======
# If you don't want to distribute the source code of your function you can move the functionality to another external module and add it to the list of dependent module names in job_server.submit() - last argument.
>>>>>>> 7d91a7f0

print """Usage: python sum_primes.py [ncpus]
    [ncpus] - the number of workers to run in parallel,
    if omitted it will be set to the number of processors in the system"""

# tuple of all parallel python servers to connect with
ppservers = ()
#ppservers = ("10.0.0.1",)

if len(sys.argv) > 1:
    ncpus = int(sys.argv[1])
    # Creates jobserver with ncpus workers
    job_server = pp.Server(ncpus, ppservers=ppservers)
else:
    # Creates jobserver with automatically detected number of workers
    job_server = pp.Server(ppservers=ppservers)

print "Starting pp with", job_server.get_ncpus(), "workers"

# Submit a job of calulating sum_primes(100) for execution.
# sum_primes - the function
# (100,) - tuple with arguments for sum_primes
# (isprime,) - tuple with functions on which function sum_primes depends
# ("math",) - tuple with module names which must be imported before
#             sum_primes execution
# Execution starts as soon as one of the workers will become available
job1 = job_server.submit(sum_primes, (100, ), (isprime, ), ("math", ))

# Retrieves the result calculated by job1
# The value of job1() is the same as sum_primes(100)
# If the job has not been finished yet, execution will
# wait here until result is available
result = job1()

print "Sum of primes below 100 is", result


# The following submits 8 jobs and then retrieves the results
inputs = (100000, 100100, 100200, 100300, 100400, 100500, 100600, 100700)
jobs = [(input, job_server.submit(sum_primes, (input, ), (isprime, ),
                                  ("math", ))) for input in inputs]

for input, job in jobs:
    print "Sum of primes below", input, "is", job()

job_server.print_stats()

# Parallel Python Software: http://www.parallelpython.com<|MERGE_RESOLUTION|>--- conflicted
+++ resolved
@@ -33,13 +33,7 @@
 
 from primes import sum_primes, isprime
 
-<<<<<<< HEAD
-# If you don't want to distribute the source code of your function you can
-# move the functionality to another external module and add it to the list
-# of dependent module names in job_server.submit() - last argument.
-=======
 # If you don't want to distribute the source code of your function you can move the functionality to another external module and add it to the list of dependent module names in job_server.submit() - last argument.
->>>>>>> 7d91a7f0
 
 print """Usage: python sum_primes.py [ncpus]
     [ncpus] - the number of workers to run in parallel,
