#!/usr/bin/env python
# natpunch.py
#
# Copyright (C) 2008-2016 Veselin Penev, http://bitdust.io
#
# This file (natpunch.py) is part of BitDust Software.
#
# BitDust is free software: you can redistribute it and/or modify
# it under the terms of the GNU Affero General Public License as published by
# the Free Software Foundation, either version 3 of the License, or
# (at your option) any later version.
#
# BitDust Software is distributed in the hope that it will be useful,
# but WITHOUT ANY WARRANTY; without even the implied warranty of
# MERCHANTABILITY or FITNESS FOR A PARTICULAR PURPOSE.  See the
# GNU Affero General Public License for more details.
#
# You should have received a copy of the GNU Affero General Public License
# along with BitDust Software.  If not, see <http://www.gnu.org/licenses/>.
#
# Please contact us if you have any questions at bitdust.io@gmail.com


import os
import sys
import random

from twisted.internet import reactor
from twisted.internet.defer import Deferred, DeferredList

if __name__ == '__main__':
    import os.path as _p
    sys.path.insert(
        0, _p.abspath(
            _p.join(
                _p.dirname(
                    _p.abspath(
                        sys.argv[0])), '..')))

from logs import lg

from system import bpio
from lib import udp

#------------------------------------------------------------------------------


def listen(local_port, servers, incomings_filename):
    def _loop():
        incomings = []
        for line in open(incomings_filename).read().split('\n'):
            addr = line.strip().split(':')
            addr[1] = int(addr[1])
            incomings.append(tuple(addr))
        if len(incomings):
            for inc in incomings:
                udp.send_command(local_port, udp.CMD_PING, 'ping', inc)
        reactor.callLater(5, _loop)
    for srv in servers:
        udp.send_command(local_port, udp.CMD_PING, 'ping', srv)
    _loop()


def connect(local_port, remote_ip, servers, min_port, max_port):
    def _loop():
        for port_num in range(min_port, max_port + 1):
<<<<<<< HEAD
            udp.send_command(local_port, udp.CMD_PING,
                             'ping', (remote_ip, port_num))
=======
            udp.send_command(local_port, udp.CMD_PING, 'ping', (remote_ip, port_num))
>>>>>>> 7d91a7f0
        reactor.callLater(5, _loop)
    for srv in servers:
        udp.send_command(local_port, udp.CMD_PING, 'ping', srv)
    _loop()


def datagram_received(datagram, address, local_port):
    try:
        cmd, payload = datagram
    except:
        return
    if sys.argv[1] == 'server':
        udp.send_command(
            local_port,
            udp.CMD_PING,
            'stun %s:%d' %
            address,
            address)
    elif sys.argv[1] == 'listen':
        if payload.startswith('stun'):
            print payload
        elif payload.startswith('ping'):
            udp.send_command(local_port, udp.CMD_PING, 'ok', address)
    elif sys.argv[1] == 'connect':
        if payload.startswith('stun'):
            print payload
        elif payload.startswith('ping'):
            udp.send_command(local_port, udp.CMD_PING, 'ok', address)
            if address[0] == sys.argv[3]:
                print 'OKAY!!!!!!!!!!!!!!', address
                reactor.stop()


def main():
    if len(sys.argv) <= 1:
        print 'usage:'
        print '    natpunch.py server [min port] [max port]'
        print '    natpunch.py listen [local port] [servers list filename] [incoming connections filename]'
        print '    natpunch.py connect [local port] [remote IP] [servers list file] [min port] [max port]'
        return

    lg.set_debug_level(24)
    bpio.init()

    if sys.argv[1] == 'server':
        min_port = int(sys.argv[2])
        max_port = int(sys.argv[3])
        for port_num in range(min_port, max_port + 1):
            udp.listen(port_num)
<<<<<<< HEAD
            udp.proto(port_num).add_callback(
                lambda d, a: datagram_received(d, a, port_num))
=======
            udp.proto(port_num).add_callback(lambda d, a: datagram_received(d, a, port_num))
>>>>>>> 7d91a7f0

    elif sys.argv[1] == 'listen':
        port_num = int(sys.argv[2])
        udp.listen(port_num)
<<<<<<< HEAD
        udp.proto(port_num).add_callback(
            lambda d, a: datagram_received(
                d, a, port_num))
=======
        udp.proto(port_num).add_callback(lambda d, a: datagram_received(d, a, port_num))
>>>>>>> 7d91a7f0
        servers = []
        for line in open(sys.argv[3]).read().split('\n'):
            addr = line.strip().split(':')
            addr[1] = int(addr[1])
            servers.append(tuple(addr))
        listen(port_num, servers, sys.argv[4])

    elif sys.argv[1] == 'connect':
        port_num = int(sys.argv[2])
        remote_ip = sys.argv[3]
        udp.listen(port_num)
<<<<<<< HEAD
        udp.proto(port_num).add_callback(
            lambda d, a: datagram_received(
                d, a, port_num))
=======
        udp.proto(port_num).add_callback(lambda d, a: datagram_received(d, a, port_num))
>>>>>>> 7d91a7f0
        servers = []
        for line in open(sys.argv[4]).read().split('\n'):
            addr = line.strip().split(':')
            addr[1] = int(addr[1])
            servers.append(tuple(addr))
        min_port = int(sys.argv[5])
        max_port = int(sys.argv[6])
        connect(port_num, remote_ip, servers, min_port, max_port)

    reactor.run()

if __name__ == '__main__':
    main()
<|MERGE_RESOLUTION|>--- conflicted
+++ resolved
@@ -1,169 +1,137 @@
-#!/usr/bin/env python
-# natpunch.py
-#
-# Copyright (C) 2008-2016 Veselin Penev, http://bitdust.io
-#
-# This file (natpunch.py) is part of BitDust Software.
-#
-# BitDust is free software: you can redistribute it and/or modify
-# it under the terms of the GNU Affero General Public License as published by
-# the Free Software Foundation, either version 3 of the License, or
-# (at your option) any later version.
-#
-# BitDust Software is distributed in the hope that it will be useful,
-# but WITHOUT ANY WARRANTY; without even the implied warranty of
-# MERCHANTABILITY or FITNESS FOR A PARTICULAR PURPOSE.  See the
-# GNU Affero General Public License for more details.
-#
-# You should have received a copy of the GNU Affero General Public License
-# along with BitDust Software.  If not, see <http://www.gnu.org/licenses/>.
-#
-# Please contact us if you have any questions at bitdust.io@gmail.com
-
-
-import os
-import sys
-import random
-
-from twisted.internet import reactor
-from twisted.internet.defer import Deferred, DeferredList
-
-if __name__ == '__main__':
-    import os.path as _p
-    sys.path.insert(
-        0, _p.abspath(
-            _p.join(
-                _p.dirname(
-                    _p.abspath(
-                        sys.argv[0])), '..')))
-
-from logs import lg
-
-from system import bpio
-from lib import udp
-
-#------------------------------------------------------------------------------
-
-
-def listen(local_port, servers, incomings_filename):
-    def _loop():
-        incomings = []
-        for line in open(incomings_filename).read().split('\n'):
-            addr = line.strip().split(':')
-            addr[1] = int(addr[1])
-            incomings.append(tuple(addr))
-        if len(incomings):
-            for inc in incomings:
-                udp.send_command(local_port, udp.CMD_PING, 'ping', inc)
-        reactor.callLater(5, _loop)
-    for srv in servers:
-        udp.send_command(local_port, udp.CMD_PING, 'ping', srv)
-    _loop()
-
-
-def connect(local_port, remote_ip, servers, min_port, max_port):
-    def _loop():
-        for port_num in range(min_port, max_port + 1):
-<<<<<<< HEAD
-            udp.send_command(local_port, udp.CMD_PING,
-                             'ping', (remote_ip, port_num))
-=======
-            udp.send_command(local_port, udp.CMD_PING, 'ping', (remote_ip, port_num))
->>>>>>> 7d91a7f0
-        reactor.callLater(5, _loop)
-    for srv in servers:
-        udp.send_command(local_port, udp.CMD_PING, 'ping', srv)
-    _loop()
-
-
-def datagram_received(datagram, address, local_port):
-    try:
-        cmd, payload = datagram
-    except:
-        return
-    if sys.argv[1] == 'server':
-        udp.send_command(
-            local_port,
-            udp.CMD_PING,
-            'stun %s:%d' %
-            address,
-            address)
-    elif sys.argv[1] == 'listen':
-        if payload.startswith('stun'):
-            print payload
-        elif payload.startswith('ping'):
-            udp.send_command(local_port, udp.CMD_PING, 'ok', address)
-    elif sys.argv[1] == 'connect':
-        if payload.startswith('stun'):
-            print payload
-        elif payload.startswith('ping'):
-            udp.send_command(local_port, udp.CMD_PING, 'ok', address)
-            if address[0] == sys.argv[3]:
-                print 'OKAY!!!!!!!!!!!!!!', address
-                reactor.stop()
-
-
-def main():
-    if len(sys.argv) <= 1:
-        print 'usage:'
-        print '    natpunch.py server [min port] [max port]'
-        print '    natpunch.py listen [local port] [servers list filename] [incoming connections filename]'
-        print '    natpunch.py connect [local port] [remote IP] [servers list file] [min port] [max port]'
-        return
-
-    lg.set_debug_level(24)
-    bpio.init()
-
-    if sys.argv[1] == 'server':
-        min_port = int(sys.argv[2])
-        max_port = int(sys.argv[3])
-        for port_num in range(min_port, max_port + 1):
-            udp.listen(port_num)
-<<<<<<< HEAD
-            udp.proto(port_num).add_callback(
-                lambda d, a: datagram_received(d, a, port_num))
-=======
-            udp.proto(port_num).add_callback(lambda d, a: datagram_received(d, a, port_num))
->>>>>>> 7d91a7f0
-
-    elif sys.argv[1] == 'listen':
-        port_num = int(sys.argv[2])
-        udp.listen(port_num)
-<<<<<<< HEAD
-        udp.proto(port_num).add_callback(
-            lambda d, a: datagram_received(
-                d, a, port_num))
-=======
-        udp.proto(port_num).add_callback(lambda d, a: datagram_received(d, a, port_num))
->>>>>>> 7d91a7f0
-        servers = []
-        for line in open(sys.argv[3]).read().split('\n'):
-            addr = line.strip().split(':')
-            addr[1] = int(addr[1])
-            servers.append(tuple(addr))
-        listen(port_num, servers, sys.argv[4])
-
-    elif sys.argv[1] == 'connect':
-        port_num = int(sys.argv[2])
-        remote_ip = sys.argv[3]
-        udp.listen(port_num)
-<<<<<<< HEAD
-        udp.proto(port_num).add_callback(
-            lambda d, a: datagram_received(
-                d, a, port_num))
-=======
-        udp.proto(port_num).add_callback(lambda d, a: datagram_received(d, a, port_num))
->>>>>>> 7d91a7f0
-        servers = []
-        for line in open(sys.argv[4]).read().split('\n'):
-            addr = line.strip().split(':')
-            addr[1] = int(addr[1])
-            servers.append(tuple(addr))
-        min_port = int(sys.argv[5])
-        max_port = int(sys.argv[6])
-        connect(port_num, remote_ip, servers, min_port, max_port)
-
-    reactor.run()
-
-if __name__ == '__main__':
-    main()
+#!/usr/bin/env python
+# natpunch.py
+#
+# Copyright (C) 2008-2016 Veselin Penev, http://bitdust.io
+#
+# This file (natpunch.py) is part of BitDust Software.
+#
+# BitDust is free software: you can redistribute it and/or modify
+# it under the terms of the GNU Affero General Public License as published by
+# the Free Software Foundation, either version 3 of the License, or
+# (at your option) any later version.
+#
+# BitDust Software is distributed in the hope that it will be useful,
+# but WITHOUT ANY WARRANTY; without even the implied warranty of
+# MERCHANTABILITY or FITNESS FOR A PARTICULAR PURPOSE.  See the
+# GNU Affero General Public License for more details.
+#
+# You should have received a copy of the GNU Affero General Public License
+# along with BitDust Software.  If not, see <http://www.gnu.org/licenses/>.
+#
+# Please contact us if you have any questions at bitdust.io@gmail.com
+
+
+import os
+import sys
+import random
+
+from twisted.internet import reactor
+from twisted.internet.defer import Deferred, DeferredList
+
+if __name__ == '__main__':
+    import os.path as _p
+    sys.path.insert(0, _p.abspath(_p.join(_p.dirname(_p.abspath(sys.argv[0])), '..')))
+
+from logs import lg
+
+from system import bpio
+from lib import udp
+
+#------------------------------------------------------------------------------
+
+
+def listen(local_port, servers, incomings_filename):
+    def _loop():
+        incomings = []
+        for line in open(incomings_filename).read().split('\n'):
+            addr = line.strip().split(':')
+            addr[1] = int(addr[1])
+            incomings.append(tuple(addr))
+        if len(incomings):
+            for inc in incomings:
+                udp.send_command(local_port, udp.CMD_PING, 'ping', inc)
+        reactor.callLater(5, _loop)
+    for srv in servers:
+        udp.send_command(local_port, udp.CMD_PING, 'ping', srv)
+    _loop()
+
+
+def connect(local_port, remote_ip, servers, min_port, max_port):
+    def _loop():
+        for port_num in range(min_port, max_port + 1):
+            udp.send_command(local_port, udp.CMD_PING, 'ping', (remote_ip, port_num))
+        reactor.callLater(5, _loop)
+    for srv in servers:
+        udp.send_command(local_port, udp.CMD_PING, 'ping', srv)
+    _loop()
+
+
+def datagram_received(datagram, address, local_port):
+    try:
+        cmd, payload = datagram
+    except:
+        return
+    if sys.argv[1] == 'server':
+        udp.send_command(local_port, udp.CMD_PING, 'stun %s:%d' % address, address)
+    elif sys.argv[1] == 'listen':
+        if payload.startswith('stun'):
+            print payload
+        elif payload.startswith('ping'):
+            udp.send_command(local_port, udp.CMD_PING, 'ok', address)
+    elif sys.argv[1] == 'connect':
+        if payload.startswith('stun'):
+            print payload
+        elif payload.startswith('ping'):
+            udp.send_command(local_port, udp.CMD_PING, 'ok', address)
+            if address[0] == sys.argv[3]:
+                print 'OKAY!!!!!!!!!!!!!!', address
+                reactor.stop()
+
+
+def main():
+    if len(sys.argv) <= 1:
+        print 'usage:'
+        print '    natpunch.py server [min port] [max port]'
+        print '    natpunch.py listen [local port] [servers list filename] [incoming connections filename]'
+        print '    natpunch.py connect [local port] [remote IP] [servers list file] [min port] [max port]'
+        return
+
+    lg.set_debug_level(24)
+    bpio.init()
+
+    if sys.argv[1] == 'server':
+        min_port = int(sys.argv[2])
+        max_port = int(sys.argv[3])
+        for port_num in range(min_port, max_port + 1):
+            udp.listen(port_num)
+            udp.proto(port_num).add_callback(lambda d, a: datagram_received(d, a, port_num))
+
+    elif sys.argv[1] == 'listen':
+        port_num = int(sys.argv[2])
+        udp.listen(port_num)
+        udp.proto(port_num).add_callback(lambda d, a: datagram_received(d, a, port_num))
+        servers = []
+        for line in open(sys.argv[3]).read().split('\n'):
+            addr = line.strip().split(':')
+            addr[1] = int(addr[1])
+            servers.append(tuple(addr))
+        listen(port_num, servers, sys.argv[4])
+
+    elif sys.argv[1] == 'connect':
+        port_num = int(sys.argv[2])
+        remote_ip = sys.argv[3]
+        udp.listen(port_num)
+        udp.proto(port_num).add_callback(lambda d, a: datagram_received(d, a, port_num))
+        servers = []
+        for line in open(sys.argv[4]).read().split('\n'):
+            addr = line.strip().split(':')
+            addr[1] = int(addr[1])
+            servers.append(tuple(addr))
+        min_port = int(sys.argv[5])
+        max_port = int(sys.argv[6])
+        connect(port_num, remote_ip, servers, min_port, max_port)
+
+    reactor.run()
+
+if __name__ == '__main__':
+    main()