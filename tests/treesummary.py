#!/usr/bin/env python
# treesummary.py
#
# Copyright (C) 2008-2016 Veselin Penev, http://bitdust.io
#
# This file (treesummary.py) is part of BitDust Software.
#
# BitDust is free software: you can redistribute it and/or modify
# it under the terms of the GNU Affero General Public License as published by
# the Free Software Foundation, either version 3 of the License, or
# (at your option) any later version.
#
# BitDust Software is distributed in the hope that it will be useful,
# but WITHOUT ANY WARRANTY; without even the implied warranty of
# MERCHANTABILITY or FITNESS FOR A PARTICULAR PURPOSE.  See the
# GNU Affero General Public License for more details.
#
# You should have received a copy of the GNU Affero General Public License
# along with BitDust Software.  If not, see <http://www.gnu.org/licenses/>.
#
# Please contact us if you have any questions at bitdust.io@gmail.com
import os
import sys
import os.path as _p
<<<<<<< HEAD
sys.path.insert(
    0, _p.abspath(
        _p.join(
            _p.dirname(
                _p.abspath(
                    sys.argv[0])), '..')))
=======
sys.path.insert(0, _p.abspath(_p.join(_p.dirname(_p.abspath(sys.argv[0])), '..')))
>>>>>>> 7d91a7f0
from logs import lg
from system import bpio
from p2p import p2p_service
from main import settings
from lib import nameurl

custdir = settings.getCustomersFilesDir()
<<<<<<< HEAD
ownerdir = os.path.join(custdir, nameurl.UrlFilename(
    'http://megafaq.ru/e_vps1004.xml'))
=======
ownerdir = os.path.join(custdir, nameurl.UrlFilename('http://megafaq.ru/e_vps1004.xml'))
>>>>>>> 7d91a7f0
plaintext = p2p_service.TreeSummary(ownerdir)
print plaintext<|MERGE_RESOLUTION|>--- conflicted
+++ resolved
@@ -22,16 +22,7 @@
 import os
 import sys
 import os.path as _p
-<<<<<<< HEAD
-sys.path.insert(
-    0, _p.abspath(
-        _p.join(
-            _p.dirname(
-                _p.abspath(
-                    sys.argv[0])), '..')))
-=======
 sys.path.insert(0, _p.abspath(_p.join(_p.dirname(_p.abspath(sys.argv[0])), '..')))
->>>>>>> 7d91a7f0
 from logs import lg
 from system import bpio
 from p2p import p2p_service
@@ -39,11 +30,6 @@
 from lib import nameurl
 
 custdir = settings.getCustomersFilesDir()
-<<<<<<< HEAD
-ownerdir = os.path.join(custdir, nameurl.UrlFilename(
-    'http://megafaq.ru/e_vps1004.xml'))
-=======
 ownerdir = os.path.join(custdir, nameurl.UrlFilename('http://megafaq.ru/e_vps1004.xml'))
->>>>>>> 7d91a7f0
 plaintext = p2p_service.TreeSummary(ownerdir)
 print plaintext