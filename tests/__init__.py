# Copyright (C) 2008-2016 Veselin Penev, http://bitdust.io
#
# This file (__init__.py) is part of BitDust Software.
#
# BitDust is free software: you can redistribute it and/or modify
# it under the terms of the GNU Affero General Public License as published by
# the Free Software Foundation, either version 3 of the License, or
# (at your option) any later version.
#
# BitDust Software is distributed in the hope that it will be useful,
# but WITHOUT ANY WARRANTY; without even the implied warranty of
# MERCHANTABILITY or FITNESS FOR A PARTICULAR PURPOSE.  See the
# GNU Affero General Public License for more details.
#
# You should have received a copy of the GNU Affero General Public License
# along with BitDust Software.  If not, see <http://www.gnu.org/licenses/>.
#
# Please contact us if you have any questions at bitdust.io@gmail.com
#
#
#

"""
<<<<<<< HEAD
.. module:: tests

=======
..

module:: tests
>>>>>>> 7d91a7f0
"""<|MERGE_RESOLUTION|>--- conflicted
+++ resolved
@@ -21,12 +21,7 @@
 #
 
 """
-<<<<<<< HEAD
-.. module:: tests
-
-=======
 ..
 
 module:: tests
->>>>>>> 7d91a7f0
 """