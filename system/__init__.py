--- conflicted
+++ resolved
@@ -21,14 +21,8 @@
 #
 
 """
-<<<<<<< HEAD
-.. module:: system
-This folder contains a function to interact with the operating system of the user.
-
-=======
 ..
 
 module:: system This folder contains a function to interact with the
 operating system of the user.
->>>>>>> 7d91a7f0
 """