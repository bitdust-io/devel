--- conflicted
+++ resolved
@@ -1,404 +1,370 @@
-#!/usr/bin/python
-# run_upnpc.py
-#
-# Copyright (C) 2008-2016 Veselin Penev, http://bitdust.io
-#
-# This file (run_upnpc.py) is part of BitDust Software.
-#
-# BitDust is free software: you can redistribute it and/or modify
-# it under the terms of the GNU Affero General Public License as published by
-# the Free Software Foundation, either version 3 of the License, or
-# (at your option) any later version.
-#
-# BitDust Software is distributed in the hope that it will be useful,
-# but WITHOUT ANY WARRANTY; without even the implied warranty of
-# MERCHANTABILITY or FITNESS FOR A PARTICULAR PURPOSE.  See the
-# GNU Affero General Public License for more details.
-#
-# You should have received a copy of the GNU Affero General Public License
-# along with BitDust Software.  If not, see <http://www.gnu.org/licenses/>.
-#
-# Please contact us if you have any questions at bitdust.io@gmail.com
-#
-#
-#
-#
-
+#!/usr/bin/python
+# run_upnpc.py
+#
+# Copyright (C) 2008-2016 Veselin Penev, http://bitdust.io
+#
+# This file (run_upnpc.py) is part of BitDust Software.
+#
+# BitDust is free software: you can redistribute it and/or modify
+# it under the terms of the GNU Affero General Public License as published by
+# the Free Software Foundation, either version 3 of the License, or
+# (at your option) any later version.
+#
+# BitDust Software is distributed in the hope that it will be useful,
+# but WITHOUT ANY WARRANTY; without even the implied warranty of
+# MERCHANTABILITY or FITNESS FOR A PARTICULAR PURPOSE.  See the
+# GNU Affero General Public License for more details.
+#
+# You should have received a copy of the GNU Affero General Public License
+# along with BitDust Software.  If not, see <http://www.gnu.org/licenses/>.
+#
+# Please contact us if you have any questions at bitdust.io@gmail.com
+#
+#
+#
+#
+
 """
 ..
 
 module:: run_upnpc
-"""
-
-#------------------------------------------------------------------------------
-
-_Debug = True
-_DebugLevel = 6
-
-#------------------------------------------------------------------------------
-
-import os
-import sys
-import re
-import random
-
-#------------------------------------------------------------------------------
-
-if __name__ == "__main__":
-    import os.path as _p
-    sys.path.append(_p.join(_p.dirname(_p.abspath(sys.argv[0])), '..'))
-
-#------------------------------------------------------------------------------
-
-from logs import lg
-
-from system import bpio
-
-from main import settings
-
-#------------------------------------------------------------------------------
-
-_CurrentProcess = None
-_MyPortMapping = {}
-_LastUpdateResultDict = {}
-
-#-------------------------------------------------------------------------
-
-
-
-def init():
-    global _MyPortMapping
-    if _Debug:
-        lg.out(_DebugLevel, 'run_upnpc.init ')
-
-
-def shutdown():
-    global _CurrentProcess
-    if _Debug:
-        lg.out(_DebugLevel, 'run_upnpc.shutdown')
-    if _CurrentProcess is not None:
-        if _Debug:
-            lg.out(
-                _DebugLevel,
-                '    going to kill _CurrentProcess=%s' %
-                _CurrentProcess)
-        try:
-            _CurrentProcess.kill()
-            if _Debug:
-                lg.out(_DebugLevel, '    killed')
-        except:
-            lg.exc()
-    else:
-        if _Debug:
-            lg.out(_DebugLevel, '    not started')
-
-#------------------------------------------------------------------------------
-
-
-def execute_in_shell(cmdargs, base_dir=None):
-    global _CurrentProcess
-    from system import nonblocking
-    import subprocess
-    if _Debug:
-        lg.out(
-            _DebugLevel,
-            'run_upnpc.execute_in_shell: "%s"' %
-            (' '.join(cmdargs)))
-    in_shell = True
-    if bpio.Mac():
-        in_shell = False
-    _CurrentProcess = nonblocking.Popen(
-        cmdargs,
-        shell=in_shell,
-        stdin=subprocess.PIPE,
-        stdout=subprocess.PIPE,
-        stderr=subprocess.STDOUT,)
-    out_data = _CurrentProcess.communicate()[0]
-    returncode = _CurrentProcess.returncode
-    if _Debug:
-        lg.out(
-            _DebugLevel, 'run_upnpc.execute_in_shell returned: %s and %d bytes output' %
-            (returncode, len(out_data)))
-    if returncode > 0:
-        if _Debug:
-            lg.out(_DebugLevel, '\n' + out_data)
-    return (out_data, returncode)  # _CurrentProcess
-
-#------------------------------------------------------------------------------
-
-# Windows: executable file "upnpc.exe" must be in same folder or system sub folder
-<<<<<<< HEAD
-# Ubuntu: miniupnpc must be installed,
-# https://launchpad.net/ubuntu/+source/miniupnpc
-=======
-# Ubuntu: miniupnpc must be installed, https://launchpad.net/ubuntu/+source/miniupnpc
->>>>>>> 7d91a7f0
-
-
-def run(args_list, base_dir=None, callback=None):
-    global _CurrentProcess
-    if _CurrentProcess is not None:
-        lg.warn('only one process at once')
-        return None
-
-    if bpio.Windows():
-        cmdargs = ['upnpc-static.exe', ]
-    elif bpio.Linux():
-        cmdargs = ['upnpc', ]
-    elif bpio.Mac():
-        cmdargs = ['upnpc', ]
-    else:
-        return None
-
-    if bpio.Windows():
-        # if we run windows binaries - upnpc-static.exe can be in the system
-        # sub folder
-        if not os.path.isfile(cmdargs[0]):
-            if os.path.isfile(os.path.join('system', cmdargs[0])):
-                cmdargs[0] = os.path.join('system', cmdargs[0])
-            else:
-                lg.warn('can not find executable file ' + cmdargs[0])
-                return None
-
-    cmdargs += args_list
-
-    if _Debug:
-        lg.out(_DebugLevel, 'run_upnpc.run is going to execute: %s' % cmdargs)
-
-    try:
-        out_data, returncode = execute_in_shell(cmdargs)
-    except:
-        lg.exc()
-        return None
-
-    if _Debug:
-        lg.out(_DebugLevel, '    %s finished with return code: %s' %
-               (str(_CurrentProcess), str(returncode)))
-    _CurrentProcess = None
-
-    return out_data
-
-#------------------------------------------------------------------------------
-
-
-def info():
-    cmd_out = run(('-l',))
-    if cmd_out is None:
-        return None, None, None
-    regexp1 = "^\s*(\d+)\s*(\w+)\s*(\d+)->(\d+\.\d+\.\d+\.\d+):(\d+)\s+(.+)$"
-    regexp2 = "^Local LAN ip address : (\d+\.\d+\.\d+\.\d+).*$"
-    regexp3 = "^ExternalIPAddress = (\d+\.\d+\.\d+\.\d+).*$"
-    regexp4 = "No IGD UPnP Device found on the network"
-    upnp_device_not_found = re.search(regexp4, cmd_out, re.MULTILINE)
-    if upnp_device_not_found is not None:
-        return None, None, None
-    l = []
-    for i in re.findall(regexp1, cmd_out, re.MULTILINE):
-        try:
-            l.append((int(i[2]), i[3], i[1], i[5]))
-        except:
-            continue
-    search_local_ip = re.search(regexp2, cmd_out, re.MULTILINE)
-    search_external_ip = re.search(regexp3, cmd_out, re.MULTILINE)
-    local_ip = ''
-    external_ip = ''
-    if search_local_ip is not None:
-        local_ip = search_local_ip.group(1)
-    if search_external_ip is not None:
-        external_ip = search_external_ip.group(1)
-    return local_ip, external_ip, l
-
-#------------------------------------------------------------------------------
-
-
-def lst():
-    cmd_out = run(('-l',))
-    if cmd_out is None:
-        return None
-    regexp1 = "^\s*(\d+)\s*(\w+)\s*(\d+)->(\d+\.\d+\.\d+\.\d+):(\d+)\s+(.+)$"
-    regexp4 = "No IGD UPnP Device found on the network"
-    upnp_device_not_found = re.search(regexp4, cmd_out, re.MULTILINE)
-    if upnp_device_not_found is not None:
-        return None
-    l = []
-    for i in re.findall(regexp1, cmd_out, re.MULTILINE):
-        try:
-            #         port       ip    proto  decription
-            l.append((int(i[2]), i[3], i[1], i[5]))
-        except:
-            continue
-    return l
-
-#------------------------------------------------------------------------------
-
-
-def add(port, proto):
-    global _MyPortMapping
-    # cmd_out = run(('-r', str(port), str(proto)))
-    cmd_out = run(
-        ('-e',
-         '"BitDust TCP on port %s"' %
-         (port),
-            '-r',
-            str(port),
-            str(proto)))
-    if cmd_out is None:
-        return None
-    _MyPortMapping[str(port)] = str(proto)
-    return cmd_out
-
-#------------------------------------------------------------------------------
-
-
-def dlt(port, proto):
-    global _MyPortMapping
-    cmd_out = run(('-d', str(port), str(proto)))
-    if cmd_out is None:
-        return None
-    _MyPortMapping.pop(str(port), '')
-    return cmd_out
-
-#------------------------------------------------------------------------------
-
-
-def clear():
-    s = ''
-    l = lst()
-    for i in l:
-        s += str(dlt(i[0], i[2])) + '\n'
-    return s
-
-#------------------------------------------------------------------------------
-
-
-def update(requested_port, attempt=0, new_port=-1):
-    global _MyPortMapping
-    global _LastUpdateResultDict
-    port = requested_port
-    requested_port_busy = False
-    if _Debug:
-        lg.out(
-            _DebugLevel, 'run_upnpc.update %s attempt=%s new_port=%s' %
-            (str(port), str(attempt), str(new_port)))
-
-    local_ip, external_ip, port_map = info()
-
-    if local_ip is None or external_ip is None or port_map is None:
-        _LastUpdateResultDict[port] = 'upnp-not-found'
-        return 'upnp-not-found', port
-
-    local_ports = {}
-    for i in port_map:
-        if str(i[0]).strip() == str(requested_port):
-            requested_port_busy = True
-        if i[1] == local_ip and (str(i[3]).find(
-                'libminiupnpc') >= 0 or str(i[3]).find('BitDust') >= 0):
-            local_ports[i[0]] = (i[2], i[3])
-
-    if _Debug:
-        lg.out(
-            _DebugLevel, 'run_upnpc.update requested_port_busy=%s local_ports=%s' %
-            (requested_port_busy, str(
-                local_ports.keys())))
-
-    if int(port) in local_ports.keys():
-        _MyPortMapping[str(port)] = 'TCP'
-        if _Debug:
-            lg.out(
-                _DebugLevel, 'run_upnpc.update PORT %s mapped SUCCESSFULLY!!! all port maps: %s' %
-                (str(port), str(
-                    _MyPortMapping.keys())))
-        _LastUpdateResultDict[port] = 'upnp-done'
-        return 'upnp-done', port
-
-    if int(new_port) > 0 and int(new_port) in local_ports.keys():
-        _MyPortMapping[str(new_port)] = 'TCP'
-        if _Debug:
-            lg.out(
-                _DebugLevel, 'run_upnpc.update NEW PORT %s mapped SUCCESSFULLY!!! all port maps: %s' %
-                (str(port), str(
-                    _MyPortMapping.keys())))
-        _LastUpdateResultDict[new_port] = 'upnp-done'
-        return 'upnp-done', new_port
-
-    if attempt == 0:
-        add(port, 'TCP')
-
-    elif attempt == 1:
-        closest_port = -1
-        closest_value = 99999999
-        for p in local_ports.keys():
-            v = abs(int(p) - int(port))
-            if v < closest_value:
-                closest_value = v
-                closest_port = p
-        if closest_port >= 0:
-            dlt(closest_port, 'TCP')
-            if requested_port_busy:
-                new_port = int(port) + random.randint(1, 100)
-                add(new_port, 'TCP')
-                port = new_port
-                new_port = -1
-            else:
-                add(port, 'TCP')
-        else:
-            new_port = int(port) + random.randint(1, 100)
-            add(new_port, 'TCP')
-            port = new_port
-            new_port = -1
-
-    else:
-        _LastUpdateResultDict[port] = 'upnp-error'
-        return 'upnp-error', port
-
-    result, port = update(port, attempt + 1, new_port)
-    _LastUpdateResultDict[port] = result
-    return result, port
-
-#------------------------------------------------------------------------------
-
-
-def last_result(proto):
-    global _LastUpdateResultDict
-    return _LastUpdateResultDict.get(proto, 'upnp-no-info')
-
-#-------------------------------------------------------------------------
-
-
-
-def main():
-    import pprint
-    lg.set_debug_level(14)
-    if sys.argv.count('list'):
-        maps = lst()
-        for itm in maps:
-            pprint.pprint(itm)
-    elif sys.argv.count('info'):
-        locip, extip, maps = info()
-        pprint.pprint(locip)
-        pprint.pprint(extip)
-        for itm in maps:
-            pprint.pprint(itm)
-    elif sys.argv.count('add'):
-        print add(sys.argv[2], 'TCP')
-    elif sys.argv.count('del'):
-        print dlt(sys.argv[2], 'TCP')
-    elif sys.argv.count('update'):
-        bpio.init()
-        settings.init()
-        init()
-        pprint.pprint(update(sys.argv[2]))
-    elif sys.argv.count('clear'):
-        print clear()
-    else:
-        print 'usage:'
-        print 'run_upnpc.py info'
-        print 'run_upnpc.py list'
-        print 'run_upnpc.py add [port]'
-        print 'run_upnpc.py del [port]'
-        print 'run_upnpc.py update [port]'
-        print 'run_upnpc.py clear'
-
-
-if __name__ == "__main__":
-    main()
+"""
+
+#------------------------------------------------------------------------------
+
+_Debug = True
+_DebugLevel = 6
+
+#------------------------------------------------------------------------------
+
+import os
+import sys
+import re
+import random
+
+#------------------------------------------------------------------------------
+
+if __name__ == "__main__":
+    import os.path as _p
+    sys.path.append(_p.join(_p.dirname(_p.abspath(sys.argv[0])), '..'))
+
+#------------------------------------------------------------------------------
+
+from logs import lg
+
+from system import bpio
+
+from main import settings
+
+#------------------------------------------------------------------------------
+
+_CurrentProcess = None
+_MyPortMapping = {}
+_LastUpdateResultDict = {}
+
+#-------------------------------------------------------------------------------
+
+
+def init():
+    global _MyPortMapping
+    if _Debug:
+        lg.out(_DebugLevel, 'run_upnpc.init ')
+
+
+def shutdown():
+    global _CurrentProcess
+    if _Debug:
+        lg.out(_DebugLevel, 'run_upnpc.shutdown')
+    if _CurrentProcess is not None:
+        if _Debug:
+            lg.out(_DebugLevel, '    going to kill _CurrentProcess=%s' % _CurrentProcess)
+        try:
+            _CurrentProcess.kill()
+            if _Debug:
+                lg.out(_DebugLevel, '    killed')
+        except:
+            lg.exc()
+    else:
+        if _Debug:
+            lg.out(_DebugLevel, '    not started')
+
+#------------------------------------------------------------------------------
+
+
+def execute_in_shell(cmdargs, base_dir=None):
+    global _CurrentProcess
+    from system import nonblocking
+    import subprocess
+    if _Debug:
+        lg.out(_DebugLevel, 'run_upnpc.execute_in_shell: "%s"' % (' '.join(cmdargs)))
+    in_shell = True
+    if bpio.Mac():
+        in_shell = False
+    _CurrentProcess = nonblocking.Popen(
+        cmdargs,
+        shell=in_shell,
+        stdin=subprocess.PIPE,
+        stdout=subprocess.PIPE,
+        stderr=subprocess.STDOUT,)
+    out_data = _CurrentProcess.communicate()[0]
+    returncode = _CurrentProcess.returncode
+    if _Debug:
+        lg.out(_DebugLevel, 'run_upnpc.execute_in_shell returned: %s and %d bytes output' % (returncode, len(out_data)))
+    if returncode > 0:
+        if _Debug:
+            lg.out(_DebugLevel, '\n' + out_data)
+    return (out_data, returncode)  # _CurrentProcess
+
+#------------------------------------------------------------------------------
+
+# Windows: executable file "upnpc.exe" must be in same folder or system sub folder
+# Ubuntu: miniupnpc must be installed, https://launchpad.net/ubuntu/+source/miniupnpc
+
+
+def run(args_list, base_dir=None, callback=None):
+    global _CurrentProcess
+    if _CurrentProcess is not None:
+        lg.warn('only one process at once')
+        return None
+
+    if bpio.Windows():
+        cmdargs = ['upnpc-static.exe', ]
+    elif bpio.Linux():
+        cmdargs = ['upnpc', ]
+    elif bpio.Mac():
+        cmdargs = ['upnpc', ]
+    else:
+        return None
+
+    if bpio.Windows():
+        # if we run windows binaries - upnpc-static.exe can be in the system sub folder
+        if not os.path.isfile(cmdargs[0]):
+            if os.path.isfile(os.path.join('system', cmdargs[0])):
+                cmdargs[0] = os.path.join('system', cmdargs[0])
+            else:
+                lg.warn('can not find executable file ' + cmdargs[0])
+                return None
+
+    cmdargs += args_list
+
+    if _Debug:
+        lg.out(_DebugLevel, 'run_upnpc.run is going to execute: %s' % cmdargs)
+
+    try:
+        out_data, returncode = execute_in_shell(cmdargs)
+    except:
+        lg.exc()
+        return None
+
+    if _Debug:
+        lg.out(_DebugLevel, '    %s finished with return code: %s' % (str(_CurrentProcess), str(returncode)))
+    _CurrentProcess = None
+
+    return out_data
+
+#------------------------------------------------------------------------------
+
+
+def info():
+    cmd_out = run(('-l',))
+    if cmd_out is None:
+        return None, None, None
+    regexp1 = "^\s*(\d+)\s*(\w+)\s*(\d+)->(\d+\.\d+\.\d+\.\d+):(\d+)\s+(.+)$"
+    regexp2 = "^Local LAN ip address : (\d+\.\d+\.\d+\.\d+).*$"
+    regexp3 = "^ExternalIPAddress = (\d+\.\d+\.\d+\.\d+).*$"
+    regexp4 = "No IGD UPnP Device found on the network"
+    upnp_device_not_found = re.search(regexp4, cmd_out, re.MULTILINE)
+    if upnp_device_not_found is not None:
+        return None, None, None
+    l = []
+    for i in re.findall(regexp1, cmd_out, re.MULTILINE):
+        try:
+            l.append((int(i[2]), i[3], i[1], i[5]))
+        except:
+            continue
+    search_local_ip = re.search(regexp2, cmd_out, re.MULTILINE)
+    search_external_ip = re.search(regexp3, cmd_out, re.MULTILINE)
+    local_ip = ''
+    external_ip = ''
+    if search_local_ip is not None:
+        local_ip = search_local_ip.group(1)
+    if search_external_ip is not None:
+        external_ip = search_external_ip.group(1)
+    return local_ip, external_ip, l
+
+#------------------------------------------------------------------------------
+
+
+def lst():
+    cmd_out = run(('-l',))
+    if cmd_out is None:
+        return None
+    regexp1 = "^\s*(\d+)\s*(\w+)\s*(\d+)->(\d+\.\d+\.\d+\.\d+):(\d+)\s+(.+)$"
+    regexp4 = "No IGD UPnP Device found on the network"
+    upnp_device_not_found = re.search(regexp4, cmd_out, re.MULTILINE)
+    if upnp_device_not_found is not None:
+        return None
+    l = []
+    for i in re.findall(regexp1, cmd_out, re.MULTILINE):
+        try:
+            #         port       ip    proto  decription
+            l.append((int(i[2]), i[3], i[1], i[5]))
+        except:
+            continue
+    return l
+
+#------------------------------------------------------------------------------
+
+
+def add(port, proto):
+    global _MyPortMapping
+    # cmd_out = run(('-r', str(port), str(proto)))
+    cmd_out = run(('-e', '"BitDust TCP on port %s"' % (port), '-r', str(port), str(proto)))
+    if cmd_out is None:
+        return None
+    _MyPortMapping[str(port)] = str(proto)
+    return cmd_out
+
+#------------------------------------------------------------------------------
+
+
+def dlt(port, proto):
+    global _MyPortMapping
+    cmd_out = run(('-d', str(port), str(proto)))
+    if cmd_out is None:
+        return None
+    _MyPortMapping.pop(str(port), '')
+    return cmd_out
+
+#------------------------------------------------------------------------------
+
+
+def clear():
+    s = ''
+    l = lst()
+    for i in l:
+        s += str(dlt(i[0], i[2])) + '\n'
+    return s
+
+#------------------------------------------------------------------------------
+
+
+def update(requested_port, attempt=0, new_port=-1):
+    global _MyPortMapping
+    global _LastUpdateResultDict
+    port = requested_port
+    requested_port_busy = False
+    if _Debug:
+        lg.out(_DebugLevel, 'run_upnpc.update %s attempt=%s new_port=%s' % (str(port), str(attempt), str(new_port)))
+
+    local_ip, external_ip, port_map = info()
+
+    if local_ip is None or external_ip is None or port_map is None:
+        _LastUpdateResultDict[port] = 'upnp-not-found'
+        return 'upnp-not-found', port
+
+    local_ports = {}
+    for i in port_map:
+        if str(i[0]).strip() == str(requested_port):
+            requested_port_busy = True
+        if i[1] == local_ip and (str(i[3]).find('libminiupnpc') >= 0 or str(i[3]).find('BitDust') >= 0):
+            local_ports[i[0]] = (i[2], i[3])
+
+    if _Debug:
+        lg.out(_DebugLevel, 'run_upnpc.update requested_port_busy=%s local_ports=%s' % (
+            requested_port_busy, str(local_ports.keys())))
+
+    if int(port) in local_ports.keys():
+        _MyPortMapping[str(port)] = 'TCP'
+        if _Debug:
+            lg.out(_DebugLevel, 'run_upnpc.update PORT %s mapped SUCCESSFULLY!!! all port maps: %s' % (str(port), str(_MyPortMapping.keys())))
+        _LastUpdateResultDict[port] = 'upnp-done'
+        return 'upnp-done', port
+
+    if int(new_port) > 0 and int(new_port) in local_ports.keys():
+        _MyPortMapping[str(new_port)] = 'TCP'
+        if _Debug:
+            lg.out(_DebugLevel, 'run_upnpc.update NEW PORT %s mapped SUCCESSFULLY!!! all port maps: %s' % (str(port), str(_MyPortMapping.keys())))
+        _LastUpdateResultDict[new_port] = 'upnp-done'
+        return 'upnp-done', new_port
+
+    if attempt == 0:
+        add(port, 'TCP')
+
+    elif attempt == 1:
+        closest_port = -1
+        closest_value = 99999999
+        for p in local_ports.keys():
+            v = abs(int(p) - int(port))
+            if v < closest_value:
+                closest_value = v
+                closest_port = p
+        if closest_port >= 0:
+            dlt(closest_port, 'TCP')
+            if requested_port_busy:
+                new_port = int(port) + random.randint(1, 100)
+                add(new_port, 'TCP')
+                port = new_port
+                new_port = -1
+            else:
+                add(port, 'TCP')
+        else:
+            new_port = int(port) + random.randint(1, 100)
+            add(new_port, 'TCP')
+            port = new_port
+            new_port = -1
+
+    else:
+        _LastUpdateResultDict[port] = 'upnp-error'
+        return 'upnp-error', port
+
+    result, port = update(port, attempt + 1, new_port)
+    _LastUpdateResultDict[port] = result
+    return result, port
+
+#------------------------------------------------------------------------------
+
+
+def last_result(proto):
+    global _LastUpdateResultDict
+    return _LastUpdateResultDict.get(proto, 'upnp-no-info')
+
+#-------------------------------------------------------------------------------
+
+
+def main():
+    import pprint
+    lg.set_debug_level(14)
+    if sys.argv.count('list'):
+        maps = lst()
+        for itm in maps:
+            pprint.pprint(itm)
+    elif sys.argv.count('info'):
+        locip, extip, maps = info()
+        pprint.pprint(locip)
+        pprint.pprint(extip)
+        for itm in maps:
+            pprint.pprint(itm)
+    elif sys.argv.count('add'):
+        print add(sys.argv[2], 'TCP')
+    elif sys.argv.count('del'):
+        print dlt(sys.argv[2], 'TCP')
+    elif sys.argv.count('update'):
+        bpio.init()
+        settings.init()
+        init()
+        pprint.pprint(update(sys.argv[2]))
+    elif sys.argv.count('clear'):
+        print clear()
+    else:
+        print 'usage:'
+        print 'run_upnpc.py info'
+        print 'run_upnpc.py list'
+        print 'run_upnpc.py add [port]'
+        print 'run_upnpc.py del [port]'
+        print 'run_upnpc.py update [port]'
+        print 'run_upnpc.py clear'
+
+
+if __name__ == "__main__":
+    main()