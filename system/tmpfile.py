--- conflicted
+++ resolved
@@ -1,112 +1,95 @@
-#!/usr/bin/python
-# tmpfile.py
-#
-# Copyright (C) 2008-2016 Veselin Penev, http://bitdust.io
-#
-# This file (tmpfile.py) is part of BitDust Software.
-#
-# BitDust is free software: you can redistribute it and/or modify
-# it under the terms of the GNU Affero General Public License as published by
-# the Free Software Foundation, either version 3 of the License, or
-# (at your option) any later version.
-#
-# BitDust Software is distributed in the hope that it will be useful,
-# but WITHOUT ANY WARRANTY; without even the implied warranty of
-# MERCHANTABILITY or FITNESS FOR A PARTICULAR PURPOSE.  See the
-# GNU Affero General Public License for more details.
-#
-# You should have received a copy of the GNU Affero General Public License
-# along with BitDust Software.  If not, see <http://www.gnu.org/licenses/>.
-#
-# Please contact us if you have any questions at bitdust.io@gmail.com
-#
-#
-#
-#
-
-<<<<<<< HEAD
-"""
-.. module:: tmpfile
-
-Keep track of temporary files created in the program.
-The temp folder is placed in the BitDust data directory.
-All files are divided into several sub folders.
-=======
+#!/usr/bin/python
+# tmpfile.py
+#
+# Copyright (C) 2008-2016 Veselin Penev, http://bitdust.io
+#
+# This file (tmpfile.py) is part of BitDust Software.
+#
+# BitDust is free software: you can redistribute it and/or modify
+# it under the terms of the GNU Affero General Public License as published by
+# the Free Software Foundation, either version 3 of the License, or
+# (at your option) any later version.
+#
+# BitDust Software is distributed in the hope that it will be useful,
+# but WITHOUT ANY WARRANTY; without even the implied warranty of
+# MERCHANTABILITY or FITNESS FOR A PARTICULAR PURPOSE.  See the
+# GNU Affero General Public License for more details.
+#
+# You should have received a copy of the GNU Affero General Public License
+# along with BitDust Software.  If not, see <http://www.gnu.org/licenses/>.
+#
+# Please contact us if you have any questions at bitdust.io@gmail.com
+#
+#
+#
+#
+
 """
 .. module:: tmpfile.
 
 Keep track of temporary files created in the program. The temp folder is
 placed in the BitDust data directory. All files are divided into several
 sub folders.
->>>>>>> 7d91a7f0
-"""
-
-import os
-import tempfile
-import time
-
-from twisted.internet import task
-
-from logs import lg
-
-#------------------------------------------------------------------------------
-
-_TempDirPath = None
-_FilesDict = {}
-_CollectorTask = None
-_SubDirs = {
-
-    'outbox': 60 * 60 * 1,
-    # hold onto outbox files 1 hour
-    # so we can handle resends if contact is off-line
-
-    'tcp-in': 60 * 10,
-    # 10 minutes for incoming tcp files
-
-    'udp-in': 60 * 10,
-    # 10 minutes for incoming udp files
-
-    'proxy-in': 60 * 10,
-    # 10 minutes for incoming proxy files
-
-    'proxy-out': 60 * 10,
-    # 10 minutes for outgoing proxy files
-
-    'propagate': 60 * 10,
-    # propagate happens often enough,
-    # 10 minutes should be enough
-
-    'backup': 60 * 10,
-    # 10 minutes for backup files
-
-    'restore': 60 * 10,
-    # 10 minutes for restoring files
-
-    'raid': 60 * 10,
-    # 10 minutes for backup files
-
-    'idsrv': 60,
-    # 1 minute for incoming xml identity files
-
-    'other': 0,
-    # other files. do not know when to remove
-    # they can be even in another location
-    # use register(name, filename)
-
-}
-
-#------------------------------------------------------------------------------
-
-
-def init(temp_dir_path=''):
-<<<<<<< HEAD
-    """
-    Must be called before all other things here.
-        - check existence and access mode of temp folder
-        - creates a needed sub folders
-        - call ``startup_clean()``
-        - starts collector task to call method ``collect()`` every 5 minutes
-=======
+"""
+
+import os
+import tempfile
+import time
+
+from twisted.internet import task
+
+from logs import lg
+
+#------------------------------------------------------------------------------
+
+_TempDirPath = None
+_FilesDict = {}
+_CollectorTask = None
+_SubDirs = {
+
+    'outbox': 60 * 60 * 1,
+    # hold onto outbox files 1 hour
+    # so we can handle resends if contact is off-line
+
+    'tcp-in': 60 * 10,
+    # 10 minutes for incoming tcp files
+
+    'udp-in': 60 * 10,
+    # 10 minutes for incoming udp files
+
+    'proxy-in': 60 * 10,
+    # 10 minutes for incoming proxy files
+
+    'proxy-out': 60 * 10,
+    # 10 minutes for outgoing proxy files
+
+    'propagate': 60 * 10,
+    # propagate happens often enough,
+    # 10 minutes should be enough
+
+    'backup': 60 * 10,
+    # 10 minutes for backup files
+
+    'restore': 60 * 10,
+    # 10 minutes for restoring files
+
+    'raid': 60 * 10,
+    # 10 minutes for backup files
+
+    'idsrv': 60,
+    # 1 minute for incoming xml identity files
+
+    'other': 0,
+    # other files. do not know when to remove
+    # they can be even in another location
+    # use register(name, filename)
+
+}
+
+#------------------------------------------------------------------------------
+
+
+def init(temp_dir_path=''):
     """
     Must be called before all other things here.
 
@@ -114,271 +97,240 @@
     - creates a needed sub folders
     - call ``startup_clean()``
     - starts collector task to call method ``collect()`` every 5 minutes
->>>>>>> 7d91a7f0
-    """
-    lg.out(4, 'tmpfile.init')
-    global _TempDirPath
-    global _SubDirs
-    global _FilesDict
-    global _CollectorTask
-
-    if _TempDirPath is None:
-        if temp_dir_path != '':
-            _TempDirPath = temp_dir_path
-        else:
-            os_temp_dir = tempfile.gettempdir()
-            temp_dir = os.path.join(os_temp_dir, 'bitdust')
-
-            if not os.path.exists(temp_dir):
-                try:
-                    os.mkdir(temp_dir)
-                except:
-                    lg.out(2, 'tmpfile.init ERROR can not create ' + temp_dir)
-                    lg.exc()
-                    temp_dir = os_temp_dir
-
-            if not os.access(temp_dir, os.W_OK):
-                lg.out(
-                    2,
-                    'tmpfile.init ERROR no write permissions to ' +
-                    temp_dir)
-                temp_dir = os_temp_dir
-
-            _TempDirPath = temp_dir
-        lg.out(6, 'tmpfile.init  _TempDirPath=' + _TempDirPath)
-
-    for name in _SubDirs.keys():
-        if not os.path.exists(subdir(name)):
-            try:
-                os.makedirs(subdir(name))
-            except:
-                lg.out(2, 'tmpfile.init ERROR can not create ' + subdir(name))
-                lg.exc()
-
-    for name in _SubDirs.keys():
-        if name not in _FilesDict:
-            _FilesDict[name] = {}
-
-    startup_clean()
-
-    if _CollectorTask is None:
-        _CollectorTask = task.LoopingCall(collect)
-        _CollectorTask.start(60 * 5)
-
-
-def shutdown():
+    """
+    lg.out(4, 'tmpfile.init')
+    global _TempDirPath
+    global _SubDirs
+    global _FilesDict
+    global _CollectorTask
+
+    if _TempDirPath is None:
+        if temp_dir_path != '':
+            _TempDirPath = temp_dir_path
+        else:
+            os_temp_dir = tempfile.gettempdir()
+            temp_dir = os.path.join(os_temp_dir, 'bitdust')
+
+            if not os.path.exists(temp_dir):
+                try:
+                    os.mkdir(temp_dir)
+                except:
+                    lg.out(2, 'tmpfile.init ERROR can not create ' + temp_dir)
+                    lg.exc()
+                    temp_dir = os_temp_dir
+
+            if not os.access(temp_dir, os.W_OK):
+                lg.out(2, 'tmpfile.init ERROR no write permissions to ' + temp_dir)
+                temp_dir = os_temp_dir
+
+            _TempDirPath = temp_dir
+        lg.out(6, 'tmpfile.init  _TempDirPath=' + _TempDirPath)
+
+    for name in _SubDirs.keys():
+        if not os.path.exists(subdir(name)):
+            try:
+                os.makedirs(subdir(name))
+            except:
+                lg.out(2, 'tmpfile.init ERROR can not create ' + subdir(name))
+                lg.exc()
+
+    for name in _SubDirs.keys():
+        if name not in _FilesDict:
+            _FilesDict[name] = {}
+
+    startup_clean()
+
+    if _CollectorTask is None:
+        _CollectorTask = task.LoopingCall(collect)
+        _CollectorTask.start(60 * 5)
+
+
+def shutdown():
     """
     Do not need to remove any files here, just stop the collector task.
-    """
-    lg.out(4, 'tmpfile.shutdown')
-    global _CollectorTask
-    if _CollectorTask is not None:
-        _CollectorTask.stop()
-        del _CollectorTask
-        _CollectorTask = None
-
-
-def subdir(name):
-<<<<<<< HEAD
+    """
+    lg.out(4, 'tmpfile.shutdown')
+    global _CollectorTask
+    if _CollectorTask is not None:
+        _CollectorTask.stop()
+        del _CollectorTask
+        _CollectorTask = None
+
+
+def subdir(name):
     """
     Return a path to given sub folder.
-=======
-    """
-    Return a path to given sub folder.
->>>>>>> 7d91a7f0
-    """
-    global _TempDirPath
-    if _TempDirPath is None:
-        init()
-    return os.path.join(_TempDirPath, name)
-
-
-def register(filepath):
+    """
+    global _TempDirPath
+    if _TempDirPath is None:
+        init()
+    return os.path.join(_TempDirPath, name)
+
+
+def register(filepath):
     """
     You can create a temp file in another place and call this method to be able
     to hadle this file later.
-    """
-    global _FilesDict
-    subdir, filename = os.path.split(filepath)
-    name = os.path.basename(subdir)
-    if name not in _FilesDict.keys():
-        name = 'other'
-    _FilesDict[name][filepath] = time.time()
-
-
-def make(name, extension='', prefix=''):
-<<<<<<< HEAD
-    """
-    Make a new file under sub folder ``name`` and return a tuple of it's file descriptor and path.
+    """
+    global _FilesDict
+    subdir, filename = os.path.split(filepath)
+    name = os.path.basename(subdir)
+    if name not in _FilesDict.keys():
+        name = 'other'
+    _FilesDict[name][filepath] = time.time()
+
+
+def make(name, extension='', prefix=''):
+    """
+    Make a new file under sub folder ``name`` and return a tuple of it's file
+    descriptor and path.
+
     .. warning::    Remember you need to close the file descriptor by your own.
     The ``tmpfile`` module will remove it later - do not worry.
     This is a job for our collector.
     However if you will keep the file opened for awhile
     it should print a ```WARNING``` in logs because will fail to delete it.
-=======
-    """
-    Make a new file under sub folder ``name`` and return a tuple of it's file
-    descriptor and path.
-
-    .. warning::    Remember you need to close the file descriptor by your own.
-    The ``tmpfile`` module will remove it later - do not worry.
-    This is a job for our collector.
-    However if you will keep the file opened for awhile
-    it should print a ```WARNING``` in logs because will fail to delete it.
->>>>>>> 7d91a7f0
-    """
-    global _TempDirPath
-    global _FilesDict
-    if _TempDirPath is None:
-        init()
-    if name not in _FilesDict.keys():
-        name = 'other'
-    try:
-        fd, filename = tempfile.mkstemp(extension, prefix, subdir(name))
-        _FilesDict[name][filename] = time.time()
-    except:
-        lg.out(1, 'tmpfile.make ERROR creating file in sub folder ' + name)
-        lg.exc()
-        return None, ''
-    # lg.out(18, 'tmpfile.make ' + filename)
-    return fd, filename
-
-
-def erase(name, filename, why='no reason'):
+    """
+    global _TempDirPath
+    global _FilesDict
+    if _TempDirPath is None:
+        init()
+    if name not in _FilesDict.keys():
+        name = 'other'
+    try:
+        fd, filename = tempfile.mkstemp(extension, prefix, subdir(name))
+        _FilesDict[name][filename] = time.time()
+    except:
+        lg.out(1, 'tmpfile.make ERROR creating file in sub folder ' + name)
+        lg.exc()
+        return None, ''
+    # lg.out(18, 'tmpfile.make ' + filename)
+    return fd, filename
+
+
+def erase(name, filename, why='no reason'):
     """
     However you can remove not needed file immediately, this is a good way
     also.
 
     But outside of this module you better use method ``throw_out``.
-    """
-    global _FilesDict
-    if name in _FilesDict.keys():
-        try:
-            _FilesDict[name].pop(filename, '')
-        except:
-<<<<<<< HEAD
-            lg.warn(
-                'we do not know about file %s in sub folder %s' %
-                (filename, name))
-=======
-            lg.warn('we do not know about file %s in sub folder %s' % (filename, name))
->>>>>>> 7d91a7f0
-    else:
-        lg.warn('we do not know sub folder ' + name)
-
-    if not os.path.exists(filename):
-        lg.warn('%s not exist' % filename)
-        return
-
-    if not os.access(filename, os.W_OK):
-        lg.warn('%s no write permissions' % filename)
-        return
-
-    try:
-        os.remove(filename)
-        # lg.out(24, 'tmpfile.erase [%s] : "%s"' % (filename, why))
-    except:
-<<<<<<< HEAD
-        lg.out(
-            2, 'tmpfile.erase ERROR can not remove [%s], we tried because %s' %
-            (filename, why))
-=======
-        lg.out(2, 'tmpfile.erase ERROR can not remove [%s], we tried because %s' % (filename, why))
->>>>>>> 7d91a7f0
-        # exc()
-
-
-def throw_out(filepath, why='dont know'):
+    """
+    global _FilesDict
+    if name in _FilesDict.keys():
+        try:
+            _FilesDict[name].pop(filename, '')
+        except:
+            lg.warn('we do not know about file %s in sub folder %s' % (filename, name))
+    else:
+        lg.warn('we do not know sub folder ' + name)
+
+    if not os.path.exists(filename):
+        lg.warn('%s not exist' % filename)
+        return
+
+    if not os.access(filename, os.W_OK):
+        lg.warn('%s no write permissions' % filename)
+        return
+
+    try:
+        os.remove(filename)
+        # lg.out(24, 'tmpfile.erase [%s] : "%s"' % (filename, why))
+    except:
+        lg.out(2, 'tmpfile.erase ERROR can not remove [%s], we tried because %s' % (filename, why))
+        # exc()
+
+
+def throw_out(filepath, why='dont know'):
     """
     A more smart way to remove not needed temporary file, accept a full
     ``filepath``.
-    """
-    global _FilesDict
-    global _SubDirs
-    subdir, filename = os.path.split(filepath)
-    name = os.path.basename(subdir)
-    erase(name, filepath, why)
-
-
-def collect():
+    """
+    global _FilesDict
+    global _SubDirs
+    subdir, filename = os.path.split(filepath)
+    name = os.path.basename(subdir)
+    erase(name, filepath, why)
+
+
+def collect():
     """
     Removes old temporary files.
-    """
-    # lg.out(10, 'tmpfile.collect')
-    global _FilesDict
-    global _SubDirs
-    erase_list = []
-    for name in _FilesDict.keys():
-        # for data and parity files we have special rules
-        # we do not want to remove Data or Parity here.
-        # backup_monitor should take care of this.
-        if name == 'data-par':
-            continue
-
-        else:
-            # how long we want to keep the file?
-            lifetime = _SubDirs.get(name, 0)
-            # if this is not set - keep forever
-            if lifetime == 0:
-                continue
-            for filename, filetime in _FilesDict[name].items():
-                # if file is too old - remove it
-                if time.time() - filetime > lifetime:
-                    erase_list.append((name, filename))
-
-    for name, filename in erase_list:
-        erase(name, filename, 'collected')
-
-    lg.out(6, 'tmpfile.collect %d files erased' % len(erase_list))
-
-    del erase_list
-
-
-def startup_clean():
+    """
+    # lg.out(10, 'tmpfile.collect')
+    global _FilesDict
+    global _SubDirs
+    erase_list = []
+    for name in _FilesDict.keys():
+        # for data and parity files we have special rules
+        # we do not want to remove Data or Parity here.
+        # backup_monitor should take care of this.
+        if name == 'data-par':
+            continue
+
+        else:
+            # how long we want to keep the file?
+            lifetime = _SubDirs.get(name, 0)
+            # if this is not set - keep forever
+            if lifetime == 0:
+                continue
+            for filename, filetime in _FilesDict[name].items():
+                # if file is too old - remove it
+                if time.time() - filetime > lifetime:
+                    erase_list.append((name, filename))
+
+    for name, filename in erase_list:
+        erase(name, filename, 'collected')
+
+    lg.out(6, 'tmpfile.collect %d files erased' % len(erase_list))
+
+    del erase_list
+
+
+def startup_clean():
     """
     At startup we want to scan all sub folders and remove the old files.
 
     We will get creation time with built-in ``os.stat`` method.
-    """
-    global _TempDirPath
-    global _SubDirs
-    lg.out(6, 'tmpfile.startup_clean in %s' % _TempDirPath)
-    if _TempDirPath is None:
-        return
-    counter = 0
-    for name in os.listdir(_TempDirPath):
-        # we want to scan only our folders
-        # do not want to be responsible of other files
-        if name not in _SubDirs.keys():
-            continue
-
-        # for data and parity files we have special rules
-        # we do not want to remove Data or Parity here.
-        # backup_monitor should take care of this.
-        if name == 'data-par':
-            pass
-
-        else:
-            lifetime = _SubDirs.get(name, 0)
-            if lifetime == 0:
-                continue
-            for filename in os.listdir(subdir(name)):
-                filepath = os.path.join(subdir(name), filename)
-                filetime = os.stat(filepath).st_ctime
-                if time.time() - filetime > lifetime:
-                    erase(name, filepath, 'startup cleaning')
-                    counter += 1
-                    if counter > 200:
-                        break
-
-#------------------------------------------------------------------------------
-
-
-if __name__ == '__main__':
-    lg.set_debug_level(18)
-    init()
-    fd, filename = make('raid')
-    os.write(fd, 'TEST FILE')
-    os.close(fd)
-    from twisted.internet import reactor
-    reactor.run()
+    """
+    global _TempDirPath
+    global _SubDirs
+    lg.out(6, 'tmpfile.startup_clean in %s' % _TempDirPath)
+    if _TempDirPath is None:
+        return
+    counter = 0
+    for name in os.listdir(_TempDirPath):
+        # we want to scan only our folders
+        # do not want to be responsible of other files
+        if name not in _SubDirs.keys():
+            continue
+
+        # for data and parity files we have special rules
+        # we do not want to remove Data or Parity here.
+        # backup_monitor should take care of this.
+        if name == 'data-par':
+            pass
+
+        else:
+            lifetime = _SubDirs.get(name, 0)
+            if lifetime == 0:
+                continue
+            for filename in os.listdir(subdir(name)):
+                filepath = os.path.join(subdir(name), filename)
+                filetime = os.stat(filepath).st_ctime
+                if time.time() - filetime > lifetime:
+                    erase(name, filepath, 'startup cleaning')
+                    counter += 1
+                    if counter > 200:
+                        break
+
+#------------------------------------------------------------------------------
+
+
+if __name__ == '__main__':
+    lg.set_debug_level(18)
+    init()
+    fd, filename = make('raid')
+    os.write(fd, 'TEST FILE')
+    os.close(fd)
+    from twisted.internet import reactor
+    reactor.run()