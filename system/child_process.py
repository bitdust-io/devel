#!/usr/bin/python
# child_process.py
#
# Copyright (C) 2008-2016 Veselin Penev, http://bitdust.io
#
# This file (child_process.py) is part of BitDust Software.
#
# BitDust is free software: you can redistribute it and/or modify
# it under the terms of the GNU Affero General Public License as published by
# the Free Software Foundation, either version 3 of the License, or
# (at your option) any later version.
#
# BitDust Software is distributed in the hope that it will be useful,
# but WITHOUT ANY WARRANTY; without even the implied warranty of
# MERCHANTABILITY or FITNESS FOR A PARTICULAR PURPOSE.  See the
# GNU Affero General Public License for more details.
#
# You should have received a copy of the GNU Affero General Public License
# along with BitDust Software.  If not, see <http://www.gnu.org/licenses/>.
#
# Please contact us if you have any questions at bitdust.io@gmail.com
#
#
#
#

<<<<<<< HEAD
"""
.. module:: child_process

BitDust executes periodically several slaves:
    - bppipe
    - bptester
    - bpgui
They are started as a separated processes and managed from the main process:
    bpmain.
=======
"""
.. module:: child_process.

BitDust executes periodically several slaves:
    - bppipe
    - bptester
    - bpgui
They are started as a separated processes and managed from the main process:
    bpmain.
>>>>>>> 7d91a7f0
"""

import os
import sys
import subprocess

try:
    from twisted.internet import reactor
except:
    sys.exit('Error initializing twisted.internet.reactor in child_process.py')

from twisted.internet import protocol

#------------------------------------------------------------------------------

from logs import lg

import bpio
import nonblocking

#------------------------------------------------------------------------------


class ChildProcessProtocol(protocol.ProcessProtocol):

    def __init__(self, name):
        self.name = name

    def errReceived(self, inp):
        for line in inp.splitlines():
            lg.out(2, '[%s]: %s' % (self.name, line))

    def processEnded(self, reason):
        lg.out(2, 'child process [%s] FINISHED' % self.name)

#------------------------------------------------------------------------------


def run(child_name, params=[], base_dir='.', process_protocol=None):
    """
    This is another portable solution to execute a process.
    """
    if bpio.isFrozen() and bpio.Windows():
        progpath = os.path.abspath(os.path.join(base_dir, child_name + '.exe'))
        executable = progpath
        cmdargs = [progpath]
        cmdargs.extend(params)
    else:
        progpath = os.path.abspath(os.path.join(base_dir, child_name + '.py'))
        executable = sys.executable
        cmdargs = [executable, progpath]
        cmdargs.extend(params)
    if not os.path.isfile(executable):
        lg.out(1, 'child_process.run ERROR %s not found' % executable)
        return None
    if not os.path.isfile(progpath):
        lg.out(1, 'child_process.run ERROR %s not found' % progpath)
        return None
    lg.out(6, 'child_process.run: "%s"' % (' '.join(cmdargs)))

    if bpio.Windows():
        from twisted.internet import _dumbwin32proc
        real_CreateProcess = _dumbwin32proc.win32process.CreateProcess

<<<<<<< HEAD
        def fake_createprocess(
                _appName,
                _commandLine,
                _processAttributes,
                _threadAttributes,
                _bInheritHandles,
                creationFlags,
                _newEnvironment,
                _currentDirectory,
                startupinfo):
=======
        def fake_createprocess(_appName, _commandLine, _processAttributes,
                               _threadAttributes, _bInheritHandles, creationFlags,
                               _newEnvironment, _currentDirectory, startupinfo):
>>>>>>> 7d91a7f0
            import win32con
            flags = win32con.CREATE_NO_WINDOW
            return real_CreateProcess(_appName, _commandLine,
                                      _processAttributes, _threadAttributes,
                                      _bInheritHandles, flags, _newEnvironment,
                                      _currentDirectory, startupinfo)
<<<<<<< HEAD
        setattr(
            _dumbwin32proc.win32process,
            'CreateProcess',
            fake_createprocess)
=======
        setattr(_dumbwin32proc.win32process, 'CreateProcess', fake_createprocess)
>>>>>>> 7d91a7f0

    if process_protocol is None:
        process_protocol = ChildProcessProtocol(child_name)
    try:
        Process = reactor.spawnProcess(
            process_protocol, executable, cmdargs, path=base_dir)
    except:
        lg.out(1, 'child_process.run ERROR executing: %s' % str(cmdargs))
        lg.exc()
        return None

    if bpio.Windows():
        setattr(
            _dumbwin32proc.win32process,
            'CreateProcess',
            real_CreateProcess)

    lg.out(6, 'child_process.run [%s] pid=%d' % (child_name, Process.pid))
    return Process


def kill_process(process):
<<<<<<< HEAD
    """
    Send signal "KILL" to the given ``process``.
=======
    """
    Send signal "KILL" to the given ``process``.
>>>>>>> 7d91a7f0
    """
    try:
        process.signalProcess('KILL')
        lg.out(
            6,
            'child_process.kill_process sent signal "KILL" to %s the process %d' %
            process.pid)
    except:
        return False
    return True


def kill_child(child_name):
    """
    Search (by "pid") for BitDust child process with name ``child_name`` and
    tries to kill it.
    """
    killed = False
    for pid in bpio.find_process([child_name + '.']):
        bpio.kill_process(pid)
        lg.out(6, 'child_process.kill_child pid %d' % pid)
        killed = True
    return killed

#------------------------------------------------------------------------------


def pipe(cmdargs):
    """
    Execute a process in different way, create a Pipe to do read/write
    operations with child process.

    See ``lib.nonblocking`` module.
    """
    lg.out(6, "child_process.pipe %s" % str(cmdargs))
    try:
        if bpio.Windows():
            import win32process
            p = nonblocking.Popen(
                cmdargs,
                shell=True,
                stdin=subprocess.PIPE,
                stdout=subprocess.PIPE,
                stderr=subprocess.PIPE,
                universal_newlines=False,
                creationflags=win32process.CREATE_NO_WINDOW,)
        else:
            p = nonblocking.Popen(
                cmdargs,
                shell=False,
                stdin=subprocess.PIPE,
                stdout=subprocess.PIPE,
                stderr=subprocess.PIPE,
                universal_newlines=False,)
    except:
        lg.out(1, 'child_process.pipe ERROR executing: %s' + str(cmdargs))
        lg.exc()
        return None
    return p


def detach(cmdargs):
    """
    
    """
    lg.out(2, "child_process.detach %s" % str(cmdargs))
    try:
        if bpio.Windows():
            import win32process
            p = nonblocking.Popen(
                cmdargs,
                shell=False,
                # stdin=subprocess.PIPE,
                # stdout=subprocess.PIPE,
                # stderr=subprocess.PIPE,
                universal_newlines=False,
                creationflags=win32process.CREATE_NO_WINDOW | win32process.DETACHED_PROCESS,
                close_fds=True,)
        else:
            p = nonblocking.Popen(
                cmdargs,
                shell=False,
                stdin=subprocess.PIPE,
                stdout=subprocess.PIPE,
                stderr=subprocess.PIPE,
                universal_newlines=False,
                close_fds=True,
            )
    except:
        lg.out(1, 'child_process.detach ERROR executing: %s' + str(cmdargs))
        lg.exc()
        return None
    return p
<|MERGE_RESOLUTION|>--- conflicted
+++ resolved
@@ -1,40 +1,29 @@
-#!/usr/bin/python
-# child_process.py
-#
-# Copyright (C) 2008-2016 Veselin Penev, http://bitdust.io
-#
-# This file (child_process.py) is part of BitDust Software.
-#
-# BitDust is free software: you can redistribute it and/or modify
-# it under the terms of the GNU Affero General Public License as published by
-# the Free Software Foundation, either version 3 of the License, or
-# (at your option) any later version.
-#
-# BitDust Software is distributed in the hope that it will be useful,
-# but WITHOUT ANY WARRANTY; without even the implied warranty of
-# MERCHANTABILITY or FITNESS FOR A PARTICULAR PURPOSE.  See the
-# GNU Affero General Public License for more details.
-#
-# You should have received a copy of the GNU Affero General Public License
-# along with BitDust Software.  If not, see <http://www.gnu.org/licenses/>.
-#
-# Please contact us if you have any questions at bitdust.io@gmail.com
-#
-#
-#
-#
-
-<<<<<<< HEAD
-"""
-.. module:: child_process
-
-BitDust executes periodically several slaves:
-    - bppipe
-    - bptester
-    - bpgui
-They are started as a separated processes and managed from the main process:
-    bpmain.
-=======
+#!/usr/bin/python
+# child_process.py
+#
+# Copyright (C) 2008-2016 Veselin Penev, http://bitdust.io
+#
+# This file (child_process.py) is part of BitDust Software.
+#
+# BitDust is free software: you can redistribute it and/or modify
+# it under the terms of the GNU Affero General Public License as published by
+# the Free Software Foundation, either version 3 of the License, or
+# (at your option) any later version.
+#
+# BitDust Software is distributed in the hope that it will be useful,
+# but WITHOUT ANY WARRANTY; without even the implied warranty of
+# MERCHANTABILITY or FITNESS FOR A PARTICULAR PURPOSE.  See the
+# GNU Affero General Public License for more details.
+#
+# You should have received a copy of the GNU Affero General Public License
+# along with BitDust Software.  If not, see <http://www.gnu.org/licenses/>.
+#
+# Please contact us if you have any questions at bitdust.io@gmail.com
+#
+#
+#
+#
+
 """
 .. module:: child_process.
 
@@ -44,220 +33,187 @@
     - bpgui
 They are started as a separated processes and managed from the main process:
     bpmain.
->>>>>>> 7d91a7f0
-"""
-
-import os
-import sys
-import subprocess
-
-try:
-    from twisted.internet import reactor
-except:
-    sys.exit('Error initializing twisted.internet.reactor in child_process.py')
-
-from twisted.internet import protocol
-
-#------------------------------------------------------------------------------
-
-from logs import lg
-
-import bpio
-import nonblocking
-
-#------------------------------------------------------------------------------
-
-
-class ChildProcessProtocol(protocol.ProcessProtocol):
-
-    def __init__(self, name):
-        self.name = name
-
-    def errReceived(self, inp):
-        for line in inp.splitlines():
-            lg.out(2, '[%s]: %s' % (self.name, line))
-
-    def processEnded(self, reason):
-        lg.out(2, 'child process [%s] FINISHED' % self.name)
-
-#------------------------------------------------------------------------------
-
-
-def run(child_name, params=[], base_dir='.', process_protocol=None):
+"""
+
+import os
+import sys
+import subprocess
+
+try:
+    from twisted.internet import reactor
+except:
+    sys.exit('Error initializing twisted.internet.reactor in child_process.py')
+
+from twisted.internet import protocol
+
+#------------------------------------------------------------------------------
+
+from logs import lg
+
+import bpio
+import nonblocking
+
+#------------------------------------------------------------------------------
+
+
+class ChildProcessProtocol(protocol.ProcessProtocol):
+
+    def __init__(self, name):
+        self.name = name
+
+    def errReceived(self, inp):
+        for line in inp.splitlines():
+            lg.out(2, '[%s]: %s' % (self.name, line))
+
+    def processEnded(self, reason):
+        lg.out(2, 'child process [%s] FINISHED' % self.name)
+
+#------------------------------------------------------------------------------
+
+
+def run(child_name, params=[], base_dir='.', process_protocol=None):
     """
     This is another portable solution to execute a process.
-    """
-    if bpio.isFrozen() and bpio.Windows():
-        progpath = os.path.abspath(os.path.join(base_dir, child_name + '.exe'))
-        executable = progpath
-        cmdargs = [progpath]
-        cmdargs.extend(params)
-    else:
-        progpath = os.path.abspath(os.path.join(base_dir, child_name + '.py'))
-        executable = sys.executable
-        cmdargs = [executable, progpath]
-        cmdargs.extend(params)
-    if not os.path.isfile(executable):
-        lg.out(1, 'child_process.run ERROR %s not found' % executable)
-        return None
-    if not os.path.isfile(progpath):
-        lg.out(1, 'child_process.run ERROR %s not found' % progpath)
-        return None
-    lg.out(6, 'child_process.run: "%s"' % (' '.join(cmdargs)))
-
-    if bpio.Windows():
-        from twisted.internet import _dumbwin32proc
-        real_CreateProcess = _dumbwin32proc.win32process.CreateProcess
-
-<<<<<<< HEAD
-        def fake_createprocess(
-                _appName,
-                _commandLine,
-                _processAttributes,
-                _threadAttributes,
-                _bInheritHandles,
-                creationFlags,
-                _newEnvironment,
-                _currentDirectory,
-                startupinfo):
-=======
-        def fake_createprocess(_appName, _commandLine, _processAttributes,
-                               _threadAttributes, _bInheritHandles, creationFlags,
-                               _newEnvironment, _currentDirectory, startupinfo):
->>>>>>> 7d91a7f0
-            import win32con
-            flags = win32con.CREATE_NO_WINDOW
-            return real_CreateProcess(_appName, _commandLine,
-                                      _processAttributes, _threadAttributes,
-                                      _bInheritHandles, flags, _newEnvironment,
-                                      _currentDirectory, startupinfo)
-<<<<<<< HEAD
-        setattr(
-            _dumbwin32proc.win32process,
-            'CreateProcess',
-            fake_createprocess)
-=======
-        setattr(_dumbwin32proc.win32process, 'CreateProcess', fake_createprocess)
->>>>>>> 7d91a7f0
-
-    if process_protocol is None:
-        process_protocol = ChildProcessProtocol(child_name)
-    try:
-        Process = reactor.spawnProcess(
-            process_protocol, executable, cmdargs, path=base_dir)
-    except:
-        lg.out(1, 'child_process.run ERROR executing: %s' % str(cmdargs))
-        lg.exc()
-        return None
-
-    if bpio.Windows():
-        setattr(
-            _dumbwin32proc.win32process,
-            'CreateProcess',
-            real_CreateProcess)
-
-    lg.out(6, 'child_process.run [%s] pid=%d' % (child_name, Process.pid))
-    return Process
-
-
-def kill_process(process):
-<<<<<<< HEAD
+    """
+    if bpio.isFrozen() and bpio.Windows():
+        progpath = os.path.abspath(os.path.join(base_dir, child_name + '.exe'))
+        executable = progpath
+        cmdargs = [progpath]
+        cmdargs.extend(params)
+    else:
+        progpath = os.path.abspath(os.path.join(base_dir, child_name + '.py'))
+        executable = sys.executable
+        cmdargs = [executable, progpath]
+        cmdargs.extend(params)
+    if not os.path.isfile(executable):
+        lg.out(1, 'child_process.run ERROR %s not found' % executable)
+        return None
+    if not os.path.isfile(progpath):
+        lg.out(1, 'child_process.run ERROR %s not found' % progpath)
+        return None
+    lg.out(6, 'child_process.run: "%s"' % (' '.join(cmdargs)))
+
+    if bpio.Windows():
+        from twisted.internet import _dumbwin32proc
+        real_CreateProcess = _dumbwin32proc.win32process.CreateProcess
+
+        def fake_createprocess(_appName, _commandLine, _processAttributes,
+                               _threadAttributes, _bInheritHandles, creationFlags,
+                               _newEnvironment, _currentDirectory, startupinfo):
+            import win32con
+            flags = win32con.CREATE_NO_WINDOW
+            return real_CreateProcess(_appName, _commandLine,
+                                      _processAttributes, _threadAttributes,
+                                      _bInheritHandles, flags, _newEnvironment,
+                                      _currentDirectory, startupinfo)
+        setattr(_dumbwin32proc.win32process, 'CreateProcess', fake_createprocess)
+
+    if process_protocol is None:
+        process_protocol = ChildProcessProtocol(child_name)
+    try:
+        Process = reactor.spawnProcess(process_protocol, executable, cmdargs, path=base_dir)
+    except:
+        lg.out(1, 'child_process.run ERROR executing: %s' % str(cmdargs))
+        lg.exc()
+        return None
+
+    if bpio.Windows():
+        setattr(_dumbwin32proc.win32process, 'CreateProcess', real_CreateProcess)
+
+    lg.out(6, 'child_process.run [%s] pid=%d' % (child_name, Process.pid))
+    return Process
+
+
+def kill_process(process):
     """
     Send signal "KILL" to the given ``process``.
-=======
-    """
-    Send signal "KILL" to the given ``process``.
->>>>>>> 7d91a7f0
-    """
-    try:
-        process.signalProcess('KILL')
-        lg.out(
-            6,
-            'child_process.kill_process sent signal "KILL" to %s the process %d' %
-            process.pid)
-    except:
-        return False
-    return True
-
-
-def kill_child(child_name):
+    """
+    try:
+        process.signalProcess('KILL')
+        lg.out(6, 'child_process.kill_process sent signal "KILL" to %s the process %d' % process.pid)
+    except:
+        return False
+    return True
+
+
+def kill_child(child_name):
     """
     Search (by "pid") for BitDust child process with name ``child_name`` and
     tries to kill it.
-    """
-    killed = False
-    for pid in bpio.find_process([child_name + '.']):
-        bpio.kill_process(pid)
-        lg.out(6, 'child_process.kill_child pid %d' % pid)
-        killed = True
-    return killed
-
-#------------------------------------------------------------------------------
-
-
-def pipe(cmdargs):
+    """
+    killed = False
+    for pid in bpio.find_process([child_name + '.']):
+        bpio.kill_process(pid)
+        lg.out(6, 'child_process.kill_child pid %d' % pid)
+        killed = True
+    return killed
+
+#------------------------------------------------------------------------------
+
+
+def pipe(cmdargs):
     """
     Execute a process in different way, create a Pipe to do read/write
     operations with child process.
 
     See ``lib.nonblocking`` module.
-    """
-    lg.out(6, "child_process.pipe %s" % str(cmdargs))
-    try:
-        if bpio.Windows():
-            import win32process
-            p = nonblocking.Popen(
-                cmdargs,
-                shell=True,
-                stdin=subprocess.PIPE,
-                stdout=subprocess.PIPE,
-                stderr=subprocess.PIPE,
-                universal_newlines=False,
-                creationflags=win32process.CREATE_NO_WINDOW,)
-        else:
-            p = nonblocking.Popen(
-                cmdargs,
-                shell=False,
-                stdin=subprocess.PIPE,
-                stdout=subprocess.PIPE,
-                stderr=subprocess.PIPE,
-                universal_newlines=False,)
-    except:
-        lg.out(1, 'child_process.pipe ERROR executing: %s' + str(cmdargs))
-        lg.exc()
-        return None
-    return p
-
-
-def detach(cmdargs):
+    """
+    lg.out(6, "child_process.pipe %s" % str(cmdargs))
+    try:
+        if bpio.Windows():
+            import win32process
+            p = nonblocking.Popen(
+                cmdargs,
+                shell=True,
+                stdin=subprocess.PIPE,
+                stdout=subprocess.PIPE,
+                stderr=subprocess.PIPE,
+                universal_newlines=False,
+                creationflags=win32process.CREATE_NO_WINDOW,)
+        else:
+            p = nonblocking.Popen(
+                cmdargs,
+                shell=False,
+                stdin=subprocess.PIPE,
+                stdout=subprocess.PIPE,
+                stderr=subprocess.PIPE,
+                universal_newlines=False,)
+    except:
+        lg.out(1, 'child_process.pipe ERROR executing: %s' + str(cmdargs))
+        lg.exc()
+        return None
+    return p
+
+
+def detach(cmdargs):
     """
     
-    """
-    lg.out(2, "child_process.detach %s" % str(cmdargs))
-    try:
-        if bpio.Windows():
-            import win32process
-            p = nonblocking.Popen(
-                cmdargs,
-                shell=False,
-                # stdin=subprocess.PIPE,
-                # stdout=subprocess.PIPE,
-                # stderr=subprocess.PIPE,
-                universal_newlines=False,
-                creationflags=win32process.CREATE_NO_WINDOW | win32process.DETACHED_PROCESS,
-                close_fds=True,)
-        else:
-            p = nonblocking.Popen(
-                cmdargs,
-                shell=False,
-                stdin=subprocess.PIPE,
-                stdout=subprocess.PIPE,
-                stderr=subprocess.PIPE,
-                universal_newlines=False,
-                close_fds=True,
-            )
-    except:
-        lg.out(1, 'child_process.detach ERROR executing: %s' + str(cmdargs))
-        lg.exc()
-        return None
-    return p
+    """
+    lg.out(2, "child_process.detach %s" % str(cmdargs))
+    try:
+        if bpio.Windows():
+            import win32process
+            p = nonblocking.Popen(
+                cmdargs,
+                shell=False,
+                # stdin=subprocess.PIPE,
+                # stdout=subprocess.PIPE,
+                # stderr=subprocess.PIPE,
+                universal_newlines=False,
+                creationflags=win32process.CREATE_NO_WINDOW | win32process.DETACHED_PROCESS,
+                close_fds=True,)
+        else:
+            p = nonblocking.Popen(
+                cmdargs,
+                shell=False,
+                stdin=subprocess.PIPE,
+                stdout=subprocess.PIPE,
+                stderr=subprocess.PIPE,
+                universal_newlines=False,
+                close_fds=True,
+            )
+    except:
+        lg.out(1, 'child_process.detach ERROR executing: %s' + str(cmdargs))
+        lg.exc()
+        return None
+    return p