--- conflicted
+++ resolved
@@ -1,70 +1,61 @@
-#!/usr/bin/env python
-# memdebug.py
-# Copyright (C) 2008-2016 Veselin Penev, http://bitdust.io
-#
-# This file (memdebug.py) is part of BitDust Software.
-#
-# BitDust is free software: you can redistribute it and/or modify
-# it under the terms of the GNU Affero General Public License as published by
-# the Free Software Foundation, either version 3 of the License, or
-# (at your option) any later version.
-#
-# BitDust Software is distributed in the hope that it will be useful,
-# but WITHOUT ANY WARRANTY; without even the implied warranty of
-# MERCHANTABILITY or FITNESS FOR A PARTICULAR PURPOSE.  See the
-# GNU Affero General Public License for more details.
-#
-# You should have received a copy of the GNU Affero General Public License
-# along with BitDust Software.  If not, see <http://www.gnu.org/licenses/>.
-#
-# Please contact us if you have any questions at bitdust.io@gmail.com
-
-<<<<<<< HEAD
-"""
-.. module:: memdebug
-
-This is to test memory usage.
-It was useful when I looked for memory leaks.
-Can start a local HTTP server to keep track of all python objects in the memory.
-=======
+#!/usr/bin/env python
+# memdebug.py
+# Copyright (C) 2008-2016 Veselin Penev, http://bitdust.io
+#
+# This file (memdebug.py) is part of BitDust Software.
+#
+# BitDust is free software: you can redistribute it and/or modify
+# it under the terms of the GNU Affero General Public License as published by
+# the Free Software Foundation, either version 3 of the License, or
+# (at your option) any later version.
+#
+# BitDust Software is distributed in the hope that it will be useful,
+# but WITHOUT ANY WARRANTY; without even the implied warranty of
+# MERCHANTABILITY or FITNESS FOR A PARTICULAR PURPOSE.  See the
+# GNU Affero General Public License for more details.
+#
+# You should have received a copy of the GNU Affero General Public License
+# along with BitDust Software.  If not, see <http://www.gnu.org/licenses/>.
+#
+# Please contact us if you have any questions at bitdust.io@gmail.com
+
 """
 .. module:: memdebug.
 
 This is to test memory usage. It was useful when I looked for memory
 leaks. Can start a local HTTP server to keep track of all python objects
 in the memory.
->>>>>>> 7d91a7f0
-"""
-
-import cherrypy
-import dowser
-
-
-def start(port):
-    cherrypy.config.update({
-        'environment': 'embedded',
-        'server.socket_port': port,
-        'server.socket_host': '0.0.0.0',
-    })
-    cherrypy.tree.mount(dowser.Root())
-
-    # cherrypy.server.quickstart()
-    cherrypy.engine.start()
-
-
-def stop():
-    cherrypy.engine.exit()
-
-
-#from twisted.web.wsgi import WSGIResource
-#from twisted.internet import reactor
-#
-#from dozer import Dozer
-#
-# def application(environ, start_response):
-#    start_response('200 OK', [('Content-type', 'text/plain')])
-#    return ['Hello, world!']
-#
-# def start():
-#    resource = WSGIResource(reactor, reactor.getThreadPool(), application)
-#    wsgi_app = Dozer(application)
+"""
+
+import cherrypy
+import dowser
+
+
+def start(port):
+    cherrypy.config.update({
+        'environment': 'embedded',
+        'server.socket_port': port,
+        'server.socket_host': '0.0.0.0',
+    })
+    cherrypy.tree.mount(dowser.Root())
+
+    # cherrypy.server.quickstart()
+    cherrypy.engine.start()
+
+
+def stop():
+    cherrypy.engine.exit()
+
+
+#from twisted.web.wsgi import WSGIResource
+#from twisted.internet import reactor
+#
+#from dozer import Dozer
+#
+# def application(environ, start_response):
+#    start_response('200 OK', [('Content-type', 'text/plain')])
+#    return ['Hello, world!']
+#
+# def start():
+#    resource = WSGIResource(reactor, reactor.getThreadPool(), application)
+#    wsgi_app = Dozer(application)