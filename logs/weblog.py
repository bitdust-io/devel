--- conflicted
+++ resolved
@@ -1,294 +1,277 @@
-#!/usr/bin/python
-# weblog.py
-#
-#
-# Copyright (C) 2008-2016 Veselin Penev, http://bitdust.io
-#
-# This file (weblog.py) is part of BitDust Software.
-#
-# BitDust is free software: you can redistribute it and/or modify
-# it under the terms of the GNU Affero General Public License as published by
-# the Free Software Foundation, either version 3 of the License, or
-# (at your option) any later version.
-#
-# BitDust Software is distributed in the hope that it will be useful,
-# but WITHOUT ANY WARRANTY; without even the implied warranty of
-# MERCHANTABILITY or FITNESS FOR A PARTICULAR PURPOSE.  See the
-# GNU Affero General Public License for more details.
-#
-# You should have received a copy of the GNU Affero General Public License
-# along with BitDust Software.  If not, see <http://www.gnu.org/licenses/>.
-#
-# Please contact us if you have any questions at bitdust.io@gmail.com
-#
-#
-#
-#
-#
-
-<<<<<<< HEAD
-"""
-.. module:: weblog
-
-A useful code to monitor program logs in the Web browser using local HTML server.
-=======
+#!/usr/bin/python
+# weblog.py
+#
+#
+# Copyright (C) 2008-2016 Veselin Penev, http://bitdust.io
+#
+# This file (weblog.py) is part of BitDust Software.
+#
+# BitDust is free software: you can redistribute it and/or modify
+# it under the terms of the GNU Affero General Public License as published by
+# the Free Software Foundation, either version 3 of the License, or
+# (at your option) any later version.
+#
+# BitDust Software is distributed in the hope that it will be useful,
+# but WITHOUT ANY WARRANTY; without even the implied warranty of
+# MERCHANTABILITY or FITNESS FOR A PARTICULAR PURPOSE.  See the
+# GNU Affero General Public License for more details.
+#
+# You should have received a copy of the GNU Affero General Public License
+# along with BitDust Software.  If not, see <http://www.gnu.org/licenses/>.
+#
+# Please contact us if you have any questions at bitdust.io@gmail.com
+#
+#
+#
+#
+#
+
 """
 .. module:: weblog.
 
 A useful code to monitor program logs in the Web browser using local
 HTML server.
->>>>>>> 7d91a7f0
-"""
-
-import sys
-import urllib
-import base64
-from time import strftime
-
-try:
-    from twisted.internet import reactor
-except:
-    sys.exit('Error initializing twisted.internet.reactor in weblog.py')
-
-from twisted.web import server, resource
-
-#------------------------------------------------------------------------------
-
-myweblistener = None
-default_level = 6
-default_reload_timeout = 600
-default_lines = 9999
-maxlines = default_lines
-numlines = 0
-logtext = ''
-lineindex = 0
-
-header_html = '''<html><head>
-<meta http-equiv="refresh" content="%(reload)s">
-<title>Logs</title></head>
-<body bgcolor="#FFFFFF" text="#000000" link="#0000FF" vlink="#0000FF">
-<form action="" method="get">
-<input size="4" name="level" value="%(level)s" />
-<input size="4" name="reload" value="%(reload)s" />
-<input size="10" name="lines" value="%(lines)s" />
-<input type="submit" value="update" />
-</form>
-<a href="?reload=0.2&level=%(level)s&lines=%(lines)s">[1/5 sec.]</a>|
-<a href="?reload=0.5&level=%(level)s&lines=%(lines)s">[1/2 sec.]</a>|
-<a href="?reload=1&level=%(level)s&lines=%(lines)s">[1 sec.]</a>|
-<a href="?reload=5&level=%(level)s&lines=%(lines)s">[5 sec.]</a>|
-<a href="?reload=10&level=%(level)s&lines=%(lines)s">[10 sec.]</a>|
-<a href="?reload=30&level=%(level)s&lines=%(lines)s">[30 sec.]</a>|
-<a href="?reload=600&level=%(level)s&lines=%(lines)s">[600 sec.]</a>
-<br>
-<a href="?level=2&reload=%(reload)s&lines=%(lines)s">[debug2]</a>|
-<a href="?level=4&reload=%(reload)s&lines=%(lines)s">[debug4]</a>|
-<a href="?level=6&reload=%(reload)s&lines=%(lines)s">[debug6]</a>|
-<a href="?level=8&reload=%(reload)s&lines=%(lines)s">[debug8]</a>|
-<a href="?level=10&reload=%(reload)s&lines=%(lines)s">[debug10]</a>|
-<a href="?level=12&reload=%(reload)s&lines=%(lines)s">[debug12]</a>|
-<a href="?level=18&reload=%(reload)s&lines=%(lines)s">[debug18]</a>
-<a href="?level=99&reload=%(reload)s&lines=%(lines)s">[debug99]</a>
-<pre>
-'''
-
-level2color = {
-    0: '',
-    1: '',
-    2: '',
-    3: '',
-    4: '#404040',
-    5: '#404040',
-    6: '#606060',
-    7: '#606060',
-    8: '#808080',
-    9: '#808080',
-    10: '#A0A0A0',
-    11: '#A0A0A0',
-    12: '#B0B0B0',
-    13: '#B0B0B0',
-    14: '#C0C0C0',
-    15: '#C0C0C0',
-    16: '#D0D0D0',
-    17: '#D0D0D0',
-    18: '#D0D0D0',
-    19: '#D0D0D0',
-    20: '#D0D0D0',
-    21: '#D0D0D0',
-    22: '#D0D0D0',
-    23: '#D0D0D0',
-}
-
-#------------------------------------------------------------------------------
-
-
-def init(port=9999):
-    global myweblistener
-    if myweblistener:
-        return
-    from logs import lg
-    root = RootResource()
-    site = server.Site(root)
-    try:
-        myweblistener = reactor.listenTCP(port, site)
-    except:
-        lg.exc()
-        return
-    lg.set_weblog_func(log)
-
-
-def shutdown():
-    global myweblistener
-    if myweblistener:
-        myweblistener.stopListening()
-        del myweblistener
-        myweblistener = None
-
-#------------------------------------------------------------------------------
-
-
-def log(level, s):
-    global logtext
-    global maxlines
-    global numlines
-    global lineindex
-    global myweblistener
-    if not myweblistener:
-        return
-    logtext += '%s|%s|%s|%s\n' % (str(lineindex),
-                                  str(level),
-                                  strftime('%H:%M:%S'),
-                                  s.replace(
-        '\n',
-        '#nl'))
-    numlines += 1
-    lineindex += 1
-    while numlines > maxlines:
-        logtext = logtext[logtext.find('\n') + 1:]
-        numlines -= 1
-
-#------------------------------------------------------------------------------
-
-
-class LogPage(resource.Resource):
-
-    def __init__(self, parent):
-        self.parent = parent
-        resource.Resource.__init__(self)
-
-    def render(self, request):
-        global logtext
-        global maxlines
-        DlevelS = request.args.get('level', [''])[0]
-        try:
-            DlevelV = int(DlevelS)
-        except:
-            DlevelV = default_level
-
-        reloadS = request.args.get('reload', [''])[0]
-        try:
-            reloadV = float(reloadS)
-        except:
-            reloadV = default_reload_timeout
-
-        linesS = request.args.get('lines', [''])[0]
-        try:
-            maxlines = int(linesS)
-        except:
-            maxlines = default_lines
-
-        d = {
-            'level': str(DlevelV),
-            'reload': str(reloadV),
-            'lines': str(maxlines)}
-        out = header_html % d
-        all_lines = logtext.splitlines()
-        for lineindex in range(len(all_lines) - 1, -1, -1):
-            line = all_lines[lineindex]
-            t = line.split('|')
-            try:
-                #lineindex = int(t[0])
-                level = int(t[1])
-                timestr = t[2]
-                s = ''.join(t[3:])
-            except:
-                #lineindex = 0
-                level = 0
-                timestr = ''
-                s = line
-            if level > DlevelV:
-                continue
-
-            s = s.strip().replace('#nl', '\n')
-            s = ('%6d' % lineindex) + ' ' + timestr + (' ' * level) + ' ' + s
-
-            textcolor = level2color.get(level, '')
-            color = ''
-            if s.find('BOGUS') > 0:
-                color = 'purple'
-                textcolor = 'white'
-            if s.find('WARNING') > 0:
-                color = '#FFFC75'
-                textcolor = 'black'
-            if s.find('ERROR') > 0:
-                color = 'red'
-                textcolor = 'white'
-            if s.find('NETERROR') > 0:
-                color = 'gray'
-                textcolor = 'white'
-            if s.find('Exception:') > 0:
-                color = 'red'
-                textcolor = 'white'
-            if s.find(' <<< ') > 0:
-                color = '#B2B2FF'
-                textcolor = 'black'
-            if s.find(' >>> ') > 0:
-                color = '#88ff88'
-                textcolor = 'black'
-            if s.find(' << ') > 0:
-                color = '#ccccff'
-                textcolor = 'black'
-            if s.find(' >> ') > 0:
-                if s.find(' failed ') > 0:
-                    color = '#ffdddd'
-                else:
-                    color = '#ccffcc'
-                textcolor = 'black'
-
-            a = '%s'
-            if color != '':
-                a = (
-                    '<font color="%s" style="BACKGROUND-COLOR:%s">' %
-                    (textcolor, color)) + '%s</font>'
-            elif textcolor != '':
-                a = ('<font color="%s">' % textcolor) + '%s</font>'
-            if level <= 4:
-                a = '<b>%s</b>' % a
-
-            s = s.replace('>', '&gt;').replace('<', '&lt;')
-
-            try:
-                out += a % str(s)
-            except:
-                try:
-                    out += a % str(urllib.quote(s))
-                except:
-                    out += a % str(base64.encodestring(s))
-
-        return out + '</pre></body></html>'
-
-#------------------------------------------------------------------------------
-
-
-class RootResource(resource.Resource):
-
-    def __init__(self):
-        resource.Resource.__init__(self)
-        logpage = LogPage(self)
-        self.putChild('', logpage)
-
-#------------------------------------------------------------------------------
-
-if __name__ == "__main__":
-    init(int(sys.argv[1]))
-    reactor.run()
+"""
+
+import sys
+import urllib
+import base64
+from time import strftime
+
+try:
+    from twisted.internet import reactor
+except:
+    sys.exit('Error initializing twisted.internet.reactor in weblog.py')
+
+from twisted.web import server, resource
+
+#------------------------------------------------------------------------------
+
+myweblistener = None
+default_level = 6
+default_reload_timeout = 600
+default_lines = 9999
+maxlines = default_lines
+numlines = 0
+logtext = ''
+lineindex = 0
+
+header_html = '''<html><head>
+<meta http-equiv="refresh" content="%(reload)s">
+<title>Logs</title></head>
+<body bgcolor="#FFFFFF" text="#000000" link="#0000FF" vlink="#0000FF">
+<form action="" method="get">
+<input size="4" name="level" value="%(level)s" />
+<input size="4" name="reload" value="%(reload)s" />
+<input size="10" name="lines" value="%(lines)s" />
+<input type="submit" value="update" />
+</form>
+<a href="?reload=0.2&level=%(level)s&lines=%(lines)s">[1/5 sec.]</a>|
+<a href="?reload=0.5&level=%(level)s&lines=%(lines)s">[1/2 sec.]</a>|
+<a href="?reload=1&level=%(level)s&lines=%(lines)s">[1 sec.]</a>|
+<a href="?reload=5&level=%(level)s&lines=%(lines)s">[5 sec.]</a>|
+<a href="?reload=10&level=%(level)s&lines=%(lines)s">[10 sec.]</a>|
+<a href="?reload=30&level=%(level)s&lines=%(lines)s">[30 sec.]</a>|
+<a href="?reload=600&level=%(level)s&lines=%(lines)s">[600 sec.]</a>
+<br>
+<a href="?level=2&reload=%(reload)s&lines=%(lines)s">[debug2]</a>|
+<a href="?level=4&reload=%(reload)s&lines=%(lines)s">[debug4]</a>|
+<a href="?level=6&reload=%(reload)s&lines=%(lines)s">[debug6]</a>|
+<a href="?level=8&reload=%(reload)s&lines=%(lines)s">[debug8]</a>|
+<a href="?level=10&reload=%(reload)s&lines=%(lines)s">[debug10]</a>|
+<a href="?level=12&reload=%(reload)s&lines=%(lines)s">[debug12]</a>|
+<a href="?level=18&reload=%(reload)s&lines=%(lines)s">[debug18]</a>
+<a href="?level=99&reload=%(reload)s&lines=%(lines)s">[debug99]</a>
+<pre>
+'''
+
+level2color = {
+    0: '',
+    1: '',
+    2: '',
+    3: '',
+    4: '#404040',
+    5: '#404040',
+    6: '#606060',
+    7: '#606060',
+    8: '#808080',
+    9: '#808080',
+    10: '#A0A0A0',
+    11: '#A0A0A0',
+    12: '#B0B0B0',
+    13: '#B0B0B0',
+    14: '#C0C0C0',
+    15: '#C0C0C0',
+    16: '#D0D0D0',
+    17: '#D0D0D0',
+    18: '#D0D0D0',
+    19: '#D0D0D0',
+    20: '#D0D0D0',
+    21: '#D0D0D0',
+    22: '#D0D0D0',
+    23: '#D0D0D0',
+}
+
+#------------------------------------------------------------------------------
+
+
+def init(port=9999):
+    global myweblistener
+    if myweblistener:
+        return
+    from logs import lg
+    root = RootResource()
+    site = server.Site(root)
+    try:
+        myweblistener = reactor.listenTCP(port, site)
+    except:
+        lg.exc()
+        return
+    lg.set_weblog_func(log)
+
+
+def shutdown():
+    global myweblistener
+    if myweblistener:
+        myweblistener.stopListening()
+        del myweblistener
+        myweblistener = None
+
+#------------------------------------------------------------------------------
+
+
+def log(level, s):
+    global logtext
+    global maxlines
+    global numlines
+    global lineindex
+    global myweblistener
+    if not myweblistener:
+        return
+    logtext += '%s|%s|%s|%s\n' % (str(lineindex), str(level), strftime('%H:%M:%S'), s.replace('\n', '#nl'))
+    numlines += 1
+    lineindex += 1
+    while numlines > maxlines:
+        logtext = logtext[logtext.find('\n') + 1:]
+        numlines -= 1
+
+#------------------------------------------------------------------------------
+
+
+class LogPage(resource.Resource):
+
+    def __init__(self, parent):
+        self.parent = parent
+        resource.Resource.__init__(self)
+
+    def render(self, request):
+        global logtext
+        global maxlines
+        DlevelS = request.args.get('level', [''])[0]
+        try:
+            DlevelV = int(DlevelS)
+        except:
+            DlevelV = default_level
+
+        reloadS = request.args.get('reload', [''])[0]
+        try:
+            reloadV = float(reloadS)
+        except:
+            reloadV = default_reload_timeout
+
+        linesS = request.args.get('lines', [''])[0]
+        try:
+            maxlines = int(linesS)
+        except:
+            maxlines = default_lines
+
+        d = {'level': str(DlevelV), 'reload': str(reloadV), 'lines': str(maxlines)}
+        out = header_html % d
+        all_lines = logtext.splitlines()
+        for lineindex in range(len(all_lines) - 1, -1, -1):
+            line = all_lines[lineindex]
+            t = line.split('|')
+            try:
+                #lineindex = int(t[0])
+                level = int(t[1])
+                timestr = t[2]
+                s = ''.join(t[3:])
+            except:
+                #lineindex = 0
+                level = 0
+                timestr = ''
+                s = line
+            if level > DlevelV:
+                continue
+
+            s = s.strip().replace('#nl', '\n')
+            s = ('%6d' % lineindex) + ' ' + timestr + (' ' * level) + ' ' + s
+
+            textcolor = level2color.get(level, '')
+            color = ''
+            if s.find('BOGUS') > 0:
+                color = 'purple'
+                textcolor = 'white'
+            if s.find('WARNING') > 0:
+                color = '#FFFC75'
+                textcolor = 'black'
+            if s.find('ERROR') > 0:
+                color = 'red'
+                textcolor = 'white'
+            if s.find('NETERROR') > 0:
+                color = 'gray'
+                textcolor = 'white'
+            if s.find('Exception:') > 0:
+                color = 'red'
+                textcolor = 'white'
+            if s.find(' <<< ') > 0:
+                color = '#B2B2FF'
+                textcolor = 'black'
+            if s.find(' >>> ') > 0:
+                color = '#88ff88'
+                textcolor = 'black'
+            if s.find(' << ') > 0:
+                color = '#ccccff'
+                textcolor = 'black'
+            if s.find(' >> ') > 0:
+                if s.find(' failed ') > 0:
+                    color = '#ffdddd'
+                else:
+                    color = '#ccffcc'
+                textcolor = 'black'
+
+            a = '%s'
+            if color != '':
+                a = ('<font color="%s" style="BACKGROUND-COLOR:%s">' % (textcolor, color)) + '%s</font>'
+            elif textcolor != '':
+                a = ('<font color="%s">' % textcolor) + '%s</font>'
+            if level <= 4:
+                a = '<b>%s</b>' % a
+
+            s = s.replace('>', '&gt;').replace('<', '&lt;')
+
+            try:
+                out += a % str(s)
+            except:
+                try:
+                    out += a % str(urllib.quote(s))
+                except:
+                    out += a % str(base64.encodestring(s))
+
+        return out + '</pre></body></html>'
+
+#------------------------------------------------------------------------------
+
+
+class RootResource(resource.Resource):
+
+    def __init__(self):
+        resource.Resource.__init__(self)
+        logpage = LogPage(self)
+        self.putChild('', logpage)
+
+#------------------------------------------------------------------------------
+
+if __name__ == "__main__":
+    init(int(sys.argv[1]))
+    reactor.run()