#!/usr/bin/python
# settings.py
#
# Copyright (C) 2008-2016 Veselin Penev, http://bitdust.io
#
# This file (settings.py) is part of BitDust Software.
#
# BitDust is free software: you can redistribute it and/or modify
# it under the terms of the GNU Affero General Public License as published by
# the Free Software Foundation, either version 3 of the License, or
# (at your option) any later version.
#
# BitDust Software is distributed in the hope that it will be useful,
# but WITHOUT ANY WARRANTY; without even the implied warranty of
# MERCHANTABILITY or FITNESS FOR A PARTICULAR PURPOSE.  See the
# GNU Affero General Public License for more details.
#
# You should have received a copy of the GNU Affero General Public License
# along with BitDust Software.  If not, see <http://www.gnu.org/licenses/>.
#
# Please contact us if you have any questions at bitdust.io@gmail.com
#
#
#
#

"""
.. module:: settings.

I think this is a most used module in the project.
Various parts of the code use this module to get the user settings and global constants.

TODO:
need to move out userconfig stuff from that file
"""

import os

if __name__ == '__main__':
    import sys
    import os.path as _p
    sys.path.append(_p.join(_p.dirname(_p.abspath(sys.argv[0])), '..'))

from logs import lg

from system import bpio

from lib import diskspace
from lib import nameurl

import config

# import userconfig

#------------------------------------------------------------------------------

_BaseDirPath = ''   # location for ".bitdust" folder, lets keep all program DB in one place
# however you can setup your donated location in another place, second disk ...
# Linux: /home/$USER/.bitdust
# WindowsXP: c:\\Document and Settings\\[user]\\.bitdust
# Windows7: c:\\Users\\[user]\\.bitdust
_UserConfig = None  # user settings read from file .bitdust/metadata/userconfig
_OverrideDict = {}  # list of values to replace some of user settings
_InitDone = False

#------------------------------------------------------------------------------

_BandwidthLimit = None
_BackupBlockSize = None
_BackupMaxBlockSize = None

#------------------------------------------------------------------------------
#---INIT-----------------------------------------------------------------------
#------------------------------------------------------------------------------


def init(base_dir=None):
    """
    Must be called before all other things here.
    """
    global _InitDone
    if _InitDone:
        return
    _InitDone = True
    _init(base_dir)


def _init(base_dir=None):
<<<<<<< HEAD
    """
    This is called only once, prepare a bunch of things:
        - Set the base folder where for program data
        - Check and create if not exist "metadata" directory
        - Load settings from [BitDust data dir]/metadata/userconfig or create a new, default settings
        - Check other "static" folders
        - Validate most important user settings
        - Check custom folders
=======
    """
    This is called only once, prepare a bunch of things:

    - Set the base folder where for program data
    - Check and create if not exist "metadata" directory
    - Load settings from [BitDust data dir]/metadata/userconfig or create a new, default settings
    - Check other "static" folders
    - Validate most important user settings
    - Check custom folders
>>>>>>> 7d91a7f0
    """
    lg.out(2, 'settings.init')
    _initBaseDir(base_dir)
    lg.out(2, 'settings.init data location: ' + BaseDir())
    _checkMetaDataDirectory()
    # if not os.path.isdir(ConfigDir()):
    #     uconfig()
    #     bpio._dir_make(ConfigDir())
    #     convert_configs()
    if not os.path.isdir(ConfigDir()):
        bpio._dir_make(ConfigDir())
    config.init(ConfigDir())
    _setUpDefaultSettings()
    _createNotExisingSettings()
    _checkStaticDirectories()
    _checkCustomDirectories()

#------------------------------------------------------------------------------
#---USER CONFIG----------------------------------------------------------------
#------------------------------------------------------------------------------

# def uconfig_(key=None):
#    """
#    An access function to user configuration.
#    Load settings from local file or create a default set.
#
#    If ``key`` is None - return the whole object, see ``lib.userconfig.UserConfig`` class.
#        >>> import settings
#        >>> settings.init()
#        >>> settings.uconfig()
#        <userconfig.UserConfig instance at 0x00BB6C10>
#
#    Or you can pass a setting name to request it.
#        >>> settings.config.conf().getData("logs/debug-level")
#        '14'
#    """
#    global _UserConfig
#    global _OverrideDict
#    #init()
#    if _UserConfig is None:
#        if os.path.exists(os.path.join(MetaDataDir(),"user-config")) and not os.path.exists(os.path.join(MetaDataDir(),"userconfig")):
#            lg.out(4, 'settings.uconfig rename "user-config" to "userconfig"')
#            try:
#                os.rename(os.path.join(MetaDataDir(),"user-config"), os.path.join(MetaDataDir(),"userconfig"))
#            except:
#                pass
#        lg.out(6, 'settings.uconfig loading user configuration from: ' + UserConfigFilename())
#        _UserConfig = userconfig.UserConfig(UserConfigFilename())
#    if key is None:
#        return _UserConfig
#    else:
#        if key in _OverrideDict:
#            return _OverrideDict[key]
#        res = _UserConfig.get(key)
#        if res is None:
#            return ''
#        return res


def override(key, value):
    """
    This method can be used to redefine values in UserConfig without writing
    changes on disk.

    Useful when user pass some params via command line - they should override the local settings.
    """
    global _OverrideDict
    lg.out(4, 'settings.override %s=%s' % (key, value))
    _OverrideDict[key] = value


def override_dict(d):
    """
    You can pass a dictionary of settings to override existing user config.
    """
    for key, value in d.items():
        override(key, value)


def convert_key(key):
    # try:
    key = key.replace('.', '/')
    key = key.replace('-enable', '-enabled')
    p = key.split('/')
    if len(p) == 1:
        return key
    if len(p) >= 3 and p[2].startswith(p[1] + '-'):
        p[2] = p[2].replace(p[1] + '-', '')
    if len(p) >= 2 and p[1].startswith(p[0] + '-'):
        p[1] = p[1].replace(p[0] + '-', '')
    if p[0] == 'folder':
        p[0] = 'paths'
    elif p[0] == 'backup':
        p[0] = 'services/backups'
        if p[1] == 'private-key-size':
            p[0] = 'personal'
    elif p[0] == 'general':
        p[0] = 'services/backups'
        if p[1] == 'backups':
            p[1] = 'max-copies'
        elif p[1] == 'local-backups-enabled':
            p[1] = 'keep-local-copies-enabled'
    elif p[0] == 'id-server':
        p[0] = 'services/id-server'
    elif p[0] == 'network':
        p[0] = 'services/network'
        if p[1] == 'dht-port':
            p[0] = 'services/entangled-dht'
            p[1] = 'udp-port'
    elif p[0] == 'storage':
        if p[1] == 'donated':
            p[0] = 'services/supplier'
            p[1] = 'donated-space'
        elif p[1] == 'needed':
            p[0] = 'services/customer'
            p[1] = 'needed-space'
        elif p[1] == 'suppliers':
            p[0] = 'services/customer'
            p[1] = 'suppliers-number'
    elif p[0] == 'transport':
        if p[1] == 'tcp':
            p[0] = 'services'
            p[1] = 'tcp-transport'
            if len(p) > 2:
                if p[2] == 'port':
                    p[1] = 'tcp-connections'
                    p[2] = 'tcp-port'
        elif p[1] == 'udp':
            p[0] = 'services'
            p[1] = 'udp-transport'
            if len(p) > 2:
                if p[2] == 'port':
                    p[1] = 'udp-datagrams'
                    p[2] = 'udp-port'
    key = '/'.join(p)
    return key
    # except:
    #     lg.exc()
    #     return None

# def convert_configs():
#    lg.out(2, 'settings.convert_configs')
#    try:
#        from main import config
#        config.init(ConfigDir())
#        for k, value in uconfig().data.items():
#            key = convert_key(k)
#            value = value.replace('True', 'true').replace('False', 'false')
#            lg.out(2, '    %s -> %s : [%s]' % (k, key, value.replace('\n', '\\n')))
#            if len(uconfig().get_childs(k)) > 0:
#                continue
#            # if value.strip() == '':
#            #     continue
#            config.conf().setData(key, value)
#    except:
#        lg.exc()
#    return

# def patch_settings_py():
#    src = open('p2p/webcontrol.py').read()
#    from main import config
#    config.init(ConfigDir())
#    for k, value in uconfig().data.items():
#        key = convert_key(k)
#        src = src.replace(k, key.replace('/', '.'))
#    # src = src.replace('uconfig(\'', 'config.conf().getData(\'')
#    # src = src.replace('config.conf().setData(\'', 'config.conf().setData(\'')
#    # src = src.replace('uconfig().update()\n', '')
#    open('p2p/webcontrol_.py', 'w').write(src)

# def make_default_values():
#    from main import config
#    config.init(ConfigDir())
#    for k in sorted(uconfig().data.keys()):
#        key = convert_key(k)
#        default = config.conf().getDefaultValue(key)
#        if default is not None:
#            default = uconfig().get(k)
#            default = default.replace('True', 'true')
#            print "config.conf().setDefaultValue('%s', '%s')" % (key, default)

#------------------------------------------------------------------------------
#--- CONSTANTS ----------------------------------------------------------------
#------------------------------------------------------------------------------

"""
Below is a set of global constants.
"""


def NewWebGUI():
    # return False # this is web/webcontrol.py
    return True  # this is web/control.py - a django based GUI


def DefaultPrivateKeySize():
    """
    User can choose size of his Private Key during install.

    Can be 1024, 2048 or 4096.
    """
    return 2048


def BasePricePerGBmonth():
    """
    Dropbox have a 10$/month for 100-500 GB. So let's have 10$ for 1Tb. this is
    0.01$.

    Definitely - this is not very important thing at the moment. :-)

    """
    return 0.01


def BasePricePerGBDay():
    """
    Almost the same.
    """
    return BasePricePerGBmonth() / 30.0


def defaultDebugLevel():
    """
    Default debug level, lower values produce less messages.
    """
    return 0


def IntSize():
<<<<<<< HEAD
    """
    This constant is used in the RAID code.
    The idea is to be able to optionally switch to 64 bit one day.
=======
    """
    This constant is used in the RAID code.

    The idea is to be able to optionally switch to 64 bit one day.
>>>>>>> 7d91a7f0
    """
    return 4


def MinimumSendingDelay():
    """
    The lower limit of delay for repeated calls for sending processes.

    DO NOT SET TO 0 - the main process will be blocked.
    See ``lib.misc.LoopAttenuation`` method.
    """
    return 0.01


def MaximumSendingDelay():
    """
    The higher limit of delay for repeated calls for sending processes.

    Higher values should decrease the network speed, but save CPU
    resources.
    """
<<<<<<< HEAD
    The higher limit of delay for repeated calls for sending processes.
    Higher values should decrease the network speed, but save CPU resources.
    """
=======
>>>>>>> 7d91a7f0
    return 2.0


def MinimumReceivingDelay():
    """
    Lower limit for receiving processes.
    """
    return 0.05


def MaximumReceivingDelay():
    """
    Higher limit for receiving processes.
    """
    return 4.0


def MaxPacketsOutstanding():
<<<<<<< HEAD
    """
    PREPRO
    Should be a function of disk space available
=======
    """
    PREPRO Should be a function of disk space available.
>>>>>>> 7d91a7f0
    """
    return 100


def SendingSpeedLimit():
    """
    This is lower limit during file sending in Kilobytes per second.

    Used to calculate a packet timeout - bigger packets should have longer timeouts.
    If sending below this speed - we count this supplier as failed.
    If we sending too slow to all nodes - it's our problems, not suppliers.
    """
<<<<<<< HEAD
    This is lower limit during file sending in Kilobytes per second.
    Used to calculate a packet timeout - bigger packets should have longer timeouts.
    If sending below this speed - we count this supplier as failed.
    If we sending too slow to all nodes - it's our problems, not suppliers.
    """
=======
>>>>>>> 7d91a7f0
    return 3 * 1024


def ReceivingSpeedLimit():
    return 3 * 1024


def DefaultBandwidthInLimit():
    """
    Incoming bandwidth limit in bytes per second, 0 - unlimited.
    """
    # 1 Mbps = 125000 B/s ~ 122 KB/s
    return 100 * 1250000


def DefaultBandwidthOutLimit():
    """
    Outgoing bandwidth limit in bytes per second, 0 - unlimited.
    """
    # 1 Mbps = 125000 B/s ~ 122 KB/s
    return 100 * 125000


def SendTimeOut():
    """
    A default timeout when sending packets.
    """
<<<<<<< HEAD
    A default timeout when sending packets.
    """
    return 10


def MaxRetries():
    """
    The idea was to create some "exponential backoff" -
    double each time. Set to 1 at the moment - so failed packets is ignored.
=======
    return 10


def MaxRetries():
    """
    The idea was to create some "exponential backoff" -

    double each time. Set to 1 at the moment - so failed packets is ignored.
>>>>>>> 7d91a7f0
    """
    return 1


def DefaultSendTimeOutEmail():
    """
    Timeout for email sending, not used.
    """
<<<<<<< HEAD
    Timeout for email sending, not used.
    """
=======
>>>>>>> 7d91a7f0
    return 300


def DefaultSendTimeOutHTTP():
    """
    Timeout for http sending, not used.
    """
<<<<<<< HEAD
    Timeout for http sending, not used.
    """
=======
>>>>>>> 7d91a7f0
    return 60


def DefaultAlivePacketTimeOut():
    """
    Lets send alive packets to our contacts every hour.
    """
<<<<<<< HEAD
    Lets send alive packets to our contacts every hour.
    """
=======
>>>>>>> 7d91a7f0
    return 60 * 60


def DefaultBandwidthReportTimeOut():
    """
    Send ``BandwidthReport`` packets every 24 hours.
    """
<<<<<<< HEAD
    Send ``BandwidthReport`` packets every 24 hours.
    """
=======
>>>>>>> 7d91a7f0
    return 60 * 60 * 24


def DefaultNeedSuppliersPacketTimeOut():
    """
    If we need suppliers we will request it every 60 sec.

    Not used right now.
    """
<<<<<<< HEAD
    If we need suppliers we will request it every 60 sec.
    Not used right now.
    """
=======
>>>>>>> 7d91a7f0
    return 60


def DefaultDesiredSuppliers():
<<<<<<< HEAD
    """
    A starting number of suppliers for new users.
    Definitely we want to have 64 by default, but we need to have much more alive users to do that.
=======
    """
    A starting number of suppliers for new users.

    Definitely we want to have 64 by default, but we need to have much
    more alive users to do that.
>>>>>>> 7d91a7f0
    """
    return 4


def DefaultLocaltesterLoop():
    """
    The code in ``p2p.local_tester`` will check the customers files
    periodically.

    This constant controls that - seconds between two calls.
    """
<<<<<<< HEAD
    The code in ``p2p.local_tester`` will check the customers files periodically.
    This constant controls that - seconds between two calls.
    """
=======
>>>>>>> 7d91a7f0
    return 20


def DefaultLocaltesterValidateTimeout():
    """
    A period in seconds to call ``Validate`` action of the local tester.
    """
<<<<<<< HEAD
    A period in seconds to call ``Validate`` action of the local tester.
    """
=======
>>>>>>> 7d91a7f0
    return 120 * 60


def DefaultLocaltesterUpdateCustomersTimeout():
    """
    A period in seconds to call ``UpdateCustomers`` action of the local tester.
    """
<<<<<<< HEAD
    A period in seconds to call ``UpdateCustomers`` action of the local tester.
    """
=======
>>>>>>> 7d91a7f0
    return 5 * 60


def DefaultLocaltesterSpaceTimeTimeout():
    """
    A period in seconds to call ``SpaceTime`` action of the local tester.
    """
<<<<<<< HEAD
    A period in seconds to call ``SpaceTime`` action of the local tester.
    """
=======
>>>>>>> 7d91a7f0
    return 5 * 60


def MinimumUsernameLength():
    """
    A minimum possible user name length.
    """
    return 3


def MaximumUsernameLength():
    """
    A maximum possible user name length.
    """
    return 20


def DefaultDonatedBytes():
    """
    Default donated space value - user can set this at any moment in the settings.
    """
    return 8 * 1024 * 1024 * 1024  # 8 GB


def DefaultNeededBytes():
    """
    Default needed space value.
    """
<<<<<<< HEAD
    Default needed space value.
    """
=======
>>>>>>> 7d91a7f0
    return 1 * 1024 * 1024 * 1024  # 1 GB


def MinimumDonatedBytes():
    """
    Minimum donated space amount in Megabytes - need to donate at least 2 Mb right now.
    """
    return 64 * 1024 * 1024  # 64 Mb


def MinimumNeededBytes():
    return 32 * 1024 * 1024  # 32 Mb - minimum 1 Mb will be taken from every supplier


def DefaultBackupBlockSize():
    """
    Default block size in bytes, user can set this in settings. We split a
    backed up data into blocks of equal size and.

    perform RAID operation on every block - one by one.
    """
<<<<<<< HEAD
    Default block size in bytes, user can set this in settings.
    We split a backed up data into blocks of equal size and
    perform RAID operation on every block - one by one.
    """
=======
>>>>>>> 7d91a7f0
    return 16 * 1024 * 1024  # 16 MB


def DefaultBackupMaxBlockSize():
    """
    The maximum default block size, user can set this in the settings.
    """
<<<<<<< HEAD
    The maximum default block size, user can set this in the settings.
    """
=======
>>>>>>> 7d91a7f0
    return 128 * 1024 * 1024  # 128 MB is fine


def MinimumBandwidthInLimitKBSec():
    """
    Not used, idea was to limit the minimum bandwidth given to BitDust.
    """
    return 10


def MinimumBandwidthOutLimitKBSec():
    """
    Not used.
    """
    return 10


def FireHireMinimumDelay():
    """
    Really do not want to fire suppliers too often, so use 15 minutes interval.
    """
<<<<<<< HEAD
    Really do not want to fire suppliers too often, so use 15 minutes interval.
    """
=======
>>>>>>> 7d91a7f0
    return 60 * 15


def BackupDBSynchronizeDelay():
    """
    Save backup index database no more than one time per every 5 min.
    """
<<<<<<< HEAD
    Save backup index database no more than one time per every 5 min.
    """
=======
>>>>>>> 7d91a7f0
    return 60 * 5


def MaxDeletedBackupIDsToKeep():
    """
    How many deleted backup IDs do we want to hold on to in backup db.

    Not used.
    """
<<<<<<< HEAD
    How many deleted backup IDs do we want to hold on to in backup db.
    Not used.
    """
=======
>>>>>>> 7d91a7f0
    return 100

#------------------------------------------------------------------------------
#---CONSTANTS ( STRINGS ) -----------------------------------------------------
#------------------------------------------------------------------------------


def ApplicationName():
    """
    May be one day we decide to do some rebranding - so this can be useful method. :-)
    But this is not used at the moment.
    """
    return 'BitDust'


def ListFilesFormat():
<<<<<<< HEAD
    """
    Argument to ListFiles command to say format to return the data in.
    Can be "Text" or "Compressed".
    TODO: add "Encrypted" format
=======
    """
    Argument to ListFiles command to say format to return the data in.

    Can be "Text" or "Compressed". TODO: add "Encrypted" format
>>>>>>> 7d91a7f0
    """
    return "Compressed"


def DefaultEccMapName():
    """
    This is a ecc map name used by default - must comply with ``DefaultDesiredSuppliers()``.
    """
    return 'ecc/4x4'


def HMAC_key_word():
    """
    I was playing with HMAC hash, this is a "secret password" :-)
    """
    return 'Vince+Veselin+Derek=BigMoneyAndSuccess'


def DefaultRepo():
<<<<<<< HEAD
    """
    BitDust software can be updated from different "repositories".
    Right now we have three locations for Windows (testing, development and stable)
    and one for Linux (going to add another one).
    This is to be able to run different code in the network and so be able to test new features
    without any chances to broke the whole network.
=======
    """
    BitDust software can be updated from different "repositories".

    Right now we have three locations for Windows (testing, development
    and stable) and one for Linux (going to add another one). This is to
    be able to run different code in the network and so be able to test
    new features without any chances to broke the whole network.
>>>>>>> 7d91a7f0
    """
    return 'stable'


def DefaultRepoURL(repo='stable'):
    """
    Return a given repository location for Windows.
    """
    if repo == 'stable':
        return 'http://bitdust.io/repo/stable/'
    elif repo == 'devel':
        return 'http://bitdust.io/repo/devel/'
    else:
        return 'http://bitdust.io/repo/test/'


def FilesDigestsFilename():
<<<<<<< HEAD
    """
    This file keeps MD5 checksum of all binary files for Windows release.
    Every Windows repository have such file, this is link for "stable" repo::

        http://bitdust.io/repo/stable/files

    Local copy of this file is also stored in the file::

        .bitdust/bin/files

    Our bitstarter.exe read local copy and than can request a public copy and compare the content.
    If some files were changed or new files added to the repo - it will update the local binaries from repo.
    The idea is to update only modified files when new release will be published.
=======
    """
    This file keeps MD5 checksum of all binary files for Windows release. Every
    Windows repository have such file, this is link for "stable" repo::

        http://bitdust.io/repo/stable/files

    Local copy of this file is also stored in the file::

        .bitdust/bin/files

    Our bitstarter.exe read local copy and than can request a public copy and compare the content.
    If some files were changed or new files added to the repo - it will update the local binaries from repo.
    The idea is to update only modified files when new release will be published.
>>>>>>> 7d91a7f0
    """
    return 'files'


def CurrentVersionDigestsFilename():
<<<<<<< HEAD
    """
    This file keeps a MD5 checksum of the file "files", see ``FilesDigestsFilename()``.
    It is also placed in the Windows repository::

        http://bitdust.io/repo/stable/checksum

    If some binary files have been changed - the file "files" also changed and
    its checksum also.
    Locally this is stored in the file::

        .bitdust/bin/checksum

    The software check "checksum" file first and if it is not the same - further download "files".
=======
    """
    This file keeps a MD5 checksum of the file "files", see
    ``FilesDigestsFilename()``. It is also placed in the Windows repository::

        http://bitdust.io/repo/stable/checksum

    If some binary files have been changed - the file "files" also changed and
    its checksum also.
    Locally this is stored in the file::

        .bitdust/bin/checksum

    The software check "checksum" file first and if it is not the same - further download "files".
>>>>>>> 7d91a7f0
    """
    return 'checksum'


def LegalUsernameChars():
    """
    A set of correct chars that can be used for user account names.
    """
    return set("abcdefghijklmnopqrstuvwxyz0123456789-_")


def LegalNickNameChars():
    """
    A set of correct chars that can be used for user account names.
    """
<<<<<<< HEAD
    return set(
        "abcdefghijklmnopqrstuvwxyzABCDEFGHIJKLMNOPQRSTUVWXYZ0123456789-_.,{}[]()@!$^&*=+")
=======
    return set("abcdefghijklmnopqrstuvwxyzABCDEFGHIJKLMNOPQRSTUVWXYZ0123456789-_.,{}[]()@!$^&*=+")
>>>>>>> 7d91a7f0


#------------------------------------------------------------------------------
#--- FOLDERS ------------------------------------------------------------------
#------------------------------------------------------------------------------

def BaseDirDefault():
    """
    A default location for BitDust data folder.

    All of the paths below should be under some base directory.
    """
    return os.path.join(os.path.expanduser('~'), '.bitdust')


def BaseDirLinux():
    """
    Default data folder location for Linux users.
    """
    return os.path.join(os.path.expanduser('~'), '.bitdust')


def BaseDirWindows():
    """
    Default data folder location for Windows users.
    """
    return os.path.join(os.path.expanduser('~'), '.bitdust')


def BaseDirMac():
    """
    Default data folder location for MacOS users.
    """
    return os.path.join(os.path.expanduser('~'), '.bitdust')


def GetBaseDir():
<<<<<<< HEAD
    """
    A portable method to get the default data folder location.
=======
    """
    A portable method to get the default data folder location.
>>>>>>> 7d91a7f0
    """
    if bpio.Windows():
        return BaseDirWindows()
    elif bpio.Linux():
        return BaseDirLinux()
    elif bpio.Mac():
        return BaseDirMac()
    return BaseDirDefault()


def BaseDir():
    """
    Return current data folder location, also call ``init()`` to be sure all
    things were configured.
    """
    global _BaseDirPath
    init()
    return _BaseDirPath


def BaseDirPathFileName():
<<<<<<< HEAD
    """
    You can configure BitDust software to use another place for data folder.
    Say you want to store BitDust files on another disk.
    In the binary folder file "appdata" can be created and it will keep the path to the data folder.
=======
    """
    You can configure BitDust software to use another place for data folder.

    Say you want to store BitDust files on another disk. In the binary
    folder file "appdata" can be created and it will keep the path to
    the data folder.
>>>>>>> 7d91a7f0
    """
    return os.path.join(bpio.getExecutableDir(), "appdata")


def DefaultRestoreDir():
    """
    Default location to place restored files and folders.
    """
    return os.path.expanduser('~')


def WindowsBinDir():
<<<<<<< HEAD
    """
    Under Windows executable files is placed in the [BitDust data folder]/bin/.
    This is because Windows Vista and later not allow to write to "Program files" folder.
=======
    """
    Under Windows executable files is placed in the [BitDust data folder]/bin/.

    This is because Windows Vista and later not allow to write to
    "Program files" folder.
>>>>>>> 7d91a7f0
    """
    return os.path.join(BaseDir(), 'bin')


def MetaDataDir():
    """
    Return current location of the "metadata" folder - most important config files is here.
    """
    return os.path.join(BaseDir(), "metadata")


def ConfigDir():
    """
    
    """
<<<<<<< HEAD
    """
=======
>>>>>>> 7d91a7f0
    return os.path.join(BaseDir(), 'config')


def TempDir():
<<<<<<< HEAD
    """
    A place for temporary BitDust files, we really need some extra disk space to operate.
    TODO: need to add some stuff to control how much extra space we use and be able limit that.
=======
    """
    A place for temporary BitDust files, we really need some extra disk space
    to operate.

    TODO: need to add some stuff to control how much extra space we use
    and be able limit that.
>>>>>>> 7d91a7f0
    """
    return os.path.join(BaseDir(), "temp")


def IdentityCacheDir():
    """
    See ``lib.identitycache`` module, this is a place to store user's identity
    files to have them on hands.
    """
    return os.path.join(BaseDir(), "identitycache")


def IdentityServerDir():
    """
    
    """
    return os.path.join(BaseDir(), 'identityserver')


def DefaultBackupsDBDir():
<<<<<<< HEAD
    """
    When you run the backup the following actions occur:

        - data is read from the local disk and compressed
        - entire volume is divided into blocks
        - blocks encrypted with user Key
        - each block is divided into pieces with redundancy - through RAID procedure
        - pieces of all blocks are stored on a local disk
        - pieces are transferred to suppliers
        - optionally, local pieces can be removed after delivering to suppliers

    This returns a default local folder location where those pieces is stored.
    User can configure that in the settings.
=======
    """
    When you run the backup the following actions occur:

        - data is read from the local disk and compressed
        - entire volume is divided into blocks
        - blocks encrypted with user Key
        - each block is divided into pieces with redundancy - through RAID procedure
        - pieces of all blocks are stored on a local disk
        - pieces are transferred to suppliers
        - optionally, local pieces can be removed after delivering to suppliers

    This returns a default local folder location where those pieces is stored.
    User can configure that in the settings.
>>>>>>> 7d91a7f0
    """
    return os.path.join(BaseDir(), 'backups')


def DefaultCustomersDir():
    """
    Here will be placed files uploaded by other users.

    Your customers will user your HDD to keep their personal data.
    """
    return os.path.join(BaseDir(), "customers")


def DefaultMessagesDir():
    """
    A default folder to store sent/received messages.
    """
    return os.path.join(BaseDir(), 'messages')


def DefaultReceiptsDir():
    """
    A default folder to store receipts.
    """
    return os.path.join(BaseDir(), 'receipts')


def Q2QDir():
    """
    I was playing with vertex protocol, this is a place for q2q config files.
    """
    return os.path.join(BaseDir(), 'q2qcerts')


def LogsDir():
    """
    Place for log files.
    """
    return os.path.join(BaseDir(), 'logs')


def SuppliersDir():
    """
    Local folder location to keep suppliers info files.
    """
    return os.path.join(BaseDir(), 'suppliers')


def BandwidthInDir():
    """
    Daily stats for incoming bandwidth is placed in that location.
    """
<<<<<<< HEAD
    Daily stats for incoming bandwidth is placed in that location.
    """
=======
>>>>>>> 7d91a7f0
    return os.path.join(BaseDir(), "bandin")


def BandwidthOutDir():
    """
    Daily stats for outgoing bandwidth is placed in that location.
    """
<<<<<<< HEAD
    Daily stats for outgoing bandwidth is placed in that location.
    """
=======
>>>>>>> 7d91a7f0
    return os.path.join(BaseDir(), "bandout")


def RatingsDir():
<<<<<<< HEAD
    """
    In that location BitDust software keeps a rating stats for known users.
=======
    """
    In that location BitDust software keeps a rating stats for known users.
>>>>>>> 7d91a7f0
    """
    return os.path.join(BaseDir(), 'ratings')


def BlockChainDir():
    """
    
    """
    return os.path.join(BaseDir(), 'blockchain')

#------------------------------------------------------------------------------
#--- FILES --------------------------------------------------------------------
#------------------------------------------------------------------------------


def KeyFileName():
    """
    Location of user's Private Key file.
    """
    return os.path.join(MetaDataDir(), "mykeyfile")


def KeyFileNameLocation():
    """
    User can set another location for his Private Key file - he can use USB stick to keep his Key.
    After BitDust stars he can remove the USB stick and keep it in safe place.
    So BitDust will keep user's key in the RAM only - this way you can have more protection for your Key.
    If your machine is stolen - thief can not get your Private key.
    But you must be sure that machine was switched off - the RAM is erased when power is off.
    This file keeps alternative location of your Private Key.
    """
    return KeyFileName() + '_location'


def SupplierIDsFilename():
    """
    IDs for places that store data for us.

    Keeps a list of IDURLs of our suppliers.
    """
    return os.path.join(MetaDataDir(), "supplierids")


def CustomerIDsFilename():
    """
    IDs for places we store data for, keeps a list of IDURLs of our customers.
    """
    return os.path.join(MetaDataDir(), "customerids")


def CorrespondentIDsFilename():
<<<<<<< HEAD
    """
    People we get messages from and other stuff not related to backup/restore process.
=======
    """
    People we get messages from and other stuff not related to backup/restore
    process.
>>>>>>> 7d91a7f0
    """
    return os.path.join(MetaDataDir(), "correspondentids")


def LocalIdentityFilename():
<<<<<<< HEAD
    """
    A local copy of user's identity file is stored here.
    When doing any changes in the identity file - this appear here firstly.
    Further local identity file is propagated to the identity server
    and all our contacts so they got the fresh copy asap.
=======
    """
    A local copy of user's identity file is stored here.

    When doing any changes in the identity file - this appear here firstly.
    Further local identity file is propagated to the identity server
    and all our contacts so they got the fresh copy asap.
>>>>>>> 7d91a7f0
    """
    return os.path.join(MetaDataDir(), "localidentity")


def LocalIPFilename():
    """
    File contains string like "192.168.12.34" - local IP of that machine.
    """
    return os.path.join(MetaDataDir(), "localip")


def ExternalIPFilename():
    """
    File contains string like 201.42.133.2 - external IP of that machine.
    """
    return os.path.join(MetaDataDir(), "externalip")


def ExternalUDPPortFilename():
    """
    File contains external UDP port number of that machine - detected after STUN.
    """
    return os.path.join(MetaDataDir(), "externaludpport")


def DefaultTransportOrderFilename():
    """
    Location for file that keeps an order of used transports.
    """
    return os.path.join(MetaDataDir(), "torder")


def UserNameFilename():
    """
    File contains something like "guesthouse" - user account name.
    """
    return os.path.join(MetaDataDir(), "username")


def UserConfigFilename():
    """
    File to keep a configurable user settings in XML format.

    See ``lib.userconfig`` module.
    """
    return os.path.join(MetaDataDir(), "userconfig")


def GUIOptionsFilename():
    """
    A small file to keep GUI config.

    For example windows positions and sizes after last execution of the
    program.
    """
    return os.path.join(MetaDataDir(), "guioptions")


def UpdateSheduleFilename():
<<<<<<< HEAD
    """
    Under Windows software update process is made by bitstarter.exe file.
    Periodically, the main file process "bitdust.exe" requests
    the file "checksum" (from user configurable repository location)
    to check for new software release of that repository.
    Main process can restart itself thru bitstarter to be able to update the binaries.
    User can set a schedule to check for updates in the settings.
=======
    """
    Under Windows software update process is made by bitstarter.exe file.

    Periodically, the main file process "bitdust.exe" requests the file
    "checksum" (from user configurable repository location) to check for
    new software release of that repository. Main process can restart
    itself thru bitstarter to be able to update the binaries. User can
    set a schedule to check for updates in the settings.
>>>>>>> 7d91a7f0
    """
    return os.path.join(MetaDataDir(), "updateshedule")


def LocalPortFilename():
<<<<<<< HEAD
    """
    This is a file to keep randomly generated port number
    for HTTP server to provide a Web Access to BitDust main process.
    See module ``web.webcontrol`` for more details.
    This is old stuff, will be removed soon!
=======
    """
    This is a file to keep randomly generated port number for HTTP server to
    provide a Web Access to BitDust main process.

    See module ``web.webcontrol`` for more details. This is old stuff,
    will be removed soon!
>>>>>>> 7d91a7f0
    """
    return os.path.join(MetaDataDir(), 'localport')


def LocalWSGIPortFilename():
<<<<<<< HEAD
    """
    This is a file to keep randomly generated port number
    for Django WSGI server.
    This stuff creates a User Interface to the BitDust main process.
    See module ``web.control`` for more details.
=======
    """
    This is a file to keep randomly generated port number for Django WSGI
    server.

    This stuff creates a User Interface to the BitDust main process. See
    module ``web.control`` for more details.
>>>>>>> 7d91a7f0
    """
    return os.path.join(MetaDataDir(), 'localwsgiport')


def LocalXMLRPCPortFilename():
    """
    
    """
    return os.path.join(MetaDataDir(), 'localxmlrpcport')


def LocalJsonRPCPortFilename():
    """
    
    """
    return os.path.join(MetaDataDir(), 'localjsonrpcport')


def BackupInfoFileNameOld():
    """
    Long time ago backup data base were stored in that file.

    Obsolete, see ``BackupIndexFileName()``..
    """
    return "backup_info.xml"


def BackupInfoFileName():
    """
    Obsolete, see ``BackupIndexFileName()``.
    """
    return 'backup_db'


def BackupInfoEncryptedFileName():
    """
    Obsolete, see ``BackupIndexFileName()``.
    """
    return 'backup_info'


def BackupIndexFileName():
<<<<<<< HEAD
    """
    This is backup data base index file location.
    This store folder and files names and locations with path ID's and some extra info.
    Located in the file .bitdust/metadata/index .
    Also this file is saved on suppliers in encrypted state.

    TODO:
    - need to store files checksums
    - need to store file and folders access modes - just like in Linux
    - need to store user and group for files and folders - like in Linux
=======
    """
    This is backup data base index file location. This store folder and files
    names and locations with path ID's and some extra info. Located in the
    file.

    .bitdust/metadata/index . Also this file is saved on suppliers in encrypted
    state.

    TODO:
    - need to store files checksums
    - need to store file and folders access modes - just like in Linux
    - need to store user and group for files and folders - like in Linux
>>>>>>> 7d91a7f0
    """
    return 'index'


def BackupInfoFileFullPath():
    """
    Obsolete.
    """
    return os.path.join(MetaDataDir(), BackupInfoFileName())


def BackupInfoFileFullPathOld():
    """
    Obsolete.
    """
    return os.path.join(MetaDataDir(), BackupInfoFileNameOld())


def BackupIndexFilePath():
    """
    A full local path for ``BackupIndexFileName`` file.
    """
<<<<<<< HEAD
    A full local path for ``BackupIndexFileName`` file.
    """
=======
>>>>>>> 7d91a7f0
    return os.path.join(MetaDataDir(), BackupIndexFileName())


def SupplierPath(idurl, filename=None):
<<<<<<< HEAD
    """
    A location to given supplie's data.
    If ``filename`` is provided - return a full path to that file.
    Currently those data are stored for every supplier:

        - "connected" : date and time when this man become our suppler
        - "disconnected" : date and time when this suppler was fired
        - "listfiles" : a list of our local files stored on his machine
=======
    """
    A location to given supplie's data.

    If ``filename`` is provided - return a full path to that file.
    Currently those data are stored for every supplier:

        - "connected" : date and time when this man become our suppler
        - "disconnected" : date and time when this suppler was fired
        - "listfiles" : a list of our local files stored on his machine
>>>>>>> 7d91a7f0
    """
    if filename is not None:
        return os.path.join(
            SuppliersDir(),
            nameurl.UrlFilename(idurl),
            filename)
    return os.path.join(SuppliersDir(), nameurl.UrlFilename(idurl))


def SupplierListFilesFilename(idurl):
    """
    Return a "listfiles" file location for given supplier.
    """
    return os.path.join(SupplierPath(idurl), 'listfiles')


def SupplierServiceFilename(idurl):
    """
    Return a "service" file location for given supplier.
    """
    return os.path.join(SupplierPath(idurl), 'service')


def LocalTesterLogFilename():
    """
    A file name path where bptester.py will write its logs.
    """
    return os.path.join(LogsDir(), 'bptester.log')


def MainLogFilename():
    """
    A prefix for file names to store main process logs.
    """
    return os.path.join(LogsDir(), 'bitdust')


def UpdateLogFilename():
    """
    A place to store logs from update porcess.
    """
    return os.path.join(LogsDir(), 'software_update.log')


def AutomatsLog():
    """
    All state machines logs in the main process is written here.
    """
    return os.path.join(LogsDir(), 'automats.log')


def TransportLog():
    """
    Every x seconds will log stats about current transfers.
    """
    return os.path.join(LogsDir(), 'transport.log')


def RepoFile():
<<<<<<< HEAD
    """
    A file to store info about currently used repository.
=======
    """
    A file to store info about currently used repository.
>>>>>>> 7d91a7f0
    """
    return os.path.join(MetaDataDir(), 'repo')


def VersionFile():
<<<<<<< HEAD
    """
    A place for local copy of "checksum" file, see ``CurrentVersionDigestsFilename()``.
=======
    """
    A place for local copy of "checksum" file, see
    ``CurrentVersionDigestsFilename()``.
>>>>>>> 7d91a7f0
    """
    return os.path.join(MetaDataDir(), 'checksum')


def InfoFile():
    """
    A place for local copy of "files" file, see ``FilesDigestsFilename()``.
    """
<<<<<<< HEAD
    A place for local copy of "files" file, see ``FilesDigestsFilename()``.
    """
=======
>>>>>>> 7d91a7f0
    # return os.path.join(MetaDataDir(), 'files')
    return os.path.join(bpio.getExecutableDir(), 'files')


def RevisionNumberFile():
<<<<<<< HEAD
    """
    We keep track of Subversion revision number and store it in the binary folder.
    This is a sort of "product version".
    Probably not very best idea, we need to use a widely used software version format.
    This is not used anymore - switched to ``VersionNumberFile()``.
=======
    """
    We keep track of Subversion revision number and store it in the binary
    folder. This is a sort of "product version". Probably not very best idea,
    we need to use a widely used software version format.

    This is not used anymore - switched to ``VersionNumberFile()``.
>>>>>>> 7d91a7f0
    """
    return os.path.join(bpio.getExecutableDir(), 'revnum')


def VersionNumberFile():
    """
    
    """
    return os.path.join(bpio.getExecutableDir(), 'version')


def CheckSumFile():
    """
    
    """
    return os.path.join(bpio.getExecutableDir(), 'checksum')


def CustomersSpaceFile():
    """
    This file keeps info about our customers - how many megabytes every guy takes from us.
    """
    return os.path.join(MetaDataDir(), 'space')


def CustomersUsedSpaceFile():
    """
    
    """
    return os.path.join(MetaDataDir(), 'spaceused')


def BalanceFile():
    """
    This file keeps our current BitDust balance - two values:
        - transferable funds
        - not transferable funds
    """
    return os.path.join(MetaDataDir(), 'balance')


def CertificateFiles():
    """
    The idea is to have a global certificate for BitDust server, just like
    https works.
    """
<<<<<<< HEAD
    The idea is to have a global certificate for BitDust server, just like https works.
    """
=======
>>>>>>> 7d91a7f0
    return [os.path.join(MetaDataDir(), 'bitdust.cer'),
            os.path.join('.', 'bitdust.cer'),
            os.path.join(bpio.getExecutableDir(), 'bitdust.cer'), ]


def DHTDBFile():
    return os.path.join(MetaDataDir(), 'dhtdb')

#------------------------------------------------------------------------------
#--- BINARY FILES -------------------------------------------------------------
#------------------------------------------------------------------------------


def WindowsStarterFileName():
    """
    Return a file name of the Windows starter: "bitstarter.exe".
    """
    return 'bitstarter.exe'


def WindowsMainScritpFileName():
    """
    Return a file name of the root Windows executable script : "bitdust.exe".
    """
    return 'bitdust.exe'


def WindowsStarterFileURL(repo=DefaultRepo()):
<<<<<<< HEAD
    """
    Return a public URL of the "bitstarter.exe" file, according to given ``repo``.
    When need to modify the starter code need to place it in the repository along with other binaries.
    It will be downloaded automatically by all users and updated.
=======
    """
    Return a public URL of the "bitstarter.exe" file, according to given
    ``repo``.

    When need to modify the starter code need to place it in the
    repository along with other binaries. It will be downloaded
    automatically by all users and updated.
>>>>>>> 7d91a7f0
    """
    return DefaultRepoURL(repo) + WindowsStarterFileName()


def getIconLaunchFilename():
<<<<<<< HEAD
    """
    Not used.
    For Windows platforms this should target to executable file to run when clicked on Desktop icon.
=======
    """
    Not used.

    For Windows platforms this should target to executable file to run
    when clicked on Desktop icon.
>>>>>>> 7d91a7f0
    """
    return os.path.join(bpio.getExecutableDir(), 'bitdust.exe')


def getIconLinkFilename():
    """
    A file name for Desktop icon for Windows users.
    """
    return 'Data Haven .NET.lnk'


def IconFilename():
    """
    Application icon file name.
    """
    return 'desktop.ico'


def StyleSheetsFilename():
    """
    
    """
    return 'styles.css'


def StyleSheetsPath():
    """
    
    """
    return os.path.join(bpio.getExecutableDir(), 'html', StyleSheetsFilename())

<<<<<<< HEAD

def IconsFolderPath():
    """
    A folder name where application icons is stored.

    PREPRO:
    maybe we better use another name: "media",
    because we may need not only "icons" but also other data files
=======

def IconsFolderPath():
    """
    A folder name where application icons is stored.

    PREPRO: maybe we better use another name: "media", because we may
    need not only "icons" but also other data files
>>>>>>> 7d91a7f0
    """
    return os.path.join(bpio.getExecutableDir(), 'icons')


def FontsFolderPath():
<<<<<<< HEAD
    """
    A folder name where application "fons" is stored.
=======
    """
    A folder name where application "fons" is stored.
>>>>>>> 7d91a7f0
    """
    return os.path.join(bpio.getExecutableDir(), 'fonts')


def FontImageFile():
    """
    A font to use to print text labels in the GUI.
    """
    return os.path.join(FontsFolderPath(), 'Arial_Narrow.ttf')

#------------------------------------------------------------------------------
#---PORT NUMBERS---------------------------------------------------------------
#------------------------------------------------------------------------------


def DefaultXMLRPCPort():
    """
    
    """
    return 8082


def DefaultJsonRPCPort():
    """
    
    """
    return 8083


def IdentityServerPort():
<<<<<<< HEAD
    """
    Identity server stores identity files, it works in that way:

        1) anyone can request any stored identity file from any place in the world
        2) anyone can send his identity file over transport_tcp to identity server
        3) identity file must be digitaly signed, server should verify the signature
        4) if signature is fine - server will save (or overwrite existing) the file
        5) server should refuse incorrect or faked identities
        6) someone can store incorrect or faked identities on his own server, but nodes in network will refuse those identities
        7) you can use different ways to transfer your identity file to your own id server - do it by your own.

    This is a port number of our identity file to receive identity files from users.
    This should be same for all identity servers everywhere.
=======
    """
    Identity server stores identity files, it works in that way:

        1) anyone can request any stored identity file from any place in the world
        2) anyone can send his identity file over transport_tcp to identity server
        3) identity file must be digitaly signed, server should verify the signature
        4) if signature is fine - server will save (or overwrite existing) the file
        5) server should refuse incorrect or faked identities
        6) someone can store incorrect or faked identities on his own server, but nodes in network will refuse those identities
        7) you can use different ways to transfer your identity file to your own id server - do it by your own.

    This is a port number of our identity file to receive identity files from users.
    This should be same for all identity servers everywhere.
>>>>>>> 7d91a7f0
    """
    return 6661  # 7773


def IdentityWebPort():
    """
    Our public identity servers use standard web port number to publish
    identity files.
    """
    return 8084


def DefaultTCPPort():
    """
    A default port number for transport_tcp.
    """
    return 7771


def DefaultUDPPort():
    """
    A default port number for transport_udp.
    """
    return 8882


def DefaultDHTPort():
    """
    A default UDP port number for DHT network.
    """
    return 14441


def DefaultWebLogPort():
<<<<<<< HEAD
    """
    A port number for HTTP server to print program logs.
=======
    """
    A port number for HTTP server to print program logs.
>>>>>>> 7d91a7f0
    """
    return 9999


def DefaultWebTrafficPort():
<<<<<<< HEAD
    """
    A port number for HTTP server to print program packets traffic.
=======
    """
    A port number for HTTP server to print program packets traffic.
>>>>>>> 7d91a7f0
    """
    return 9997

#------------------------------------------------------------------------------
#--- USER FOLDERS -------------------------------------------------------------
#------------------------------------------------------------------------------


def getCustomersFilesDir():
<<<<<<< HEAD
    """
    Alias to get a user donated location from settings.
=======
    """
    Alias to get a user donated location from settings.
>>>>>>> 7d91a7f0
    """
    return config.conf().getData('paths/customers').strip()


def getCustomerFilesDir(idurl):
<<<<<<< HEAD
    """
    Alias to get a given customer's files inside our donated location from settings.
=======
    """
    Alias to get a given customer's files inside our donated location from
    settings.
>>>>>>> 7d91a7f0
    """
    return os.path.join(getCustomersFilesDir(), nameurl.UrlFilename(idurl))


def getLocalBackupsDir():
    """
    Alias to get local backups folder from settings, see
    ``DefaultBackupsDBDir()``.
    """
    return config.conf().getData('paths/backups').strip()


def getRestoreDir():
    """
    Alias for restore location, see ``DefaultRestoreDir()``.
    """
    return config.conf().getData('paths/restore').strip()


def getMessagesDir():
<<<<<<< HEAD
    """
    Alias to get from user config a folder location where messages is stored.
=======
    """
    Alias to get from user config a folder location where messages is stored.
>>>>>>> 7d91a7f0
    """
    return config.conf().getData('paths/messages').strip()


def getReceiptsDir():
    """
    Alias to get from user config a folder location where receipts is stored.
    """
    return config.conf().getData('paths/receipts').strip()


def getTempDir():
    """
    An alias for ``TempDir()``.
    """
    return TempDir()

#------------------------------------------------------------------------------
#--- PROXY SERVER OPTIONS -----------------------------------------------------
#------------------------------------------------------------------------------


def enableLocalProxy(enable=None):
    """
    Enable/disable using of proxy server.
    """
    if enable is None:
        return config.conf().getBool('services/network/proxy/enabled')
    config.conf().setData('services/network/proxy/enabled', str(enable))


def getProxyHost():
<<<<<<< HEAD
    """
    Return proxy server host from settings.
=======
    """
    Return proxy server host from settings.
>>>>>>> 7d91a7f0
    """
    return config.conf().getData('services/network/proxy/host').strip()


def getProxyPort():
<<<<<<< HEAD
    """
    Return proxy server port number from settings.
=======
    """
    Return proxy server port number from settings.
>>>>>>> 7d91a7f0
    """
    return config.conf().getData('services/network/proxy/port').strip()


def setProxySettings(d):
<<<<<<< HEAD
    """
    Set proxy settings via dictionary, see ``lib.net_misc.detect_proxy_settings`` for more details.
=======
    """
    Set proxy settings via dictionary, see
    ``lib.net_misc.detect_proxy_settings`` for more details.
>>>>>>> 7d91a7f0
    """
    if 'host' in d:
        config.conf().setData('services/network/proxy/host', str(d.get('host', '')))
    if 'port' in d:
        config.conf().setData('services/network/proxy/port', str(d.get('port', '')))
    if 'username' in d:
<<<<<<< HEAD
        config.conf().setData('services/network/proxy.network-proxy-username',
                              str(d.get('username', '')))
=======
        config.conf().setData('services/network/proxy.network-proxy-username', str(d.get('username', '')))
>>>>>>> 7d91a7f0
    if 'password' in d:
        config.conf().setData('services/network/proxy/password', str(d.get('password', '')))
    if 'ssl' in d:
        config.conf().setData('services/network/proxy/ssl', str(d.get('ssl', 'False')))


def getProxySettingsDict():
    """
    Return a proxy settings from user config in dictionary.
    """
    return {
        'host': config.conf().getData('services/network/proxy/host').strip(),
        'port': config.conf().getData('services/network/proxy/port').strip(),
        'username': config.conf().getData('services/network/proxy/username').strip(),
        'password': config.conf().getData('services/network/proxy/password').strip(),
        'ssl': config.conf().getData('services/network/proxy/ssl').strip(), }


def update_proxy_settings():
    """
    Calls ``lib.net_misc.detect_proxy_settings()`` to check current system
    proxy server settings.
    """
    from lib import net_misc
    net_misc.init()
    if enableLocalProxy():
        if getProxyHost() == '' or getProxyPort() == '':
            d = net_misc.detect_proxy_settings()
            # setProxySettings(d)
            # enableLocalProxy(d.get('host', '') != '')
            lg.out(2, 'settings.update_proxy_settings : loaded from ENVIRONMENT')
        else:
            d = getProxySettingsDict()
            lg.out(2, 'settings.update_proxy_settings : loaded from settings')
        net_misc.set_proxy_settings(d)
        lg.out(2, '    HOST:      ' + net_misc.get_proxy_host())
        lg.out(2, '    PORT:      ' + str(net_misc.get_proxy_port()))
        lg.out(2, '    USERNAME:  ' + net_misc.get_proxy_username())
        lg.out(2, '    PASSWORD:  ' + ('*' * len(net_misc.get_proxy_password())))
        lg.out(2, '    SSL:       ' + net_misc.get_proxy_ssl())

#------------------------------------------------------------------------------
#---OTHER USER CONFIGURATIONS--------------------------------------------------
#------------------------------------------------------------------------------
<<<<<<< HEAD


def getBandOutLimit():
    """
    This is a current outgoing bandwidth limit in bytes per second.
=======


def getBandOutLimit():
    """
    This is a current outgoing bandwidth limit in bytes per second.
>>>>>>> 7d91a7f0
    """
    return config.conf().getInt(
        'services/network/send-limit',
        DefaultBandwidthOutLimit())



def getBandInLimit():
    """
    This is a current incoming bandwidth limit in bytes per second.
    """
    return config.conf().getInt(
        'services/network/receive-limit',
        DefaultBandwidthInLimit())



def enableIdServer(enable=None):
    """
    
    """
    if enable is None:
        return config.conf().getBool('services/id-server/enabled')
    config.conf().setData('services/id-server/enabled', str(enable))


def getIdServerHost():
    """
    
    """
    return config.conf().getData("services/id-server/host").strip()


def setIdServerHost(hostname_or_ip):
    """
    
    """
    return config.conf().setData("services/id-server/host", hostname_or_ip)


def getIdServerWebPort():
    """
    
    """
    return config.conf().getInt("services/id-server/web-port", IdentityWebPort())


def setIdServerWebPort(web_port):
    """
    
    """
    return config.conf().setInt("services/id-server/web-port", web_port)


def getIdServerTCPPort():
    """
    
    """
    return config.conf().getInt("services/id-server/tcp-port", IdentityServerPort())


def setIdServerTCPPort(tcp_port):
    """
    
    """
    return config.conf().setInt("services/id-server/tcp-port", tcp_port)


def getTransportPort(proto):
<<<<<<< HEAD
    """
    Get a port number for some tranports from user config.
=======
    """
    Get a port number for some tranports from user config.
>>>>>>> 7d91a7f0
    """
    if proto == 'tcp':
        return getTCPPort()
    if proto == 'udp':
        return getUDPPort()
    raise


def enableTCP(enable=None):
    """
    Switch on/off transport_tcp in the settings or get current state.

    Note : transport_tcp is always available for identites to id server.
    """
    if enable is None:
        return config.conf().getBool('services/tcp-transport/enabled')
    config.conf().setData('services/tcp-transport/enabled', str(enable))


def enableTCPsending(enable=None):
    """
    Switch on/off sending over transport_tcp in the settings or get current
    state.
    """
    if enable is None:
        return config.conf().getBool('services/tcp-transport/sending-enabled')
    config.conf().setData('services/tcp-transport/sending-enabled', str(enable))


def enableTCPreceiving(enable=None):
    """
    Switch on/off receiving over transport_tcp in the settings or get current
    state.
    """
    if enable is None:
        return config.conf().getBool('services/tcp-transport/receiving-enabled')
    config.conf().setData('services/tcp-transport/receiving-enabled', str(enable))


def getTCPPort():
<<<<<<< HEAD
    """
    Get a port number for tranport_tcp from user config.
=======
    """
    Get a port number for tranport_tcp from user config.
>>>>>>> 7d91a7f0
    """
    return config.conf().getInt("services/tcp-connections/tcp-port", DefaultTCPPort())


def setTCPPort(port):
<<<<<<< HEAD
    """
    Set a port number for tranport_tcp in the user config.
=======
    """
    Set a port number for tranport_tcp in the user config.
>>>>>>> 7d91a7f0
    """
    config.conf().setData("services/tcp-connections/tcp-port", str(port))


def enableUDP(enable=None):
    """
    Switch on/off transport_udp in the settings or get current state.
    """
    if enable is None:
        return config.conf().getBool('services/udp-transport/enabled')
    config.conf().setData('services/udp-transport/enabled', str(enable))


def enableUDPsending(enable=None):
    """
    Switch on/off sending over udp in the settings or get current state.
    """
    if enable is None:
        return config.conf().getBool('services/udp-transport/sending-enabled')
    config.conf().setData('services/udp-transport/sending-enabled', str(enable))


def enableUDPreceiving(enable=None):
    """
    Switch on/off receiving over udp in the settings or get current state.
    """
    if enable is None:
        return config.conf().getBool('services/udp-transport/receiving-enabled')
    config.conf().setData('services/udp-transport/receiving-enabled', str(enable))


def getUDPPort():
<<<<<<< HEAD
    """
    Get a port number for tranport_udp from user config.
=======
    """
    Get a port number for tranport_udp from user config.
>>>>>>> 7d91a7f0
    """
    return config.conf().getInt("services/udp-datagrams/udp-port", DefaultUDPPort())


def setUDPPort(port):
<<<<<<< HEAD
    """
    Set a port number for tranport_udp in the user config.
=======
    """
    Set a port number for tranport_udp in the user config.
>>>>>>> 7d91a7f0
    """
    config.conf().setData("services/udp-datagrams/udp-port", str(port))


def getDHTPort():
<<<<<<< HEAD
    """
    Get a UDP port number for entangled "DHT" network.
=======
    """
    Get a UDP port number for entangled "DHT" network.
>>>>>>> 7d91a7f0
    """
    return config.conf().getInt("services/entangled-dht/udp-port", DefaultDHTPort())


def enablePROXY(enable=None):
    """
    Switch on/off transport_proxy in the settings or get its current state.
    """
    if enable is None:
        return config.conf().getBool('services/proxy-transport/enabled')
    config.conf().setData('services/proxy-transport/enabled', str(enable))


def enablePROXYsending(enable=None):
    """
    Switch on/off sending over proxy transport in the settings or get current
    state.
    """
    if enable is None:
        return config.conf().getBool('services/proxy-transport/sending-enabled')
    config.conf().setData('services/proxy-transport/sending-enabled', str(enable))


def enablePROXYreceiving(enable=None):
    """
    Switch on/off receiving over proxy transport in the settings or get current
    state.
    """
    if enable is None:
        return config.conf().getBool('services/proxy-transport/receiving-enabled')
    config.conf().setData('services/proxy-transport/receiving-enabled', str(enable))


def getTransportPriority(proto):
    """
    
    """
    return config.conf().getInt('services/%s-transport/priority' % proto, 1)


def setTransportPriority(proto, value):
    """
    
    """
<<<<<<< HEAD
    return config.conf().setInt(
        'services/%s-transport/priority' %
        proto, value)


def setDHTPort(port):
    """
    Set a UDP port number for entangled "DHT" network.
=======
    return config.conf().setInt('services/%s-transport/priority' % proto, value)


def setDHTPort(port):
    """
    Set a UDP port number for entangled "DHT" network.
>>>>>>> 7d91a7f0
    """
    config.conf().setData("services/entangled-dht/udp-port", str(port))


def enableTransport(proto, enable=None):
    """
    Return a current state of given network transport or set a new state.
    """
    # key = 'transport.transport-%s.transport-%s-enable' % (proto, proto)
    key = 'services/%s-transport/enabled' % proto
    if config.conf().getData(key) is None:
        return False
    if enable is None:
        return config.conf().getBool(key)
    config.conf().setData(key, str(enable))


def transportIsEnabled(proto):
    """
    Alias for ``enableTransport()``.
    """
    return enableTransport(proto)


def transportIsInstalled(proto):
    """
    This should return True if given transport have been configured and all
    needed config info is available.
    """
    return True


def transportReceivingIsEnabled(proto):
<<<<<<< HEAD
    """
    Return True if receiving over given transport is switched on.
=======
    """
    Return True if receiving over given transport is switched on.
>>>>>>> 7d91a7f0
    """
    # key = 'transport.transport-%s.transport-%s-receiving-enable' % (proto, proto)
    key = 'services/%s-transport/receiving-enabled' % proto
    if config.conf().getData(key) is None:
        return False
    return config.conf().getBool(key)


def transportSendingIsEnabled(proto):
<<<<<<< HEAD
    """
    Return True if sending over given transport is switched on.
=======
    """
    Return True if sending over given transport is switched on.
>>>>>>> 7d91a7f0
    """
    # key = 'transport.transport-%s.transport-%s-sending-enable' % (proto, proto)
    key = 'services/%s-transport/sending-enabled' % proto
    if config.conf().getData(key) is None:
        return False
    return config.conf().getBool(key)


def enableProxyServer(enable=None):
    """
    
    """
    if enable is None:
        return config.conf().getBool('services/proxy-server/enabled')
    config.conf().setData('services/proxy-server/enabled', str(enable))


def getDebugLevelStr():
<<<<<<< HEAD
    """
    This is just for checking if it is set, the int() would throw an error.
=======
    """
    This is just for checking if it is set, the int() would throw an error.
>>>>>>> 7d91a7f0
    """
    return config.conf().getData("logs/debug-level")


def getDebugLevel():
    """
    Return current debug level.
    """
    return config.conf().getInt('logs/debug-level', lg._GlobalDebugLevel)


def setDebugLevel(level):
    """
    Set debug level.
    """
    config.conf().setData("logs/debug-level", str(level))


def enableWebStream(enable=None):
    """
    Get current state or enable/disable using of HTTP server to print logs,
    need to restart BitDust to take place changes.
    """
    if enable is None:
        return config.conf().getBool('logs/stream-enabled')
    config.conf().setData('logs/stream-enabled', str(enable))


def enableWebTraffic(enable=None):
<<<<<<< HEAD
    """
    Get current state or enable/disable using of HTTP server to print packets traffic,
    need to restart BitDust to take place changes.
=======
    """
    Get current state or enable/disable using of HTTP server to print packets
    traffic, need to restart BitDust to take place changes.
>>>>>>> 7d91a7f0
    """
    if enable is None:
        return config.conf().getBool('logs/traffic-enabled')
    config.conf().setData('logs/traffic-enabled', str(enable))


def getWebStreamPort():
    """
    Get port number of HTTP server to print logs.
    """
    return config.conf().getInt('logs/stream-port', DefaultWebLogPort())


def getWebTrafficPort():
    """
    Get port number of HTTP server to print packets traffic.
    """
    return config.conf().getInt('logs/traffic-port')


def enableMemoryProfile(enable=None):
    """
    Get current state or enable/disable using of HTTP server to momory
    profiling.
    """
    if enable is None:
        return config.conf().getBool('logs/memprofile-enabled')
    config.conf().setData('logs/memprofile-enabled', str(enable))


def getECCSuppliersNumbers():
    """
    List of available suppliers numbers.
    """
    return [2, 4, 7, 13]
    # return eccmap.SuppliersNumbers()


def getSuppliersNumberDesired():
    """
    Get suppliers number from user settings.
    """
    return config.conf().getInt('services/customer/suppliers-number', -1)


def getNeededString():
    """
    Get needed space in megabytes from user settings.
    """
    return config.conf().getData('services/customer/needed-space')


def getNeededBytes():
    """
    
    """
    return diskspace.GetBytesFromString(getNeededString())


def getDonatedString():
    """
    Get donated space in megabytes from user settings.
    """
    return config.conf().getData('services/supplier/donated-space')


def getDonatedBytes():
    """
    
    """
    return diskspace.GetBytesFromString(getDonatedString())


def getEmergencyEmail():
<<<<<<< HEAD
    """
    Get a user email address from settings.
    User can set that to be able to receive email notification in case of some troubles with his backups.
=======
    """
    Get a user email address from settings.

    User can set that to be able to receive email notification in case
    of some troubles with his backups.
>>>>>>> 7d91a7f0
    """
    # return config.conf().getData('emergency/email')
    # TODO: remove this after get rid of webcontrol.py
    return ''


def getEmergencyPhone():
<<<<<<< HEAD
    """
    Get a user phone number from settings.
=======
    """
    Get a user phone number from settings.
>>>>>>> 7d91a7f0
    """
    # return config.conf().getData('emergency/phone')
    # TODO: remove this after get rid of webcontrol.py
    return ''


def getEmergencyFax():
<<<<<<< HEAD
    """
    Get a user fax number from settings.
=======
    """
    Get a user fax number from settings.
>>>>>>> 7d91a7f0
    """
    # return config.conf().getData('emergency/fax')
    # TODO: remove this after get rid of webcontrol.py
    return ''


def getEmergencyOther():
<<<<<<< HEAD
    """
    Get a other address info from settings.
=======
    """
    Get a other address info from settings.
>>>>>>> 7d91a7f0
    """
    # return config.conf().getData('emergency/text')
    # TODO: remove this after get rid of webcontrol.py
    return ''


def getEmergency(method):
<<<<<<< HEAD
    """
    Get a given user emergensy method from settings.
=======
    """
    Get a given user emergensy method from settings.
>>>>>>> 7d91a7f0
    """
    # if method not in getEmergencyMethods():
    #     return ''
    # return config.conf().getData('emergency/' + method)
    # TODO: remove this after get rid of webcontrol.py
    return ''


def getEmergencyFirstMethod():
<<<<<<< HEAD
    """
    Get a first method to use when need to contact with user.
=======
    """
    Get a first method to use when need to contact with user.
>>>>>>> 7d91a7f0
    """
    # return config.conf().getData('emergency/first')
    # TODO: remove this after get rid of webcontrol.py
    return ''


def getEmergencySecondMethod():
<<<<<<< HEAD
    """
    Get a second method to use when need to contact with user.
=======
    """
    Get a second method to use when need to contact with user.
>>>>>>> 7d91a7f0
    """
    # return config.conf().getData('emergency/second')
    # TODO: remove this after get rid of webcontrol.py
    return ''


def getEmergencyMethods():
    """
    Return a list of available methods to contact with user.
    """
    # TODO: remove this after get rid of webcontrol.py
    return (
        'email',
        'phone',
        'fax',
        'other',)


def getNickName():
    """
    
    """
    return config.conf().getData('personal/nickname')


def setNickName(nickname):
    """
    
    """
    config.conf().setData('personal/nickname', nickname.strip())


def getEmail():
    """
    
    """
    return config.conf().getData('personal/email')


def setEmail(nickname):
    """
    
    """
    config.conf().setData('personal/email', nickname.strip())


def getUpdatesMode():
    """
    User can set different modes to update the BitDust software.
    """
    # TODO: remove this after get rid of webcontrol.py
    return 'turn off updates'


def setUpdatesMode(mode):
    """
    
    """
    # TODO: remove this after get rid of webcontrol.py


def getUpdatesModeValues():
    """
    List of available update modes.
    """
    # TODO: remove this after get rid of webcontrol.py
    return (
        'install automatically',
        'only notify',
        'turn off updates', )


def getUpdatesSheduleData():
    """
    Return update schedule from settings.
    """
    return config.conf().getData('updates/shedule')


def setUpdatesSheduleData(raw_shedule):
<<<<<<< HEAD
    """
    Set update schedule in the settings.
=======
    """
    Set update schedule in the settings.
>>>>>>> 7d91a7f0
    """
    config.conf().setData('updates/shedule', raw_shedule)


def getBackupsMaxCopies():
<<<<<<< HEAD
    """
    Return a number of copies to keep for every backed up data.
    The oldest copies (over that amount) will be removed from data base and remote suppliers.
=======
    """
    Return a number of copies to keep for every backed up data.

    The oldest copies (over that amount) will be removed from data base
    and remote suppliers.
>>>>>>> 7d91a7f0
    """
    return config.conf().getInt('services/backups/max-copies', 2)


def getBackupsKeepLocalCopies():
    """
    Return True if user wish to keep local backups.
    """
    return config.conf().getBool('services/backups/keep-local-copies-enabled')


def getGeneralWaitSuppliers():
<<<<<<< HEAD
    """
    Return True if user want to be sure that suppliers are reliable enough before removing the local backups.
=======
    """
    Return True if user want to be sure that suppliers are reliable enough
    before removing the local backups.
>>>>>>> 7d91a7f0
    """
    return config.conf().getBool('services/backups/wait-suppliers-enabled')


def getBackupBlockSizeStr():
    """
    
    """
    return config.conf().getData('services/backups/block-size')


def getBackupBlockSize():
    """
    Get backup block size from settings.
    """
    return diskspace.GetBytesFromString(getBackupBlockSizeStr())


def getBackupMaxBlockSizeStr():
    """
    
    """
    return config.conf().getData('services/backups/max-block-size')


def getBackupMaxBlockSize():
    """
    Get the maximum backup block size from settings.
    """
    return diskspace.GetBytesFromString(getBackupMaxBlockSizeStr())


def setBackupBlockSize(block_size):
    """
    Set current backup block size in the memory to have fast access.
    """
    return config.conf().setData(
        'services/backups/block-size',
        diskspace.MakeStringFromBytes(block_size))



def setBackupMaxBlockSize(block_size):
    """
    Set current maximum backup block size in the memory to have fast access.
    """
<<<<<<< HEAD
    return config.conf().setData(
        'services/backups/max-block-size',
        diskspace.MakeStringFromBytes(block_size))
=======
    return config.conf().setData('services/backups/max-block-size', diskspace.MakeStringFromBytes(block_size))
>>>>>>> 7d91a7f0


def getPrivateKeySize():
    """
    Return Private Key size from settings, but typically Private Key is
    generated only once during install stage.
    """
    return config.conf().getInt('personal/private-key-size')


def setPrivateKeySize(pksize):
    """
    Set Private Key size in the settings.
    """
    config.conf().setInt('personal/private-key-size', pksize)


def enableUPNP(enable=None):
    """
    Return True if user want to try to config his router to config port
    forwarding automatically.

    If ``enable`` is not None - rewrite current value in the settings.
    """
    if enable is None:
        return config.conf().getBool('services/tcp-connections/upnp-enabled')
    config.conf().setData('services/tcp-connections/upnp-enabled', str(enable))


def enableService(svc_name, enable=None):
    if enable is None:
        return config.conf().getBool('services/%s/enabled' % svc_name)
    config.conf().setBool('services/%s/enabled' % svc_name, enable)


def enableBroadcastRouting(enable=None):
    if enable is None:
        return config.conf().getBool('services/broadcasting/routing-enabled')
    config.conf().setBool('services/broadcasting/routing-enabled', enable)

#------------------------------------------------------------------------------
#--- INITIALIZE BASE DIR ------------------------------------------------------
#------------------------------------------------------------------------------


def RenameBaseDir(newdir):
    """
    The idea was to be able to move BitDust data folder to another place if
    user want that.

    Not used.
    """
    global _BaseDirPath
    olddir = _BaseDirPath
    try:
        #        os.renames(_BaseDirPath, newdir) # - this not fit for us.
        import shutil
        shutil.copytree(olddir, newdir)
    except:
        lg.exc()
        return False
    _BaseDirPath = newdir
    lg.out(2, 'settings.RenameBaseDir  directory was copied,  BaseDir=' + BaseDir())
    pathfilename = BaseDirPathFileName()
    bpio.WriteFile(pathfilename, _BaseDirPath)
    lg.out(4, 'settings.RenameBaseDir  BaseDir path was saved to ' + pathfilename)
    logfilename = bpio.LogFileName
    lg.close_log_file()
    try:
        bpio.rmdir_recursive(olddir, True)
        lg.out(4, 'settings.RenameBaseDir  old directory was removed: ' + olddir)
    except:
        lg.exc()
    lg.open_log_file(logfilename, True)
    return True


def _initBaseDir(base_dir=None):
    """
    Do some validation and create needed data folders if they are not exist
    yet.

    You can specify another location for data files.
    """
    global _BaseDirPath

    # if we already know the place - we are done
    if base_dir:
        _BaseDirPath = base_dir
        if not os.path.exists(_BaseDirPath):
            bpio._dirs_make(_BaseDirPath)
        return

    # if we have a file "appdata" in current folder - take the place from there
    if os.path.isfile(BaseDirPathFileName()):
        path = os.path.abspath(
            bpio.ReadBinaryFile(
                BaseDirPathFileName()).strip())
        if os.path.isdir(path):
            _BaseDirPath = path
            if not os.path.exists(_BaseDirPath):
                bpio._dirs_make(_BaseDirPath)
            return

    # get the default place for thet machine
    default_path = GetBaseDir()

    # we can use folder ".bitdust" placed on the same level with binary folder:
    # /..
    #   /.bitdust - data files
    #   /bitdust  - binary files
    path1 = str(
        os.path.abspath(
            os.path.join(
                bpio.getExecutableDir(),
                '..',
                '.bitdust')))
    # and default path will have lower priority
    path2 = default_path

    # if default path exists - use it
    if os.path.isdir(path2):
        _BaseDirPath = path2
    # but .bitdust on same level will have bigger priority
    if os.path.isdir(path1):
        _BaseDirPath = path1

    # if we did not found "metadata" subfolder - use default path, new copy of
    # BitDust
    if not os.path.isdir(MetaDataDir()):
        _BaseDirPath = path2
        if not os.path.exists(_BaseDirPath):
            bpio._dirs_make(_BaseDirPath)
        return

    # if we did not found our key - use default path, new copy of BitDust
    if not os.access(
            KeyFileName(),
            os.R_OK) or not os.access(
            KeyFileNameLocation(),
            os.R_OK):
        _BaseDirPath = path2
        if not os.path.exists(_BaseDirPath):
            bpio._dirs_make(_BaseDirPath)
        return

    # if we did not found our identity - use default path, new copy of BitDust
    if not os.access(LocalIdentityFilename(), os.R_OK):
        _BaseDirPath = path2
        if not os.path.exists(_BaseDirPath):
            bpio._dirs_make(_BaseDirPath)
        return

    # if we did not found our config - use default path, new copy of BitDust
    if not os.access(UserConfigFilename(), os.R_OK):
        _BaseDirPath = path2
        if not os.path.exists(_BaseDirPath):
            bpio._dirs_make(_BaseDirPath)
        return

    # if we did not found our suppliers - use default path, new copy of BitDust
    if not os.access(SupplierIDsFilename(), os.R_OK):
        _BaseDirPath = path2
        if not os.path.exists(_BaseDirPath):
            bpio._dirs_make(_BaseDirPath)
        return

    # if we did not found our customers - use default path, new copy of BitDust
    if not os.access(CustomerIDsFilename(), os.R_OK):
        _BaseDirPath = path2
        if not os.path.exists(_BaseDirPath):
            bpio._dirs_make(_BaseDirPath)
        return

#------------------------------------------------------------------------------
#--- USER SETTINGS VALIDATION -------------------------------------------------
#------------------------------------------------------------------------------


def _checkMetaDataDirectory():
    """
    Check that the metadata directory exists.
    """
<<<<<<< HEAD
    Check that the metadata directory exists.
    """
    if not os.path.exists(MetaDataDir()):
        lg.out(
            8,
            'settings.init want to create metadata folder: ' +
            MetaDataDir())
=======
    if not os.path.exists(MetaDataDir()):
        lg.out(8, 'settings.init want to create metadata folder: ' + MetaDataDir())
>>>>>>> 7d91a7f0
        bpio._dirs_make(MetaDataDir())


def _setUpDefaultSettings():
<<<<<<< HEAD
    """
    Configure default values for all settings.
    Every option must have a default value!
=======
    """
    Configure default values for all settings.

    Every option must have a default value!
>>>>>>> 7d91a7f0
    """
    config.conf().setDefaultValue('logs/debug-level', defaultDebugLevel())
    config.conf().setDefaultValue('logs/memdebug-enabled', 'false')
    config.conf().setDefaultValue('logs/memdebug-port', '9996')
    config.conf().setDefaultValue('logs/memprofile-enabled', 'false')
    config.conf().setDefaultValue('logs/stream-enabled', 'false')
    config.conf().setDefaultValue('logs/stream-port', DefaultWebLogPort())
    config.conf().setDefaultValue('logs/traffic-enabled', 'false')
    config.conf().setDefaultValue('logs/traffic-port', DefaultWebTrafficPort())

    config.conf().setDefaultValue('paths/backups', '')
    config.conf().setDefaultValue('paths/customers', '')
    config.conf().setDefaultValue('paths/messages', '')
    config.conf().setDefaultValue('paths/receipts', '')
    config.conf().setDefaultValue('paths/restore', '')

    config.conf().setDefaultValue(
        'personal/private-key-size',
        DefaultPrivateKeySize())
    config.conf().setDefaultValue('personal/betatester', 'false')
    config.conf().setDefaultValue('personal/email', '')
    config.conf().setDefaultValue('personal/name', '')
    config.conf().setDefaultValue('personal/nickname', '')
    config.conf().setDefaultValue('personal/surname', '')

    config.conf().setDefaultValue('services/accountant/enabled', 'false')

    config.conf().setDefaultValue('services/backup-db/enabled', 'true')

    config.conf().setDefaultValue('services/backups/enabled', 'true')
<<<<<<< HEAD
    config.conf().setDefaultValue(
        'services/backups/block-size',
        diskspace.MakeStringFromBytes(
            DefaultBackupBlockSize()))
    config.conf().setDefaultValue(
        'services/backups/max-block-size',
        diskspace.MakeStringFromBytes(
            DefaultBackupMaxBlockSize()))
=======
    config.conf().setDefaultValue('services/backups/block-size',
                                  diskspace.MakeStringFromBytes(DefaultBackupBlockSize()))
    config.conf().setDefaultValue('services/backups/max-block-size',
                                  diskspace.MakeStringFromBytes(DefaultBackupMaxBlockSize()))
>>>>>>> 7d91a7f0
    config.conf().setDefaultValue('services/backups/max-copies', '2')
    config.conf().setDefaultValue('services/backups/keep-local-copies-enabled', 'false')
    config.conf().setDefaultValue('services/backups/wait-suppliers-enabled', 'true')

    config.conf().setDefaultValue('services/broadcasting/enabled', 'true')
    config.conf().setDefaultValue('services/broadcasting/routing-enabled', 'false')
    config.conf().setDefaultValue(
        'services/broadcasting/max-broadcast-connections', '10')

    config.conf().setDefaultValue('services/customer/enabled', 'true')
<<<<<<< HEAD
    config.conf().setDefaultValue(
        'services/customer/needed-space',
        diskspace.MakeStringFromBytes(
            DefaultNeededBytes()))
    config.conf().setDefaultValue(
        'services/customer/suppliers-number',
        DefaultDesiredSuppliers())
=======
    config.conf().setDefaultValue('services/customer/needed-space',
                                  diskspace.MakeStringFromBytes(DefaultNeededBytes()))
    config.conf().setDefaultValue('services/customer/suppliers-number', DefaultDesiredSuppliers())
>>>>>>> 7d91a7f0

    config.conf().setDefaultValue('services/customer-patrol/enabled', 'true')

    config.conf().setDefaultValue('services/customer-support/enabled', 'true')

    config.conf().setDefaultValue('services/data-motion/enabled', 'true')

    config.conf().setDefaultValue('services/entangled-dht/enabled', 'true')

    config.conf().setDefaultValue('services/employer/enabled', 'true')

    config.conf().setDefaultValue('services/gateway/enabled', 'true')

    config.conf().setDefaultValue('services/id-server/enabled', 'false')
    config.conf().setDefaultValue('services/id-server/host', '')
    config.conf().setDefaultValue(
        'services/id-server/tcp-port',
        IdentityServerPort())
    config.conf().setDefaultValue('services/id-server/web-port', IdentityWebPort())

    config.conf().setDefaultValue('services/identity-propagate/enabled', 'true')

    config.conf().setDefaultValue('services/ip-port-responder/enabled', 'true')

    config.conf().setDefaultValue('services/list-files/enabled', 'true')

    config.conf().setDefaultValue('services/miner/enabled', 'false')

    config.conf().setDefaultValue('services/my-ip-port/enabled', 'true')

    config.conf().setDefaultValue('services/network/enabled', 'true')
    config.conf().setDefaultValue('services/network/proxy/enabled', 'false')
    config.conf().setDefaultValue('services/network/proxy/host', '')
    config.conf().setDefaultValue('services/network/proxy/password', '')
    config.conf().setDefaultValue('services/network/proxy/port', '')
    config.conf().setDefaultValue('services/network/proxy/ssl', 'false')
    config.conf().setDefaultValue('services/network/proxy/username', '')
    config.conf().setDefaultValue(
        'services/network/receive-limit',
        DefaultBandwidthInLimit())
    config.conf().setDefaultValue(
        'services/network/send-limit',
        DefaultBandwidthOutLimit())

    config.conf().setDefaultValue('services/nodes-lookup/enabled', 'true')

    config.conf().setDefaultValue('services/p2p-hookups/enabled', 'true')

    config.conf().setDefaultValue('services/private-messages/enabled', 'false')

    config.conf().setDefaultValue('services/proxy-server/enabled', 'false')
    config.conf().setDefaultValue('services/proxy-server/routes-limit', 10)
    config.conf().setDefaultValue('services/proxy-server/current-routes', '{}')

    config.conf().setDefaultValue('services/proxy-transport/enabled', 'false')
    config.conf().setDefaultValue('services/proxy-transport/sending-enabled', 'true')
    config.conf().setDefaultValue('services/proxy-transport/receiving-enabled', 'false')
    config.conf().setDefaultValue('services/proxy-transport/priority', 30)
    config.conf().setDefaultValue('services/proxy-transport/my-original-identity', '')
    config.conf().setDefaultValue('services/proxy-transport/current-router', '')
    config.conf().setDefaultValue('services/proxy-transport/preferred-routers', '')
    config.conf().setDefaultValue(
        'services/proxy-transport/router-lifetime-seconds', 600)

    config.conf().setDefaultValue('services/rebuilding/enabled', 'true')

    config.conf().setDefaultValue('services/restores/enabled', 'true')

    config.conf().setDefaultValue('services/supplier/enabled', 'true')
<<<<<<< HEAD
    config.conf().setDefaultValue(
        'services/supplier/donated-space',
        diskspace.MakeStringFromBytes(
            DefaultDonatedBytes()))
=======
    config.conf().setDefaultValue('services/supplier/donated-space',
                                  diskspace.MakeStringFromBytes(DefaultDonatedBytes()))
>>>>>>> 7d91a7f0

    config.conf().setDefaultValue('services/tcp-connections/enabled', 'true')
    config.conf().setDefaultValue(
        'services/tcp-connections/tcp-port',
        DefaultTCPPort())
    config.conf().setDefaultValue('services/tcp-connections/upnp-enabled', 'true')

    config.conf().setDefaultValue('services/tcp-transport/enabled', 'true')
    config.conf().setDefaultValue('services/tcp-transport/receiving-enabled', 'true')
    config.conf().setDefaultValue('services/tcp-transport/sending-enabled', 'true')
    config.conf().setDefaultValue('services/tcp-transport/priority', 10)

    config.conf().setDefaultValue('services/udp-datagrams/enabled', 'true')
    config.conf().setDefaultValue('services/udp-datagrams/udp-port', DefaultUDPPort())

    config.conf().setDefaultValue('services/udp-transport/enabled', 'true')
    config.conf().setDefaultValue('services/udp-transport/receiving-enabled', 'true')
    config.conf().setDefaultValue('services/udp-transport/sending-enabled', 'true')
    config.conf().setDefaultValue('services/udp-transport/priority', 20)


def _createNotExisingSettings():
    """
    Validate user settings and create them from default values.
    """
    for key in config.conf()._default.keys():
        if not config.conf().exist(key):
            value = config.conf().getDefaultValue(key)
            config.conf().setData(key, value)
            lg.out(
                2, '    created option %s with default value : [%s]' %
                (key, value))
            # print '    created option %s with default value : [%s]' % (key,
            # value)



def _checkStaticDirectories():
    """
    Check existance of static data folders.
    """
    if not os.path.exists(TempDir()):
        lg.out(6, 'settings.init want to create folder: ' + TempDir())
        os.makedirs(TempDir())
    if not os.path.exists(BandwidthInDir()):
        lg.out(6, 'settings.init want to create folder: ' + BandwidthInDir())
        os.makedirs(BandwidthInDir())
    if not os.path.exists(BandwidthOutDir()):
        lg.out(6, 'settings.init want to create folder: ' + BandwidthOutDir())
        os.makedirs(BandwidthOutDir())
    if not os.path.exists(LogsDir()):
        lg.out(6, 'settings.init want to create folder: ' + LogsDir())
        os.makedirs(LogsDir())
    if not os.path.exists(IdentityCacheDir()):
        lg.out(6, 'settings.init want to create folder: ' + IdentityCacheDir())
        os.makedirs(IdentityCacheDir())
    if not os.path.exists(SuppliersDir()):
        lg.out(6, 'settings.init want to create folder: ' + SuppliersDir())
        os.makedirs(SuppliersDir())
    if not os.path.exists(RatingsDir()):
        lg.out(6, 'settings.init want to create folder: ' + RatingsDir())
        os.makedirs(RatingsDir())


def _checkCustomDirectories():
    """
    Check existance of user configurable folders.
    """
    if getCustomersFilesDir() == '':
        config.conf().setData('paths/customers', DefaultCustomersDir())
    if not os.path.exists(getCustomersFilesDir()):
        lg.out(
            6,
            'settings.init want to create folder: ' +
            getCustomersFilesDir())
        os.makedirs(getCustomersFilesDir())
    if getLocalBackupsDir() == '':
        config.conf().setData('paths/backups', DefaultBackupsDBDir())
    if not os.path.exists(getLocalBackupsDir()):
        lg.out(
            6,
            'settings.init want to create folder: ' +
            getLocalBackupsDir())
        os.makedirs(getLocalBackupsDir())
    if getMessagesDir() == '':
        config.conf().setData('paths/messages', DefaultMessagesDir())
    if not os.path.exists(getMessagesDir()):
        lg.out(6, 'settings.init want to create folder: ' + getMessagesDir())
        os.makedirs(getMessagesDir())
    if getReceiptsDir() == '':
        config.conf().setData('paths/receipts', DefaultReceiptsDir())
    if not os.path.exists(getReceiptsDir()):
        lg.out(6, 'settings.init want to create folder: ' + getReceiptsDir())
        os.makedirs(getReceiptsDir())
    if getRestoreDir() == '':
        config.conf().setData('paths/restore', DefaultRestoreDir())

#-------------------------------------------------------------------------

if __name__ == '__main__':
    init()
    # patch_settings_py()
    # make_default_values()
<|MERGE_RESOLUTION|>--- conflicted
+++ resolved
@@ -1,29 +1,29 @@
-#!/usr/bin/python
-# settings.py
-#
-# Copyright (C) 2008-2016 Veselin Penev, http://bitdust.io
-#
-# This file (settings.py) is part of BitDust Software.
-#
-# BitDust is free software: you can redistribute it and/or modify
-# it under the terms of the GNU Affero General Public License as published by
-# the Free Software Foundation, either version 3 of the License, or
-# (at your option) any later version.
-#
-# BitDust Software is distributed in the hope that it will be useful,
-# but WITHOUT ANY WARRANTY; without even the implied warranty of
-# MERCHANTABILITY or FITNESS FOR A PARTICULAR PURPOSE.  See the
-# GNU Affero General Public License for more details.
-#
-# You should have received a copy of the GNU Affero General Public License
-# along with BitDust Software.  If not, see <http://www.gnu.org/licenses/>.
-#
-# Please contact us if you have any questions at bitdust.io@gmail.com
-#
-#
-#
-#
-
+#!/usr/bin/python
+# settings.py
+#
+# Copyright (C) 2008-2016 Veselin Penev, http://bitdust.io
+#
+# This file (settings.py) is part of BitDust Software.
+#
+# BitDust is free software: you can redistribute it and/or modify
+# it under the terms of the GNU Affero General Public License as published by
+# the Free Software Foundation, either version 3 of the License, or
+# (at your option) any later version.
+#
+# BitDust Software is distributed in the hope that it will be useful,
+# but WITHOUT ANY WARRANTY; without even the implied warranty of
+# MERCHANTABILITY or FITNESS FOR A PARTICULAR PURPOSE.  See the
+# GNU Affero General Public License for more details.
+#
+# You should have received a copy of the GNU Affero General Public License
+# along with BitDust Software.  If not, see <http://www.gnu.org/licenses/>.
+#
+# Please contact us if you have any questions at bitdust.io@gmail.com
+#
+#
+#
+#
+
 """
 .. module:: settings.
 
@@ -32,70 +32,60 @@
 
 TODO:
 need to move out userconfig stuff from that file
-"""
-
-import os
-
-if __name__ == '__main__':
-    import sys
-    import os.path as _p
-    sys.path.append(_p.join(_p.dirname(_p.abspath(sys.argv[0])), '..'))
-
-from logs import lg
-
-from system import bpio
-
-from lib import diskspace
-from lib import nameurl
-
-import config
-
-# import userconfig
-
-#------------------------------------------------------------------------------
-
-_BaseDirPath = ''   # location for ".bitdust" folder, lets keep all program DB in one place
-# however you can setup your donated location in another place, second disk ...
-# Linux: /home/$USER/.bitdust
-# WindowsXP: c:\\Document and Settings\\[user]\\.bitdust
-# Windows7: c:\\Users\\[user]\\.bitdust
-_UserConfig = None  # user settings read from file .bitdust/metadata/userconfig
-_OverrideDict = {}  # list of values to replace some of user settings
-_InitDone = False
-
-#------------------------------------------------------------------------------
-
-_BandwidthLimit = None
-_BackupBlockSize = None
-_BackupMaxBlockSize = None
-
-#------------------------------------------------------------------------------
-#---INIT-----------------------------------------------------------------------
-#------------------------------------------------------------------------------
-
-
-def init(base_dir=None):
+"""
+
+import os
+
+if __name__ == '__main__':
+    import sys
+    import os.path as _p
+    sys.path.append(_p.join(_p.dirname(_p.abspath(sys.argv[0])), '..'))
+
+from logs import lg
+
+from system import bpio
+
+from lib import diskspace
+from lib import nameurl
+
+import config
+
+# import userconfig
+
+#------------------------------------------------------------------------------
+
+_BaseDirPath = ''   # location for ".bitdust" folder, lets keep all program DB in one place
+# however you can setup your donated location in another place, second disk ...
+# Linux: /home/$USER/.bitdust
+# WindowsXP: c:\\Document and Settings\\[user]\\.bitdust
+# Windows7: c:\\Users\\[user]\\.bitdust
+_UserConfig = None  # user settings read from file .bitdust/metadata/userconfig
+_OverrideDict = {}  # list of values to replace some of user settings
+_InitDone = False
+
+#------------------------------------------------------------------------------
+
+_BandwidthLimit = None
+_BackupBlockSize = None
+_BackupMaxBlockSize = None
+
+#------------------------------------------------------------------------------
+#---INIT-----------------------------------------------------------------------
+#------------------------------------------------------------------------------
+
+
+def init(base_dir=None):
     """
     Must be called before all other things here.
-    """
-    global _InitDone
-    if _InitDone:
-        return
-    _InitDone = True
-    _init(base_dir)
-
-
-def _init(base_dir=None):
-<<<<<<< HEAD
-    """
-    This is called only once, prepare a bunch of things:
-        - Set the base folder where for program data
-        - Check and create if not exist "metadata" directory
-        - Load settings from [BitDust data dir]/metadata/userconfig or create a new, default settings
-        - Check other "static" folders
-        - Validate most important user settings
-        - Check custom folders
-=======
+    """
+    global _InitDone
+    if _InitDone:
+        return
+    _InitDone = True
+    _init(base_dir)
+
+
+def _init(base_dir=None):
     """
     This is called only once, prepare a bunch of things:
 
@@ -105,679 +95,539 @@
     - Check other "static" folders
     - Validate most important user settings
     - Check custom folders
->>>>>>> 7d91a7f0
-    """
-    lg.out(2, 'settings.init')
-    _initBaseDir(base_dir)
-    lg.out(2, 'settings.init data location: ' + BaseDir())
-    _checkMetaDataDirectory()
-    # if not os.path.isdir(ConfigDir()):
-    #     uconfig()
-    #     bpio._dir_make(ConfigDir())
-    #     convert_configs()
-    if not os.path.isdir(ConfigDir()):
-        bpio._dir_make(ConfigDir())
-    config.init(ConfigDir())
-    _setUpDefaultSettings()
-    _createNotExisingSettings()
-    _checkStaticDirectories()
-    _checkCustomDirectories()
-
-#------------------------------------------------------------------------------
-#---USER CONFIG----------------------------------------------------------------
-#------------------------------------------------------------------------------
-
-# def uconfig_(key=None):
-#    """
-#    An access function to user configuration.
-#    Load settings from local file or create a default set.
-#
-#    If ``key`` is None - return the whole object, see ``lib.userconfig.UserConfig`` class.
-#        >>> import settings
-#        >>> settings.init()
-#        >>> settings.uconfig()
-#        <userconfig.UserConfig instance at 0x00BB6C10>
-#
-#    Or you can pass a setting name to request it.
-#        >>> settings.config.conf().getData("logs/debug-level")
-#        '14'
-#    """
-#    global _UserConfig
-#    global _OverrideDict
-#    #init()
-#    if _UserConfig is None:
-#        if os.path.exists(os.path.join(MetaDataDir(),"user-config")) and not os.path.exists(os.path.join(MetaDataDir(),"userconfig")):
-#            lg.out(4, 'settings.uconfig rename "user-config" to "userconfig"')
-#            try:
-#                os.rename(os.path.join(MetaDataDir(),"user-config"), os.path.join(MetaDataDir(),"userconfig"))
-#            except:
-#                pass
-#        lg.out(6, 'settings.uconfig loading user configuration from: ' + UserConfigFilename())
-#        _UserConfig = userconfig.UserConfig(UserConfigFilename())
-#    if key is None:
-#        return _UserConfig
-#    else:
-#        if key in _OverrideDict:
-#            return _OverrideDict[key]
-#        res = _UserConfig.get(key)
-#        if res is None:
-#            return ''
-#        return res
-
-
-def override(key, value):
+    """
+    lg.out(2, 'settings.init')
+    _initBaseDir(base_dir)
+    lg.out(2, 'settings.init data location: ' + BaseDir())
+    _checkMetaDataDirectory()
+    # if not os.path.isdir(ConfigDir()):
+    #     uconfig()
+    #     bpio._dir_make(ConfigDir())
+    #     convert_configs()
+    if not os.path.isdir(ConfigDir()):
+        bpio._dir_make(ConfigDir())
+    config.init(ConfigDir())
+    _setUpDefaultSettings()
+    _createNotExisingSettings()
+    _checkStaticDirectories()
+    _checkCustomDirectories()
+
+#------------------------------------------------------------------------------
+#---USER CONFIG----------------------------------------------------------------
+#------------------------------------------------------------------------------
+
+# def uconfig_(key=None):
+#    """
+#    An access function to user configuration.
+#    Load settings from local file or create a default set.
+#
+#    If ``key`` is None - return the whole object, see ``lib.userconfig.UserConfig`` class.
+#        >>> import settings
+#        >>> settings.init()
+#        >>> settings.uconfig()
+#        <userconfig.UserConfig instance at 0x00BB6C10>
+#
+#    Or you can pass a setting name to request it.
+#        >>> settings.config.conf().getData("logs/debug-level")
+#        '14'
+#    """
+#    global _UserConfig
+#    global _OverrideDict
+#    #init()
+#    if _UserConfig is None:
+#        if os.path.exists(os.path.join(MetaDataDir(),"user-config")) and not os.path.exists(os.path.join(MetaDataDir(),"userconfig")):
+#            lg.out(4, 'settings.uconfig rename "user-config" to "userconfig"')
+#            try:
+#                os.rename(os.path.join(MetaDataDir(),"user-config"), os.path.join(MetaDataDir(),"userconfig"))
+#            except:
+#                pass
+#        lg.out(6, 'settings.uconfig loading user configuration from: ' + UserConfigFilename())
+#        _UserConfig = userconfig.UserConfig(UserConfigFilename())
+#    if key is None:
+#        return _UserConfig
+#    else:
+#        if key in _OverrideDict:
+#            return _OverrideDict[key]
+#        res = _UserConfig.get(key)
+#        if res is None:
+#            return ''
+#        return res
+
+
+def override(key, value):
     """
     This method can be used to redefine values in UserConfig without writing
     changes on disk.
 
     Useful when user pass some params via command line - they should override the local settings.
-    """
-    global _OverrideDict
-    lg.out(4, 'settings.override %s=%s' % (key, value))
-    _OverrideDict[key] = value
-
-
-def override_dict(d):
+    """
+    global _OverrideDict
+    lg.out(4, 'settings.override %s=%s' % (key, value))
+    _OverrideDict[key] = value
+
+
+def override_dict(d):
     """
     You can pass a dictionary of settings to override existing user config.
-    """
-    for key, value in d.items():
-        override(key, value)
-
-
-def convert_key(key):
-    # try:
-    key = key.replace('.', '/')
-    key = key.replace('-enable', '-enabled')
-    p = key.split('/')
-    if len(p) == 1:
-        return key
-    if len(p) >= 3 and p[2].startswith(p[1] + '-'):
-        p[2] = p[2].replace(p[1] + '-', '')
-    if len(p) >= 2 and p[1].startswith(p[0] + '-'):
-        p[1] = p[1].replace(p[0] + '-', '')
-    if p[0] == 'folder':
-        p[0] = 'paths'
-    elif p[0] == 'backup':
-        p[0] = 'services/backups'
-        if p[1] == 'private-key-size':
-            p[0] = 'personal'
-    elif p[0] == 'general':
-        p[0] = 'services/backups'
-        if p[1] == 'backups':
-            p[1] = 'max-copies'
-        elif p[1] == 'local-backups-enabled':
-            p[1] = 'keep-local-copies-enabled'
-    elif p[0] == 'id-server':
-        p[0] = 'services/id-server'
-    elif p[0] == 'network':
-        p[0] = 'services/network'
-        if p[1] == 'dht-port':
-            p[0] = 'services/entangled-dht'
-            p[1] = 'udp-port'
-    elif p[0] == 'storage':
-        if p[1] == 'donated':
-            p[0] = 'services/supplier'
-            p[1] = 'donated-space'
-        elif p[1] == 'needed':
-            p[0] = 'services/customer'
-            p[1] = 'needed-space'
-        elif p[1] == 'suppliers':
-            p[0] = 'services/customer'
-            p[1] = 'suppliers-number'
-    elif p[0] == 'transport':
-        if p[1] == 'tcp':
-            p[0] = 'services'
-            p[1] = 'tcp-transport'
-            if len(p) > 2:
-                if p[2] == 'port':
-                    p[1] = 'tcp-connections'
-                    p[2] = 'tcp-port'
-        elif p[1] == 'udp':
-            p[0] = 'services'
-            p[1] = 'udp-transport'
-            if len(p) > 2:
-                if p[2] == 'port':
-                    p[1] = 'udp-datagrams'
-                    p[2] = 'udp-port'
-    key = '/'.join(p)
-    return key
-    # except:
-    #     lg.exc()
-    #     return None
-
-# def convert_configs():
-#    lg.out(2, 'settings.convert_configs')
-#    try:
-#        from main import config
-#        config.init(ConfigDir())
-#        for k, value in uconfig().data.items():
-#            key = convert_key(k)
-#            value = value.replace('True', 'true').replace('False', 'false')
-#            lg.out(2, '    %s -> %s : [%s]' % (k, key, value.replace('\n', '\\n')))
-#            if len(uconfig().get_childs(k)) > 0:
-#                continue
-#            # if value.strip() == '':
-#            #     continue
-#            config.conf().setData(key, value)
-#    except:
-#        lg.exc()
-#    return
-
-# def patch_settings_py():
-#    src = open('p2p/webcontrol.py').read()
-#    from main import config
-#    config.init(ConfigDir())
-#    for k, value in uconfig().data.items():
-#        key = convert_key(k)
-#        src = src.replace(k, key.replace('/', '.'))
-#    # src = src.replace('uconfig(\'', 'config.conf().getData(\'')
-#    # src = src.replace('config.conf().setData(\'', 'config.conf().setData(\'')
-#    # src = src.replace('uconfig().update()\n', '')
-#    open('p2p/webcontrol_.py', 'w').write(src)
-
-# def make_default_values():
-#    from main import config
-#    config.init(ConfigDir())
-#    for k in sorted(uconfig().data.keys()):
-#        key = convert_key(k)
-#        default = config.conf().getDefaultValue(key)
-#        if default is not None:
-#            default = uconfig().get(k)
-#            default = default.replace('True', 'true')
-#            print "config.conf().setDefaultValue('%s', '%s')" % (key, default)
-
-#------------------------------------------------------------------------------
-#--- CONSTANTS ----------------------------------------------------------------
-#------------------------------------------------------------------------------
-
-"""
-Below is a set of global constants.
-"""
-
-
-def NewWebGUI():
-    # return False # this is web/webcontrol.py
-    return True  # this is web/control.py - a django based GUI
-
-
-def DefaultPrivateKeySize():
+    """
+    for key, value in d.items():
+        override(key, value)
+
+
+def convert_key(key):
+    # try:
+    key = key.replace('.', '/')
+    key = key.replace('-enable', '-enabled')
+    p = key.split('/')
+    if len(p) == 1:
+        return key
+    if len(p) >= 3 and p[2].startswith(p[1] + '-'):
+        p[2] = p[2].replace(p[1] + '-', '')
+    if len(p) >= 2 and p[1].startswith(p[0] + '-'):
+        p[1] = p[1].replace(p[0] + '-', '')
+    if p[0] == 'folder':
+        p[0] = 'paths'
+    elif p[0] == 'backup':
+        p[0] = 'services/backups'
+        if p[1] == 'private-key-size':
+            p[0] = 'personal'
+    elif p[0] == 'general':
+        p[0] = 'services/backups'
+        if p[1] == 'backups':
+            p[1] = 'max-copies'
+        elif p[1] == 'local-backups-enabled':
+            p[1] = 'keep-local-copies-enabled'
+    elif p[0] == 'id-server':
+        p[0] = 'services/id-server'
+    elif p[0] == 'network':
+        p[0] = 'services/network'
+        if p[1] == 'dht-port':
+            p[0] = 'services/entangled-dht'
+            p[1] = 'udp-port'
+    elif p[0] == 'storage':
+        if p[1] == 'donated':
+            p[0] = 'services/supplier'
+            p[1] = 'donated-space'
+        elif p[1] == 'needed':
+            p[0] = 'services/customer'
+            p[1] = 'needed-space'
+        elif p[1] == 'suppliers':
+            p[0] = 'services/customer'
+            p[1] = 'suppliers-number'
+    elif p[0] == 'transport':
+        if p[1] == 'tcp':
+            p[0] = 'services'
+            p[1] = 'tcp-transport'
+            if len(p) > 2:
+                if p[2] == 'port':
+                    p[1] = 'tcp-connections'
+                    p[2] = 'tcp-port'
+        elif p[1] == 'udp':
+            p[0] = 'services'
+            p[1] = 'udp-transport'
+            if len(p) > 2:
+                if p[2] == 'port':
+                    p[1] = 'udp-datagrams'
+                    p[2] = 'udp-port'
+    key = '/'.join(p)
+    return key
+    # except:
+    #     lg.exc()
+    #     return None
+
+# def convert_configs():
+#    lg.out(2, 'settings.convert_configs')
+#    try:
+#        from main import config
+#        config.init(ConfigDir())
+#        for k, value in uconfig().data.items():
+#            key = convert_key(k)
+#            value = value.replace('True', 'true').replace('False', 'false')
+#            lg.out(2, '    %s -> %s : [%s]' % (k, key, value.replace('\n', '\\n')))
+#            if len(uconfig().get_childs(k)) > 0:
+#                continue
+#            # if value.strip() == '':
+#            #     continue
+#            config.conf().setData(key, value)
+#    except:
+#        lg.exc()
+#    return
+
+# def patch_settings_py():
+#    src = open('p2p/webcontrol.py').read()
+#    from main import config
+#    config.init(ConfigDir())
+#    for k, value in uconfig().data.items():
+#        key = convert_key(k)
+#        src = src.replace(k, key.replace('/', '.'))
+#    # src = src.replace('uconfig(\'', 'config.conf().getData(\'')
+#    # src = src.replace('config.conf().setData(\'', 'config.conf().setData(\'')
+#    # src = src.replace('uconfig().update()\n', '')
+#    open('p2p/webcontrol_.py', 'w').write(src)
+
+# def make_default_values():
+#    from main import config
+#    config.init(ConfigDir())
+#    for k in sorted(uconfig().data.keys()):
+#        key = convert_key(k)
+#        default = config.conf().getDefaultValue(key)
+#        if default is not None:
+#            default = uconfig().get(k)
+#            default = default.replace('True', 'true')
+#            print "config.conf().setDefaultValue('%s', '%s')" % (key, default)
+
+#------------------------------------------------------------------------------
+#--- CONSTANTS ----------------------------------------------------------------
+#------------------------------------------------------------------------------
+
+"""
+Below is a set of global constants.
+"""
+
+
+def NewWebGUI():
+    # return False # this is web/webcontrol.py
+    return True  # this is web/control.py - a django based GUI
+
+
+def DefaultPrivateKeySize():
     """
     User can choose size of his Private Key during install.
 
     Can be 1024, 2048 or 4096.
-    """
-    return 2048
-
-
-def BasePricePerGBmonth():
+    """
+    return 2048
+
+
+def BasePricePerGBmonth():
     """
     Dropbox have a 10$/month for 100-500 GB. So let's have 10$ for 1Tb. this is
     0.01$.
 
     Definitely - this is not very important thing at the moment. :-)
 
-    """
-    return 0.01
-
-
-def BasePricePerGBDay():
+    """
+    return 0.01
+
+
+def BasePricePerGBDay():
     """
     Almost the same.
-    """
-    return BasePricePerGBmonth() / 30.0
-
-
-def defaultDebugLevel():
+    """
+    return BasePricePerGBmonth() / 30.0
+
+
+def defaultDebugLevel():
     """
     Default debug level, lower values produce less messages.
-    """
-    return 0
-
-
-def IntSize():
-<<<<<<< HEAD
+    """
+    return 0
+
+
+def IntSize():
     """
     This constant is used in the RAID code.
+
     The idea is to be able to optionally switch to 64 bit one day.
-=======
-    """
-    This constant is used in the RAID code.
-
-    The idea is to be able to optionally switch to 64 bit one day.
->>>>>>> 7d91a7f0
-    """
-    return 4
-
-
-def MinimumSendingDelay():
+    """
+    return 4
+
+
+def MinimumSendingDelay():
     """
     The lower limit of delay for repeated calls for sending processes.
 
     DO NOT SET TO 0 - the main process will be blocked.
     See ``lib.misc.LoopAttenuation`` method.
-    """
-    return 0.01
-
-
-def MaximumSendingDelay():
+    """
+    return 0.01
+
+
+def MaximumSendingDelay():
     """
     The higher limit of delay for repeated calls for sending processes.
 
     Higher values should decrease the network speed, but save CPU
     resources.
-    """
-<<<<<<< HEAD
-    The higher limit of delay for repeated calls for sending processes.
-    Higher values should decrease the network speed, but save CPU resources.
-    """
-=======
->>>>>>> 7d91a7f0
-    return 2.0
-
-
-def MinimumReceivingDelay():
+    """
+    return 2.0
+
+
+def MinimumReceivingDelay():
     """
     Lower limit for receiving processes.
-    """
-    return 0.05
-
-
-def MaximumReceivingDelay():
+    """
+    return 0.05
+
+
+def MaximumReceivingDelay():
     """
     Higher limit for receiving processes.
-    """
-    return 4.0
-
-
-def MaxPacketsOutstanding():
-<<<<<<< HEAD
-    """
-    PREPRO
-    Should be a function of disk space available
-=======
+    """
+    return 4.0
+
+
+def MaxPacketsOutstanding():
     """
     PREPRO Should be a function of disk space available.
->>>>>>> 7d91a7f0
-    """
-    return 100
-
-
-def SendingSpeedLimit():
+    """
+    return 100
+
+
+def SendingSpeedLimit():
     """
     This is lower limit during file sending in Kilobytes per second.
 
     Used to calculate a packet timeout - bigger packets should have longer timeouts.
     If sending below this speed - we count this supplier as failed.
     If we sending too slow to all nodes - it's our problems, not suppliers.
-    """
-<<<<<<< HEAD
-    This is lower limit during file sending in Kilobytes per second.
-    Used to calculate a packet timeout - bigger packets should have longer timeouts.
-    If sending below this speed - we count this supplier as failed.
-    If we sending too slow to all nodes - it's our problems, not suppliers.
-    """
-=======
->>>>>>> 7d91a7f0
-    return 3 * 1024
-
-
-def ReceivingSpeedLimit():
-    return 3 * 1024
-
-
-def DefaultBandwidthInLimit():
-    """
-    Incoming bandwidth limit in bytes per second, 0 - unlimited.
-    """
-    # 1 Mbps = 125000 B/s ~ 122 KB/s
-    return 100 * 1250000
-
-
-def DefaultBandwidthOutLimit():
-    """
-    Outgoing bandwidth limit in bytes per second, 0 - unlimited.
-    """
-    # 1 Mbps = 125000 B/s ~ 122 KB/s
-    return 100 * 125000
-
-
-def SendTimeOut():
+    """
+    return 3 * 1024
+
+
+def ReceivingSpeedLimit():
+    return 3 * 1024
+
+
+def DefaultBandwidthInLimit():
+    """
+    Incoming bandwidth limit in bytes per second, 0 - unlimited.
+    """
+    # 1 Mbps = 125000 B/s ~ 122 KB/s
+    return 100 * 1250000
+
+
+def DefaultBandwidthOutLimit():
+    """
+    Outgoing bandwidth limit in bytes per second, 0 - unlimited.
+    """
+    # 1 Mbps = 125000 B/s ~ 122 KB/s
+    return 100 * 125000
+
+
+def SendTimeOut():
     """
     A default timeout when sending packets.
-    """
-<<<<<<< HEAD
-    A default timeout when sending packets.
-    """
-    return 10
-
-
-def MaxRetries():
+    """
+    return 10
+
+
+def MaxRetries():
     """
     The idea was to create some "exponential backoff" -
+
     double each time. Set to 1 at the moment - so failed packets is ignored.
-=======
-    return 10
-
-
-def MaxRetries():
-    """
-    The idea was to create some "exponential backoff" -
-
-    double each time. Set to 1 at the moment - so failed packets is ignored.
->>>>>>> 7d91a7f0
-    """
-    return 1
-
-
-def DefaultSendTimeOutEmail():
+    """
+    return 1
+
+
+def DefaultSendTimeOutEmail():
     """
     Timeout for email sending, not used.
-    """
-<<<<<<< HEAD
-    Timeout for email sending, not used.
-    """
-=======
->>>>>>> 7d91a7f0
-    return 300
-
-
-def DefaultSendTimeOutHTTP():
+    """
+    return 300
+
+
+def DefaultSendTimeOutHTTP():
     """
     Timeout for http sending, not used.
-    """
-<<<<<<< HEAD
-    Timeout for http sending, not used.
-    """
-=======
->>>>>>> 7d91a7f0
-    return 60
-
-
-def DefaultAlivePacketTimeOut():
+    """
+    return 60
+
+
+def DefaultAlivePacketTimeOut():
     """
     Lets send alive packets to our contacts every hour.
-    """
-<<<<<<< HEAD
-    Lets send alive packets to our contacts every hour.
-    """
-=======
->>>>>>> 7d91a7f0
-    return 60 * 60
-
-
-def DefaultBandwidthReportTimeOut():
+    """
+    return 60 * 60
+
+
+def DefaultBandwidthReportTimeOut():
     """
     Send ``BandwidthReport`` packets every 24 hours.
-    """
-<<<<<<< HEAD
-    Send ``BandwidthReport`` packets every 24 hours.
-    """
-=======
->>>>>>> 7d91a7f0
-    return 60 * 60 * 24
-
-
-def DefaultNeedSuppliersPacketTimeOut():
+    """
+    return 60 * 60 * 24
+
+
+def DefaultNeedSuppliersPacketTimeOut():
     """
     If we need suppliers we will request it every 60 sec.
 
     Not used right now.
-    """
-<<<<<<< HEAD
-    If we need suppliers we will request it every 60 sec.
-    Not used right now.
-    """
-=======
->>>>>>> 7d91a7f0
-    return 60
-
-
-def DefaultDesiredSuppliers():
-<<<<<<< HEAD
-    """
-    A starting number of suppliers for new users.
-    Definitely we want to have 64 by default, but we need to have much more alive users to do that.
-=======
+    """
+    return 60
+
+
+def DefaultDesiredSuppliers():
     """
     A starting number of suppliers for new users.
 
     Definitely we want to have 64 by default, but we need to have much
     more alive users to do that.
->>>>>>> 7d91a7f0
-    """
-    return 4
-
-
-def DefaultLocaltesterLoop():
+    """
+    return 4
+
+
+def DefaultLocaltesterLoop():
     """
     The code in ``p2p.local_tester`` will check the customers files
     periodically.
 
     This constant controls that - seconds between two calls.
-    """
-<<<<<<< HEAD
-    The code in ``p2p.local_tester`` will check the customers files periodically.
-    This constant controls that - seconds between two calls.
-    """
-=======
->>>>>>> 7d91a7f0
-    return 20
-
-
-def DefaultLocaltesterValidateTimeout():
+    """
+    return 20
+
+
+def DefaultLocaltesterValidateTimeout():
     """
     A period in seconds to call ``Validate`` action of the local tester.
-    """
-<<<<<<< HEAD
-    A period in seconds to call ``Validate`` action of the local tester.
-    """
-=======
->>>>>>> 7d91a7f0
-    return 120 * 60
-
-
-def DefaultLocaltesterUpdateCustomersTimeout():
+    """
+    return 120 * 60
+
+
+def DefaultLocaltesterUpdateCustomersTimeout():
     """
     A period in seconds to call ``UpdateCustomers`` action of the local tester.
-    """
-<<<<<<< HEAD
-    A period in seconds to call ``UpdateCustomers`` action of the local tester.
-    """
-=======
->>>>>>> 7d91a7f0
-    return 5 * 60
-
-
-def DefaultLocaltesterSpaceTimeTimeout():
+    """
+    return 5 * 60
+
+
+def DefaultLocaltesterSpaceTimeTimeout():
     """
     A period in seconds to call ``SpaceTime`` action of the local tester.
-    """
-<<<<<<< HEAD
-    A period in seconds to call ``SpaceTime`` action of the local tester.
-    """
-=======
->>>>>>> 7d91a7f0
-    return 5 * 60
-
-
-def MinimumUsernameLength():
+    """
+    return 5 * 60
+
+
+def MinimumUsernameLength():
     """
     A minimum possible user name length.
-    """
-    return 3
-
-
-def MaximumUsernameLength():
+    """
+    return 3
+
+
+def MaximumUsernameLength():
     """
     A maximum possible user name length.
-    """
-    return 20
-
-
-def DefaultDonatedBytes():
-    """
-    Default donated space value - user can set this at any moment in the settings.
-    """
-    return 8 * 1024 * 1024 * 1024  # 8 GB
-
-
-def DefaultNeededBytes():
+    """
+    return 20
+
+
+def DefaultDonatedBytes():
+    """
+    Default donated space value - user can set this at any moment in the settings.
+    """
+    return 8 * 1024 * 1024 * 1024  # 8 GB
+
+
+def DefaultNeededBytes():
     """
     Default needed space value.
-    """
-<<<<<<< HEAD
-    Default needed space value.
-    """
-=======
->>>>>>> 7d91a7f0
-    return 1 * 1024 * 1024 * 1024  # 1 GB
-
-
-def MinimumDonatedBytes():
-    """
-    Minimum donated space amount in Megabytes - need to donate at least 2 Mb right now.
-    """
-    return 64 * 1024 * 1024  # 64 Mb
-
-
-def MinimumNeededBytes():
-    return 32 * 1024 * 1024  # 32 Mb - minimum 1 Mb will be taken from every supplier
-
-
-def DefaultBackupBlockSize():
+    """
+    return 1 * 1024 * 1024 * 1024  # 1 GB
+
+
+def MinimumDonatedBytes():
+    """
+    Minimum donated space amount in Megabytes - need to donate at least 2 Mb right now.
+    """
+    return 64 * 1024 * 1024  # 64 Mb
+
+
+def MinimumNeededBytes():
+    return 32 * 1024 * 1024  # 32 Mb - minimum 1 Mb will be taken from every supplier
+
+
+def DefaultBackupBlockSize():
     """
     Default block size in bytes, user can set this in settings. We split a
     backed up data into blocks of equal size and.
 
     perform RAID operation on every block - one by one.
-    """
-<<<<<<< HEAD
-    Default block size in bytes, user can set this in settings.
-    We split a backed up data into blocks of equal size and
-    perform RAID operation on every block - one by one.
-    """
-=======
->>>>>>> 7d91a7f0
-    return 16 * 1024 * 1024  # 16 MB
-
-
-def DefaultBackupMaxBlockSize():
+    """
+    return 16 * 1024 * 1024  # 16 MB
+
+
+def DefaultBackupMaxBlockSize():
     """
     The maximum default block size, user can set this in the settings.
-    """
-<<<<<<< HEAD
-    The maximum default block size, user can set this in the settings.
-    """
-=======
->>>>>>> 7d91a7f0
-    return 128 * 1024 * 1024  # 128 MB is fine
-
-
-def MinimumBandwidthInLimitKBSec():
+    """
+    return 128 * 1024 * 1024  # 128 MB is fine
+
+
+def MinimumBandwidthInLimitKBSec():
     """
     Not used, idea was to limit the minimum bandwidth given to BitDust.
-    """
-    return 10
-
-
-def MinimumBandwidthOutLimitKBSec():
+    """
+    return 10
+
+
+def MinimumBandwidthOutLimitKBSec():
     """
     Not used.
-    """
-    return 10
-
-
-def FireHireMinimumDelay():
+    """
+    return 10
+
+
+def FireHireMinimumDelay():
     """
     Really do not want to fire suppliers too often, so use 15 minutes interval.
-    """
-<<<<<<< HEAD
-    Really do not want to fire suppliers too often, so use 15 minutes interval.
-    """
-=======
->>>>>>> 7d91a7f0
-    return 60 * 15
-
-
-def BackupDBSynchronizeDelay():
+    """
+    return 60 * 15
+
+
+def BackupDBSynchronizeDelay():
     """
     Save backup index database no more than one time per every 5 min.
-    """
-<<<<<<< HEAD
-    Save backup index database no more than one time per every 5 min.
-    """
-=======
->>>>>>> 7d91a7f0
-    return 60 * 5
-
-
-def MaxDeletedBackupIDsToKeep():
+    """
+    return 60 * 5
+
+
+def MaxDeletedBackupIDsToKeep():
     """
     How many deleted backup IDs do we want to hold on to in backup db.
 
     Not used.
-    """
-<<<<<<< HEAD
-    How many deleted backup IDs do we want to hold on to in backup db.
-    Not used.
-    """
-=======
->>>>>>> 7d91a7f0
-    return 100
-
-#------------------------------------------------------------------------------
-#---CONSTANTS ( STRINGS ) -----------------------------------------------------
-#------------------------------------------------------------------------------
-
-
-def ApplicationName():
-    """
-    May be one day we decide to do some rebranding - so this can be useful method. :-)
-    But this is not used at the moment.
-    """
-    return 'BitDust'
-
-
-def ListFilesFormat():
-<<<<<<< HEAD
+    """
+    return 100
+
+#------------------------------------------------------------------------------
+#---CONSTANTS ( STRINGS ) -----------------------------------------------------
+#------------------------------------------------------------------------------
+
+
+def ApplicationName():
+    """
+    May be one day we decide to do some rebranding - so this can be useful method. :-)
+    But this is not used at the moment.
+    """
+    return 'BitDust'
+
+
+def ListFilesFormat():
     """
     Argument to ListFiles command to say format to return the data in.
-    Can be "Text" or "Compressed".
-    TODO: add "Encrypted" format
-=======
-    """
-    Argument to ListFiles command to say format to return the data in.
 
     Can be "Text" or "Compressed". TODO: add "Encrypted" format
->>>>>>> 7d91a7f0
-    """
-    return "Compressed"
-
-
-def DefaultEccMapName():
-    """
-    This is a ecc map name used by default - must comply with ``DefaultDesiredSuppliers()``.
-    """
-    return 'ecc/4x4'
-
-
-def HMAC_key_word():
+    """
+    return "Compressed"
+
+
+def DefaultEccMapName():
+    """
+    This is a ecc map name used by default - must comply with ``DefaultDesiredSuppliers()``.
+    """
+    return 'ecc/4x4'
+
+
+def HMAC_key_word():
     """
     I was playing with HMAC hash, this is a "secret password" :-)
-    """
-    return 'Vince+Veselin+Derek=BigMoneyAndSuccess'
-
-
-def DefaultRepo():
-<<<<<<< HEAD
-    """
-    BitDust software can be updated from different "repositories".
-    Right now we have three locations for Windows (testing, development and stable)
-    and one for Linux (going to add another one).
-    This is to be able to run different code in the network and so be able to test new features
-    without any chances to broke the whole network.
-=======
+    """
+    return 'Vince+Veselin+Derek=BigMoneyAndSuccess'
+
+
+def DefaultRepo():
     """
     BitDust software can be updated from different "repositories".
 
@@ -785,28 +635,26 @@
     and stable) and one for Linux (going to add another one). This is to
     be able to run different code in the network and so be able to test
     new features without any chances to broke the whole network.
->>>>>>> 7d91a7f0
-    """
-    return 'stable'
-
-
-def DefaultRepoURL(repo='stable'):
+    """
+    return 'stable'
+
+
+def DefaultRepoURL(repo='stable'):
     """
     Return a given repository location for Windows.
-    """
-    if repo == 'stable':
-        return 'http://bitdust.io/repo/stable/'
-    elif repo == 'devel':
-        return 'http://bitdust.io/repo/devel/'
-    else:
-        return 'http://bitdust.io/repo/test/'
-
-
-def FilesDigestsFilename():
-<<<<<<< HEAD
-    """
-    This file keeps MD5 checksum of all binary files for Windows release.
-    Every Windows repository have such file, this is link for "stable" repo::
+    """
+    if repo == 'stable':
+        return 'http://bitdust.io/repo/stable/'
+    elif repo == 'devel':
+        return 'http://bitdust.io/repo/devel/'
+    else:
+        return 'http://bitdust.io/repo/test/'
+
+
+def FilesDigestsFilename():
+    """
+    This file keeps MD5 checksum of all binary files for Windows release. Every
+    Windows repository have such file, this is link for "stable" repo::
 
         http://bitdust.io/repo/stable/files
 
@@ -817,30 +665,14 @@
     Our bitstarter.exe read local copy and than can request a public copy and compare the content.
     If some files were changed or new files added to the repo - it will update the local binaries from repo.
     The idea is to update only modified files when new release will be published.
-=======
-    """
-    This file keeps MD5 checksum of all binary files for Windows release. Every
-    Windows repository have such file, this is link for "stable" repo::
-
-        http://bitdust.io/repo/stable/files
-
-    Local copy of this file is also stored in the file::
-
-        .bitdust/bin/files
-
-    Our bitstarter.exe read local copy and than can request a public copy and compare the content.
-    If some files were changed or new files added to the repo - it will update the local binaries from repo.
-    The idea is to update only modified files when new release will be published.
->>>>>>> 7d91a7f0
-    """
-    return 'files'
-
-
-def CurrentVersionDigestsFilename():
-<<<<<<< HEAD
-    """
-    This file keeps a MD5 checksum of the file "files", see ``FilesDigestsFilename()``.
-    It is also placed in the Windows repository::
+    """
+    return 'files'
+
+
+def CurrentVersionDigestsFilename():
+    """
+    This file keeps a MD5 checksum of the file "files", see
+    ``FilesDigestsFilename()``. It is also placed in the Windows repository::
 
         http://bitdust.io/repo/stable/checksum
 
@@ -851,199 +683,150 @@
         .bitdust/bin/checksum
 
     The software check "checksum" file first and if it is not the same - further download "files".
-=======
-    """
-    This file keeps a MD5 checksum of the file "files", see
-    ``FilesDigestsFilename()``. It is also placed in the Windows repository::
-
-        http://bitdust.io/repo/stable/checksum
-
-    If some binary files have been changed - the file "files" also changed and
-    its checksum also.
-    Locally this is stored in the file::
-
-        .bitdust/bin/checksum
-
-    The software check "checksum" file first and if it is not the same - further download "files".
->>>>>>> 7d91a7f0
-    """
-    return 'checksum'
-
-
-def LegalUsernameChars():
+    """
+    return 'checksum'
+
+
+def LegalUsernameChars():
     """
     A set of correct chars that can be used for user account names.
-    """
-    return set("abcdefghijklmnopqrstuvwxyz0123456789-_")
-
-
-def LegalNickNameChars():
+    """
+    return set("abcdefghijklmnopqrstuvwxyz0123456789-_")
+
+
+def LegalNickNameChars():
     """
     A set of correct chars that can be used for user account names.
-    """
-<<<<<<< HEAD
-    return set(
-        "abcdefghijklmnopqrstuvwxyzABCDEFGHIJKLMNOPQRSTUVWXYZ0123456789-_.,{}[]()@!$^&*=+")
-=======
-    return set("abcdefghijklmnopqrstuvwxyzABCDEFGHIJKLMNOPQRSTUVWXYZ0123456789-_.,{}[]()@!$^&*=+")
->>>>>>> 7d91a7f0
-
-
-#------------------------------------------------------------------------------
-#--- FOLDERS ------------------------------------------------------------------
-#------------------------------------------------------------------------------
-
-def BaseDirDefault():
+    """
+    return set("abcdefghijklmnopqrstuvwxyzABCDEFGHIJKLMNOPQRSTUVWXYZ0123456789-_.,{}[]()@!$^&*=+")
+
+
+#------------------------------------------------------------------------------
+#--- FOLDERS ------------------------------------------------------------------
+#------------------------------------------------------------------------------
+
+def BaseDirDefault():
     """
     A default location for BitDust data folder.
 
     All of the paths below should be under some base directory.
-    """
-    return os.path.join(os.path.expanduser('~'), '.bitdust')
-
-
-def BaseDirLinux():
+    """
+    return os.path.join(os.path.expanduser('~'), '.bitdust')
+
+
+def BaseDirLinux():
     """
     Default data folder location for Linux users.
-    """
-    return os.path.join(os.path.expanduser('~'), '.bitdust')
-
-
-def BaseDirWindows():
+    """
+    return os.path.join(os.path.expanduser('~'), '.bitdust')
+
+
+def BaseDirWindows():
     """
     Default data folder location for Windows users.
-    """
-    return os.path.join(os.path.expanduser('~'), '.bitdust')
-
-
-def BaseDirMac():
+    """
+    return os.path.join(os.path.expanduser('~'), '.bitdust')
+
+
+def BaseDirMac():
     """
     Default data folder location for MacOS users.
-    """
-    return os.path.join(os.path.expanduser('~'), '.bitdust')
-
-
-def GetBaseDir():
-<<<<<<< HEAD
+    """
+    return os.path.join(os.path.expanduser('~'), '.bitdust')
+
+
+def GetBaseDir():
     """
     A portable method to get the default data folder location.
-=======
-    """
-    A portable method to get the default data folder location.
->>>>>>> 7d91a7f0
-    """
-    if bpio.Windows():
-        return BaseDirWindows()
-    elif bpio.Linux():
-        return BaseDirLinux()
-    elif bpio.Mac():
-        return BaseDirMac()
-    return BaseDirDefault()
-
-
-def BaseDir():
+    """
+    if bpio.Windows():
+        return BaseDirWindows()
+    elif bpio.Linux():
+        return BaseDirLinux()
+    elif bpio.Mac():
+        return BaseDirMac()
+    return BaseDirDefault()
+
+
+def BaseDir():
     """
     Return current data folder location, also call ``init()`` to be sure all
     things were configured.
-    """
-    global _BaseDirPath
-    init()
-    return _BaseDirPath
-
-
-def BaseDirPathFileName():
-<<<<<<< HEAD
-    """
-    You can configure BitDust software to use another place for data folder.
-    Say you want to store BitDust files on another disk.
-    In the binary folder file "appdata" can be created and it will keep the path to the data folder.
-=======
+    """
+    global _BaseDirPath
+    init()
+    return _BaseDirPath
+
+
+def BaseDirPathFileName():
     """
     You can configure BitDust software to use another place for data folder.
 
     Say you want to store BitDust files on another disk. In the binary
     folder file "appdata" can be created and it will keep the path to
     the data folder.
->>>>>>> 7d91a7f0
-    """
-    return os.path.join(bpio.getExecutableDir(), "appdata")
-
-
-def DefaultRestoreDir():
+    """
+    return os.path.join(bpio.getExecutableDir(), "appdata")
+
+
+def DefaultRestoreDir():
     """
     Default location to place restored files and folders.
-    """
-    return os.path.expanduser('~')
-
-
-def WindowsBinDir():
-<<<<<<< HEAD
-    """
-    Under Windows executable files is placed in the [BitDust data folder]/bin/.
-    This is because Windows Vista and later not allow to write to "Program files" folder.
-=======
+    """
+    return os.path.expanduser('~')
+
+
+def WindowsBinDir():
     """
     Under Windows executable files is placed in the [BitDust data folder]/bin/.
 
     This is because Windows Vista and later not allow to write to
     "Program files" folder.
->>>>>>> 7d91a7f0
-    """
-    return os.path.join(BaseDir(), 'bin')
-
-
-def MetaDataDir():
-    """
-    Return current location of the "metadata" folder - most important config files is here.
-    """
-    return os.path.join(BaseDir(), "metadata")
-
-
-def ConfigDir():
-    """
-    
-    """
-<<<<<<< HEAD
-    """
-=======
->>>>>>> 7d91a7f0
-    return os.path.join(BaseDir(), 'config')
-
-
-def TempDir():
-<<<<<<< HEAD
-    """
-    A place for temporary BitDust files, we really need some extra disk space to operate.
-    TODO: need to add some stuff to control how much extra space we use and be able limit that.
-=======
+    """
+    return os.path.join(BaseDir(), 'bin')
+
+
+def MetaDataDir():
+    """
+    Return current location of the "metadata" folder - most important config files is here.
+    """
+    return os.path.join(BaseDir(), "metadata")
+
+
+def ConfigDir():
+    """
+    
+    """
+    return os.path.join(BaseDir(), 'config')
+
+
+def TempDir():
     """
     A place for temporary BitDust files, we really need some extra disk space
     to operate.
 
     TODO: need to add some stuff to control how much extra space we use
     and be able limit that.
->>>>>>> 7d91a7f0
-    """
-    return os.path.join(BaseDir(), "temp")
-
-
-def IdentityCacheDir():
+    """
+    return os.path.join(BaseDir(), "temp")
+
+
+def IdentityCacheDir():
     """
     See ``lib.identitycache`` module, this is a place to store user's identity
     files to have them on hands.
-    """
-    return os.path.join(BaseDir(), "identitycache")
-
-
-def IdentityServerDir():
-    """
-    
-    """
-    return os.path.join(BaseDir(), 'identityserver')
-
-
-def DefaultBackupsDBDir():
-<<<<<<< HEAD
+    """
+    return os.path.join(BaseDir(), "identitycache")
+
+
+def IdentityServerDir():
+    """
+    
+    """
+    return os.path.join(BaseDir(), 'identityserver')
+
+
+def DefaultBackupsDBDir():
     """
     When you run the backup the following actions occur:
 
@@ -1057,247 +840,195 @@
 
     This returns a default local folder location where those pieces is stored.
     User can configure that in the settings.
-=======
-    """
-    When you run the backup the following actions occur:
-
-        - data is read from the local disk and compressed
-        - entire volume is divided into blocks
-        - blocks encrypted with user Key
-        - each block is divided into pieces with redundancy - through RAID procedure
-        - pieces of all blocks are stored on a local disk
-        - pieces are transferred to suppliers
-        - optionally, local pieces can be removed after delivering to suppliers
-
-    This returns a default local folder location where those pieces is stored.
-    User can configure that in the settings.
->>>>>>> 7d91a7f0
-    """
-    return os.path.join(BaseDir(), 'backups')
-
-
-def DefaultCustomersDir():
+    """
+    return os.path.join(BaseDir(), 'backups')
+
+
+def DefaultCustomersDir():
     """
     Here will be placed files uploaded by other users.
 
     Your customers will user your HDD to keep their personal data.
-    """
-    return os.path.join(BaseDir(), "customers")
-
-
-def DefaultMessagesDir():
+    """
+    return os.path.join(BaseDir(), "customers")
+
+
+def DefaultMessagesDir():
     """
     A default folder to store sent/received messages.
-    """
-    return os.path.join(BaseDir(), 'messages')
-
-
-def DefaultReceiptsDir():
+    """
+    return os.path.join(BaseDir(), 'messages')
+
+
+def DefaultReceiptsDir():
     """
     A default folder to store receipts.
-    """
-    return os.path.join(BaseDir(), 'receipts')
-
-
-def Q2QDir():
+    """
+    return os.path.join(BaseDir(), 'receipts')
+
+
+def Q2QDir():
     """
     I was playing with vertex protocol, this is a place for q2q config files.
-    """
-    return os.path.join(BaseDir(), 'q2qcerts')
-
-
-def LogsDir():
+    """
+    return os.path.join(BaseDir(), 'q2qcerts')
+
+
+def LogsDir():
     """
     Place for log files.
-    """
-    return os.path.join(BaseDir(), 'logs')
-
-
-def SuppliersDir():
+    """
+    return os.path.join(BaseDir(), 'logs')
+
+
+def SuppliersDir():
     """
     Local folder location to keep suppliers info files.
-    """
-    return os.path.join(BaseDir(), 'suppliers')
-
-
-def BandwidthInDir():
+    """
+    return os.path.join(BaseDir(), 'suppliers')
+
+
+def BandwidthInDir():
     """
     Daily stats for incoming bandwidth is placed in that location.
-    """
-<<<<<<< HEAD
-    Daily stats for incoming bandwidth is placed in that location.
-    """
-=======
->>>>>>> 7d91a7f0
-    return os.path.join(BaseDir(), "bandin")
-
-
-def BandwidthOutDir():
+    """
+    return os.path.join(BaseDir(), "bandin")
+
+
+def BandwidthOutDir():
     """
     Daily stats for outgoing bandwidth is placed in that location.
-    """
-<<<<<<< HEAD
-    Daily stats for outgoing bandwidth is placed in that location.
-    """
-=======
->>>>>>> 7d91a7f0
-    return os.path.join(BaseDir(), "bandout")
-
-
-def RatingsDir():
-<<<<<<< HEAD
+    """
+    return os.path.join(BaseDir(), "bandout")
+
+
+def RatingsDir():
     """
     In that location BitDust software keeps a rating stats for known users.
-=======
-    """
-    In that location BitDust software keeps a rating stats for known users.
->>>>>>> 7d91a7f0
-    """
-    return os.path.join(BaseDir(), 'ratings')
-
-
-def BlockChainDir():
-    """
-    
-    """
-    return os.path.join(BaseDir(), 'blockchain')
-
-#------------------------------------------------------------------------------
-#--- FILES --------------------------------------------------------------------
-#------------------------------------------------------------------------------
-
-
-def KeyFileName():
+    """
+    return os.path.join(BaseDir(), 'ratings')
+
+
+def BlockChainDir():
+    """
+    
+    """
+    return os.path.join(BaseDir(), 'blockchain')
+
+#------------------------------------------------------------------------------
+#--- FILES --------------------------------------------------------------------
+#------------------------------------------------------------------------------
+
+
+def KeyFileName():
     """
     Location of user's Private Key file.
-    """
-    return os.path.join(MetaDataDir(), "mykeyfile")
-
-
-def KeyFileNameLocation():
-    """
-    User can set another location for his Private Key file - he can use USB stick to keep his Key.
-    After BitDust stars he can remove the USB stick and keep it in safe place.
-    So BitDust will keep user's key in the RAM only - this way you can have more protection for your Key.
-    If your machine is stolen - thief can not get your Private key.
-    But you must be sure that machine was switched off - the RAM is erased when power is off.
-    This file keeps alternative location of your Private Key.
-    """
-    return KeyFileName() + '_location'
-
-
-def SupplierIDsFilename():
+    """
+    return os.path.join(MetaDataDir(), "mykeyfile")
+
+
+def KeyFileNameLocation():
+    """
+    User can set another location for his Private Key file - he can use USB stick to keep his Key.
+    After BitDust stars he can remove the USB stick and keep it in safe place.
+    So BitDust will keep user's key in the RAM only - this way you can have more protection for your Key.
+    If your machine is stolen - thief can not get your Private key.
+    But you must be sure that machine was switched off - the RAM is erased when power is off.
+    This file keeps alternative location of your Private Key.
+    """
+    return KeyFileName() + '_location'
+
+
+def SupplierIDsFilename():
     """
     IDs for places that store data for us.
 
     Keeps a list of IDURLs of our suppliers.
-    """
-    return os.path.join(MetaDataDir(), "supplierids")
-
-
-def CustomerIDsFilename():
+    """
+    return os.path.join(MetaDataDir(), "supplierids")
+
+
+def CustomerIDsFilename():
     """
     IDs for places we store data for, keeps a list of IDURLs of our customers.
-    """
-    return os.path.join(MetaDataDir(), "customerids")
-
-
-def CorrespondentIDsFilename():
-<<<<<<< HEAD
-    """
-    People we get messages from and other stuff not related to backup/restore process.
-=======
+    """
+    return os.path.join(MetaDataDir(), "customerids")
+
+
+def CorrespondentIDsFilename():
     """
     People we get messages from and other stuff not related to backup/restore
     process.
->>>>>>> 7d91a7f0
-    """
-    return os.path.join(MetaDataDir(), "correspondentids")
-
-
-def LocalIdentityFilename():
-<<<<<<< HEAD
+    """
+    return os.path.join(MetaDataDir(), "correspondentids")
+
+
+def LocalIdentityFilename():
     """
     A local copy of user's identity file is stored here.
+
     When doing any changes in the identity file - this appear here firstly.
     Further local identity file is propagated to the identity server
     and all our contacts so they got the fresh copy asap.
-=======
-    """
-    A local copy of user's identity file is stored here.
-
-    When doing any changes in the identity file - this appear here firstly.
-    Further local identity file is propagated to the identity server
-    and all our contacts so they got the fresh copy asap.
->>>>>>> 7d91a7f0
-    """
-    return os.path.join(MetaDataDir(), "localidentity")
-
-
-def LocalIPFilename():
-    """
-    File contains string like "192.168.12.34" - local IP of that machine.
-    """
-    return os.path.join(MetaDataDir(), "localip")
-
-
-def ExternalIPFilename():
-    """
-    File contains string like 201.42.133.2 - external IP of that machine.
-    """
-    return os.path.join(MetaDataDir(), "externalip")
-
-
-def ExternalUDPPortFilename():
-    """
-    File contains external UDP port number of that machine - detected after STUN.
-    """
-    return os.path.join(MetaDataDir(), "externaludpport")
-
-
-def DefaultTransportOrderFilename():
+    """
+    return os.path.join(MetaDataDir(), "localidentity")
+
+
+def LocalIPFilename():
+    """
+    File contains string like "192.168.12.34" - local IP of that machine.
+    """
+    return os.path.join(MetaDataDir(), "localip")
+
+
+def ExternalIPFilename():
+    """
+    File contains string like 201.42.133.2 - external IP of that machine.
+    """
+    return os.path.join(MetaDataDir(), "externalip")
+
+
+def ExternalUDPPortFilename():
+    """
+    File contains external UDP port number of that machine - detected after STUN.
+    """
+    return os.path.join(MetaDataDir(), "externaludpport")
+
+
+def DefaultTransportOrderFilename():
     """
     Location for file that keeps an order of used transports.
-    """
-    return os.path.join(MetaDataDir(), "torder")
-
-
-def UserNameFilename():
-    """
-    File contains something like "guesthouse" - user account name.
-    """
-    return os.path.join(MetaDataDir(), "username")
-
-
-def UserConfigFilename():
+    """
+    return os.path.join(MetaDataDir(), "torder")
+
+
+def UserNameFilename():
+    """
+    File contains something like "guesthouse" - user account name.
+    """
+    return os.path.join(MetaDataDir(), "username")
+
+
+def UserConfigFilename():
     """
     File to keep a configurable user settings in XML format.
 
     See ``lib.userconfig`` module.
-    """
-    return os.path.join(MetaDataDir(), "userconfig")
-
-
-def GUIOptionsFilename():
+    """
+    return os.path.join(MetaDataDir(), "userconfig")
+
+
+def GUIOptionsFilename():
     """
     A small file to keep GUI config.
 
     For example windows positions and sizes after last execution of the
     program.
-    """
-    return os.path.join(MetaDataDir(), "guioptions")
-
-
-def UpdateSheduleFilename():
-<<<<<<< HEAD
-    """
-    Under Windows software update process is made by bitstarter.exe file.
-    Periodically, the main file process "bitdust.exe" requests
-    the file "checksum" (from user configurable repository location)
-    to check for new software release of that repository.
-    Main process can restart itself thru bitstarter to be able to update the binaries.
-    User can set a schedule to check for updates in the settings.
-=======
+    """
+    return os.path.join(MetaDataDir(), "guioptions")
+
+
+def UpdateSheduleFilename():
     """
     Under Windows software update process is made by bitstarter.exe file.
 
@@ -1306,359 +1037,276 @@
     new software release of that repository. Main process can restart
     itself thru bitstarter to be able to update the binaries. User can
     set a schedule to check for updates in the settings.
->>>>>>> 7d91a7f0
-    """
-    return os.path.join(MetaDataDir(), "updateshedule")
-
-
-def LocalPortFilename():
-<<<<<<< HEAD
-    """
-    This is a file to keep randomly generated port number
-    for HTTP server to provide a Web Access to BitDust main process.
-    See module ``web.webcontrol`` for more details.
-    This is old stuff, will be removed soon!
-=======
+    """
+    return os.path.join(MetaDataDir(), "updateshedule")
+
+
+def LocalPortFilename():
     """
     This is a file to keep randomly generated port number for HTTP server to
     provide a Web Access to BitDust main process.
 
     See module ``web.webcontrol`` for more details. This is old stuff,
     will be removed soon!
->>>>>>> 7d91a7f0
-    """
-    return os.path.join(MetaDataDir(), 'localport')
-
-
-def LocalWSGIPortFilename():
-<<<<<<< HEAD
-    """
-    This is a file to keep randomly generated port number
-    for Django WSGI server.
-    This stuff creates a User Interface to the BitDust main process.
-    See module ``web.control`` for more details.
-=======
+    """
+    return os.path.join(MetaDataDir(), 'localport')
+
+
+def LocalWSGIPortFilename():
     """
     This is a file to keep randomly generated port number for Django WSGI
     server.
 
     This stuff creates a User Interface to the BitDust main process. See
     module ``web.control`` for more details.
->>>>>>> 7d91a7f0
-    """
-    return os.path.join(MetaDataDir(), 'localwsgiport')
-
-
-def LocalXMLRPCPortFilename():
-    """
-    
-    """
-    return os.path.join(MetaDataDir(), 'localxmlrpcport')
-
-
-def LocalJsonRPCPortFilename():
-    """
-    
-    """
-    return os.path.join(MetaDataDir(), 'localjsonrpcport')
-
-
-def BackupInfoFileNameOld():
+    """
+    return os.path.join(MetaDataDir(), 'localwsgiport')
+
+
+def LocalXMLRPCPortFilename():
+    """
+    
+    """
+    return os.path.join(MetaDataDir(), 'localxmlrpcport')
+
+
+def LocalJsonRPCPortFilename():
+    """
+    
+    """
+    return os.path.join(MetaDataDir(), 'localjsonrpcport')
+
+
+def BackupInfoFileNameOld():
     """
     Long time ago backup data base were stored in that file.
 
     Obsolete, see ``BackupIndexFileName()``..
-    """
-    return "backup_info.xml"
-
-
-def BackupInfoFileName():
+    """
+    return "backup_info.xml"
+
+
+def BackupInfoFileName():
     """
     Obsolete, see ``BackupIndexFileName()``.
-    """
-    return 'backup_db'
-
-
-def BackupInfoEncryptedFileName():
+    """
+    return 'backup_db'
+
+
+def BackupInfoEncryptedFileName():
     """
     Obsolete, see ``BackupIndexFileName()``.
-    """
-    return 'backup_info'
-
-
-def BackupIndexFileName():
-<<<<<<< HEAD
-    """
-    This is backup data base index file location.
-    This store folder and files names and locations with path ID's and some extra info.
-    Located in the file .bitdust/metadata/index .
-    Also this file is saved on suppliers in encrypted state.
+    """
+    return 'backup_info'
+
+
+def BackupIndexFileName():
+    """
+    This is backup data base index file location. This store folder and files
+    names and locations with path ID's and some extra info. Located in the
+    file.
+
+    .bitdust/metadata/index . Also this file is saved on suppliers in encrypted
+    state.
 
     TODO:
     - need to store files checksums
     - need to store file and folders access modes - just like in Linux
     - need to store user and group for files and folders - like in Linux
-=======
-    """
-    This is backup data base index file location. This store folder and files
-    names and locations with path ID's and some extra info. Located in the
-    file.
-
-    .bitdust/metadata/index . Also this file is saved on suppliers in encrypted
-    state.
-
-    TODO:
-    - need to store files checksums
-    - need to store file and folders access modes - just like in Linux
-    - need to store user and group for files and folders - like in Linux
->>>>>>> 7d91a7f0
-    """
-    return 'index'
-
-
-def BackupInfoFileFullPath():
+    """
+    return 'index'
+
+
+def BackupInfoFileFullPath():
     """
     Obsolete.
-    """
-    return os.path.join(MetaDataDir(), BackupInfoFileName())
-
-
-def BackupInfoFileFullPathOld():
+    """
+    return os.path.join(MetaDataDir(), BackupInfoFileName())
+
+
+def BackupInfoFileFullPathOld():
     """
     Obsolete.
-    """
-    return os.path.join(MetaDataDir(), BackupInfoFileNameOld())
-
-
-def BackupIndexFilePath():
+    """
+    return os.path.join(MetaDataDir(), BackupInfoFileNameOld())
+
+
+def BackupIndexFilePath():
     """
     A full local path for ``BackupIndexFileName`` file.
-    """
-<<<<<<< HEAD
-    A full local path for ``BackupIndexFileName`` file.
-    """
-=======
->>>>>>> 7d91a7f0
-    return os.path.join(MetaDataDir(), BackupIndexFileName())
-
-
-def SupplierPath(idurl, filename=None):
-<<<<<<< HEAD
+    """
+    return os.path.join(MetaDataDir(), BackupIndexFileName())
+
+
+def SupplierPath(idurl, filename=None):
     """
     A location to given supplie's data.
+
     If ``filename`` is provided - return a full path to that file.
     Currently those data are stored for every supplier:
 
         - "connected" : date and time when this man become our suppler
         - "disconnected" : date and time when this suppler was fired
         - "listfiles" : a list of our local files stored on his machine
-=======
-    """
-    A location to given supplie's data.
-
-    If ``filename`` is provided - return a full path to that file.
-    Currently those data are stored for every supplier:
-
-        - "connected" : date and time when this man become our suppler
-        - "disconnected" : date and time when this suppler was fired
-        - "listfiles" : a list of our local files stored on his machine
->>>>>>> 7d91a7f0
-    """
-    if filename is not None:
-        return os.path.join(
-            SuppliersDir(),
-            nameurl.UrlFilename(idurl),
-            filename)
-    return os.path.join(SuppliersDir(), nameurl.UrlFilename(idurl))
-
-
-def SupplierListFilesFilename(idurl):
+    """
+    if filename is not None:
+        return os.path.join(SuppliersDir(), nameurl.UrlFilename(idurl), filename)
+    return os.path.join(SuppliersDir(), nameurl.UrlFilename(idurl))
+
+
+def SupplierListFilesFilename(idurl):
     """
     Return a "listfiles" file location for given supplier.
-    """
-    return os.path.join(SupplierPath(idurl), 'listfiles')
-
-
-def SupplierServiceFilename(idurl):
+    """
+    return os.path.join(SupplierPath(idurl), 'listfiles')
+
+
+def SupplierServiceFilename(idurl):
     """
     Return a "service" file location for given supplier.
-    """
-    return os.path.join(SupplierPath(idurl), 'service')
-
-
-def LocalTesterLogFilename():
+    """
+    return os.path.join(SupplierPath(idurl), 'service')
+
+
+def LocalTesterLogFilename():
     """
     A file name path where bptester.py will write its logs.
-    """
-    return os.path.join(LogsDir(), 'bptester.log')
-
-
-def MainLogFilename():
+    """
+    return os.path.join(LogsDir(), 'bptester.log')
+
+
+def MainLogFilename():
     """
     A prefix for file names to store main process logs.
-    """
-    return os.path.join(LogsDir(), 'bitdust')
-
-
-def UpdateLogFilename():
+    """
+    return os.path.join(LogsDir(), 'bitdust')
+
+
+def UpdateLogFilename():
     """
     A place to store logs from update porcess.
-    """
-    return os.path.join(LogsDir(), 'software_update.log')
-
-
-def AutomatsLog():
+    """
+    return os.path.join(LogsDir(), 'software_update.log')
+
+
+def AutomatsLog():
     """
     All state machines logs in the main process is written here.
-    """
-    return os.path.join(LogsDir(), 'automats.log')
-
-
-def TransportLog():
+    """
+    return os.path.join(LogsDir(), 'automats.log')
+
+
+def TransportLog():
     """
     Every x seconds will log stats about current transfers.
-    """
-    return os.path.join(LogsDir(), 'transport.log')
-
-
-def RepoFile():
-<<<<<<< HEAD
+    """
+    return os.path.join(LogsDir(), 'transport.log')
+
+
+def RepoFile():
     """
     A file to store info about currently used repository.
-=======
-    """
-    A file to store info about currently used repository.
->>>>>>> 7d91a7f0
-    """
-    return os.path.join(MetaDataDir(), 'repo')
-
-
-def VersionFile():
-<<<<<<< HEAD
-    """
-    A place for local copy of "checksum" file, see ``CurrentVersionDigestsFilename()``.
-=======
+    """
+    return os.path.join(MetaDataDir(), 'repo')
+
+
+def VersionFile():
     """
     A place for local copy of "checksum" file, see
     ``CurrentVersionDigestsFilename()``.
->>>>>>> 7d91a7f0
-    """
-    return os.path.join(MetaDataDir(), 'checksum')
-
-
-def InfoFile():
+    """
+    return os.path.join(MetaDataDir(), 'checksum')
+
+
+def InfoFile():
     """
     A place for local copy of "files" file, see ``FilesDigestsFilename()``.
-    """
-<<<<<<< HEAD
-    A place for local copy of "files" file, see ``FilesDigestsFilename()``.
-    """
-=======
->>>>>>> 7d91a7f0
-    # return os.path.join(MetaDataDir(), 'files')
-    return os.path.join(bpio.getExecutableDir(), 'files')
-
-
-def RevisionNumberFile():
-<<<<<<< HEAD
-    """
-    We keep track of Subversion revision number and store it in the binary folder.
-    This is a sort of "product version".
-    Probably not very best idea, we need to use a widely used software version format.
-    This is not used anymore - switched to ``VersionNumberFile()``.
-=======
+    """
+    # return os.path.join(MetaDataDir(), 'files')
+    return os.path.join(bpio.getExecutableDir(), 'files')
+
+
+def RevisionNumberFile():
     """
     We keep track of Subversion revision number and store it in the binary
     folder. This is a sort of "product version". Probably not very best idea,
     we need to use a widely used software version format.
 
     This is not used anymore - switched to ``VersionNumberFile()``.
->>>>>>> 7d91a7f0
-    """
-    return os.path.join(bpio.getExecutableDir(), 'revnum')
-
-
-def VersionNumberFile():
-    """
-    
-    """
-    return os.path.join(bpio.getExecutableDir(), 'version')
-
-
-def CheckSumFile():
-    """
-    
-    """
-    return os.path.join(bpio.getExecutableDir(), 'checksum')
-
-
-def CustomersSpaceFile():
-    """
-    This file keeps info about our customers - how many megabytes every guy takes from us.
-    """
-    return os.path.join(MetaDataDir(), 'space')
-
-
-def CustomersUsedSpaceFile():
-    """
-    
-    """
-    return os.path.join(MetaDataDir(), 'spaceused')
-
-
-def BalanceFile():
-    """
-    This file keeps our current BitDust balance - two values:
-        - transferable funds
-        - not transferable funds
-    """
-    return os.path.join(MetaDataDir(), 'balance')
-
-
-def CertificateFiles():
+    """
+    return os.path.join(bpio.getExecutableDir(), 'revnum')
+
+
+def VersionNumberFile():
+    """
+    
+    """
+    return os.path.join(bpio.getExecutableDir(), 'version')
+
+
+def CheckSumFile():
+    """
+    
+    """
+    return os.path.join(bpio.getExecutableDir(), 'checksum')
+
+
+def CustomersSpaceFile():
+    """
+    This file keeps info about our customers - how many megabytes every guy takes from us.
+    """
+    return os.path.join(MetaDataDir(), 'space')
+
+
+def CustomersUsedSpaceFile():
+    """
+    
+    """
+    return os.path.join(MetaDataDir(), 'spaceused')
+
+
+def BalanceFile():
+    """
+    This file keeps our current BitDust balance - two values:
+        - transferable funds
+        - not transferable funds
+    """
+    return os.path.join(MetaDataDir(), 'balance')
+
+
+def CertificateFiles():
     """
     The idea is to have a global certificate for BitDust server, just like
     https works.
-    """
-<<<<<<< HEAD
-    The idea is to have a global certificate for BitDust server, just like https works.
-    """
-=======
->>>>>>> 7d91a7f0
-    return [os.path.join(MetaDataDir(), 'bitdust.cer'),
-            os.path.join('.', 'bitdust.cer'),
-            os.path.join(bpio.getExecutableDir(), 'bitdust.cer'), ]
-
-
-def DHTDBFile():
-    return os.path.join(MetaDataDir(), 'dhtdb')
-
-#------------------------------------------------------------------------------
-#--- BINARY FILES -------------------------------------------------------------
-#------------------------------------------------------------------------------
-
-
-def WindowsStarterFileName():
+    """
+    return [os.path.join(MetaDataDir(), 'bitdust.cer'),
+            os.path.join('.', 'bitdust.cer'),
+            os.path.join(bpio.getExecutableDir(), 'bitdust.cer'), ]
+
+
+def DHTDBFile():
+    return os.path.join(MetaDataDir(), 'dhtdb')
+
+#------------------------------------------------------------------------------
+#--- BINARY FILES -------------------------------------------------------------
+#------------------------------------------------------------------------------
+
+
+def WindowsStarterFileName():
     """
     Return a file name of the Windows starter: "bitstarter.exe".
-    """
-    return 'bitstarter.exe'
-
-
-def WindowsMainScritpFileName():
-    """
-    Return a file name of the root Windows executable script : "bitdust.exe".
-    """
-    return 'bitdust.exe'
-
-
-def WindowsStarterFileURL(repo=DefaultRepo()):
-<<<<<<< HEAD
-    """
-    Return a public URL of the "bitstarter.exe" file, according to given ``repo``.
-    When need to modify the starter code need to place it in the repository along with other binaries.
-    It will be downloaded automatically by all users and updated.
-=======
+    """
+    return 'bitstarter.exe'
+
+
+def WindowsMainScritpFileName():
+    """
+    Return a file name of the root Windows executable script : "bitdust.exe".
+    """
+    return 'bitdust.exe'
+
+
+def WindowsStarterFileURL(repo=DefaultRepo()):
     """
     Return a public URL of the "bitstarter.exe" file, according to given
     ``repo``.
@@ -1666,115 +1314,91 @@
     When need to modify the starter code need to place it in the
     repository along with other binaries. It will be downloaded
     automatically by all users and updated.
->>>>>>> 7d91a7f0
-    """
-    return DefaultRepoURL(repo) + WindowsStarterFileName()
-
-
-def getIconLaunchFilename():
-<<<<<<< HEAD
-    """
-    Not used.
-    For Windows platforms this should target to executable file to run when clicked on Desktop icon.
-=======
+    """
+    return DefaultRepoURL(repo) + WindowsStarterFileName()
+
+
+def getIconLaunchFilename():
     """
     Not used.
 
     For Windows platforms this should target to executable file to run
     when clicked on Desktop icon.
->>>>>>> 7d91a7f0
-    """
-    return os.path.join(bpio.getExecutableDir(), 'bitdust.exe')
-
-
-def getIconLinkFilename():
+    """
+    return os.path.join(bpio.getExecutableDir(), 'bitdust.exe')
+
+
+def getIconLinkFilename():
     """
     A file name for Desktop icon for Windows users.
-    """
-    return 'Data Haven .NET.lnk'
-
-
-def IconFilename():
+    """
+    return 'Data Haven .NET.lnk'
+
+
+def IconFilename():
     """
     Application icon file name.
-    """
-    return 'desktop.ico'
-
-
-def StyleSheetsFilename():
-    """
-    
-    """
-    return 'styles.css'
-
-
-def StyleSheetsPath():
-    """
-    
-    """
-    return os.path.join(bpio.getExecutableDir(), 'html', StyleSheetsFilename())
-
-<<<<<<< HEAD
-
-def IconsFolderPath():
-    """
-    A folder name where application icons is stored.
-
-    PREPRO:
-    maybe we better use another name: "media",
-    because we may need not only "icons" but also other data files
-=======
-
-def IconsFolderPath():
+    """
+    return 'desktop.ico'
+
+
+def StyleSheetsFilename():
+    """
+    
+    """
+    return 'styles.css'
+
+
+def StyleSheetsPath():
+    """
+    
+    """
+    return os.path.join(bpio.getExecutableDir(), 'html', StyleSheetsFilename())
+
+
+def IconsFolderPath():
     """
     A folder name where application icons is stored.
 
     PREPRO: maybe we better use another name: "media", because we may
     need not only "icons" but also other data files
->>>>>>> 7d91a7f0
-    """
-    return os.path.join(bpio.getExecutableDir(), 'icons')
-
-
-def FontsFolderPath():
-<<<<<<< HEAD
+    """
+    return os.path.join(bpio.getExecutableDir(), 'icons')
+
+
+def FontsFolderPath():
     """
     A folder name where application "fons" is stored.
-=======
-    """
-    A folder name where application "fons" is stored.
->>>>>>> 7d91a7f0
-    """
-    return os.path.join(bpio.getExecutableDir(), 'fonts')
-
-
-def FontImageFile():
+    """
+    return os.path.join(bpio.getExecutableDir(), 'fonts')
+
+
+def FontImageFile():
     """
     A font to use to print text labels in the GUI.
-    """
-    return os.path.join(FontsFolderPath(), 'Arial_Narrow.ttf')
-
-#------------------------------------------------------------------------------
-#---PORT NUMBERS---------------------------------------------------------------
-#------------------------------------------------------------------------------
-
-
-def DefaultXMLRPCPort():
-    """
-    
-    """
-    return 8082
-
-
-def DefaultJsonRPCPort():
-    """
-    
-    """
-    return 8083
-
-
-def IdentityServerPort():
-<<<<<<< HEAD
+    """
+    return os.path.join(FontsFolderPath(), 'Arial_Narrow.ttf')
+
+#------------------------------------------------------------------------------
+#---PORT NUMBERS---------------------------------------------------------------
+#------------------------------------------------------------------------------
+
+
+def DefaultXMLRPCPort():
+    """
+    
+    """
+    return 8082
+
+
+def DefaultJsonRPCPort():
+    """
+    
+    """
+    return 8083
+
+
+def IdentityServerPort():
     """
     Identity server stores identity files, it works in that way:
 
@@ -1788,1443 +1412,1168 @@
 
     This is a port number of our identity file to receive identity files from users.
     This should be same for all identity servers everywhere.
-=======
-    """
-    Identity server stores identity files, it works in that way:
-
-        1) anyone can request any stored identity file from any place in the world
-        2) anyone can send his identity file over transport_tcp to identity server
-        3) identity file must be digitaly signed, server should verify the signature
-        4) if signature is fine - server will save (or overwrite existing) the file
-        5) server should refuse incorrect or faked identities
-        6) someone can store incorrect or faked identities on his own server, but nodes in network will refuse those identities
-        7) you can use different ways to transfer your identity file to your own id server - do it by your own.
-
-    This is a port number of our identity file to receive identity files from users.
-    This should be same for all identity servers everywhere.
->>>>>>> 7d91a7f0
-    """
-    return 6661  # 7773
-
-
-def IdentityWebPort():
+    """
+    return 6661  # 7773
+
+
+def IdentityWebPort():
     """
     Our public identity servers use standard web port number to publish
     identity files.
-    """
-    return 8084
-
-
-def DefaultTCPPort():
+    """
+    return 8084
+
+
+def DefaultTCPPort():
     """
     A default port number for transport_tcp.
-    """
-    return 7771
-
-
-def DefaultUDPPort():
+    """
+    return 7771
+
+
+def DefaultUDPPort():
     """
     A default port number for transport_udp.
-    """
-    return 8882
-
-
-def DefaultDHTPort():
+    """
+    return 8882
+
+
+def DefaultDHTPort():
     """
     A default UDP port number for DHT network.
-    """
-    return 14441
-
-
-def DefaultWebLogPort():
-<<<<<<< HEAD
+    """
+    return 14441
+
+
+def DefaultWebLogPort():
     """
     A port number for HTTP server to print program logs.
-=======
-    """
-    A port number for HTTP server to print program logs.
->>>>>>> 7d91a7f0
-    """
-    return 9999
-
-
-def DefaultWebTrafficPort():
-<<<<<<< HEAD
+    """
+    return 9999
+
+
+def DefaultWebTrafficPort():
     """
     A port number for HTTP server to print program packets traffic.
-=======
-    """
-    A port number for HTTP server to print program packets traffic.
->>>>>>> 7d91a7f0
-    """
-    return 9997
-
-#------------------------------------------------------------------------------
-#--- USER FOLDERS -------------------------------------------------------------
-#------------------------------------------------------------------------------
-
-
-def getCustomersFilesDir():
-<<<<<<< HEAD
+    """
+    return 9997
+
+#------------------------------------------------------------------------------
+#--- USER FOLDERS -------------------------------------------------------------
+#------------------------------------------------------------------------------
+
+
+def getCustomersFilesDir():
     """
     Alias to get a user donated location from settings.
-=======
-    """
-    Alias to get a user donated location from settings.
->>>>>>> 7d91a7f0
-    """
-    return config.conf().getData('paths/customers').strip()
-
-
-def getCustomerFilesDir(idurl):
-<<<<<<< HEAD
-    """
-    Alias to get a given customer's files inside our donated location from settings.
-=======
+    """
+    return config.conf().getData('paths/customers').strip()
+
+
+def getCustomerFilesDir(idurl):
     """
     Alias to get a given customer's files inside our donated location from
     settings.
->>>>>>> 7d91a7f0
-    """
-    return os.path.join(getCustomersFilesDir(), nameurl.UrlFilename(idurl))
-
-
-def getLocalBackupsDir():
+    """
+    return os.path.join(getCustomersFilesDir(), nameurl.UrlFilename(idurl))
+
+
+def getLocalBackupsDir():
     """
     Alias to get local backups folder from settings, see
     ``DefaultBackupsDBDir()``.
-    """
-    return config.conf().getData('paths/backups').strip()
-
-
-def getRestoreDir():
+    """
+    return config.conf().getData('paths/backups').strip()
+
+
+def getRestoreDir():
     """
     Alias for restore location, see ``DefaultRestoreDir()``.
-    """
-    return config.conf().getData('paths/restore').strip()
-
-
-def getMessagesDir():
-<<<<<<< HEAD
+    """
+    return config.conf().getData('paths/restore').strip()
+
+
+def getMessagesDir():
     """
     Alias to get from user config a folder location where messages is stored.
-=======
-    """
-    Alias to get from user config a folder location where messages is stored.
->>>>>>> 7d91a7f0
-    """
-    return config.conf().getData('paths/messages').strip()
-
-
-def getReceiptsDir():
+    """
+    return config.conf().getData('paths/messages').strip()
+
+
+def getReceiptsDir():
     """
     Alias to get from user config a folder location where receipts is stored.
-    """
-    return config.conf().getData('paths/receipts').strip()
-
-
-def getTempDir():
+    """
+    return config.conf().getData('paths/receipts').strip()
+
+
+def getTempDir():
     """
     An alias for ``TempDir()``.
-    """
-    return TempDir()
-
-#------------------------------------------------------------------------------
-#--- PROXY SERVER OPTIONS -----------------------------------------------------
-#------------------------------------------------------------------------------
-
-
-def enableLocalProxy(enable=None):
+    """
+    return TempDir()
+
+#------------------------------------------------------------------------------
+#--- PROXY SERVER OPTIONS -----------------------------------------------------
+#------------------------------------------------------------------------------
+
+
+def enableLocalProxy(enable=None):
     """
     Enable/disable using of proxy server.
-    """
-    if enable is None:
-        return config.conf().getBool('services/network/proxy/enabled')
-    config.conf().setData('services/network/proxy/enabled', str(enable))
-
-
-def getProxyHost():
-<<<<<<< HEAD
+    """
+    if enable is None:
+        return config.conf().getBool('services/network/proxy/enabled')
+    config.conf().setData('services/network/proxy/enabled', str(enable))
+
+
+def getProxyHost():
     """
     Return proxy server host from settings.
-=======
-    """
-    Return proxy server host from settings.
->>>>>>> 7d91a7f0
-    """
-    return config.conf().getData('services/network/proxy/host').strip()
-
-
-def getProxyPort():
-<<<<<<< HEAD
+    """
+    return config.conf().getData('services/network/proxy/host').strip()
+
+
+def getProxyPort():
     """
     Return proxy server port number from settings.
-=======
-    """
-    Return proxy server port number from settings.
->>>>>>> 7d91a7f0
-    """
-    return config.conf().getData('services/network/proxy/port').strip()
-
-
-def setProxySettings(d):
-<<<<<<< HEAD
-    """
-    Set proxy settings via dictionary, see ``lib.net_misc.detect_proxy_settings`` for more details.
-=======
+    """
+    return config.conf().getData('services/network/proxy/port').strip()
+
+
+def setProxySettings(d):
     """
     Set proxy settings via dictionary, see
     ``lib.net_misc.detect_proxy_settings`` for more details.
->>>>>>> 7d91a7f0
-    """
-    if 'host' in d:
-        config.conf().setData('services/network/proxy/host', str(d.get('host', '')))
-    if 'port' in d:
-        config.conf().setData('services/network/proxy/port', str(d.get('port', '')))
-    if 'username' in d:
-<<<<<<< HEAD
-        config.conf().setData('services/network/proxy.network-proxy-username',
-                              str(d.get('username', '')))
-=======
-        config.conf().setData('services/network/proxy.network-proxy-username', str(d.get('username', '')))
->>>>>>> 7d91a7f0
-    if 'password' in d:
-        config.conf().setData('services/network/proxy/password', str(d.get('password', '')))
-    if 'ssl' in d:
-        config.conf().setData('services/network/proxy/ssl', str(d.get('ssl', 'False')))
-
-
-def getProxySettingsDict():
+    """
+    if 'host' in d:
+        config.conf().setData('services/network/proxy/host', str(d.get('host', '')))
+    if 'port' in d:
+        config.conf().setData('services/network/proxy/port', str(d.get('port', '')))
+    if 'username' in d:
+        config.conf().setData('services/network/proxy.network-proxy-username', str(d.get('username', '')))
+    if 'password' in d:
+        config.conf().setData('services/network/proxy/password', str(d.get('password', '')))
+    if 'ssl' in d:
+        config.conf().setData('services/network/proxy/ssl', str(d.get('ssl', 'False')))
+
+
+def getProxySettingsDict():
     """
     Return a proxy settings from user config in dictionary.
-    """
-    return {
-        'host': config.conf().getData('services/network/proxy/host').strip(),
-        'port': config.conf().getData('services/network/proxy/port').strip(),
-        'username': config.conf().getData('services/network/proxy/username').strip(),
-        'password': config.conf().getData('services/network/proxy/password').strip(),
-        'ssl': config.conf().getData('services/network/proxy/ssl').strip(), }
-
-
-def update_proxy_settings():
+    """
+    return {
+        'host': config.conf().getData('services/network/proxy/host').strip(),
+        'port': config.conf().getData('services/network/proxy/port').strip(),
+        'username': config.conf().getData('services/network/proxy/username').strip(),
+        'password': config.conf().getData('services/network/proxy/password').strip(),
+        'ssl': config.conf().getData('services/network/proxy/ssl').strip(), }
+
+
+def update_proxy_settings():
     """
     Calls ``lib.net_misc.detect_proxy_settings()`` to check current system
     proxy server settings.
-    """
-    from lib import net_misc
-    net_misc.init()
-    if enableLocalProxy():
-        if getProxyHost() == '' or getProxyPort() == '':
-            d = net_misc.detect_proxy_settings()
-            # setProxySettings(d)
-            # enableLocalProxy(d.get('host', '') != '')
-            lg.out(2, 'settings.update_proxy_settings : loaded from ENVIRONMENT')
-        else:
-            d = getProxySettingsDict()
-            lg.out(2, 'settings.update_proxy_settings : loaded from settings')
-        net_misc.set_proxy_settings(d)
-        lg.out(2, '    HOST:      ' + net_misc.get_proxy_host())
-        lg.out(2, '    PORT:      ' + str(net_misc.get_proxy_port()))
-        lg.out(2, '    USERNAME:  ' + net_misc.get_proxy_username())
-        lg.out(2, '    PASSWORD:  ' + ('*' * len(net_misc.get_proxy_password())))
-        lg.out(2, '    SSL:       ' + net_misc.get_proxy_ssl())
-
-#------------------------------------------------------------------------------
-#---OTHER USER CONFIGURATIONS--------------------------------------------------
-#------------------------------------------------------------------------------
-<<<<<<< HEAD
-
-
-def getBandOutLimit():
+    """
+    from lib import net_misc
+    net_misc.init()
+    if enableLocalProxy():
+        if getProxyHost() == '' or getProxyPort() == '':
+            d = net_misc.detect_proxy_settings()
+            # setProxySettings(d)
+            # enableLocalProxy(d.get('host', '') != '')
+            lg.out(2, 'settings.update_proxy_settings : loaded from ENVIRONMENT')
+        else:
+            d = getProxySettingsDict()
+            lg.out(2, 'settings.update_proxy_settings : loaded from settings')
+        net_misc.set_proxy_settings(d)
+        lg.out(2, '    HOST:      ' + net_misc.get_proxy_host())
+        lg.out(2, '    PORT:      ' + str(net_misc.get_proxy_port()))
+        lg.out(2, '    USERNAME:  ' + net_misc.get_proxy_username())
+        lg.out(2, '    PASSWORD:  ' + ('*' * len(net_misc.get_proxy_password())))
+        lg.out(2, '    SSL:       ' + net_misc.get_proxy_ssl())
+
+#------------------------------------------------------------------------------
+#---OTHER USER CONFIGURATIONS--------------------------------------------------
+#------------------------------------------------------------------------------
+
+
+def getBandOutLimit():
     """
     This is a current outgoing bandwidth limit in bytes per second.
-=======
-
-
-def getBandOutLimit():
-    """
-    This is a current outgoing bandwidth limit in bytes per second.
->>>>>>> 7d91a7f0
-    """
-    return config.conf().getInt(
-        'services/network/send-limit',
-        DefaultBandwidthOutLimit())
-
-
-
-def getBandInLimit():
+    """
+    return config.conf().getInt('services/network/send-limit', DefaultBandwidthOutLimit())
+
+
+def getBandInLimit():
     """
     This is a current incoming bandwidth limit in bytes per second.
-    """
-    return config.conf().getInt(
-        'services/network/receive-limit',
-        DefaultBandwidthInLimit())
-
-
-
-def enableIdServer(enable=None):
-    """
-    
-    """
-    if enable is None:
-        return config.conf().getBool('services/id-server/enabled')
-    config.conf().setData('services/id-server/enabled', str(enable))
-
-
-def getIdServerHost():
-    """
-    
-    """
-    return config.conf().getData("services/id-server/host").strip()
-
-
-def setIdServerHost(hostname_or_ip):
-    """
-    
-    """
-    return config.conf().setData("services/id-server/host", hostname_or_ip)
-
-
-def getIdServerWebPort():
-    """
-    
-    """
-    return config.conf().getInt("services/id-server/web-port", IdentityWebPort())
-
-
-def setIdServerWebPort(web_port):
-    """
-    
-    """
-    return config.conf().setInt("services/id-server/web-port", web_port)
-
-
-def getIdServerTCPPort():
-    """
-    
-    """
-    return config.conf().getInt("services/id-server/tcp-port", IdentityServerPort())
-
-
-def setIdServerTCPPort(tcp_port):
-    """
-    
-    """
-    return config.conf().setInt("services/id-server/tcp-port", tcp_port)
-
-
-def getTransportPort(proto):
-<<<<<<< HEAD
+    """
+    return config.conf().getInt('services/network/receive-limit', DefaultBandwidthInLimit())
+
+
+def enableIdServer(enable=None):
+    """
+    
+    """
+    if enable is None:
+        return config.conf().getBool('services/id-server/enabled')
+    config.conf().setData('services/id-server/enabled', str(enable))
+
+
+def getIdServerHost():
+    """
+    
+    """
+    return config.conf().getData("services/id-server/host").strip()
+
+
+def setIdServerHost(hostname_or_ip):
+    """
+    
+    """
+    return config.conf().setData("services/id-server/host", hostname_or_ip)
+
+
+def getIdServerWebPort():
+    """
+    
+    """
+    return config.conf().getInt("services/id-server/web-port", IdentityWebPort())
+
+
+def setIdServerWebPort(web_port):
+    """
+    
+    """
+    return config.conf().setInt("services/id-server/web-port", web_port)
+
+
+def getIdServerTCPPort():
+    """
+    
+    """
+    return config.conf().getInt("services/id-server/tcp-port", IdentityServerPort())
+
+
+def setIdServerTCPPort(tcp_port):
+    """
+    
+    """
+    return config.conf().setInt("services/id-server/tcp-port", tcp_port)
+
+
+def getTransportPort(proto):
     """
     Get a port number for some tranports from user config.
-=======
-    """
-    Get a port number for some tranports from user config.
->>>>>>> 7d91a7f0
-    """
-    if proto == 'tcp':
-        return getTCPPort()
-    if proto == 'udp':
-        return getUDPPort()
-    raise
-
-
-def enableTCP(enable=None):
+    """
+    if proto == 'tcp':
+        return getTCPPort()
+    if proto == 'udp':
+        return getUDPPort()
+    raise
+
+
+def enableTCP(enable=None):
     """
     Switch on/off transport_tcp in the settings or get current state.
 
     Note : transport_tcp is always available for identites to id server.
-    """
-    if enable is None:
-        return config.conf().getBool('services/tcp-transport/enabled')
-    config.conf().setData('services/tcp-transport/enabled', str(enable))
-
-
-def enableTCPsending(enable=None):
+    """
+    if enable is None:
+        return config.conf().getBool('services/tcp-transport/enabled')
+    config.conf().setData('services/tcp-transport/enabled', str(enable))
+
+
+def enableTCPsending(enable=None):
     """
     Switch on/off sending over transport_tcp in the settings or get current
     state.
-    """
-    if enable is None:
-        return config.conf().getBool('services/tcp-transport/sending-enabled')
-    config.conf().setData('services/tcp-transport/sending-enabled', str(enable))
-
-
-def enableTCPreceiving(enable=None):
+    """
+    if enable is None:
+        return config.conf().getBool('services/tcp-transport/sending-enabled')
+    config.conf().setData('services/tcp-transport/sending-enabled', str(enable))
+
+
+def enableTCPreceiving(enable=None):
     """
     Switch on/off receiving over transport_tcp in the settings or get current
     state.
-    """
-    if enable is None:
-        return config.conf().getBool('services/tcp-transport/receiving-enabled')
-    config.conf().setData('services/tcp-transport/receiving-enabled', str(enable))
-
-
-def getTCPPort():
-<<<<<<< HEAD
+    """
+    if enable is None:
+        return config.conf().getBool('services/tcp-transport/receiving-enabled')
+    config.conf().setData('services/tcp-transport/receiving-enabled', str(enable))
+
+
+def getTCPPort():
     """
     Get a port number for tranport_tcp from user config.
-=======
-    """
-    Get a port number for tranport_tcp from user config.
->>>>>>> 7d91a7f0
-    """
-    return config.conf().getInt("services/tcp-connections/tcp-port", DefaultTCPPort())
-
-
-def setTCPPort(port):
-<<<<<<< HEAD
+    """
+    return config.conf().getInt("services/tcp-connections/tcp-port", DefaultTCPPort())
+
+
+def setTCPPort(port):
     """
     Set a port number for tranport_tcp in the user config.
-=======
-    """
-    Set a port number for tranport_tcp in the user config.
->>>>>>> 7d91a7f0
-    """
-    config.conf().setData("services/tcp-connections/tcp-port", str(port))
-
-
-def enableUDP(enable=None):
+    """
+    config.conf().setData("services/tcp-connections/tcp-port", str(port))
+
+
+def enableUDP(enable=None):
     """
     Switch on/off transport_udp in the settings or get current state.
-    """
-    if enable is None:
-        return config.conf().getBool('services/udp-transport/enabled')
-    config.conf().setData('services/udp-transport/enabled', str(enable))
-
-
-def enableUDPsending(enable=None):
+    """
+    if enable is None:
+        return config.conf().getBool('services/udp-transport/enabled')
+    config.conf().setData('services/udp-transport/enabled', str(enable))
+
+
+def enableUDPsending(enable=None):
     """
     Switch on/off sending over udp in the settings or get current state.
-    """
-    if enable is None:
-        return config.conf().getBool('services/udp-transport/sending-enabled')
-    config.conf().setData('services/udp-transport/sending-enabled', str(enable))
-
-
-def enableUDPreceiving(enable=None):
+    """
+    if enable is None:
+        return config.conf().getBool('services/udp-transport/sending-enabled')
+    config.conf().setData('services/udp-transport/sending-enabled', str(enable))
+
+
+def enableUDPreceiving(enable=None):
     """
     Switch on/off receiving over udp in the settings or get current state.
-    """
-    if enable is None:
-        return config.conf().getBool('services/udp-transport/receiving-enabled')
-    config.conf().setData('services/udp-transport/receiving-enabled', str(enable))
-
-
-def getUDPPort():
-<<<<<<< HEAD
+    """
+    if enable is None:
+        return config.conf().getBool('services/udp-transport/receiving-enabled')
+    config.conf().setData('services/udp-transport/receiving-enabled', str(enable))
+
+
+def getUDPPort():
     """
     Get a port number for tranport_udp from user config.
-=======
-    """
-    Get a port number for tranport_udp from user config.
->>>>>>> 7d91a7f0
-    """
-    return config.conf().getInt("services/udp-datagrams/udp-port", DefaultUDPPort())
-
-
-def setUDPPort(port):
-<<<<<<< HEAD
+    """
+    return config.conf().getInt("services/udp-datagrams/udp-port", DefaultUDPPort())
+
+
+def setUDPPort(port):
     """
     Set a port number for tranport_udp in the user config.
-=======
-    """
-    Set a port number for tranport_udp in the user config.
->>>>>>> 7d91a7f0
-    """
-    config.conf().setData("services/udp-datagrams/udp-port", str(port))
-
-
-def getDHTPort():
-<<<<<<< HEAD
+    """
+    config.conf().setData("services/udp-datagrams/udp-port", str(port))
+
+
+def getDHTPort():
     """
     Get a UDP port number for entangled "DHT" network.
-=======
-    """
-    Get a UDP port number for entangled "DHT" network.
->>>>>>> 7d91a7f0
-    """
-    return config.conf().getInt("services/entangled-dht/udp-port", DefaultDHTPort())
-
-
-def enablePROXY(enable=None):
+    """
+    return config.conf().getInt("services/entangled-dht/udp-port", DefaultDHTPort())
+
+
+def enablePROXY(enable=None):
     """
     Switch on/off transport_proxy in the settings or get its current state.
-    """
-    if enable is None:
-        return config.conf().getBool('services/proxy-transport/enabled')
-    config.conf().setData('services/proxy-transport/enabled', str(enable))
-
-
-def enablePROXYsending(enable=None):
+    """
+    if enable is None:
+        return config.conf().getBool('services/proxy-transport/enabled')
+    config.conf().setData('services/proxy-transport/enabled', str(enable))
+
+
+def enablePROXYsending(enable=None):
     """
     Switch on/off sending over proxy transport in the settings or get current
     state.
-    """
-    if enable is None:
-        return config.conf().getBool('services/proxy-transport/sending-enabled')
-    config.conf().setData('services/proxy-transport/sending-enabled', str(enable))
-
-
-def enablePROXYreceiving(enable=None):
+    """
+    if enable is None:
+        return config.conf().getBool('services/proxy-transport/sending-enabled')
+    config.conf().setData('services/proxy-transport/sending-enabled', str(enable))
+
+
+def enablePROXYreceiving(enable=None):
     """
     Switch on/off receiving over proxy transport in the settings or get current
     state.
-    """
-    if enable is None:
-        return config.conf().getBool('services/proxy-transport/receiving-enabled')
-    config.conf().setData('services/proxy-transport/receiving-enabled', str(enable))
-
-
-def getTransportPriority(proto):
-    """
-    
-    """
-    return config.conf().getInt('services/%s-transport/priority' % proto, 1)
-
-
-def setTransportPriority(proto, value):
-    """
-    
-    """
-<<<<<<< HEAD
-    return config.conf().setInt(
-        'services/%s-transport/priority' %
-        proto, value)
-
-
-def setDHTPort(port):
+    """
+    if enable is None:
+        return config.conf().getBool('services/proxy-transport/receiving-enabled')
+    config.conf().setData('services/proxy-transport/receiving-enabled', str(enable))
+
+
+def getTransportPriority(proto):
+    """
+    
+    """
+    return config.conf().getInt('services/%s-transport/priority' % proto, 1)
+
+
+def setTransportPriority(proto, value):
+    """
+    
+    """
+    return config.conf().setInt('services/%s-transport/priority' % proto, value)
+
+
+def setDHTPort(port):
     """
     Set a UDP port number for entangled "DHT" network.
-=======
-    return config.conf().setInt('services/%s-transport/priority' % proto, value)
-
-
-def setDHTPort(port):
-    """
-    Set a UDP port number for entangled "DHT" network.
->>>>>>> 7d91a7f0
-    """
-    config.conf().setData("services/entangled-dht/udp-port", str(port))
-
-
-def enableTransport(proto, enable=None):
+    """
+    config.conf().setData("services/entangled-dht/udp-port", str(port))
+
+
+def enableTransport(proto, enable=None):
     """
     Return a current state of given network transport or set a new state.
-    """
-    # key = 'transport.transport-%s.transport-%s-enable' % (proto, proto)
-    key = 'services/%s-transport/enabled' % proto
-    if config.conf().getData(key) is None:
-        return False
-    if enable is None:
-        return config.conf().getBool(key)
-    config.conf().setData(key, str(enable))
-
-
-def transportIsEnabled(proto):
+    """
+    # key = 'transport.transport-%s.transport-%s-enable' % (proto, proto)
+    key = 'services/%s-transport/enabled' % proto
+    if config.conf().getData(key) is None:
+        return False
+    if enable is None:
+        return config.conf().getBool(key)
+    config.conf().setData(key, str(enable))
+
+
+def transportIsEnabled(proto):
     """
     Alias for ``enableTransport()``.
-    """
-    return enableTransport(proto)
-
-
-def transportIsInstalled(proto):
+    """
+    return enableTransport(proto)
+
+
+def transportIsInstalled(proto):
     """
     This should return True if given transport have been configured and all
     needed config info is available.
-    """
-    return True
-
-
-def transportReceivingIsEnabled(proto):
-<<<<<<< HEAD
+    """
+    return True
+
+
+def transportReceivingIsEnabled(proto):
     """
     Return True if receiving over given transport is switched on.
-=======
-    """
-    Return True if receiving over given transport is switched on.
->>>>>>> 7d91a7f0
-    """
-    # key = 'transport.transport-%s.transport-%s-receiving-enable' % (proto, proto)
-    key = 'services/%s-transport/receiving-enabled' % proto
-    if config.conf().getData(key) is None:
-        return False
-    return config.conf().getBool(key)
-
-
-def transportSendingIsEnabled(proto):
-<<<<<<< HEAD
+    """
+    # key = 'transport.transport-%s.transport-%s-receiving-enable' % (proto, proto)
+    key = 'services/%s-transport/receiving-enabled' % proto
+    if config.conf().getData(key) is None:
+        return False
+    return config.conf().getBool(key)
+
+
+def transportSendingIsEnabled(proto):
     """
     Return True if sending over given transport is switched on.
-=======
-    """
-    Return True if sending over given transport is switched on.
->>>>>>> 7d91a7f0
-    """
-    # key = 'transport.transport-%s.transport-%s-sending-enable' % (proto, proto)
-    key = 'services/%s-transport/sending-enabled' % proto
-    if config.conf().getData(key) is None:
-        return False
-    return config.conf().getBool(key)
-
-
-def enableProxyServer(enable=None):
-    """
-    
-    """
-    if enable is None:
-        return config.conf().getBool('services/proxy-server/enabled')
-    config.conf().setData('services/proxy-server/enabled', str(enable))
-
-
-def getDebugLevelStr():
-<<<<<<< HEAD
+    """
+    # key = 'transport.transport-%s.transport-%s-sending-enable' % (proto, proto)
+    key = 'services/%s-transport/sending-enabled' % proto
+    if config.conf().getData(key) is None:
+        return False
+    return config.conf().getBool(key)
+
+
+def enableProxyServer(enable=None):
+    """
+    
+    """
+    if enable is None:
+        return config.conf().getBool('services/proxy-server/enabled')
+    config.conf().setData('services/proxy-server/enabled', str(enable))
+
+
+def getDebugLevelStr():
     """
     This is just for checking if it is set, the int() would throw an error.
-=======
-    """
-    This is just for checking if it is set, the int() would throw an error.
->>>>>>> 7d91a7f0
-    """
-    return config.conf().getData("logs/debug-level")
-
-
-def getDebugLevel():
+    """
+    return config.conf().getData("logs/debug-level")
+
+
+def getDebugLevel():
     """
     Return current debug level.
-    """
-    return config.conf().getInt('logs/debug-level', lg._GlobalDebugLevel)
-
-
-def setDebugLevel(level):
+    """
+    return config.conf().getInt('logs/debug-level', lg._GlobalDebugLevel)
+
+
+def setDebugLevel(level):
     """
     Set debug level.
-    """
-    config.conf().setData("logs/debug-level", str(level))
-
-
-def enableWebStream(enable=None):
+    """
+    config.conf().setData("logs/debug-level", str(level))
+
+
+def enableWebStream(enable=None):
     """
     Get current state or enable/disable using of HTTP server to print logs,
     need to restart BitDust to take place changes.
-    """
-    if enable is None:
-        return config.conf().getBool('logs/stream-enabled')
-    config.conf().setData('logs/stream-enabled', str(enable))
-
-
-def enableWebTraffic(enable=None):
-<<<<<<< HEAD
-    """
-    Get current state or enable/disable using of HTTP server to print packets traffic,
-    need to restart BitDust to take place changes.
-=======
+    """
+    if enable is None:
+        return config.conf().getBool('logs/stream-enabled')
+    config.conf().setData('logs/stream-enabled', str(enable))
+
+
+def enableWebTraffic(enable=None):
     """
     Get current state or enable/disable using of HTTP server to print packets
     traffic, need to restart BitDust to take place changes.
->>>>>>> 7d91a7f0
-    """
-    if enable is None:
-        return config.conf().getBool('logs/traffic-enabled')
-    config.conf().setData('logs/traffic-enabled', str(enable))
-
-
-def getWebStreamPort():
+    """
+    if enable is None:
+        return config.conf().getBool('logs/traffic-enabled')
+    config.conf().setData('logs/traffic-enabled', str(enable))
+
+
+def getWebStreamPort():
     """
     Get port number of HTTP server to print logs.
-    """
-    return config.conf().getInt('logs/stream-port', DefaultWebLogPort())
-
-
-def getWebTrafficPort():
+    """
+    return config.conf().getInt('logs/stream-port', DefaultWebLogPort())
+
+
+def getWebTrafficPort():
     """
     Get port number of HTTP server to print packets traffic.
-    """
-    return config.conf().getInt('logs/traffic-port')
-
-
-def enableMemoryProfile(enable=None):
+    """
+    return config.conf().getInt('logs/traffic-port')
+
+
+def enableMemoryProfile(enable=None):
     """
     Get current state or enable/disable using of HTTP server to momory
     profiling.
-    """
-    if enable is None:
-        return config.conf().getBool('logs/memprofile-enabled')
-    config.conf().setData('logs/memprofile-enabled', str(enable))
-
-
-def getECCSuppliersNumbers():
+    """
+    if enable is None:
+        return config.conf().getBool('logs/memprofile-enabled')
+    config.conf().setData('logs/memprofile-enabled', str(enable))
+
+
+def getECCSuppliersNumbers():
     """
     List of available suppliers numbers.
-    """
-    return [2, 4, 7, 13]
-    # return eccmap.SuppliersNumbers()
-
-
-def getSuppliersNumberDesired():
+    """
+    return [2, 4, 7, 13]
+    # return eccmap.SuppliersNumbers()
+
+
+def getSuppliersNumberDesired():
     """
     Get suppliers number from user settings.
-    """
-    return config.conf().getInt('services/customer/suppliers-number', -1)
-
-
-def getNeededString():
+    """
+    return config.conf().getInt('services/customer/suppliers-number', -1)
+
+
+def getNeededString():
     """
     Get needed space in megabytes from user settings.
-    """
-    return config.conf().getData('services/customer/needed-space')
-
-
-def getNeededBytes():
-    """
-    
-    """
-    return diskspace.GetBytesFromString(getNeededString())
-
-
-def getDonatedString():
+    """
+    return config.conf().getData('services/customer/needed-space')
+
+
+def getNeededBytes():
+    """
+    
+    """
+    return diskspace.GetBytesFromString(getNeededString())
+
+
+def getDonatedString():
     """
     Get donated space in megabytes from user settings.
-    """
-    return config.conf().getData('services/supplier/donated-space')
-
-
-def getDonatedBytes():
-    """
-    
-    """
-    return diskspace.GetBytesFromString(getDonatedString())
-
-
-def getEmergencyEmail():
-<<<<<<< HEAD
-    """
-    Get a user email address from settings.
-    User can set that to be able to receive email notification in case of some troubles with his backups.
-=======
+    """
+    return config.conf().getData('services/supplier/donated-space')
+
+
+def getDonatedBytes():
+    """
+    
+    """
+    return diskspace.GetBytesFromString(getDonatedString())
+
+
+def getEmergencyEmail():
     """
     Get a user email address from settings.
 
     User can set that to be able to receive email notification in case
     of some troubles with his backups.
->>>>>>> 7d91a7f0
-    """
-    # return config.conf().getData('emergency/email')
-    # TODO: remove this after get rid of webcontrol.py
-    return ''
-
-
-def getEmergencyPhone():
-<<<<<<< HEAD
+    """
+    # return config.conf().getData('emergency/email')
+    # TODO: remove this after get rid of webcontrol.py
+    return ''
+
+
+def getEmergencyPhone():
     """
     Get a user phone number from settings.
-=======
-    """
-    Get a user phone number from settings.
->>>>>>> 7d91a7f0
-    """
-    # return config.conf().getData('emergency/phone')
-    # TODO: remove this after get rid of webcontrol.py
-    return ''
-
-
-def getEmergencyFax():
-<<<<<<< HEAD
+    """
+    # return config.conf().getData('emergency/phone')
+    # TODO: remove this after get rid of webcontrol.py
+    return ''
+
+
+def getEmergencyFax():
     """
     Get a user fax number from settings.
-=======
-    """
-    Get a user fax number from settings.
->>>>>>> 7d91a7f0
-    """
-    # return config.conf().getData('emergency/fax')
-    # TODO: remove this after get rid of webcontrol.py
-    return ''
-
-
-def getEmergencyOther():
-<<<<<<< HEAD
+    """
+    # return config.conf().getData('emergency/fax')
+    # TODO: remove this after get rid of webcontrol.py
+    return ''
+
+
+def getEmergencyOther():
     """
     Get a other address info from settings.
-=======
-    """
-    Get a other address info from settings.
->>>>>>> 7d91a7f0
-    """
-    # return config.conf().getData('emergency/text')
-    # TODO: remove this after get rid of webcontrol.py
-    return ''
-
-
-def getEmergency(method):
-<<<<<<< HEAD
+    """
+    # return config.conf().getData('emergency/text')
+    # TODO: remove this after get rid of webcontrol.py
+    return ''
+
+
+def getEmergency(method):
     """
     Get a given user emergensy method from settings.
-=======
-    """
-    Get a given user emergensy method from settings.
->>>>>>> 7d91a7f0
-    """
-    # if method not in getEmergencyMethods():
-    #     return ''
-    # return config.conf().getData('emergency/' + method)
-    # TODO: remove this after get rid of webcontrol.py
-    return ''
-
-
-def getEmergencyFirstMethod():
-<<<<<<< HEAD
+    """
+    # if method not in getEmergencyMethods():
+    #     return ''
+    # return config.conf().getData('emergency/' + method)
+    # TODO: remove this after get rid of webcontrol.py
+    return ''
+
+
+def getEmergencyFirstMethod():
     """
     Get a first method to use when need to contact with user.
-=======
-    """
-    Get a first method to use when need to contact with user.
->>>>>>> 7d91a7f0
-    """
-    # return config.conf().getData('emergency/first')
-    # TODO: remove this after get rid of webcontrol.py
-    return ''
-
-
-def getEmergencySecondMethod():
-<<<<<<< HEAD
+    """
+    # return config.conf().getData('emergency/first')
+    # TODO: remove this after get rid of webcontrol.py
+    return ''
+
+
+def getEmergencySecondMethod():
     """
     Get a second method to use when need to contact with user.
-=======
-    """
-    Get a second method to use when need to contact with user.
->>>>>>> 7d91a7f0
-    """
-    # return config.conf().getData('emergency/second')
-    # TODO: remove this after get rid of webcontrol.py
-    return ''
-
-
-def getEmergencyMethods():
+    """
+    # return config.conf().getData('emergency/second')
+    # TODO: remove this after get rid of webcontrol.py
+    return ''
+
+
+def getEmergencyMethods():
     """
     Return a list of available methods to contact with user.
-    """
-    # TODO: remove this after get rid of webcontrol.py
-    return (
-        'email',
-        'phone',
-        'fax',
-        'other',)
-
-
-def getNickName():
-    """
-    
-    """
-    return config.conf().getData('personal/nickname')
-
-
-def setNickName(nickname):
-    """
-    
-    """
-    config.conf().setData('personal/nickname', nickname.strip())
-
-
-def getEmail():
-    """
-    
-    """
-    return config.conf().getData('personal/email')
-
-
-def setEmail(nickname):
-    """
-    
-    """
-    config.conf().setData('personal/email', nickname.strip())
-
-
-def getUpdatesMode():
+    """
+    # TODO: remove this after get rid of webcontrol.py
+    return (
+        'email',
+        'phone',
+        'fax',
+        'other',)
+
+
+def getNickName():
+    """
+    
+    """
+    return config.conf().getData('personal/nickname')
+
+
+def setNickName(nickname):
+    """
+    
+    """
+    config.conf().setData('personal/nickname', nickname.strip())
+
+
+def getEmail():
+    """
+    
+    """
+    return config.conf().getData('personal/email')
+
+
+def setEmail(nickname):
+    """
+    
+    """
+    config.conf().setData('personal/email', nickname.strip())
+
+
+def getUpdatesMode():
     """
     User can set different modes to update the BitDust software.
-    """
-    # TODO: remove this after get rid of webcontrol.py
-    return 'turn off updates'
-
-
-def setUpdatesMode(mode):
-    """
-    
-    """
-    # TODO: remove this after get rid of webcontrol.py
-
-
-def getUpdatesModeValues():
+    """
+    # TODO: remove this after get rid of webcontrol.py
+    return 'turn off updates'
+
+
+def setUpdatesMode(mode):
+    """
+    
+    """
+    # TODO: remove this after get rid of webcontrol.py
+
+
+def getUpdatesModeValues():
     """
     List of available update modes.
-    """
-    # TODO: remove this after get rid of webcontrol.py
-    return (
-        'install automatically',
-        'only notify',
-        'turn off updates', )
-
-
-def getUpdatesSheduleData():
+    """
+    # TODO: remove this after get rid of webcontrol.py
+    return (
+        'install automatically',
+        'only notify',
+        'turn off updates', )
+
+
+def getUpdatesSheduleData():
     """
     Return update schedule from settings.
-    """
-    return config.conf().getData('updates/shedule')
-
-
-def setUpdatesSheduleData(raw_shedule):
-<<<<<<< HEAD
+    """
+    return config.conf().getData('updates/shedule')
+
+
+def setUpdatesSheduleData(raw_shedule):
     """
     Set update schedule in the settings.
-=======
-    """
-    Set update schedule in the settings.
->>>>>>> 7d91a7f0
-    """
-    config.conf().setData('updates/shedule', raw_shedule)
-
-
-def getBackupsMaxCopies():
-<<<<<<< HEAD
-    """
-    Return a number of copies to keep for every backed up data.
-    The oldest copies (over that amount) will be removed from data base and remote suppliers.
-=======
+    """
+    config.conf().setData('updates/shedule', raw_shedule)
+
+
+def getBackupsMaxCopies():
     """
     Return a number of copies to keep for every backed up data.
 
     The oldest copies (over that amount) will be removed from data base
     and remote suppliers.
->>>>>>> 7d91a7f0
-    """
-    return config.conf().getInt('services/backups/max-copies', 2)
-
-
-def getBackupsKeepLocalCopies():
+    """
+    return config.conf().getInt('services/backups/max-copies', 2)
+
+
+def getBackupsKeepLocalCopies():
     """
     Return True if user wish to keep local backups.
-    """
-    return config.conf().getBool('services/backups/keep-local-copies-enabled')
-
-
-def getGeneralWaitSuppliers():
-<<<<<<< HEAD
-    """
-    Return True if user want to be sure that suppliers are reliable enough before removing the local backups.
-=======
+    """
+    return config.conf().getBool('services/backups/keep-local-copies-enabled')
+
+
+def getGeneralWaitSuppliers():
     """
     Return True if user want to be sure that suppliers are reliable enough
     before removing the local backups.
->>>>>>> 7d91a7f0
-    """
-    return config.conf().getBool('services/backups/wait-suppliers-enabled')
-
-
-def getBackupBlockSizeStr():
-    """
-    
-    """
-    return config.conf().getData('services/backups/block-size')
-
-
-def getBackupBlockSize():
+    """
+    return config.conf().getBool('services/backups/wait-suppliers-enabled')
+
+
+def getBackupBlockSizeStr():
+    """
+    
+    """
+    return config.conf().getData('services/backups/block-size')
+
+
+def getBackupBlockSize():
     """
     Get backup block size from settings.
-    """
-    return diskspace.GetBytesFromString(getBackupBlockSizeStr())
-
-
-def getBackupMaxBlockSizeStr():
-    """
-    
-    """
-    return config.conf().getData('services/backups/max-block-size')
-
-
-def getBackupMaxBlockSize():
+    """
+    return diskspace.GetBytesFromString(getBackupBlockSizeStr())
+
+
+def getBackupMaxBlockSizeStr():
+    """
+    
+    """
+    return config.conf().getData('services/backups/max-block-size')
+
+
+def getBackupMaxBlockSize():
     """
     Get the maximum backup block size from settings.
-    """
-    return diskspace.GetBytesFromString(getBackupMaxBlockSizeStr())
-
-
-def setBackupBlockSize(block_size):
+    """
+    return diskspace.GetBytesFromString(getBackupMaxBlockSizeStr())
+
+
+def setBackupBlockSize(block_size):
     """
     Set current backup block size in the memory to have fast access.
-    """
-    return config.conf().setData(
-        'services/backups/block-size',
-        diskspace.MakeStringFromBytes(block_size))
-
-
-
-def setBackupMaxBlockSize(block_size):
+    """
+    return config.conf().setData('services/backups/block-size', diskspace.MakeStringFromBytes(block_size))
+
+
+def setBackupMaxBlockSize(block_size):
     """
     Set current maximum backup block size in the memory to have fast access.
-    """
-<<<<<<< HEAD
-    return config.conf().setData(
-        'services/backups/max-block-size',
-        diskspace.MakeStringFromBytes(block_size))
-=======
-    return config.conf().setData('services/backups/max-block-size', diskspace.MakeStringFromBytes(block_size))
->>>>>>> 7d91a7f0
-
-
-def getPrivateKeySize():
+    """
+    return config.conf().setData('services/backups/max-block-size', diskspace.MakeStringFromBytes(block_size))
+
+
+def getPrivateKeySize():
     """
     Return Private Key size from settings, but typically Private Key is
     generated only once during install stage.
-    """
-    return config.conf().getInt('personal/private-key-size')
-
-
-def setPrivateKeySize(pksize):
+    """
+    return config.conf().getInt('personal/private-key-size')
+
+
+def setPrivateKeySize(pksize):
     """
     Set Private Key size in the settings.
-    """
-    config.conf().setInt('personal/private-key-size', pksize)
-
-
-def enableUPNP(enable=None):
+    """
+    config.conf().setInt('personal/private-key-size', pksize)
+
+
+def enableUPNP(enable=None):
     """
     Return True if user want to try to config his router to config port
     forwarding automatically.
 
     If ``enable`` is not None - rewrite current value in the settings.
-    """
-    if enable is None:
-        return config.conf().getBool('services/tcp-connections/upnp-enabled')
-    config.conf().setData('services/tcp-connections/upnp-enabled', str(enable))
-
-
-def enableService(svc_name, enable=None):
-    if enable is None:
-        return config.conf().getBool('services/%s/enabled' % svc_name)
-    config.conf().setBool('services/%s/enabled' % svc_name, enable)
-
-
-def enableBroadcastRouting(enable=None):
-    if enable is None:
-        return config.conf().getBool('services/broadcasting/routing-enabled')
-    config.conf().setBool('services/broadcasting/routing-enabled', enable)
-
-#------------------------------------------------------------------------------
-#--- INITIALIZE BASE DIR ------------------------------------------------------
-#------------------------------------------------------------------------------
-
-
-def RenameBaseDir(newdir):
+    """
+    if enable is None:
+        return config.conf().getBool('services/tcp-connections/upnp-enabled')
+    config.conf().setData('services/tcp-connections/upnp-enabled', str(enable))
+
+
+def enableService(svc_name, enable=None):
+    if enable is None:
+        return config.conf().getBool('services/%s/enabled' % svc_name)
+    config.conf().setBool('services/%s/enabled' % svc_name, enable)
+
+
+def enableBroadcastRouting(enable=None):
+    if enable is None:
+        return config.conf().getBool('services/broadcasting/routing-enabled')
+    config.conf().setBool('services/broadcasting/routing-enabled', enable)
+
+#------------------------------------------------------------------------------
+#--- INITIALIZE BASE DIR ------------------------------------------------------
+#------------------------------------------------------------------------------
+
+
+def RenameBaseDir(newdir):
     """
     The idea was to be able to move BitDust data folder to another place if
     user want that.
 
     Not used.
-    """
-    global _BaseDirPath
-    olddir = _BaseDirPath
-    try:
-        #        os.renames(_BaseDirPath, newdir) # - this not fit for us.
-        import shutil
-        shutil.copytree(olddir, newdir)
-    except:
-        lg.exc()
-        return False
-    _BaseDirPath = newdir
-    lg.out(2, 'settings.RenameBaseDir  directory was copied,  BaseDir=' + BaseDir())
-    pathfilename = BaseDirPathFileName()
-    bpio.WriteFile(pathfilename, _BaseDirPath)
-    lg.out(4, 'settings.RenameBaseDir  BaseDir path was saved to ' + pathfilename)
-    logfilename = bpio.LogFileName
-    lg.close_log_file()
-    try:
-        bpio.rmdir_recursive(olddir, True)
-        lg.out(4, 'settings.RenameBaseDir  old directory was removed: ' + olddir)
-    except:
-        lg.exc()
-    lg.open_log_file(logfilename, True)
-    return True
-
-
-def _initBaseDir(base_dir=None):
+    """
+    global _BaseDirPath
+    olddir = _BaseDirPath
+    try:
+        #        os.renames(_BaseDirPath, newdir) # - this not fit for us.
+        import shutil
+        shutil.copytree(olddir, newdir)
+    except:
+        lg.exc()
+        return False
+    _BaseDirPath = newdir
+    lg.out(2, 'settings.RenameBaseDir  directory was copied,  BaseDir=' + BaseDir())
+    pathfilename = BaseDirPathFileName()
+    bpio.WriteFile(pathfilename, _BaseDirPath)
+    lg.out(4, 'settings.RenameBaseDir  BaseDir path was saved to ' + pathfilename)
+    logfilename = bpio.LogFileName
+    lg.close_log_file()
+    try:
+        bpio.rmdir_recursive(olddir, True)
+        lg.out(4, 'settings.RenameBaseDir  old directory was removed: ' + olddir)
+    except:
+        lg.exc()
+    lg.open_log_file(logfilename, True)
+    return True
+
+
+def _initBaseDir(base_dir=None):
     """
     Do some validation and create needed data folders if they are not exist
     yet.
 
     You can specify another location for data files.
-    """
-    global _BaseDirPath
-
-    # if we already know the place - we are done
-    if base_dir:
-        _BaseDirPath = base_dir
-        if not os.path.exists(_BaseDirPath):
-            bpio._dirs_make(_BaseDirPath)
-        return
-
-    # if we have a file "appdata" in current folder - take the place from there
-    if os.path.isfile(BaseDirPathFileName()):
-        path = os.path.abspath(
-            bpio.ReadBinaryFile(
-                BaseDirPathFileName()).strip())
-        if os.path.isdir(path):
-            _BaseDirPath = path
-            if not os.path.exists(_BaseDirPath):
-                bpio._dirs_make(_BaseDirPath)
-            return
-
-    # get the default place for thet machine
-    default_path = GetBaseDir()
-
-    # we can use folder ".bitdust" placed on the same level with binary folder:
-    # /..
-    #   /.bitdust - data files
-    #   /bitdust  - binary files
-    path1 = str(
-        os.path.abspath(
-            os.path.join(
-                bpio.getExecutableDir(),
-                '..',
-                '.bitdust')))
-    # and default path will have lower priority
-    path2 = default_path
-
-    # if default path exists - use it
-    if os.path.isdir(path2):
-        _BaseDirPath = path2
-    # but .bitdust on same level will have bigger priority
-    if os.path.isdir(path1):
-        _BaseDirPath = path1
-
-    # if we did not found "metadata" subfolder - use default path, new copy of
-    # BitDust
-    if not os.path.isdir(MetaDataDir()):
-        _BaseDirPath = path2
-        if not os.path.exists(_BaseDirPath):
-            bpio._dirs_make(_BaseDirPath)
-        return
-
-    # if we did not found our key - use default path, new copy of BitDust
-    if not os.access(
-            KeyFileName(),
-            os.R_OK) or not os.access(
-            KeyFileNameLocation(),
-            os.R_OK):
-        _BaseDirPath = path2
-        if not os.path.exists(_BaseDirPath):
-            bpio._dirs_make(_BaseDirPath)
-        return
-
-    # if we did not found our identity - use default path, new copy of BitDust
-    if not os.access(LocalIdentityFilename(), os.R_OK):
-        _BaseDirPath = path2
-        if not os.path.exists(_BaseDirPath):
-            bpio._dirs_make(_BaseDirPath)
-        return
-
-    # if we did not found our config - use default path, new copy of BitDust
-    if not os.access(UserConfigFilename(), os.R_OK):
-        _BaseDirPath = path2
-        if not os.path.exists(_BaseDirPath):
-            bpio._dirs_make(_BaseDirPath)
-        return
-
-    # if we did not found our suppliers - use default path, new copy of BitDust
-    if not os.access(SupplierIDsFilename(), os.R_OK):
-        _BaseDirPath = path2
-        if not os.path.exists(_BaseDirPath):
-            bpio._dirs_make(_BaseDirPath)
-        return
-
-    # if we did not found our customers - use default path, new copy of BitDust
-    if not os.access(CustomerIDsFilename(), os.R_OK):
-        _BaseDirPath = path2
-        if not os.path.exists(_BaseDirPath):
-            bpio._dirs_make(_BaseDirPath)
-        return
-
-#------------------------------------------------------------------------------
-#--- USER SETTINGS VALIDATION -------------------------------------------------
-#------------------------------------------------------------------------------
-
-
-def _checkMetaDataDirectory():
+    """
+    global _BaseDirPath
+
+    # if we already know the place - we are done
+    if base_dir:
+        _BaseDirPath = base_dir
+        if not os.path.exists(_BaseDirPath):
+            bpio._dirs_make(_BaseDirPath)
+        return
+
+    # if we have a file "appdata" in current folder - take the place from there
+    if os.path.isfile(BaseDirPathFileName()):
+        path = os.path.abspath(bpio.ReadBinaryFile(BaseDirPathFileName()).strip())
+        if os.path.isdir(path):
+            _BaseDirPath = path
+            if not os.path.exists(_BaseDirPath):
+                bpio._dirs_make(_BaseDirPath)
+            return
+
+    # get the default place for thet machine
+    default_path = GetBaseDir()
+
+    # we can use folder ".bitdust" placed on the same level with binary folder:
+    # /..
+    #   /.bitdust - data files
+    #   /bitdust  - binary files
+    path1 = str(os.path.abspath(os.path.join(bpio.getExecutableDir(), '..', '.bitdust')))
+    # and default path will have lower priority
+    path2 = default_path
+
+    # if default path exists - use it
+    if os.path.isdir(path2):
+        _BaseDirPath = path2
+    # but .bitdust on same level will have bigger priority
+    if os.path.isdir(path1):
+        _BaseDirPath = path1
+
+    # if we did not found "metadata" subfolder - use default path, new copy of BitDust
+    if not os.path.isdir(MetaDataDir()):
+        _BaseDirPath = path2
+        if not os.path.exists(_BaseDirPath):
+            bpio._dirs_make(_BaseDirPath)
+        return
+
+    # if we did not found our key - use default path, new copy of BitDust
+    if not os.access(KeyFileName(), os.R_OK) or not os.access(KeyFileNameLocation(), os.R_OK):
+        _BaseDirPath = path2
+        if not os.path.exists(_BaseDirPath):
+            bpio._dirs_make(_BaseDirPath)
+        return
+
+    # if we did not found our identity - use default path, new copy of BitDust
+    if not os.access(LocalIdentityFilename(), os.R_OK):
+        _BaseDirPath = path2
+        if not os.path.exists(_BaseDirPath):
+            bpio._dirs_make(_BaseDirPath)
+        return
+
+    # if we did not found our config - use default path, new copy of BitDust
+    if not os.access(UserConfigFilename(), os.R_OK):
+        _BaseDirPath = path2
+        if not os.path.exists(_BaseDirPath):
+            bpio._dirs_make(_BaseDirPath)
+        return
+
+    # if we did not found our suppliers - use default path, new copy of BitDust
+    if not os.access(SupplierIDsFilename(), os.R_OK):
+        _BaseDirPath = path2
+        if not os.path.exists(_BaseDirPath):
+            bpio._dirs_make(_BaseDirPath)
+        return
+
+    # if we did not found our customers - use default path, new copy of BitDust
+    if not os.access(CustomerIDsFilename(), os.R_OK):
+        _BaseDirPath = path2
+        if not os.path.exists(_BaseDirPath):
+            bpio._dirs_make(_BaseDirPath)
+        return
+
+#------------------------------------------------------------------------------
+#--- USER SETTINGS VALIDATION -------------------------------------------------
+#------------------------------------------------------------------------------
+
+
+def _checkMetaDataDirectory():
     """
     Check that the metadata directory exists.
-    """
-<<<<<<< HEAD
-    Check that the metadata directory exists.
-    """
-    if not os.path.exists(MetaDataDir()):
-        lg.out(
-            8,
-            'settings.init want to create metadata folder: ' +
-            MetaDataDir())
-=======
-    if not os.path.exists(MetaDataDir()):
-        lg.out(8, 'settings.init want to create metadata folder: ' + MetaDataDir())
->>>>>>> 7d91a7f0
-        bpio._dirs_make(MetaDataDir())
-
-
-def _setUpDefaultSettings():
-<<<<<<< HEAD
+    """
+    if not os.path.exists(MetaDataDir()):
+        lg.out(8, 'settings.init want to create metadata folder: ' + MetaDataDir())
+        bpio._dirs_make(MetaDataDir())
+
+
+def _setUpDefaultSettings():
     """
     Configure default values for all settings.
+
     Every option must have a default value!
-=======
-    """
-    Configure default values for all settings.
-
-    Every option must have a default value!
->>>>>>> 7d91a7f0
-    """
-    config.conf().setDefaultValue('logs/debug-level', defaultDebugLevel())
-    config.conf().setDefaultValue('logs/memdebug-enabled', 'false')
-    config.conf().setDefaultValue('logs/memdebug-port', '9996')
-    config.conf().setDefaultValue('logs/memprofile-enabled', 'false')
-    config.conf().setDefaultValue('logs/stream-enabled', 'false')
-    config.conf().setDefaultValue('logs/stream-port', DefaultWebLogPort())
-    config.conf().setDefaultValue('logs/traffic-enabled', 'false')
-    config.conf().setDefaultValue('logs/traffic-port', DefaultWebTrafficPort())
-
-    config.conf().setDefaultValue('paths/backups', '')
-    config.conf().setDefaultValue('paths/customers', '')
-    config.conf().setDefaultValue('paths/messages', '')
-    config.conf().setDefaultValue('paths/receipts', '')
-    config.conf().setDefaultValue('paths/restore', '')
-
-    config.conf().setDefaultValue(
-        'personal/private-key-size',
-        DefaultPrivateKeySize())
-    config.conf().setDefaultValue('personal/betatester', 'false')
-    config.conf().setDefaultValue('personal/email', '')
-    config.conf().setDefaultValue('personal/name', '')
-    config.conf().setDefaultValue('personal/nickname', '')
-    config.conf().setDefaultValue('personal/surname', '')
-
-    config.conf().setDefaultValue('services/accountant/enabled', 'false')
-
-    config.conf().setDefaultValue('services/backup-db/enabled', 'true')
-
-    config.conf().setDefaultValue('services/backups/enabled', 'true')
-<<<<<<< HEAD
-    config.conf().setDefaultValue(
-        'services/backups/block-size',
-        diskspace.MakeStringFromBytes(
-            DefaultBackupBlockSize()))
-    config.conf().setDefaultValue(
-        'services/backups/max-block-size',
-        diskspace.MakeStringFromBytes(
-            DefaultBackupMaxBlockSize()))
-=======
-    config.conf().setDefaultValue('services/backups/block-size',
-                                  diskspace.MakeStringFromBytes(DefaultBackupBlockSize()))
-    config.conf().setDefaultValue('services/backups/max-block-size',
-                                  diskspace.MakeStringFromBytes(DefaultBackupMaxBlockSize()))
->>>>>>> 7d91a7f0
-    config.conf().setDefaultValue('services/backups/max-copies', '2')
-    config.conf().setDefaultValue('services/backups/keep-local-copies-enabled', 'false')
-    config.conf().setDefaultValue('services/backups/wait-suppliers-enabled', 'true')
-
-    config.conf().setDefaultValue('services/broadcasting/enabled', 'true')
-    config.conf().setDefaultValue('services/broadcasting/routing-enabled', 'false')
-    config.conf().setDefaultValue(
-        'services/broadcasting/max-broadcast-connections', '10')
-
-    config.conf().setDefaultValue('services/customer/enabled', 'true')
-<<<<<<< HEAD
-    config.conf().setDefaultValue(
-        'services/customer/needed-space',
-        diskspace.MakeStringFromBytes(
-            DefaultNeededBytes()))
-    config.conf().setDefaultValue(
-        'services/customer/suppliers-number',
-        DefaultDesiredSuppliers())
-=======
-    config.conf().setDefaultValue('services/customer/needed-space',
-                                  diskspace.MakeStringFromBytes(DefaultNeededBytes()))
-    config.conf().setDefaultValue('services/customer/suppliers-number', DefaultDesiredSuppliers())
->>>>>>> 7d91a7f0
-
-    config.conf().setDefaultValue('services/customer-patrol/enabled', 'true')
-
-    config.conf().setDefaultValue('services/customer-support/enabled', 'true')
-
-    config.conf().setDefaultValue('services/data-motion/enabled', 'true')
-
-    config.conf().setDefaultValue('services/entangled-dht/enabled', 'true')
-
-    config.conf().setDefaultValue('services/employer/enabled', 'true')
-
-    config.conf().setDefaultValue('services/gateway/enabled', 'true')
-
-    config.conf().setDefaultValue('services/id-server/enabled', 'false')
-    config.conf().setDefaultValue('services/id-server/host', '')
-    config.conf().setDefaultValue(
-        'services/id-server/tcp-port',
-        IdentityServerPort())
-    config.conf().setDefaultValue('services/id-server/web-port', IdentityWebPort())
-
-    config.conf().setDefaultValue('services/identity-propagate/enabled', 'true')
-
-    config.conf().setDefaultValue('services/ip-port-responder/enabled', 'true')
-
-    config.conf().setDefaultValue('services/list-files/enabled', 'true')
-
-    config.conf().setDefaultValue('services/miner/enabled', 'false')
-
-    config.conf().setDefaultValue('services/my-ip-port/enabled', 'true')
-
-    config.conf().setDefaultValue('services/network/enabled', 'true')
-    config.conf().setDefaultValue('services/network/proxy/enabled', 'false')
-    config.conf().setDefaultValue('services/network/proxy/host', '')
-    config.conf().setDefaultValue('services/network/proxy/password', '')
-    config.conf().setDefaultValue('services/network/proxy/port', '')
-    config.conf().setDefaultValue('services/network/proxy/ssl', 'false')
-    config.conf().setDefaultValue('services/network/proxy/username', '')
-    config.conf().setDefaultValue(
-        'services/network/receive-limit',
-        DefaultBandwidthInLimit())
-    config.conf().setDefaultValue(
-        'services/network/send-limit',
-        DefaultBandwidthOutLimit())
-
-    config.conf().setDefaultValue('services/nodes-lookup/enabled', 'true')
-
-    config.conf().setDefaultValue('services/p2p-hookups/enabled', 'true')
-
-    config.conf().setDefaultValue('services/private-messages/enabled', 'false')
-
-    config.conf().setDefaultValue('services/proxy-server/enabled', 'false')
-    config.conf().setDefaultValue('services/proxy-server/routes-limit', 10)
-    config.conf().setDefaultValue('services/proxy-server/current-routes', '{}')
-
-    config.conf().setDefaultValue('services/proxy-transport/enabled', 'false')
-    config.conf().setDefaultValue('services/proxy-transport/sending-enabled', 'true')
-    config.conf().setDefaultValue('services/proxy-transport/receiving-enabled', 'false')
-    config.conf().setDefaultValue('services/proxy-transport/priority', 30)
-    config.conf().setDefaultValue('services/proxy-transport/my-original-identity', '')
-    config.conf().setDefaultValue('services/proxy-transport/current-router', '')
-    config.conf().setDefaultValue('services/proxy-transport/preferred-routers', '')
-    config.conf().setDefaultValue(
-        'services/proxy-transport/router-lifetime-seconds', 600)
-
-    config.conf().setDefaultValue('services/rebuilding/enabled', 'true')
-
-    config.conf().setDefaultValue('services/restores/enabled', 'true')
-
-    config.conf().setDefaultValue('services/supplier/enabled', 'true')
-<<<<<<< HEAD
-    config.conf().setDefaultValue(
-        'services/supplier/donated-space',
-        diskspace.MakeStringFromBytes(
-            DefaultDonatedBytes()))
-=======
-    config.conf().setDefaultValue('services/supplier/donated-space',
-                                  diskspace.MakeStringFromBytes(DefaultDonatedBytes()))
->>>>>>> 7d91a7f0
-
-    config.conf().setDefaultValue('services/tcp-connections/enabled', 'true')
-    config.conf().setDefaultValue(
-        'services/tcp-connections/tcp-port',
-        DefaultTCPPort())
-    config.conf().setDefaultValue('services/tcp-connections/upnp-enabled', 'true')
-
-    config.conf().setDefaultValue('services/tcp-transport/enabled', 'true')
-    config.conf().setDefaultValue('services/tcp-transport/receiving-enabled', 'true')
-    config.conf().setDefaultValue('services/tcp-transport/sending-enabled', 'true')
-    config.conf().setDefaultValue('services/tcp-transport/priority', 10)
-
-    config.conf().setDefaultValue('services/udp-datagrams/enabled', 'true')
-    config.conf().setDefaultValue('services/udp-datagrams/udp-port', DefaultUDPPort())
-
-    config.conf().setDefaultValue('services/udp-transport/enabled', 'true')
-    config.conf().setDefaultValue('services/udp-transport/receiving-enabled', 'true')
-    config.conf().setDefaultValue('services/udp-transport/sending-enabled', 'true')
-    config.conf().setDefaultValue('services/udp-transport/priority', 20)
-
-
-def _createNotExisingSettings():
+    """
+    config.conf().setDefaultValue('logs/debug-level', defaultDebugLevel())
+    config.conf().setDefaultValue('logs/memdebug-enabled', 'false')
+    config.conf().setDefaultValue('logs/memdebug-port', '9996')
+    config.conf().setDefaultValue('logs/memprofile-enabled', 'false')
+    config.conf().setDefaultValue('logs/stream-enabled', 'false')
+    config.conf().setDefaultValue('logs/stream-port', DefaultWebLogPort())
+    config.conf().setDefaultValue('logs/traffic-enabled', 'false')
+    config.conf().setDefaultValue('logs/traffic-port', DefaultWebTrafficPort())
+
+    config.conf().setDefaultValue('paths/backups', '')
+    config.conf().setDefaultValue('paths/customers', '')
+    config.conf().setDefaultValue('paths/messages', '')
+    config.conf().setDefaultValue('paths/receipts', '')
+    config.conf().setDefaultValue('paths/restore', '')
+
+    config.conf().setDefaultValue('personal/private-key-size', DefaultPrivateKeySize())
+    config.conf().setDefaultValue('personal/betatester', 'false')
+    config.conf().setDefaultValue('personal/email', '')
+    config.conf().setDefaultValue('personal/name', '')
+    config.conf().setDefaultValue('personal/nickname', '')
+    config.conf().setDefaultValue('personal/surname', '')
+
+    config.conf().setDefaultValue('services/accountant/enabled', 'false')
+
+    config.conf().setDefaultValue('services/backup-db/enabled', 'true')
+
+    config.conf().setDefaultValue('services/backups/enabled', 'true')
+    config.conf().setDefaultValue('services/backups/block-size',
+                                  diskspace.MakeStringFromBytes(DefaultBackupBlockSize()))
+    config.conf().setDefaultValue('services/backups/max-block-size',
+                                  diskspace.MakeStringFromBytes(DefaultBackupMaxBlockSize()))
+    config.conf().setDefaultValue('services/backups/max-copies', '2')
+    config.conf().setDefaultValue('services/backups/keep-local-copies-enabled', 'false')
+    config.conf().setDefaultValue('services/backups/wait-suppliers-enabled', 'true')
+
+    config.conf().setDefaultValue('services/broadcasting/enabled', 'true')
+    config.conf().setDefaultValue('services/broadcasting/routing-enabled', 'false')
+    config.conf().setDefaultValue('services/broadcasting/max-broadcast-connections', '10')
+
+    config.conf().setDefaultValue('services/customer/enabled', 'true')
+    config.conf().setDefaultValue('services/customer/needed-space',
+                                  diskspace.MakeStringFromBytes(DefaultNeededBytes()))
+    config.conf().setDefaultValue('services/customer/suppliers-number', DefaultDesiredSuppliers())
+
+    config.conf().setDefaultValue('services/customer-patrol/enabled', 'true')
+
+    config.conf().setDefaultValue('services/customer-support/enabled', 'true')
+
+    config.conf().setDefaultValue('services/data-motion/enabled', 'true')
+
+    config.conf().setDefaultValue('services/entangled-dht/enabled', 'true')
+
+    config.conf().setDefaultValue('services/employer/enabled', 'true')
+
+    config.conf().setDefaultValue('services/gateway/enabled', 'true')
+
+    config.conf().setDefaultValue('services/id-server/enabled', 'false')
+    config.conf().setDefaultValue('services/id-server/host', '')
+    config.conf().setDefaultValue('services/id-server/tcp-port', IdentityServerPort())
+    config.conf().setDefaultValue('services/id-server/web-port', IdentityWebPort())
+
+    config.conf().setDefaultValue('services/identity-propagate/enabled', 'true')
+
+    config.conf().setDefaultValue('services/ip-port-responder/enabled', 'true')
+
+    config.conf().setDefaultValue('services/list-files/enabled', 'true')
+
+    config.conf().setDefaultValue('services/miner/enabled', 'false')
+
+    config.conf().setDefaultValue('services/my-ip-port/enabled', 'true')
+
+    config.conf().setDefaultValue('services/network/enabled', 'true')
+    config.conf().setDefaultValue('services/network/proxy/enabled', 'false')
+    config.conf().setDefaultValue('services/network/proxy/host', '')
+    config.conf().setDefaultValue('services/network/proxy/password', '')
+    config.conf().setDefaultValue('services/network/proxy/port', '')
+    config.conf().setDefaultValue('services/network/proxy/ssl', 'false')
+    config.conf().setDefaultValue('services/network/proxy/username', '')
+    config.conf().setDefaultValue('services/network/receive-limit', DefaultBandwidthInLimit())
+    config.conf().setDefaultValue('services/network/send-limit', DefaultBandwidthOutLimit())
+
+    config.conf().setDefaultValue('services/nodes-lookup/enabled', 'true')
+
+    config.conf().setDefaultValue('services/p2p-hookups/enabled', 'true')
+
+    config.conf().setDefaultValue('services/private-messages/enabled', 'false')
+
+    config.conf().setDefaultValue('services/proxy-server/enabled', 'false')
+    config.conf().setDefaultValue('services/proxy-server/routes-limit', 10)
+    config.conf().setDefaultValue('services/proxy-server/current-routes', '{}')
+
+    config.conf().setDefaultValue('services/proxy-transport/enabled', 'false')
+    config.conf().setDefaultValue('services/proxy-transport/sending-enabled', 'true')
+    config.conf().setDefaultValue('services/proxy-transport/receiving-enabled', 'false')
+    config.conf().setDefaultValue('services/proxy-transport/priority', 30)
+    config.conf().setDefaultValue('services/proxy-transport/my-original-identity', '')
+    config.conf().setDefaultValue('services/proxy-transport/current-router', '')
+    config.conf().setDefaultValue('services/proxy-transport/preferred-routers', '')
+    config.conf().setDefaultValue('services/proxy-transport/router-lifetime-seconds', 600)
+
+    config.conf().setDefaultValue('services/rebuilding/enabled', 'true')
+
+    config.conf().setDefaultValue('services/restores/enabled', 'true')
+
+    config.conf().setDefaultValue('services/supplier/enabled', 'true')
+    config.conf().setDefaultValue('services/supplier/donated-space',
+                                  diskspace.MakeStringFromBytes(DefaultDonatedBytes()))
+
+    config.conf().setDefaultValue('services/tcp-connections/enabled', 'true')
+    config.conf().setDefaultValue('services/tcp-connections/tcp-port', DefaultTCPPort())
+    config.conf().setDefaultValue('services/tcp-connections/upnp-enabled', 'true')
+
+    config.conf().setDefaultValue('services/tcp-transport/enabled', 'true')
+    config.conf().setDefaultValue('services/tcp-transport/receiving-enabled', 'true')
+    config.conf().setDefaultValue('services/tcp-transport/sending-enabled', 'true')
+    config.conf().setDefaultValue('services/tcp-transport/priority', 10)
+
+    config.conf().setDefaultValue('services/udp-datagrams/enabled', 'true')
+    config.conf().setDefaultValue('services/udp-datagrams/udp-port', DefaultUDPPort())
+
+    config.conf().setDefaultValue('services/udp-transport/enabled', 'true')
+    config.conf().setDefaultValue('services/udp-transport/receiving-enabled', 'true')
+    config.conf().setDefaultValue('services/udp-transport/sending-enabled', 'true')
+    config.conf().setDefaultValue('services/udp-transport/priority', 20)
+
+
+def _createNotExisingSettings():
     """
     Validate user settings and create them from default values.
-    """
-    for key in config.conf()._default.keys():
-        if not config.conf().exist(key):
-            value = config.conf().getDefaultValue(key)
-            config.conf().setData(key, value)
-            lg.out(
-                2, '    created option %s with default value : [%s]' %
-                (key, value))
-            # print '    created option %s with default value : [%s]' % (key,
-            # value)
-
-
-
-def _checkStaticDirectories():
+    """
+    for key in config.conf()._default.keys():
+        if not config.conf().exist(key):
+            value = config.conf().getDefaultValue(key)
+            config.conf().setData(key, value)
+            lg.out(2, '    created option %s with default value : [%s]' % (key, value))
+            # print '    created option %s with default value : [%s]' % (key, value)
+
+
+def _checkStaticDirectories():
     """
     Check existance of static data folders.
-    """
-    if not os.path.exists(TempDir()):
-        lg.out(6, 'settings.init want to create folder: ' + TempDir())
-        os.makedirs(TempDir())
-    if not os.path.exists(BandwidthInDir()):
-        lg.out(6, 'settings.init want to create folder: ' + BandwidthInDir())
-        os.makedirs(BandwidthInDir())
-    if not os.path.exists(BandwidthOutDir()):
-        lg.out(6, 'settings.init want to create folder: ' + BandwidthOutDir())
-        os.makedirs(BandwidthOutDir())
-    if not os.path.exists(LogsDir()):
-        lg.out(6, 'settings.init want to create folder: ' + LogsDir())
-        os.makedirs(LogsDir())
-    if not os.path.exists(IdentityCacheDir()):
-        lg.out(6, 'settings.init want to create folder: ' + IdentityCacheDir())
-        os.makedirs(IdentityCacheDir())
-    if not os.path.exists(SuppliersDir()):
-        lg.out(6, 'settings.init want to create folder: ' + SuppliersDir())
-        os.makedirs(SuppliersDir())
-    if not os.path.exists(RatingsDir()):
-        lg.out(6, 'settings.init want to create folder: ' + RatingsDir())
-        os.makedirs(RatingsDir())
-
-
-def _checkCustomDirectories():
+    """
+    if not os.path.exists(TempDir()):
+        lg.out(6, 'settings.init want to create folder: ' + TempDir())
+        os.makedirs(TempDir())
+    if not os.path.exists(BandwidthInDir()):
+        lg.out(6, 'settings.init want to create folder: ' + BandwidthInDir())
+        os.makedirs(BandwidthInDir())
+    if not os.path.exists(BandwidthOutDir()):
+        lg.out(6, 'settings.init want to create folder: ' + BandwidthOutDir())
+        os.makedirs(BandwidthOutDir())
+    if not os.path.exists(LogsDir()):
+        lg.out(6, 'settings.init want to create folder: ' + LogsDir())
+        os.makedirs(LogsDir())
+    if not os.path.exists(IdentityCacheDir()):
+        lg.out(6, 'settings.init want to create folder: ' + IdentityCacheDir())
+        os.makedirs(IdentityCacheDir())
+    if not os.path.exists(SuppliersDir()):
+        lg.out(6, 'settings.init want to create folder: ' + SuppliersDir())
+        os.makedirs(SuppliersDir())
+    if not os.path.exists(RatingsDir()):
+        lg.out(6, 'settings.init want to create folder: ' + RatingsDir())
+        os.makedirs(RatingsDir())
+
+
+def _checkCustomDirectories():
     """
     Check existance of user configurable folders.
-    """
-    if getCustomersFilesDir() == '':
-        config.conf().setData('paths/customers', DefaultCustomersDir())
-    if not os.path.exists(getCustomersFilesDir()):
-        lg.out(
-            6,
-            'settings.init want to create folder: ' +
-            getCustomersFilesDir())
-        os.makedirs(getCustomersFilesDir())
-    if getLocalBackupsDir() == '':
-        config.conf().setData('paths/backups', DefaultBackupsDBDir())
-    if not os.path.exists(getLocalBackupsDir()):
-        lg.out(
-            6,
-            'settings.init want to create folder: ' +
-            getLocalBackupsDir())
-        os.makedirs(getLocalBackupsDir())
-    if getMessagesDir() == '':
-        config.conf().setData('paths/messages', DefaultMessagesDir())
-    if not os.path.exists(getMessagesDir()):
-        lg.out(6, 'settings.init want to create folder: ' + getMessagesDir())
-        os.makedirs(getMessagesDir())
-    if getReceiptsDir() == '':
-        config.conf().setData('paths/receipts', DefaultReceiptsDir())
-    if not os.path.exists(getReceiptsDir()):
-        lg.out(6, 'settings.init want to create folder: ' + getReceiptsDir())
-        os.makedirs(getReceiptsDir())
-    if getRestoreDir() == '':
-        config.conf().setData('paths/restore', DefaultRestoreDir())
-
-#-------------------------------------------------------------------------
-
-if __name__ == '__main__':
-    init()
-    # patch_settings_py()
-    # make_default_values()
+    """
+    if getCustomersFilesDir() == '':
+        config.conf().setData('paths/customers', DefaultCustomersDir())
+    if not os.path.exists(getCustomersFilesDir()):
+        lg.out(6, 'settings.init want to create folder: ' + getCustomersFilesDir())
+        os.makedirs(getCustomersFilesDir())
+    if getLocalBackupsDir() == '':
+        config.conf().setData('paths/backups', DefaultBackupsDBDir())
+    if not os.path.exists(getLocalBackupsDir()):
+        lg.out(6, 'settings.init want to create folder: ' + getLocalBackupsDir())
+        os.makedirs(getLocalBackupsDir())
+    if getMessagesDir() == '':
+        config.conf().setData('paths/messages', DefaultMessagesDir())
+    if not os.path.exists(getMessagesDir()):
+        lg.out(6, 'settings.init want to create folder: ' + getMessagesDir())
+        os.makedirs(getMessagesDir())
+    if getReceiptsDir() == '':
+        config.conf().setData('paths/receipts', DefaultReceiptsDir())
+    if not os.path.exists(getReceiptsDir()):
+        lg.out(6, 'settings.init want to create folder: ' + getReceiptsDir())
+        os.makedirs(getReceiptsDir())
+    if getRestoreDir() == '':
+        config.conf().setData('paths/restore', DefaultRestoreDir())
+
+#-------------------------------------------------------------------------------
+
+if __name__ == '__main__':
+    init()
+    # patch_settings_py()
+    # make_default_values()