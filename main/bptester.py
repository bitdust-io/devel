#!/usr/bin/env python
# bptester.py
#
# Copyright (C) 2008-2016 Veselin Penev, http://bitdust.io
#
# This file (bptester.py) is part of BitDust Software.
#
# BitDust is free software: you can redistribute it and/or modify
# it under the terms of the GNU Affero General Public License as published by
# the Free Software Foundation, either version 3 of the License, or
# (at your option) any later version.
#
# BitDust Software is distributed in the hope that it will be useful,
# but WITHOUT ANY WARRANTY; without even the implied warranty of
# MERCHANTABILITY or FITNESS FOR A PARTICULAR PURPOSE.  See the
# GNU Affero General Public License for more details.
#
# You should have received a copy of the GNU Affero General Public License
# along with BitDust Software.  If not, see <http://www.gnu.org/licenses/>.
#
# Please contact us if you have any questions at bitdust.io@gmail.com
#
#
#
#

<<<<<<< HEAD
"""
.. module:: bptester

This is a BitDust child process, do monitoring of customer's files.

In case some of customers do not play fair - need to stop this.:

    * check if he use more space than we gave him, remove too old files
    * test/remove files after list of customers was changed
    * check all packets to be valid
=======
"""
.. module:: bptester.

This is a BitDust child process, do monitoring of customer's files.

In case some of customers do not play fair - need to stop this.:

    * check if he use more space than we gave him, remove too old files
    * test/remove files after list of customers was changed
    * check all packets to be valid
>>>>>>> 7d91a7f0
"""

import os
import sys
import time

#------------------------------------------------------------------------------

AppData = ''

#------------------------------------------------------------------------------


def sharedPath(filename, subdir='logs'):
    global AppData
    if AppData == '':
        curdir = os.getcwd()  # os.path.dirname(os.path.abspath(sys.executable))
        if os.path.isfile(os.path.join(curdir, 'appdata')):
            try:
<<<<<<< HEAD
                appdata = os.path.abspath(
                    open(
                        os.path.join(
                            curdir,
                            'appdata'),
                        'rb').read().strip())
=======
                appdata = os.path.abspath(open(os.path.join(curdir, 'appdata'), 'rb').read().strip())
>>>>>>> 7d91a7f0
            except:
                appdata = os.path.join(os.path.expanduser('~'), '.bitdust')
            if not os.path.isdir(appdata):
                appdata = os.path.join(os.path.expanduser('~'), '.bitdust')
        else:
            appdata = os.path.join(os.path.expanduser('~'), '.bitdust')
        AppData = appdata
    return os.path.join(AppData, subdir, filename)


def logfilepath():
<<<<<<< HEAD
    """
    A file path to the file where ``bptester`` will write logs.
    Need to make sure the ``bptester`` log is in a directory the user has permissions for,
    Such as the customer data directory.  Possibly move to temp directory?
=======
    """
    A file path to the file where ``bptester`` will write logs.

    Need to make sure the ``bptester`` log is in a directory the user
    has permissions for, Such as the customer data directory.  Possibly
    move to temp directory?
>>>>>>> 7d91a7f0
    """
#    logspath = os.path.join(os.path.expanduser('~'), '.bitdust', 'logs')
#    if not os.path.isdir(logspath):
#        return 'tester.log'
#    return os.path.join(logspath, 'tester.log')
    return sharedPath('bptester.log')


def printlog(txt):
    """
    Write a line to the log file.
    """
    lf = open(logfilepath(), 'a')
    lf.write(txt + '\n')
    lf.close()

#------------------------------------------------------------------------------

# if __name__ == "__main__":
#     dirpath = os.path.dirname(os.path.abspath(sys.argv[0]))
#     sys.path.insert(0, os.path.abspath(os.path.join(dirpath, '..')))
#     sys.path.insert(0, os.path.abspath(os.path.join(dirpath, '..', '..')))

try:
    from logs import lg
    from system import bpio
    from lib import nameurl
    from main import settings
    from contacts import contactsdb
    from p2p import commands
    from crypt import signed
except:
    import traceback
    printlog(traceback.format_exc())
    sys.exit(2)

#-------------------------------------------------------------------------



def SpaceTime():
    """
    Test all packets for each customer.

    Check if he use more space than we gave him and if packets is too
    old.
    """
    printlog('SpaceTime ' + str(time.strftime("%a, %d %b %Y %H:%M:%S +0000")))
    space = bpio._read_dict(settings.CustomersSpaceFile())
    if space is None:
        printlog(
            'SpaceTime ERROR can not read file ' +
            settings.CustomersSpaceFile())
        return
    customers_dir = settings.getCustomersFilesDir()
    if not os.path.exists(customers_dir):
        printlog('SpaceTime ERROR customers folder not exist')
        return
    remove_list = {}
    used_space = {}
    for customer_filename in os.listdir(customers_dir):
        onecustdir = os.path.join(customers_dir, customer_filename)
        if not os.path.isdir(onecustdir):
            remove_list[onecustdir] = 'is not a folder'
            continue
        idurl = nameurl.FilenameUrl(customer_filename)
        if idurl is None:
            remove_list[onecustdir] = 'wrong folder name'
            continue
        curspace = space.get(idurl, None)
        if curspace is None:
            remove_list[onecustdir] = 'not found in space file'
            continue
        try:
            maxspaceV = int(curspace)
        except:
            remove_list[onecustdir] = 'wrong space value'
            continue
        timedict = {}
        sizedict = {}

        def cb(path, subpath, name):
            #             if not os.access(path, os.R_OK | os.W_OK):
            #                 return False
            if not os.path.isfile(path):
                return True
#             if name in [settings.BackupIndexFileName(),]:
#                 return False
            stats = os.stat(path)
            timedict[path] = stats.st_ctime
            sizedict[path] = stats.st_size
        bpio.traverse_dir_recursive(cb, onecustdir)
        currentV = 0
<<<<<<< HEAD
        for path in sorted(
                timedict.keys(),
                key=lambda x: timedict[x],
                reverse=True):
=======
        for path in sorted(timedict.keys(), key=lambda x: timedict[x], reverse=True):
>>>>>>> 7d91a7f0
            filesize = sizedict.get(path, 0)
            currentV += filesize
            if currentV < maxspaceV:
                continue
            try:
                os.remove(path)
<<<<<<< HEAD
                printlog(
                    'SpaceTime ' + path + ' file removed (cur:%s, max: %s)' %
                    (str(currentV), str(maxspaceV)))
=======
                printlog('SpaceTime ' + path + ' file removed (cur:%s, max: %s)' % (str(currentV), str(maxspaceV)))
>>>>>>> 7d91a7f0
            except:
                printlog('SpaceTime ERROR removing ' + path)
            # time.sleep(0.01)
        used_space[idurl] = str(currentV)
        timedict.clear()
        sizedict.clear()
    for path in remove_list.keys():
        if not os.path.exists(path):
            continue
        if os.path.isdir(path):
            try:
                bpio._dir_remove(path)
                printlog(
                    'SpaceTime ' +
                    path +
                    ' dir removed (%s)' %
                    (remove_list[path]))
            except:
                printlog('SpaceTime ERROR removing ' + path)
            continue
        try:
            if not os.access(path, os.W_OK):
                os.chmod(path, 0o600)
        except:
            pass
        try:
            os.remove(path)
            printlog(
                'SpaceTime ' +
                path +
                ' file removed (%s)' %
                (remove_list[path]))
        except:
            printlog('SpaceTime ERROR removing ' + path)
    del remove_list
    bpio._write_dict(settings.CustomersUsedSpaceFile(), used_space)

#------------------------------------------------------------------------------


def UpdateCustomers():
    """
    Test packets after list of customers was changed.
    """
    space = bpio._read_dict(settings.CustomersSpaceFile())
    if space is None:
        printlog('UpdateCustomers ERROR space file can not be read')
        return
    customers_dir = settings.getCustomersFilesDir()
    if not os.path.exists(customers_dir):
        printlog('UpdateCustomers ERROR customers folder not exist')
        return
    remove_list = {}
    for customer_filename in os.listdir(customers_dir):
        onecustdir = os.path.join(customers_dir, customer_filename)
        if not os.path.isdir(onecustdir):
            remove_list[onecustdir] = 'is not a folder'
            continue
        idurl = nameurl.FilenameUrl(customer_filename)
        if idurl is None:
            remove_list[onecustdir] = 'wrong folder name'
            continue
        curspace = space.get(idurl, None)
        if curspace is None:
            remove_list[onecustdir] = 'is not a customer'
            continue
    for path in remove_list.keys():
        if not os.path.exists(path):
            continue
        if os.path.isdir(path):
            try:
                bpio._dir_remove(path)
                printlog(
                    'UpdateCustomers ' +
                    path +
                    ' folder removed (%s)' %
                    (remove_list[path]))
            except:
                printlog('UpdateCustomers ERROR removing ' + path)
            continue
        try:
            if not os.access(path, os.W_OK):
                os.chmod(path, 0o600)
        except:
            pass
        try:
            os.remove(path)
            printlog(
                'UpdateCustomers ' +
                path +
                ' file removed (%s)' %
                (remove_list[path]))
        except:
            printlog('UpdateCustomers ERROR removing ' + path)
    printlog('UpdateCustomers ' +
             str(time.strftime("%a, %d %b %Y %H:%M:%S +0000")))

#------------------------------------------------------------------------------


def Validate():
    """
    Check all packets to be valid.
    """
    printlog('Validate ' + str(time.strftime("%a, %d %b %Y %H:%M:%S +0000")))
    contactsdb.init()
    commands.init()
    customers_dir = settings.getCustomersFilesDir()
    if not os.path.exists(customers_dir):
        return
    for customer_filename in os.listdir(customers_dir):
        onecustdir = os.path.join(customers_dir, customer_filename)
        if not os.path.isdir(onecustdir):
            continue

        def cb(path, subpath, name):
            #             if not os.access(path, os.R_OK | os.W_OK):
            #                 return False
            if not os.path.isfile(path):
                return True
#             if name in [settings.BackupIndexFileName(),]:
#                 return False
            packetsrc = bpio.ReadBinaryFile(path)
            if not packetsrc:
                try:
<<<<<<< HEAD
                    # if is is no good it is of no use to anyone
                    os.remove(path)
=======
                    os.remove(path)  # if is is no good it is of no use to anyone
>>>>>>> 7d91a7f0
                    printlog('Validate ' + path + ' removed (empty file)')
                except:
                    printlog('Validate ERROR removing ' + path)
                    return False
            p = signed.Unserialize(packetsrc)
            if p is None:
                try:
<<<<<<< HEAD
                    # if is is no good it is of no use to anyone
                    os.remove(path)
                    printlog(
                        'Validate ' +
                        path +
                        ' removed (unserialize error)')
=======
                    os.remove(path)  # if is is no good it is of no use to anyone
                    printlog('Validate ' + path + ' removed (unserialize error)')
>>>>>>> 7d91a7f0
                except:
                    printlog('Validate ERROR removing ' + path)
                    return False
            result = p.Valid()
            packetsrc = ''
            del p
            if not result:
                try:
<<<<<<< HEAD
                    # if is is no good it is of no use to anyone
                    os.remove(path)
=======
                    os.remove(path)  # if is is no good it is of no use to anyone
>>>>>>> 7d91a7f0
                    printlog('Validate ' + path + ' removed (invalid packet)')
                except:
                    printlog('Validate ERROR removing ' + path)
                    return False
            time.sleep(0.1)
            return False
        bpio.traverse_dir_recursive(cb, onecustdir)

#------------------------------------------------------------------------------


def main():
    """
    Entry point.
    """
    if len(sys.argv) < 2:
        return
    bpio.init()
    lg.disable_logs()
    lg.disable_output()
    settings.init()
    lg.set_debug_level(0)
    commands = {
        'update_customers': UpdateCustomers,
        'validate': Validate,
        'space_time': SpaceTime,
    }
    cmd = commands.get(sys.argv[1], None)
    if not cmd:
        printlog('ERROR wrong command: ' + str(sys.argv))
        return
    cmd()
#    bpio.stdout_stop_redirecting()
#    bpio.CloseLogFile()

#------------------------------------------------------------------------------

if __name__ == "__main__":
    main()
<|MERGE_RESOLUTION|>--- conflicted
+++ resolved
@@ -1,32 +1,31 @@
-#!/usr/bin/env python
-# bptester.py
-#
-# Copyright (C) 2008-2016 Veselin Penev, http://bitdust.io
-#
-# This file (bptester.py) is part of BitDust Software.
-#
-# BitDust is free software: you can redistribute it and/or modify
-# it under the terms of the GNU Affero General Public License as published by
-# the Free Software Foundation, either version 3 of the License, or
-# (at your option) any later version.
-#
-# BitDust Software is distributed in the hope that it will be useful,
-# but WITHOUT ANY WARRANTY; without even the implied warranty of
-# MERCHANTABILITY or FITNESS FOR A PARTICULAR PURPOSE.  See the
-# GNU Affero General Public License for more details.
-#
-# You should have received a copy of the GNU Affero General Public License
-# along with BitDust Software.  If not, see <http://www.gnu.org/licenses/>.
-#
-# Please contact us if you have any questions at bitdust.io@gmail.com
-#
-#
-#
-#
-
-<<<<<<< HEAD
+#!/usr/bin/env python
+# bptester.py
+#
+# Copyright (C) 2008-2016 Veselin Penev, http://bitdust.io
+#
+# This file (bptester.py) is part of BitDust Software.
+#
+# BitDust is free software: you can redistribute it and/or modify
+# it under the terms of the GNU Affero General Public License as published by
+# the Free Software Foundation, either version 3 of the License, or
+# (at your option) any later version.
+#
+# BitDust Software is distributed in the hope that it will be useful,
+# but WITHOUT ANY WARRANTY; without even the implied warranty of
+# MERCHANTABILITY or FITNESS FOR A PARTICULAR PURPOSE.  See the
+# GNU Affero General Public License for more details.
+#
+# You should have received a copy of the GNU Affero General Public License
+# along with BitDust Software.  If not, see <http://www.gnu.org/licenses/>.
+#
+# Please contact us if you have any questions at bitdust.io@gmail.com
+#
+#
+#
+#
+
 """
-.. module:: bptester
+.. module:: bptester.
 
 This is a BitDust child process, do monitoring of customer's files.
 
@@ -35,384 +34,304 @@
     * check if he use more space than we gave him, remove too old files
     * test/remove files after list of customers was changed
     * check all packets to be valid
-=======
-"""
-.. module:: bptester.
-
-This is a BitDust child process, do monitoring of customer's files.
-
-In case some of customers do not play fair - need to stop this.:
-
-    * check if he use more space than we gave him, remove too old files
-    * test/remove files after list of customers was changed
-    * check all packets to be valid
->>>>>>> 7d91a7f0
-"""
-
-import os
-import sys
-import time
-
-#------------------------------------------------------------------------------
-
-AppData = ''
-
-#------------------------------------------------------------------------------
-
-
-def sharedPath(filename, subdir='logs'):
-    global AppData
-    if AppData == '':
-        curdir = os.getcwd()  # os.path.dirname(os.path.abspath(sys.executable))
-        if os.path.isfile(os.path.join(curdir, 'appdata')):
-            try:
-<<<<<<< HEAD
-                appdata = os.path.abspath(
-                    open(
-                        os.path.join(
-                            curdir,
-                            'appdata'),
-                        'rb').read().strip())
-=======
-                appdata = os.path.abspath(open(os.path.join(curdir, 'appdata'), 'rb').read().strip())
->>>>>>> 7d91a7f0
-            except:
-                appdata = os.path.join(os.path.expanduser('~'), '.bitdust')
-            if not os.path.isdir(appdata):
-                appdata = os.path.join(os.path.expanduser('~'), '.bitdust')
-        else:
-            appdata = os.path.join(os.path.expanduser('~'), '.bitdust')
-        AppData = appdata
-    return os.path.join(AppData, subdir, filename)
-
-
-def logfilepath():
-<<<<<<< HEAD
-    """
-    A file path to the file where ``bptester`` will write logs.
-    Need to make sure the ``bptester`` log is in a directory the user has permissions for,
-    Such as the customer data directory.  Possibly move to temp directory?
-=======
+"""
+
+import os
+import sys
+import time
+
+#------------------------------------------------------------------------------
+
+AppData = ''
+
+#------------------------------------------------------------------------------
+
+
+def sharedPath(filename, subdir='logs'):
+    global AppData
+    if AppData == '':
+        curdir = os.getcwd()  # os.path.dirname(os.path.abspath(sys.executable))
+        if os.path.isfile(os.path.join(curdir, 'appdata')):
+            try:
+                appdata = os.path.abspath(open(os.path.join(curdir, 'appdata'), 'rb').read().strip())
+            except:
+                appdata = os.path.join(os.path.expanduser('~'), '.bitdust')
+            if not os.path.isdir(appdata):
+                appdata = os.path.join(os.path.expanduser('~'), '.bitdust')
+        else:
+            appdata = os.path.join(os.path.expanduser('~'), '.bitdust')
+        AppData = appdata
+    return os.path.join(AppData, subdir, filename)
+
+
+def logfilepath():
     """
     A file path to the file where ``bptester`` will write logs.
 
     Need to make sure the ``bptester`` log is in a directory the user
     has permissions for, Such as the customer data directory.  Possibly
     move to temp directory?
->>>>>>> 7d91a7f0
-    """
-#    logspath = os.path.join(os.path.expanduser('~'), '.bitdust', 'logs')
-#    if not os.path.isdir(logspath):
-#        return 'tester.log'
-#    return os.path.join(logspath, 'tester.log')
-    return sharedPath('bptester.log')
-
-
-def printlog(txt):
+    """
+#    logspath = os.path.join(os.path.expanduser('~'), '.bitdust', 'logs')
+#    if not os.path.isdir(logspath):
+#        return 'tester.log'
+#    return os.path.join(logspath, 'tester.log')
+    return sharedPath('bptester.log')
+
+
+def printlog(txt):
     """
     Write a line to the log file.
-    """
-    lf = open(logfilepath(), 'a')
-    lf.write(txt + '\n')
-    lf.close()
-
-#------------------------------------------------------------------------------
-
-# if __name__ == "__main__":
-#     dirpath = os.path.dirname(os.path.abspath(sys.argv[0]))
-#     sys.path.insert(0, os.path.abspath(os.path.join(dirpath, '..')))
-#     sys.path.insert(0, os.path.abspath(os.path.join(dirpath, '..', '..')))
-
-try:
-    from logs import lg
-    from system import bpio
-    from lib import nameurl
-    from main import settings
-    from contacts import contactsdb
-    from p2p import commands
-    from crypt import signed
-except:
-    import traceback
-    printlog(traceback.format_exc())
-    sys.exit(2)
-
-#-------------------------------------------------------------------------
-
-
-
-def SpaceTime():
+    """
+    lf = open(logfilepath(), 'a')
+    lf.write(txt + '\n')
+    lf.close()
+
+#------------------------------------------------------------------------------
+
+# if __name__ == "__main__":
+#     dirpath = os.path.dirname(os.path.abspath(sys.argv[0]))
+#     sys.path.insert(0, os.path.abspath(os.path.join(dirpath, '..')))
+#     sys.path.insert(0, os.path.abspath(os.path.join(dirpath, '..', '..')))
+
+try:
+    from logs import lg
+    from system import bpio
+    from lib import nameurl
+    from main import settings
+    from contacts import contactsdb
+    from p2p import commands
+    from crypt import signed
+except:
+    import traceback
+    printlog(traceback.format_exc())
+    sys.exit(2)
+
+#-------------------------------------------------------------------------------
+
+
+def SpaceTime():
     """
     Test all packets for each customer.
 
     Check if he use more space than we gave him and if packets is too
     old.
-    """
-    printlog('SpaceTime ' + str(time.strftime("%a, %d %b %Y %H:%M:%S +0000")))
-    space = bpio._read_dict(settings.CustomersSpaceFile())
-    if space is None:
-        printlog(
-            'SpaceTime ERROR can not read file ' +
-            settings.CustomersSpaceFile())
-        return
-    customers_dir = settings.getCustomersFilesDir()
-    if not os.path.exists(customers_dir):
-        printlog('SpaceTime ERROR customers folder not exist')
-        return
-    remove_list = {}
-    used_space = {}
-    for customer_filename in os.listdir(customers_dir):
-        onecustdir = os.path.join(customers_dir, customer_filename)
-        if not os.path.isdir(onecustdir):
-            remove_list[onecustdir] = 'is not a folder'
-            continue
-        idurl = nameurl.FilenameUrl(customer_filename)
-        if idurl is None:
-            remove_list[onecustdir] = 'wrong folder name'
-            continue
-        curspace = space.get(idurl, None)
-        if curspace is None:
-            remove_list[onecustdir] = 'not found in space file'
-            continue
-        try:
-            maxspaceV = int(curspace)
-        except:
-            remove_list[onecustdir] = 'wrong space value'
-            continue
-        timedict = {}
-        sizedict = {}
-
-        def cb(path, subpath, name):
-            #             if not os.access(path, os.R_OK | os.W_OK):
-            #                 return False
-            if not os.path.isfile(path):
-                return True
-#             if name in [settings.BackupIndexFileName(),]:
-#                 return False
-            stats = os.stat(path)
-            timedict[path] = stats.st_ctime
-            sizedict[path] = stats.st_size
-        bpio.traverse_dir_recursive(cb, onecustdir)
-        currentV = 0
-<<<<<<< HEAD
-        for path in sorted(
-                timedict.keys(),
-                key=lambda x: timedict[x],
-                reverse=True):
-=======
-        for path in sorted(timedict.keys(), key=lambda x: timedict[x], reverse=True):
->>>>>>> 7d91a7f0
-            filesize = sizedict.get(path, 0)
-            currentV += filesize
-            if currentV < maxspaceV:
-                continue
-            try:
-                os.remove(path)
-<<<<<<< HEAD
-                printlog(
-                    'SpaceTime ' + path + ' file removed (cur:%s, max: %s)' %
-                    (str(currentV), str(maxspaceV)))
-=======
-                printlog('SpaceTime ' + path + ' file removed (cur:%s, max: %s)' % (str(currentV), str(maxspaceV)))
->>>>>>> 7d91a7f0
-            except:
-                printlog('SpaceTime ERROR removing ' + path)
-            # time.sleep(0.01)
-        used_space[idurl] = str(currentV)
-        timedict.clear()
-        sizedict.clear()
-    for path in remove_list.keys():
-        if not os.path.exists(path):
-            continue
-        if os.path.isdir(path):
-            try:
-                bpio._dir_remove(path)
-                printlog(
-                    'SpaceTime ' +
-                    path +
-                    ' dir removed (%s)' %
-                    (remove_list[path]))
-            except:
-                printlog('SpaceTime ERROR removing ' + path)
-            continue
-        try:
-            if not os.access(path, os.W_OK):
-                os.chmod(path, 0o600)
-        except:
-            pass
-        try:
-            os.remove(path)
-            printlog(
-                'SpaceTime ' +
-                path +
-                ' file removed (%s)' %
-                (remove_list[path]))
-        except:
-            printlog('SpaceTime ERROR removing ' + path)
-    del remove_list
-    bpio._write_dict(settings.CustomersUsedSpaceFile(), used_space)
-
-#------------------------------------------------------------------------------
-
-
-def UpdateCustomers():
+    """
+    printlog('SpaceTime ' + str(time.strftime("%a, %d %b %Y %H:%M:%S +0000")))
+    space = bpio._read_dict(settings.CustomersSpaceFile())
+    if space is None:
+        printlog('SpaceTime ERROR can not read file ' + settings.CustomersSpaceFile())
+        return
+    customers_dir = settings.getCustomersFilesDir()
+    if not os.path.exists(customers_dir):
+        printlog('SpaceTime ERROR customers folder not exist')
+        return
+    remove_list = {}
+    used_space = {}
+    for customer_filename in os.listdir(customers_dir):
+        onecustdir = os.path.join(customers_dir, customer_filename)
+        if not os.path.isdir(onecustdir):
+            remove_list[onecustdir] = 'is not a folder'
+            continue
+        idurl = nameurl.FilenameUrl(customer_filename)
+        if idurl is None:
+            remove_list[onecustdir] = 'wrong folder name'
+            continue
+        curspace = space.get(idurl, None)
+        if curspace is None:
+            remove_list[onecustdir] = 'not found in space file'
+            continue
+        try:
+            maxspaceV = int(curspace)
+        except:
+            remove_list[onecustdir] = 'wrong space value'
+            continue
+        timedict = {}
+        sizedict = {}
+
+        def cb(path, subpath, name):
+            #             if not os.access(path, os.R_OK | os.W_OK):
+            #                 return False
+            if not os.path.isfile(path):
+                return True
+#             if name in [settings.BackupIndexFileName(),]:
+#                 return False
+            stats = os.stat(path)
+            timedict[path] = stats.st_ctime
+            sizedict[path] = stats.st_size
+        bpio.traverse_dir_recursive(cb, onecustdir)
+        currentV = 0
+        for path in sorted(timedict.keys(), key=lambda x: timedict[x], reverse=True):
+            filesize = sizedict.get(path, 0)
+            currentV += filesize
+            if currentV < maxspaceV:
+                continue
+            try:
+                os.remove(path)
+                printlog('SpaceTime ' + path + ' file removed (cur:%s, max: %s)' % (str(currentV), str(maxspaceV)))
+            except:
+                printlog('SpaceTime ERROR removing ' + path)
+            # time.sleep(0.01)
+        used_space[idurl] = str(currentV)
+        timedict.clear()
+        sizedict.clear()
+    for path in remove_list.keys():
+        if not os.path.exists(path):
+            continue
+        if os.path.isdir(path):
+            try:
+                bpio._dir_remove(path)
+                printlog('SpaceTime ' + path + ' dir removed (%s)' % (remove_list[path]))
+            except:
+                printlog('SpaceTime ERROR removing ' + path)
+            continue
+        try:
+            if not os.access(path, os.W_OK):
+                os.chmod(path, 0o600)
+        except:
+            pass
+        try:
+            os.remove(path)
+            printlog('SpaceTime ' + path + ' file removed (%s)' % (remove_list[path]))
+        except:
+            printlog('SpaceTime ERROR removing ' + path)
+    del remove_list
+    bpio._write_dict(settings.CustomersUsedSpaceFile(), used_space)
+
+#------------------------------------------------------------------------------
+
+
+def UpdateCustomers():
     """
     Test packets after list of customers was changed.
-    """
-    space = bpio._read_dict(settings.CustomersSpaceFile())
-    if space is None:
-        printlog('UpdateCustomers ERROR space file can not be read')
-        return
-    customers_dir = settings.getCustomersFilesDir()
-    if not os.path.exists(customers_dir):
-        printlog('UpdateCustomers ERROR customers folder not exist')
-        return
-    remove_list = {}
-    for customer_filename in os.listdir(customers_dir):
-        onecustdir = os.path.join(customers_dir, customer_filename)
-        if not os.path.isdir(onecustdir):
-            remove_list[onecustdir] = 'is not a folder'
-            continue
-        idurl = nameurl.FilenameUrl(customer_filename)
-        if idurl is None:
-            remove_list[onecustdir] = 'wrong folder name'
-            continue
-        curspace = space.get(idurl, None)
-        if curspace is None:
-            remove_list[onecustdir] = 'is not a customer'
-            continue
-    for path in remove_list.keys():
-        if not os.path.exists(path):
-            continue
-        if os.path.isdir(path):
-            try:
-                bpio._dir_remove(path)
-                printlog(
-                    'UpdateCustomers ' +
-                    path +
-                    ' folder removed (%s)' %
-                    (remove_list[path]))
-            except:
-                printlog('UpdateCustomers ERROR removing ' + path)
-            continue
-        try:
-            if not os.access(path, os.W_OK):
-                os.chmod(path, 0o600)
-        except:
-            pass
-        try:
-            os.remove(path)
-            printlog(
-                'UpdateCustomers ' +
-                path +
-                ' file removed (%s)' %
-                (remove_list[path]))
-        except:
-            printlog('UpdateCustomers ERROR removing ' + path)
-    printlog('UpdateCustomers ' +
-             str(time.strftime("%a, %d %b %Y %H:%M:%S +0000")))
-
-#------------------------------------------------------------------------------
-
-
-def Validate():
+    """
+    space = bpio._read_dict(settings.CustomersSpaceFile())
+    if space is None:
+        printlog('UpdateCustomers ERROR space file can not be read')
+        return
+    customers_dir = settings.getCustomersFilesDir()
+    if not os.path.exists(customers_dir):
+        printlog('UpdateCustomers ERROR customers folder not exist')
+        return
+    remove_list = {}
+    for customer_filename in os.listdir(customers_dir):
+        onecustdir = os.path.join(customers_dir, customer_filename)
+        if not os.path.isdir(onecustdir):
+            remove_list[onecustdir] = 'is not a folder'
+            continue
+        idurl = nameurl.FilenameUrl(customer_filename)
+        if idurl is None:
+            remove_list[onecustdir] = 'wrong folder name'
+            continue
+        curspace = space.get(idurl, None)
+        if curspace is None:
+            remove_list[onecustdir] = 'is not a customer'
+            continue
+    for path in remove_list.keys():
+        if not os.path.exists(path):
+            continue
+        if os.path.isdir(path):
+            try:
+                bpio._dir_remove(path)
+                printlog('UpdateCustomers ' + path + ' folder removed (%s)' % (remove_list[path]))
+            except:
+                printlog('UpdateCustomers ERROR removing ' + path)
+            continue
+        try:
+            if not os.access(path, os.W_OK):
+                os.chmod(path, 0o600)
+        except:
+            pass
+        try:
+            os.remove(path)
+            printlog('UpdateCustomers ' + path + ' file removed (%s)' % (remove_list[path]))
+        except:
+            printlog('UpdateCustomers ERROR removing ' + path)
+    printlog('UpdateCustomers ' + str(time.strftime("%a, %d %b %Y %H:%M:%S +0000")))
+
+#------------------------------------------------------------------------------
+
+
+def Validate():
     """
     Check all packets to be valid.
-    """
-    printlog('Validate ' + str(time.strftime("%a, %d %b %Y %H:%M:%S +0000")))
-    contactsdb.init()
-    commands.init()
-    customers_dir = settings.getCustomersFilesDir()
-    if not os.path.exists(customers_dir):
-        return
-    for customer_filename in os.listdir(customers_dir):
-        onecustdir = os.path.join(customers_dir, customer_filename)
-        if not os.path.isdir(onecustdir):
-            continue
-
-        def cb(path, subpath, name):
-            #             if not os.access(path, os.R_OK | os.W_OK):
-            #                 return False
-            if not os.path.isfile(path):
-                return True
-#             if name in [settings.BackupIndexFileName(),]:
-#                 return False
-            packetsrc = bpio.ReadBinaryFile(path)
-            if not packetsrc:
-                try:
-<<<<<<< HEAD
-                    # if is is no good it is of no use to anyone
-                    os.remove(path)
-=======
-                    os.remove(path)  # if is is no good it is of no use to anyone
->>>>>>> 7d91a7f0
-                    printlog('Validate ' + path + ' removed (empty file)')
-                except:
-                    printlog('Validate ERROR removing ' + path)
-                    return False
-            p = signed.Unserialize(packetsrc)
-            if p is None:
-                try:
-<<<<<<< HEAD
-                    # if is is no good it is of no use to anyone
-                    os.remove(path)
-                    printlog(
-                        'Validate ' +
-                        path +
-                        ' removed (unserialize error)')
-=======
-                    os.remove(path)  # if is is no good it is of no use to anyone
-                    printlog('Validate ' + path + ' removed (unserialize error)')
->>>>>>> 7d91a7f0
-                except:
-                    printlog('Validate ERROR removing ' + path)
-                    return False
-            result = p.Valid()
-            packetsrc = ''
-            del p
-            if not result:
-                try:
-<<<<<<< HEAD
-                    # if is is no good it is of no use to anyone
-                    os.remove(path)
-=======
-                    os.remove(path)  # if is is no good it is of no use to anyone
->>>>>>> 7d91a7f0
-                    printlog('Validate ' + path + ' removed (invalid packet)')
-                except:
-                    printlog('Validate ERROR removing ' + path)
-                    return False
-            time.sleep(0.1)
-            return False
-        bpio.traverse_dir_recursive(cb, onecustdir)
-
-#------------------------------------------------------------------------------
-
-
-def main():
+    """
+    printlog('Validate ' + str(time.strftime("%a, %d %b %Y %H:%M:%S +0000")))
+    contactsdb.init()
+    commands.init()
+    customers_dir = settings.getCustomersFilesDir()
+    if not os.path.exists(customers_dir):
+        return
+    for customer_filename in os.listdir(customers_dir):
+        onecustdir = os.path.join(customers_dir, customer_filename)
+        if not os.path.isdir(onecustdir):
+            continue
+
+        def cb(path, subpath, name):
+            #             if not os.access(path, os.R_OK | os.W_OK):
+            #                 return False
+            if not os.path.isfile(path):
+                return True
+#             if name in [settings.BackupIndexFileName(),]:
+#                 return False
+            packetsrc = bpio.ReadBinaryFile(path)
+            if not packetsrc:
+                try:
+                    os.remove(path)  # if is is no good it is of no use to anyone
+                    printlog('Validate ' + path + ' removed (empty file)')
+                except:
+                    printlog('Validate ERROR removing ' + path)
+                    return False
+            p = signed.Unserialize(packetsrc)
+            if p is None:
+                try:
+                    os.remove(path)  # if is is no good it is of no use to anyone
+                    printlog('Validate ' + path + ' removed (unserialize error)')
+                except:
+                    printlog('Validate ERROR removing ' + path)
+                    return False
+            result = p.Valid()
+            packetsrc = ''
+            del p
+            if not result:
+                try:
+                    os.remove(path)  # if is is no good it is of no use to anyone
+                    printlog('Validate ' + path + ' removed (invalid packet)')
+                except:
+                    printlog('Validate ERROR removing ' + path)
+                    return False
+            time.sleep(0.1)
+            return False
+        bpio.traverse_dir_recursive(cb, onecustdir)
+
+#------------------------------------------------------------------------------
+
+
+def main():
     """
     Entry point.
-    """
-    if len(sys.argv) < 2:
-        return
-    bpio.init()
-    lg.disable_logs()
-    lg.disable_output()
-    settings.init()
-    lg.set_debug_level(0)
-    commands = {
-        'update_customers': UpdateCustomers,
-        'validate': Validate,
-        'space_time': SpaceTime,
-    }
-    cmd = commands.get(sys.argv[1], None)
-    if not cmd:
-        printlog('ERROR wrong command: ' + str(sys.argv))
-        return
-    cmd()
-#    bpio.stdout_stop_redirecting()
-#    bpio.CloseLogFile()
-
-#------------------------------------------------------------------------------
-
-if __name__ == "__main__":
-    main()
+    """
+    if len(sys.argv) < 2:
+        return
+    bpio.init()
+    lg.disable_logs()
+    lg.disable_output()
+    settings.init()
+    lg.set_debug_level(0)
+    commands = {
+        'update_customers': UpdateCustomers,
+        'validate': Validate,
+        'space_time': SpaceTime,
+    }
+    cmd = commands.get(sys.argv[1], None)
+    if not cmd:
+        printlog('ERROR wrong command: ' + str(sys.argv))
+        return
+    cmd()
+#    bpio.stdout_stop_redirecting()
+#    bpio.CloseLogFile()
+
+#------------------------------------------------------------------------------
+
+if __name__ == "__main__":
+    main()