#!/usr/bin/env python
# initializer.py
#
# Copyright (C) 2008-2016 Veselin Penev, http://bitdust.io
#
# This file (initializer.py) is part of BitDust Software.
#
# BitDust is free software: you can redistribute it and/or modify
# it under the terms of the GNU Affero General Public License as published by
# the Free Software Foundation, either version 3 of the License, or
# (at your option) any later version.
#
# BitDust Software is distributed in the hope that it will be useful,
# but WITHOUT ANY WARRANTY; without even the implied warranty of
# MERCHANTABILITY or FITNESS FOR A PARTICULAR PURPOSE.  See the
# GNU Affero General Public License for more details.
#
# You should have received a copy of the GNU Affero General Public License
# along with BitDust Software.  If not, see <http://www.gnu.org/licenses/>.
#
# Please contact us if you have any questions at bitdust.io@gmail.com
#
#
#
#
#

<<<<<<< HEAD
"""
.. module:: initializer

.. raw:: html

    <a href="http://bitdust.io/automats/initializer/initializer.png" target="_blank">
    <img src="http://bitdust.io/automats/initializer/initializer.png" style="max-width:100%;">
    </a>

This Automat is the "entry point" to run all other state machines.
It manages the process of initialization of the whole program.

It also checks whether the program is installed and switch to run another "installation" code if needed.

The ``initializer()`` machine is doing several operations:

    * start low-level modules and init local data, see ``initializer._init_local()``
    * starts the network communications by running core method ``initializer.doInitServices()``
    * other modules is started after all other more important things
    * machine can switch to "install" wizard if Private Key or local identity file is not fine
    * it will finally switch to "READY" state to indicate the whole status of the application
    * during shutting down it will wait for ``shutdowner()`` automat to do its work completely
    * once ``shutdowner()`` become "FINISHED" - the state machine changes its state to "EXIT" and is destroyed


EVENTS:
    * :red:`init-interfaces-done`
    * :red:`init-local-done`
    * :red:`init-modules-done`
    * :red:`init-services-done`
    * :red:`installer.state`
    * :red:`run`
    * :red:`run-cmd-line-recover`
    * :red:`run-cmd-line-register`
    * :red:`shutdowner.state`
=======
"""
.. module:: initializer.

.. raw:: html

    <a href="http://bitdust.io/automats/initializer/initializer.png" target="_blank">
    <img src="http://bitdust.io/automats/initializer/initializer.png" style="max-width:100%;">
    </a>

This Automat is the "entry point" to run all other state machines.
It manages the process of initialization of the whole program.

It also checks whether the program is installed and switch to run another "installation" code if needed.

The ``initializer()`` machine is doing several operations:

    * start low-level modules and init local data, see ``initializer._init_local()``
    * starts the network communications by running core method ``initializer.doInitServices()``
    * other modules is started after all other more important things
    * machine can switch to "install" wizard if Private Key or local identity file is not fine
    * it will finally switch to "READY" state to indicate the whole status of the application
    * during shutting down it will wait for ``shutdowner()`` automat to do its work completely
    * once ``shutdowner()`` become "FINISHED" - the state machine changes its state to "EXIT" and is destroyed


EVENTS:
    * :red:`init-interfaces-done`
    * :red:`init-local-done`
    * :red:`init-modules-done`
    * :red:`init-services-done`
    * :red:`installer.state`
    * :red:`run`
    * :red:`run-cmd-line-recover`
    * :red:`run-cmd-line-register`
    * :red:`shutdowner.state`
>>>>>>> 7d91a7f0
"""

import os
import sys

try:
    from twisted.internet import reactor
except:
    sys.exit('Error initializing twisted.internet.reactor in initializer.py')

from twisted.internet import defer

#------------------------------------------------------------------------------

from logs import lg

from system import bpio

from main import settings

from automats import automat
from automats import global_state

from services import driver

import installer
import shutdowner

#------------------------------------------------------------------------------

_Initializer = None

#------------------------------------------------------------------------------


def A(event=None, arg=None, use_reactor=True):
    """
    Access method to interact with the state machine.
    """
    global _Initializer
    if _Initializer is None:
        _Initializer = Initializer('initializer', 'AT_STARTUP', 2, True)
    if event is not None:
        if use_reactor:
            _Initializer.automat(event, arg)
        else:
            _Initializer.event(event, arg)
    return _Initializer


def Destroy():
    """
    Destroy initializer() automat and remove its instance from memory.
    """
    global _Initializer
    if _Initializer is None:
        return
    _Initializer.destroy()
    del _Initializer
    _Initializer = None


class Initializer(automat.Automat):
    """
    A class to execute start up operations to launch BitDust software.
    """
<<<<<<< HEAD
    A class to execute start up operations to launch BitDust software.
    """
=======
>>>>>>> 7d91a7f0

    fast = True

    def init(self):
        self.flagCmdLine = False
        self.flagGUI = False
        self.is_installed = None

    def state_changed(self, oldstate, newstate, event, arg):
        global_state.set_global_state('INIT ' + newstate)

    def A(self, event, arg):
        if self.state == 'AT_STARTUP':
            if event == 'run':
                self.state = 'LOCAL'
                shutdowner.A('init')
                self.doInitLocal(arg)
                self.flagCmdLine = False
            elif event == 'run-cmd-line-register':
                self.state = 'INSTALL'
                shutdowner.A('init')
                self.flagCmdLine = True
                installer.A('register-cmd-line', arg)
                shutdowner.A('ready')
            elif event == 'run-cmd-line-recover':
                self.state = 'INSTALL'
                shutdowner.A('init')
                self.flagCmdLine = True
                installer.A('recover-cmd-line', arg)
                shutdowner.A('ready')
        elif self.state == 'LOCAL':
            if event == 'init-local-done' and not self.isInstalled(
                    arg) and self.isGUIPossible(arg):
                self.state = 'INSTALL'
                installer.A('init')
                shutdowner.A('ready')
                self.doShowGUI(arg)
                self.doUpdate(arg)
            elif event == 'init-local-done' and not self.isInstalled(arg) and not self.isGUIPossible(arg):
                self.state = 'STOPPING'
                self.doPrintMessage(arg)
                shutdowner.A('ready')
                shutdowner.A('stop', "exit")
            elif event == 'init-local-done' and self.isInstalled(arg):
                self.state = 'INTERFACES'
                self.doInitInterfaces(arg)
        elif self.state == 'MODULES':
            if event == 'init-modules-done':
                self.state = 'READY'
                self.doUpdate(arg)
                self.doShowGUI(arg)
            elif (event == 'shutdowner.state' and arg == 'FINISHED'):
                self.state = 'EXIT'
                self.doDestroyMe(arg)
        elif self.state == 'INSTALL':
<<<<<<< HEAD
            if not self.flagCmdLine and (
                    event == 'installer.state' and arg == 'DONE'):
=======
            if not self.flagCmdLine and (event == 'installer.state' and arg == 'DONE'):
>>>>>>> 7d91a7f0
                self.state = 'STOPPING'
                shutdowner.A('stop', "restartnshow")
            elif self.flagCmdLine and (event == 'installer.state' and arg == 'DONE'):
                self.state = 'STOPPING'
                shutdowner.A('stop', "exit")
            elif (event == 'shutdowner.state' and arg == 'FINISHED'):
                self.state = 'EXIT'
                self.doDestroyMe(arg)
        elif self.state == 'READY':
            if (event == 'shutdowner.state' and arg == 'FINISHED'):
                self.state = 'EXIT'
                self.doDestroyMe(arg)
        elif self.state == 'STOPPING':
            if (event == 'shutdowner.state' and arg == 'FINISHED'):
                self.state = 'EXIT'
                self.doUpdate(arg)
                self.doDestroyMe(arg)
        elif self.state == 'EXIT':
            pass
        elif self.state == 'SERVICES':
            if (event == 'shutdowner.state' and arg == 'FINISHED'):
                self.state = 'EXIT'
                self.doDestroyMe(arg)
            elif event == 'init-services-done':
                self.state = 'MODULES'
                self.doInitModules(arg)
                shutdowner.A('ready')
        elif self.state == 'INTERFACES':
            if (event == 'shutdowner.state' and arg == 'FINISHED'):
                self.state = 'EXIT'
                self.doDestroyMe(arg)
            elif event == 'init-interfaces-done':
                self.state = 'SERVICES'
                self.doInitServices(arg)
        return None

    def isInstalled(self, arg):
        if self.is_installed is None:
            self.is_installed = self._check_install()
        return self.is_installed

    def isGUIPossible(self, arg):
        return bpio.isGUIpossible()

    def doUpdate(self, arg):
        if not settings.NewWebGUI():
            from web import webcontrol
            reactor.callLater(0, webcontrol.OnUpdateStartingPage)
        else:
            from web import control
            control.request_update()

    def doInitLocal(self, arg):
        """
        
        """
        self.flagGUI = arg.strip() == 'show'
        lg.out(2, 'initializer.doInitLocal flagGUI=%s' % self.flagGUI)
        self._init_local()
        reactor.callLater(0, self.automat, 'init-local-done')

    def doInitServices(self, arg):
        """
        Action method.
        """
        lg.out(2, 'initializer.doInitServices')
        driver.init()
        d = driver.start()
        d.addBoth(lambda x: self.automat('init-services-done'))

    def doInitInterfaces(self, arg):
        lg.out(2, 'initializer.doInitInterfaces')
#         from interface import xmlrpc_server
#         xmlrpc_server.init()
        from interface import jsonrpc_server
        jsonrpc_server.init()
        reactor.callLater(0, self.automat, 'init-interfaces-done')

    def doInitModules(self, arg):
        lg.out(2, 'initializer.doInitModules')
        self._init_modules()
        reactor.callLater(0, self.automat, 'init-modules-done')

    def doShowGUI(self, arg):
        lg.out(2, 'initializer.doShowGUI')
        if settings.NewWebGUI():
            from web import control
            d = control.init()
        else:
            from web import webcontrol
            d = webcontrol.init()
        try:
            from system.tray_icon import USE_TRAY_ICON
        except:
            USE_TRAY_ICON = False
            lg.exc()
        if USE_TRAY_ICON:
            from system import tray_icon
            if settings.NewWebGUI():
                # tray_icon.SetControlFunc(control.on_tray_icon_command)
                tray_icon.SetControlFunc(self._on_tray_icon_command)
            else:
                tray_icon.SetControlFunc(webcontrol.OnTrayIconCommand)
        if not settings.NewWebGUI():
            webcontrol.ready()
        if self.flagGUI or not self.is_installed:
            if settings.NewWebGUI():
                def _show_gui(wsgiport):
                    reactor.callLater(0.1, control.show)
                d.addCallback(_show_gui)
                # reactor.callLater(0.1, control.show)
            else:
                d.addCallback(webcontrol.show)

    def doPrintMessage(self, arg):
        """
        Action method.
        """
        lg.out(0, '')
        lg.out(0, 'You must create an identity first, run command:')
        lg.out(0, '   bitdust identity create <nickname>')
        lg.out(0, '')

    def doDestroyMe(self, arg):
        global _Initializer
        try:
            from system.tray_icon import USE_TRAY_ICON
        except:
            USE_TRAY_ICON = False
        if USE_TRAY_ICON:
            from system import tray_icon
            tray_icon.SetControlFunc(None)
        del _Initializer
        _Initializer = None
        self.destroy()

<<<<<<< HEAD
    #-------------------------------------------------------------------------
=======
    #------------------------------------------------------------------------------
>>>>>>> 7d91a7f0

    def _check_install(self):
        """
        Return True if Private Key and local identity files exists and both is
        valid.
        """
        lg.out(2, 'initializer._check_install')
        from userid import identity
        from crypt import key
        keyfilename = settings.KeyFileName()
        keyfilenamelocation = settings.KeyFileNameLocation()
        if os.path.exists(keyfilenamelocation):
            keyfilename = bpio.ReadTextFile(keyfilenamelocation)
            if not os.path.exists(keyfilename):
                keyfilename = settings.KeyFileName()
        idfilename = settings.LocalIdentityFilename()
        if not os.path.exists(keyfilename) or not os.path.exists(idfilename):
            lg.out(2, 'initializer._check_install local key or local id not exists')
            return False
        current_key = bpio.ReadBinaryFile(keyfilename)
        current_id = bpio.ReadBinaryFile(idfilename)
        if current_id == '':
            lg.out(2, 'initializer._check_install local identity is empty ')
            return False
        if current_key == '':
            lg.out(2, 'initializer._check_install private key is empty ')
            return False
        try:
            key.InitMyKey()
        except:
            lg.out(2, 'initializer._check_install fail loading private key ')
            return False
        try:
            ident = identity.identity(xmlsrc=current_id)
        except:
            lg.out(2, 'initializer._check_install fail init local identity ')
            return False
        try:
            res = ident.Valid() and ident.isCorrect()
        except:
            lg.out(2, 'initializer._check_install wrong data in local identity   ')
            return False
        if not res:
            lg.out(2, 'initializer._check_install local identity is not valid ')
            return False
        lg.out(2, 'initializer._check_install done')
        return True

    def _init_local(self):
        from p2p import commands
        from lib import net_misc
        from lib import misc
        from system import tmpfile
        from system import run_upnpc
        from raid import eccmap
        from userid import my_id
        my_id.init()
        if settings.enableWebStream():
            from logs import weblog
            weblog.init(settings.getWebStreamPort())
        if settings.enableWebTraffic():
            from logs import webtraffic
            webtraffic.init(port=settings.getWebTrafficPort())
        misc.init()
        commands.init()
        tmpfile.init(settings.getTempDir())
        net_misc.init()
        settings.update_proxy_settings()
        run_upnpc.init()
        eccmap.init()
        if sys.argv.count('--twisted'):
            from twisted.python import log as twisted_log
            twisted_log.startLogging(MyTwistedOutputLog(), setStdout=0)
            # import twisted.python.failure as twisted_failure
            # twisted_failure.startDebugMode()
            # twisted_log.defaultObserver.stop()
        if settings.getDebugLevel() > 10:
            defer.setDebugging(True)
#        if settings.enableMemoryProfile():
#            try:
#                from guppy import hpy
#                hp = hpy()
#                hp.setrelheap()
#                lg.out(2, 'hp.heap():\n'+str(hp.heap()))
#                lg.out(2, 'hp.heap().byrcs:\n'+str(hp.heap().byrcs))
#                lg.out(2, 'hp.heap().byvia:\n'+str(hp.heap().byvia))
#            except:
#                lg.out(2, "guppy package is not installed")

    def _init_modules(self):
        """
        Finish initialization part, run delayed methods.
        """
<<<<<<< HEAD
        Finish initialization part, run delayed methods.
        """
=======
>>>>>>> 7d91a7f0
        lg.out(2, "initializer._init_modules")
        from updates import git_proc
        git_proc.init()
        # from updates import os_windows_update
        # from web import webcontrol
        # os_windows_update.SetNewVersionNotifyFunc(webcontrol.OnGlobalVersionReceived)
        # reactor.callLater(0, os_windows_update.init)
        # reactor.callLater(0, webcontrol.OnInitFinalDone)

    def _on_tray_icon_command(self, cmd):
        lg.out(2, "initializer._on_tray_icon_command : [%s]" % cmd)
        try:
            if cmd == 'exit':
                shutdowner.A('stop', 'exit')

            elif cmd == 'restart':
                # appList = bpio.find_process(['bpgui.',])
                # if len(appList) > 0:
                #     shutdowner.A('stop', 'restartnshow') # ('restart', 'show'))
                # else:
                #     shutdowner.A('stop', 'restart') # ('restart', ''))
                shutdowner.A('stop', 'restart')

            elif cmd == 'reconnect':
                from p2p import network_connector
                if driver.is_started('service_network'):
                    network_connector.A('reconnect')

            elif cmd == 'show':
                from web import control
                control.show()

            elif cmd == 'sync':
                try:
                    from updates import git_proc
                    from system import tray_icon

                    def _sync_callback(result):
                        if result == 'error':
                            tray_icon.draw_icon('error')
                            reactor.callLater(5, tray_icon.restore_icon)
                            return
                        elif result == 'new-data':
                            tray_icon.draw_icon('updated')
                            reactor.callLater(5, tray_icon.restore_icon)
                            return
                        tray_icon.restore_icon()
                    tray_icon.draw_icon('sync')
                    git_proc.sync(_sync_callback)
                except:
                    lg.exc()

            elif cmd == 'hide':
                pass

            elif cmd == 'toolbar':
                pass

            else:
                lg.warn('wrong command: ' + str(cmd))
        except:
            lg.exc()

#------------------------------------------------------------------------------


class MyTwistedOutputLog:
    softspace = 0

    def read(self): pass

    def write(self, s):
        lg.out(0, s.strip())

    def flush(self): pass

    def close(self): pass
<|MERGE_RESOLUTION|>--- conflicted
+++ resolved
@@ -1,33 +1,32 @@
-#!/usr/bin/env python
-# initializer.py
-#
-# Copyright (C) 2008-2016 Veselin Penev, http://bitdust.io
-#
-# This file (initializer.py) is part of BitDust Software.
-#
-# BitDust is free software: you can redistribute it and/or modify
-# it under the terms of the GNU Affero General Public License as published by
-# the Free Software Foundation, either version 3 of the License, or
-# (at your option) any later version.
-#
-# BitDust Software is distributed in the hope that it will be useful,
-# but WITHOUT ANY WARRANTY; without even the implied warranty of
-# MERCHANTABILITY or FITNESS FOR A PARTICULAR PURPOSE.  See the
-# GNU Affero General Public License for more details.
-#
-# You should have received a copy of the GNU Affero General Public License
-# along with BitDust Software.  If not, see <http://www.gnu.org/licenses/>.
-#
-# Please contact us if you have any questions at bitdust.io@gmail.com
-#
-#
-#
-#
-#
-
-<<<<<<< HEAD
+#!/usr/bin/env python
+# initializer.py
+#
+# Copyright (C) 2008-2016 Veselin Penev, http://bitdust.io
+#
+# This file (initializer.py) is part of BitDust Software.
+#
+# BitDust is free software: you can redistribute it and/or modify
+# it under the terms of the GNU Affero General Public License as published by
+# the Free Software Foundation, either version 3 of the License, or
+# (at your option) any later version.
+#
+# BitDust Software is distributed in the hope that it will be useful,
+# but WITHOUT ANY WARRANTY; without even the implied warranty of
+# MERCHANTABILITY or FITNESS FOR A PARTICULAR PURPOSE.  See the
+# GNU Affero General Public License for more details.
+#
+# You should have received a copy of the GNU Affero General Public License
+# along with BitDust Software.  If not, see <http://www.gnu.org/licenses/>.
+#
+# Please contact us if you have any questions at bitdust.io@gmail.com
+#
+#
+#
+#
+#
+
 """
-.. module:: initializer
+.. module:: initializer.
 
 .. raw:: html
 
@@ -61,488 +60,431 @@
     * :red:`run-cmd-line-recover`
     * :red:`run-cmd-line-register`
     * :red:`shutdowner.state`
-=======
-"""
-.. module:: initializer.
-
-.. raw:: html
-
-    <a href="http://bitdust.io/automats/initializer/initializer.png" target="_blank">
-    <img src="http://bitdust.io/automats/initializer/initializer.png" style="max-width:100%;">
-    </a>
-
-This Automat is the "entry point" to run all other state machines.
-It manages the process of initialization of the whole program.
-
-It also checks whether the program is installed and switch to run another "installation" code if needed.
-
-The ``initializer()`` machine is doing several operations:
-
-    * start low-level modules and init local data, see ``initializer._init_local()``
-    * starts the network communications by running core method ``initializer.doInitServices()``
-    * other modules is started after all other more important things
-    * machine can switch to "install" wizard if Private Key or local identity file is not fine
-    * it will finally switch to "READY" state to indicate the whole status of the application
-    * during shutting down it will wait for ``shutdowner()`` automat to do its work completely
-    * once ``shutdowner()`` become "FINISHED" - the state machine changes its state to "EXIT" and is destroyed
-
-
-EVENTS:
-    * :red:`init-interfaces-done`
-    * :red:`init-local-done`
-    * :red:`init-modules-done`
-    * :red:`init-services-done`
-    * :red:`installer.state`
-    * :red:`run`
-    * :red:`run-cmd-line-recover`
-    * :red:`run-cmd-line-register`
-    * :red:`shutdowner.state`
->>>>>>> 7d91a7f0
-"""
-
-import os
-import sys
-
-try:
-    from twisted.internet import reactor
-except:
-    sys.exit('Error initializing twisted.internet.reactor in initializer.py')
-
-from twisted.internet import defer
-
-#------------------------------------------------------------------------------
-
-from logs import lg
-
-from system import bpio
-
-from main import settings
-
-from automats import automat
-from automats import global_state
-
-from services import driver
-
-import installer
-import shutdowner
-
-#------------------------------------------------------------------------------
-
-_Initializer = None
-
-#------------------------------------------------------------------------------
-
-
-def A(event=None, arg=None, use_reactor=True):
+"""
+
+import os
+import sys
+
+try:
+    from twisted.internet import reactor
+except:
+    sys.exit('Error initializing twisted.internet.reactor in initializer.py')
+
+from twisted.internet import defer
+
+#------------------------------------------------------------------------------
+
+from logs import lg
+
+from system import bpio
+
+from main import settings
+
+from automats import automat
+from automats import global_state
+
+from services import driver
+
+import installer
+import shutdowner
+
+#------------------------------------------------------------------------------
+
+_Initializer = None
+
+#------------------------------------------------------------------------------
+
+
+def A(event=None, arg=None, use_reactor=True):
     """
     Access method to interact with the state machine.
-    """
-    global _Initializer
-    if _Initializer is None:
-        _Initializer = Initializer('initializer', 'AT_STARTUP', 2, True)
-    if event is not None:
-        if use_reactor:
-            _Initializer.automat(event, arg)
-        else:
-            _Initializer.event(event, arg)
-    return _Initializer
-
-
-def Destroy():
+    """
+    global _Initializer
+    if _Initializer is None:
+        _Initializer = Initializer('initializer', 'AT_STARTUP', 2, True)
+    if event is not None:
+        if use_reactor:
+            _Initializer.automat(event, arg)
+        else:
+            _Initializer.event(event, arg)
+    return _Initializer
+
+
+def Destroy():
     """
     Destroy initializer() automat and remove its instance from memory.
-    """
-    global _Initializer
-    if _Initializer is None:
-        return
-    _Initializer.destroy()
-    del _Initializer
-    _Initializer = None
-
-
-class Initializer(automat.Automat):
+    """
+    global _Initializer
+    if _Initializer is None:
+        return
+    _Initializer.destroy()
+    del _Initializer
+    _Initializer = None
+
+
+class Initializer(automat.Automat):
     """
     A class to execute start up operations to launch BitDust software.
-    """
-<<<<<<< HEAD
-    A class to execute start up operations to launch BitDust software.
-    """
-=======
->>>>>>> 7d91a7f0
-
-    fast = True
-
-    def init(self):
-        self.flagCmdLine = False
-        self.flagGUI = False
-        self.is_installed = None
-
-    def state_changed(self, oldstate, newstate, event, arg):
-        global_state.set_global_state('INIT ' + newstate)
-
-    def A(self, event, arg):
-        if self.state == 'AT_STARTUP':
-            if event == 'run':
-                self.state = 'LOCAL'
-                shutdowner.A('init')
-                self.doInitLocal(arg)
-                self.flagCmdLine = False
-            elif event == 'run-cmd-line-register':
-                self.state = 'INSTALL'
-                shutdowner.A('init')
-                self.flagCmdLine = True
-                installer.A('register-cmd-line', arg)
-                shutdowner.A('ready')
-            elif event == 'run-cmd-line-recover':
-                self.state = 'INSTALL'
-                shutdowner.A('init')
-                self.flagCmdLine = True
-                installer.A('recover-cmd-line', arg)
-                shutdowner.A('ready')
-        elif self.state == 'LOCAL':
-            if event == 'init-local-done' and not self.isInstalled(
-                    arg) and self.isGUIPossible(arg):
-                self.state = 'INSTALL'
-                installer.A('init')
-                shutdowner.A('ready')
-                self.doShowGUI(arg)
-                self.doUpdate(arg)
-            elif event == 'init-local-done' and not self.isInstalled(arg) and not self.isGUIPossible(arg):
-                self.state = 'STOPPING'
-                self.doPrintMessage(arg)
-                shutdowner.A('ready')
-                shutdowner.A('stop', "exit")
-            elif event == 'init-local-done' and self.isInstalled(arg):
-                self.state = 'INTERFACES'
-                self.doInitInterfaces(arg)
-        elif self.state == 'MODULES':
-            if event == 'init-modules-done':
-                self.state = 'READY'
-                self.doUpdate(arg)
-                self.doShowGUI(arg)
-            elif (event == 'shutdowner.state' and arg == 'FINISHED'):
-                self.state = 'EXIT'
-                self.doDestroyMe(arg)
-        elif self.state == 'INSTALL':
-<<<<<<< HEAD
-            if not self.flagCmdLine and (
-                    event == 'installer.state' and arg == 'DONE'):
-=======
-            if not self.flagCmdLine and (event == 'installer.state' and arg == 'DONE'):
->>>>>>> 7d91a7f0
-                self.state = 'STOPPING'
-                shutdowner.A('stop', "restartnshow")
-            elif self.flagCmdLine and (event == 'installer.state' and arg == 'DONE'):
-                self.state = 'STOPPING'
-                shutdowner.A('stop', "exit")
-            elif (event == 'shutdowner.state' and arg == 'FINISHED'):
-                self.state = 'EXIT'
-                self.doDestroyMe(arg)
-        elif self.state == 'READY':
-            if (event == 'shutdowner.state' and arg == 'FINISHED'):
-                self.state = 'EXIT'
-                self.doDestroyMe(arg)
-        elif self.state == 'STOPPING':
-            if (event == 'shutdowner.state' and arg == 'FINISHED'):
-                self.state = 'EXIT'
-                self.doUpdate(arg)
-                self.doDestroyMe(arg)
-        elif self.state == 'EXIT':
-            pass
-        elif self.state == 'SERVICES':
-            if (event == 'shutdowner.state' and arg == 'FINISHED'):
-                self.state = 'EXIT'
-                self.doDestroyMe(arg)
-            elif event == 'init-services-done':
-                self.state = 'MODULES'
-                self.doInitModules(arg)
-                shutdowner.A('ready')
-        elif self.state == 'INTERFACES':
-            if (event == 'shutdowner.state' and arg == 'FINISHED'):
-                self.state = 'EXIT'
-                self.doDestroyMe(arg)
-            elif event == 'init-interfaces-done':
-                self.state = 'SERVICES'
-                self.doInitServices(arg)
-        return None
-
-    def isInstalled(self, arg):
-        if self.is_installed is None:
-            self.is_installed = self._check_install()
-        return self.is_installed
-
-    def isGUIPossible(self, arg):
-        return bpio.isGUIpossible()
-
-    def doUpdate(self, arg):
-        if not settings.NewWebGUI():
-            from web import webcontrol
-            reactor.callLater(0, webcontrol.OnUpdateStartingPage)
-        else:
-            from web import control
-            control.request_update()
-
-    def doInitLocal(self, arg):
+    """
+
+    fast = True
+
+    def init(self):
+        self.flagCmdLine = False
+        self.flagGUI = False
+        self.is_installed = None
+
+    def state_changed(self, oldstate, newstate, event, arg):
+        global_state.set_global_state('INIT ' + newstate)
+
+    def A(self, event, arg):
+        if self.state == 'AT_STARTUP':
+            if event == 'run':
+                self.state = 'LOCAL'
+                shutdowner.A('init')
+                self.doInitLocal(arg)
+                self.flagCmdLine = False
+            elif event == 'run-cmd-line-register':
+                self.state = 'INSTALL'
+                shutdowner.A('init')
+                self.flagCmdLine = True
+                installer.A('register-cmd-line', arg)
+                shutdowner.A('ready')
+            elif event == 'run-cmd-line-recover':
+                self.state = 'INSTALL'
+                shutdowner.A('init')
+                self.flagCmdLine = True
+                installer.A('recover-cmd-line', arg)
+                shutdowner.A('ready')
+        elif self.state == 'LOCAL':
+            if event == 'init-local-done' and not self.isInstalled(arg) and self.isGUIPossible(arg):
+                self.state = 'INSTALL'
+                installer.A('init')
+                shutdowner.A('ready')
+                self.doShowGUI(arg)
+                self.doUpdate(arg)
+            elif event == 'init-local-done' and not self.isInstalled(arg) and not self.isGUIPossible(arg):
+                self.state = 'STOPPING'
+                self.doPrintMessage(arg)
+                shutdowner.A('ready')
+                shutdowner.A('stop', "exit")
+            elif event == 'init-local-done' and self.isInstalled(arg):
+                self.state = 'INTERFACES'
+                self.doInitInterfaces(arg)
+        elif self.state == 'MODULES':
+            if event == 'init-modules-done':
+                self.state = 'READY'
+                self.doUpdate(arg)
+                self.doShowGUI(arg)
+            elif (event == 'shutdowner.state' and arg == 'FINISHED'):
+                self.state = 'EXIT'
+                self.doDestroyMe(arg)
+        elif self.state == 'INSTALL':
+            if not self.flagCmdLine and (event == 'installer.state' and arg == 'DONE'):
+                self.state = 'STOPPING'
+                shutdowner.A('stop', "restartnshow")
+            elif self.flagCmdLine and (event == 'installer.state' and arg == 'DONE'):
+                self.state = 'STOPPING'
+                shutdowner.A('stop', "exit")
+            elif (event == 'shutdowner.state' and arg == 'FINISHED'):
+                self.state = 'EXIT'
+                self.doDestroyMe(arg)
+        elif self.state == 'READY':
+            if (event == 'shutdowner.state' and arg == 'FINISHED'):
+                self.state = 'EXIT'
+                self.doDestroyMe(arg)
+        elif self.state == 'STOPPING':
+            if (event == 'shutdowner.state' and arg == 'FINISHED'):
+                self.state = 'EXIT'
+                self.doUpdate(arg)
+                self.doDestroyMe(arg)
+        elif self.state == 'EXIT':
+            pass
+        elif self.state == 'SERVICES':
+            if (event == 'shutdowner.state' and arg == 'FINISHED'):
+                self.state = 'EXIT'
+                self.doDestroyMe(arg)
+            elif event == 'init-services-done':
+                self.state = 'MODULES'
+                self.doInitModules(arg)
+                shutdowner.A('ready')
+        elif self.state == 'INTERFACES':
+            if (event == 'shutdowner.state' and arg == 'FINISHED'):
+                self.state = 'EXIT'
+                self.doDestroyMe(arg)
+            elif event == 'init-interfaces-done':
+                self.state = 'SERVICES'
+                self.doInitServices(arg)
+        return None
+
+    def isInstalled(self, arg):
+        if self.is_installed is None:
+            self.is_installed = self._check_install()
+        return self.is_installed
+
+    def isGUIPossible(self, arg):
+        return bpio.isGUIpossible()
+
+    def doUpdate(self, arg):
+        if not settings.NewWebGUI():
+            from web import webcontrol
+            reactor.callLater(0, webcontrol.OnUpdateStartingPage)
+        else:
+            from web import control
+            control.request_update()
+
+    def doInitLocal(self, arg):
         """
         
-        """
-        self.flagGUI = arg.strip() == 'show'
-        lg.out(2, 'initializer.doInitLocal flagGUI=%s' % self.flagGUI)
-        self._init_local()
-        reactor.callLater(0, self.automat, 'init-local-done')
-
-    def doInitServices(self, arg):
+        """
+        self.flagGUI = arg.strip() == 'show'
+        lg.out(2, 'initializer.doInitLocal flagGUI=%s' % self.flagGUI)
+        self._init_local()
+        reactor.callLater(0, self.automat, 'init-local-done')
+
+    def doInitServices(self, arg):
         """
         Action method.
-        """
-        lg.out(2, 'initializer.doInitServices')
-        driver.init()
-        d = driver.start()
-        d.addBoth(lambda x: self.automat('init-services-done'))
-
-    def doInitInterfaces(self, arg):
-        lg.out(2, 'initializer.doInitInterfaces')
-#         from interface import xmlrpc_server
-#         xmlrpc_server.init()
-        from interface import jsonrpc_server
-        jsonrpc_server.init()
-        reactor.callLater(0, self.automat, 'init-interfaces-done')
-
-    def doInitModules(self, arg):
-        lg.out(2, 'initializer.doInitModules')
-        self._init_modules()
-        reactor.callLater(0, self.automat, 'init-modules-done')
-
-    def doShowGUI(self, arg):
-        lg.out(2, 'initializer.doShowGUI')
-        if settings.NewWebGUI():
-            from web import control
-            d = control.init()
-        else:
-            from web import webcontrol
-            d = webcontrol.init()
-        try:
-            from system.tray_icon import USE_TRAY_ICON
-        except:
-            USE_TRAY_ICON = False
-            lg.exc()
-        if USE_TRAY_ICON:
-            from system import tray_icon
-            if settings.NewWebGUI():
-                # tray_icon.SetControlFunc(control.on_tray_icon_command)
-                tray_icon.SetControlFunc(self._on_tray_icon_command)
-            else:
-                tray_icon.SetControlFunc(webcontrol.OnTrayIconCommand)
-        if not settings.NewWebGUI():
-            webcontrol.ready()
-        if self.flagGUI or not self.is_installed:
-            if settings.NewWebGUI():
-                def _show_gui(wsgiport):
-                    reactor.callLater(0.1, control.show)
-                d.addCallback(_show_gui)
-                # reactor.callLater(0.1, control.show)
-            else:
-                d.addCallback(webcontrol.show)
-
-    def doPrintMessage(self, arg):
+        """
+        lg.out(2, 'initializer.doInitServices')
+        driver.init()
+        d = driver.start()
+        d.addBoth(lambda x: self.automat('init-services-done'))
+
+    def doInitInterfaces(self, arg):
+        lg.out(2, 'initializer.doInitInterfaces')
+#         from interface import xmlrpc_server
+#         xmlrpc_server.init()
+        from interface import jsonrpc_server
+        jsonrpc_server.init()
+        reactor.callLater(0, self.automat, 'init-interfaces-done')
+
+    def doInitModules(self, arg):
+        lg.out(2, 'initializer.doInitModules')
+        self._init_modules()
+        reactor.callLater(0, self.automat, 'init-modules-done')
+
+    def doShowGUI(self, arg):
+        lg.out(2, 'initializer.doShowGUI')
+        if settings.NewWebGUI():
+            from web import control
+            d = control.init()
+        else:
+            from web import webcontrol
+            d = webcontrol.init()
+        try:
+            from system.tray_icon import USE_TRAY_ICON
+        except:
+            USE_TRAY_ICON = False
+            lg.exc()
+        if USE_TRAY_ICON:
+            from system import tray_icon
+            if settings.NewWebGUI():
+                # tray_icon.SetControlFunc(control.on_tray_icon_command)
+                tray_icon.SetControlFunc(self._on_tray_icon_command)
+            else:
+                tray_icon.SetControlFunc(webcontrol.OnTrayIconCommand)
+        if not settings.NewWebGUI():
+            webcontrol.ready()
+        if self.flagGUI or not self.is_installed:
+            if settings.NewWebGUI():
+                def _show_gui(wsgiport):
+                    reactor.callLater(0.1, control.show)
+                d.addCallback(_show_gui)
+                # reactor.callLater(0.1, control.show)
+            else:
+                d.addCallback(webcontrol.show)
+
+    def doPrintMessage(self, arg):
         """
         Action method.
-        """
-        lg.out(0, '')
-        lg.out(0, 'You must create an identity first, run command:')
-        lg.out(0, '   bitdust identity create <nickname>')
-        lg.out(0, '')
-
-    def doDestroyMe(self, arg):
-        global _Initializer
-        try:
-            from system.tray_icon import USE_TRAY_ICON
-        except:
-            USE_TRAY_ICON = False
-        if USE_TRAY_ICON:
-            from system import tray_icon
-            tray_icon.SetControlFunc(None)
-        del _Initializer
-        _Initializer = None
-        self.destroy()
-
-<<<<<<< HEAD
-    #-------------------------------------------------------------------------
-=======
-    #------------------------------------------------------------------------------
->>>>>>> 7d91a7f0
-
-    def _check_install(self):
+        """
+        lg.out(0, '')
+        lg.out(0, 'You must create an identity first, run command:')
+        lg.out(0, '   bitdust identity create <nickname>')
+        lg.out(0, '')
+
+    def doDestroyMe(self, arg):
+        global _Initializer
+        try:
+            from system.tray_icon import USE_TRAY_ICON
+        except:
+            USE_TRAY_ICON = False
+        if USE_TRAY_ICON:
+            from system import tray_icon
+            tray_icon.SetControlFunc(None)
+        del _Initializer
+        _Initializer = None
+        self.destroy()
+
+    #------------------------------------------------------------------------------
+
+    def _check_install(self):
         """
         Return True if Private Key and local identity files exists and both is
         valid.
-        """
-        lg.out(2, 'initializer._check_install')
-        from userid import identity
-        from crypt import key
-        keyfilename = settings.KeyFileName()
-        keyfilenamelocation = settings.KeyFileNameLocation()
-        if os.path.exists(keyfilenamelocation):
-            keyfilename = bpio.ReadTextFile(keyfilenamelocation)
-            if not os.path.exists(keyfilename):
-                keyfilename = settings.KeyFileName()
-        idfilename = settings.LocalIdentityFilename()
-        if not os.path.exists(keyfilename) or not os.path.exists(idfilename):
-            lg.out(2, 'initializer._check_install local key or local id not exists')
-            return False
-        current_key = bpio.ReadBinaryFile(keyfilename)
-        current_id = bpio.ReadBinaryFile(idfilename)
-        if current_id == '':
-            lg.out(2, 'initializer._check_install local identity is empty ')
-            return False
-        if current_key == '':
-            lg.out(2, 'initializer._check_install private key is empty ')
-            return False
-        try:
-            key.InitMyKey()
-        except:
-            lg.out(2, 'initializer._check_install fail loading private key ')
-            return False
-        try:
-            ident = identity.identity(xmlsrc=current_id)
-        except:
-            lg.out(2, 'initializer._check_install fail init local identity ')
-            return False
-        try:
-            res = ident.Valid() and ident.isCorrect()
-        except:
-            lg.out(2, 'initializer._check_install wrong data in local identity   ')
-            return False
-        if not res:
-            lg.out(2, 'initializer._check_install local identity is not valid ')
-            return False
-        lg.out(2, 'initializer._check_install done')
-        return True
-
-    def _init_local(self):
-        from p2p import commands
-        from lib import net_misc
-        from lib import misc
-        from system import tmpfile
-        from system import run_upnpc
-        from raid import eccmap
-        from userid import my_id
-        my_id.init()
-        if settings.enableWebStream():
-            from logs import weblog
-            weblog.init(settings.getWebStreamPort())
-        if settings.enableWebTraffic():
-            from logs import webtraffic
-            webtraffic.init(port=settings.getWebTrafficPort())
-        misc.init()
-        commands.init()
-        tmpfile.init(settings.getTempDir())
-        net_misc.init()
-        settings.update_proxy_settings()
-        run_upnpc.init()
-        eccmap.init()
-        if sys.argv.count('--twisted'):
-            from twisted.python import log as twisted_log
-            twisted_log.startLogging(MyTwistedOutputLog(), setStdout=0)
-            # import twisted.python.failure as twisted_failure
-            # twisted_failure.startDebugMode()
-            # twisted_log.defaultObserver.stop()
-        if settings.getDebugLevel() > 10:
-            defer.setDebugging(True)
-#        if settings.enableMemoryProfile():
-#            try:
-#                from guppy import hpy
-#                hp = hpy()
-#                hp.setrelheap()
-#                lg.out(2, 'hp.heap():\n'+str(hp.heap()))
-#                lg.out(2, 'hp.heap().byrcs:\n'+str(hp.heap().byrcs))
-#                lg.out(2, 'hp.heap().byvia:\n'+str(hp.heap().byvia))
-#            except:
-#                lg.out(2, "guppy package is not installed")
-
-    def _init_modules(self):
+        """
+        lg.out(2, 'initializer._check_install')
+        from userid import identity
+        from crypt import key
+        keyfilename = settings.KeyFileName()
+        keyfilenamelocation = settings.KeyFileNameLocation()
+        if os.path.exists(keyfilenamelocation):
+            keyfilename = bpio.ReadTextFile(keyfilenamelocation)
+            if not os.path.exists(keyfilename):
+                keyfilename = settings.KeyFileName()
+        idfilename = settings.LocalIdentityFilename()
+        if not os.path.exists(keyfilename) or not os.path.exists(idfilename):
+            lg.out(2, 'initializer._check_install local key or local id not exists')
+            return False
+        current_key = bpio.ReadBinaryFile(keyfilename)
+        current_id = bpio.ReadBinaryFile(idfilename)
+        if current_id == '':
+            lg.out(2, 'initializer._check_install local identity is empty ')
+            return False
+        if current_key == '':
+            lg.out(2, 'initializer._check_install private key is empty ')
+            return False
+        try:
+            key.InitMyKey()
+        except:
+            lg.out(2, 'initializer._check_install fail loading private key ')
+            return False
+        try:
+            ident = identity.identity(xmlsrc=current_id)
+        except:
+            lg.out(2, 'initializer._check_install fail init local identity ')
+            return False
+        try:
+            res = ident.Valid() and ident.isCorrect()
+        except:
+            lg.out(2, 'initializer._check_install wrong data in local identity   ')
+            return False
+        if not res:
+            lg.out(2, 'initializer._check_install local identity is not valid ')
+            return False
+        lg.out(2, 'initializer._check_install done')
+        return True
+
+    def _init_local(self):
+        from p2p import commands
+        from lib import net_misc
+        from lib import misc
+        from system import tmpfile
+        from system import run_upnpc
+        from raid import eccmap
+        from userid import my_id
+        my_id.init()
+        if settings.enableWebStream():
+            from logs import weblog
+            weblog.init(settings.getWebStreamPort())
+        if settings.enableWebTraffic():
+            from logs import webtraffic
+            webtraffic.init(port=settings.getWebTrafficPort())
+        misc.init()
+        commands.init()
+        tmpfile.init(settings.getTempDir())
+        net_misc.init()
+        settings.update_proxy_settings()
+        run_upnpc.init()
+        eccmap.init()
+        if sys.argv.count('--twisted'):
+            from twisted.python import log as twisted_log
+            twisted_log.startLogging(MyTwistedOutputLog(), setStdout=0)
+            # import twisted.python.failure as twisted_failure
+            # twisted_failure.startDebugMode()
+            # twisted_log.defaultObserver.stop()
+        if settings.getDebugLevel() > 10:
+            defer.setDebugging(True)
+#        if settings.enableMemoryProfile():
+#            try:
+#                from guppy import hpy
+#                hp = hpy()
+#                hp.setrelheap()
+#                lg.out(2, 'hp.heap():\n'+str(hp.heap()))
+#                lg.out(2, 'hp.heap().byrcs:\n'+str(hp.heap().byrcs))
+#                lg.out(2, 'hp.heap().byvia:\n'+str(hp.heap().byvia))
+#            except:
+#                lg.out(2, "guppy package is not installed")
+
+    def _init_modules(self):
         """
         Finish initialization part, run delayed methods.
-        """
-<<<<<<< HEAD
-        Finish initialization part, run delayed methods.
-        """
-=======
->>>>>>> 7d91a7f0
-        lg.out(2, "initializer._init_modules")
-        from updates import git_proc
-        git_proc.init()
-        # from updates import os_windows_update
-        # from web import webcontrol
-        # os_windows_update.SetNewVersionNotifyFunc(webcontrol.OnGlobalVersionReceived)
-        # reactor.callLater(0, os_windows_update.init)
-        # reactor.callLater(0, webcontrol.OnInitFinalDone)
-
-    def _on_tray_icon_command(self, cmd):
-        lg.out(2, "initializer._on_tray_icon_command : [%s]" % cmd)
-        try:
-            if cmd == 'exit':
-                shutdowner.A('stop', 'exit')
-
-            elif cmd == 'restart':
-                # appList = bpio.find_process(['bpgui.',])
-                # if len(appList) > 0:
-                #     shutdowner.A('stop', 'restartnshow') # ('restart', 'show'))
-                # else:
-                #     shutdowner.A('stop', 'restart') # ('restart', ''))
-                shutdowner.A('stop', 'restart')
-
-            elif cmd == 'reconnect':
-                from p2p import network_connector
-                if driver.is_started('service_network'):
-                    network_connector.A('reconnect')
-
-            elif cmd == 'show':
-                from web import control
-                control.show()
-
-            elif cmd == 'sync':
-                try:
-                    from updates import git_proc
-                    from system import tray_icon
-
-                    def _sync_callback(result):
-                        if result == 'error':
-                            tray_icon.draw_icon('error')
-                            reactor.callLater(5, tray_icon.restore_icon)
-                            return
-                        elif result == 'new-data':
-                            tray_icon.draw_icon('updated')
-                            reactor.callLater(5, tray_icon.restore_icon)
-                            return
-                        tray_icon.restore_icon()
-                    tray_icon.draw_icon('sync')
-                    git_proc.sync(_sync_callback)
-                except:
-                    lg.exc()
-
-            elif cmd == 'hide':
-                pass
-
-            elif cmd == 'toolbar':
-                pass
-
-            else:
-                lg.warn('wrong command: ' + str(cmd))
-        except:
-            lg.exc()
-
-#------------------------------------------------------------------------------
-
-
-class MyTwistedOutputLog:
-    softspace = 0
-
-    def read(self): pass
-
-    def write(self, s):
-        lg.out(0, s.strip())
-
-    def flush(self): pass
-
-    def close(self): pass
+        """
+        lg.out(2, "initializer._init_modules")
+        from updates import git_proc
+        git_proc.init()
+        # from updates import os_windows_update
+        # from web import webcontrol
+        # os_windows_update.SetNewVersionNotifyFunc(webcontrol.OnGlobalVersionReceived)
+        # reactor.callLater(0, os_windows_update.init)
+        # reactor.callLater(0, webcontrol.OnInitFinalDone)
+
+    def _on_tray_icon_command(self, cmd):
+        lg.out(2, "initializer._on_tray_icon_command : [%s]" % cmd)
+        try:
+            if cmd == 'exit':
+                shutdowner.A('stop', 'exit')
+
+            elif cmd == 'restart':
+                # appList = bpio.find_process(['bpgui.',])
+                # if len(appList) > 0:
+                #     shutdowner.A('stop', 'restartnshow') # ('restart', 'show'))
+                # else:
+                #     shutdowner.A('stop', 'restart') # ('restart', ''))
+                shutdowner.A('stop', 'restart')
+
+            elif cmd == 'reconnect':
+                from p2p import network_connector
+                if driver.is_started('service_network'):
+                    network_connector.A('reconnect')
+
+            elif cmd == 'show':
+                from web import control
+                control.show()
+
+            elif cmd == 'sync':
+                try:
+                    from updates import git_proc
+                    from system import tray_icon
+
+                    def _sync_callback(result):
+                        if result == 'error':
+                            tray_icon.draw_icon('error')
+                            reactor.callLater(5, tray_icon.restore_icon)
+                            return
+                        elif result == 'new-data':
+                            tray_icon.draw_icon('updated')
+                            reactor.callLater(5, tray_icon.restore_icon)
+                            return
+                        tray_icon.restore_icon()
+                    tray_icon.draw_icon('sync')
+                    git_proc.sync(_sync_callback)
+                except:
+                    lg.exc()
+
+            elif cmd == 'hide':
+                pass
+
+            elif cmd == 'toolbar':
+                pass
+
+            else:
+                lg.warn('wrong command: ' + str(cmd))
+        except:
+            lg.exc()
+
+#------------------------------------------------------------------------------
+
+
+class MyTwistedOutputLog:
+    softspace = 0
+
+    def read(self): pass
+
+    def write(self, s):
+        lg.out(0, s.strip())
+
+    def flush(self): pass
+
+    def close(self): pass