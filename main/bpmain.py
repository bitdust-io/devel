#!/usr/bin/env python
# bpmain.py
#
#
# Copyright (C) 2008-2016 Veselin Penev, http://bitdust.io
#
# This file (bpmain.py) is part of BitDust Software.
#
# BitDust is free software: you can redistribute it and/or modify
# it under the terms of the GNU Affero General Public License as published by
# the Free Software Foundation, either version 3 of the License, or
# (at your option) any later version.
#
# BitDust Software is distributed in the hope that it will be useful,
# but WITHOUT ANY WARRANTY; without even the implied warranty of
# MERCHANTABILITY or FITNESS FOR A PARTICULAR PURPOSE.  See the
# GNU Affero General Public License for more details.
#
# You should have received a copy of the GNU Affero General Public License
# along with BitDust Software.  If not, see <http://www.gnu.org/licenses/>.
#
# Please contact us if you have any questions at bitdust.io@gmail.com
#
#
#
#
#

"""
.. module:: bpmain.

This is the entry point of the program, see method ``main()`` bellow.
"""

import os
import sys
import time
import threading

#-------------------------------------------------------------------------

AppDataDir = ''

#-------------------------------------------------------------------------



def show():
<<<<<<< HEAD
    """
    Just calls ``p2p.webcontrol.show()`` to open the GUI.
=======
    """
    Just calls ``p2p.webcontrol.show()`` to open the GUI.
>>>>>>> 7d91a7f0
    """
    from main import settings
    if settings.NewWebGUI():
        from web import control
        control.show()
    else:
        from web import webcontrol
        webcontrol.show()
    return 0


def init(UI='', options=None, args=None, overDict=None, executablePath=None):
<<<<<<< HEAD
    """
    In the method ``main()`` program firstly checks the command line arguments
    and then calls this method to start the whole process.
    This initialize some low level modules and finally create
    an instance of ``initializer()`` state machine and send it an event "run".
=======
    """
    In the method ``main()`` program firstly checks the command line arguments
    and then calls this method to start the whole process.

    This initialize some low level modules and finally create an
    instance of ``initializer()`` state machine and send it an event
    "run".
>>>>>>> 7d91a7f0
    """
    global AppDataDir

    from logs import lg
    lg.out(4, 'bpmain.run UI="%s"' % UI)

    from system import bpio

    #---settings---
    from main import settings
    if overDict:
        settings.override_dict(overDict)
    settings.init(AppDataDir)
    if not options or options.debug is None:
        lg.set_debug_level(settings.getDebugLevel())
    from main import config
    config.conf().addCallback('logs/debug-level',
                              lambda p, value, o, r: lg.set_debug_level(value))

    #---USE_TRAY_ICON---
    if os.path.isfile(
            settings.LocalIdentityFilename()) and os.path.isfile(
            settings.KeyFileName()):
        try:
            from system.tray_icon import USE_TRAY_ICON
            if bpio.Mac() or not bpio.isGUIpossible():
                lg.out(4, '    GUI is not possible')
                USE_TRAY_ICON = False
            if USE_TRAY_ICON:
                from twisted.internet import wxreactor
                wxreactor.install()
                lg.out(4, '    wxreactor installed')
        except:
            USE_TRAY_ICON = False
            lg.exc()
    else:
        lg.out(4, '    local identity or key file is not ready')
        USE_TRAY_ICON = False
    lg.out(4, '    USE_TRAY_ICON=' + str(USE_TRAY_ICON))
    if USE_TRAY_ICON:
        from system import tray_icon
        icons_path = bpio.portablePath(
            os.path.join(bpio.getExecutableDir(), 'icons'))
        lg.out(4, 'bpmain.run call tray_icon.init(%s)' % icons_path)
        tray_icon.init(icons_path)

        def _tray_control_func(cmd):
            if cmd == 'exit':
                import shutdowner
                shutdowner.A('stop', 'exit')
        tray_icon.SetControlFunc(_tray_control_func)

    #---OS Windows init---
    if bpio.Windows():
        try:
            from win32event import CreateMutex
            mutex = CreateMutex(None, False, "BitDust")
            lg.out(4, 'bpmain.run created a Mutex: %s' % str(mutex))
        except:
            lg.exc()

    #---twisted reactor---
    lg.out(4, 'bpmain.run want to import twisted.internet.reactor')
    try:
        from twisted.internet import reactor
    except:
        lg.exc()
        sys.exit('Error initializing reactor in bpmain.py\n')

    #---logfile----
    if lg.logs_enabled() and lg.log_file():
        lg.out(2, 'bpmain.run want to switch log files')
        if bpio.Windows() and bpio.isFrozen():
            lg.stdout_stop_redirecting()
        lg.close_log_file()
<<<<<<< HEAD
        lg.open_log_file(
            settings.MainLogFilename() +
            '-' +
            time.strftime('%y%m%d%H%M%S') +
            '.log')
=======
        lg.open_log_file(settings.MainLogFilename() + '-' + time.strftime('%y%m%d%H%M%S') + '.log')
>>>>>>> 7d91a7f0
        if bpio.Windows() and bpio.isFrozen():
            lg.stdout_start_redirecting()

    #---memdebug---
#    if settings.uconfig('logs.memdebug-enable') == 'True':
#        try:
#            from logs import memdebug
#            memdebug_port = int(settings.uconfig('logs.memdebug-port'))
#            memdebug.start(memdebug_port)
#            reactor.addSystemEventTrigger('before', 'shutdown', memdebug.stop)
#            lg.out(2, 'bpmain.run memdebug web server started on port %d' % memdebug_port)
#        except:
#            lg.exc()

    #---process ID---
    try:
        pid = os.getpid()
        pid_file_path = os.path.join(settings.MetaDataDir(), 'processid')
        bpio.WriteFile(pid_file_path, str(pid))
        lg.out(
            2, 'bpmain.run wrote process id [%s] in the file %s' %
            (str(pid), pid_file_path))
    except:
        lg.exc()

#    #---reactor.callLater patch---
#    if lg.is_debug(12):
#        patchReactorCallLater(reactor)
#        monitorDelayedCalls(reactor)

#    #---plugins---
#    from plugins import plug
#    plug.init()
#    reactor.addSystemEventTrigger('before', 'shutdown', plug.shutdown)

    lg.out(2, "bpmain.run UI=[%s]" % UI)

    if lg.is_debug(20):
        lg.out(0, '\n' + bpio.osinfofull())

    lg.out(4, 'bpmain.run import automats')

    #---START!---
    from automats import automat
    automat.LifeBegins(lg.when_life_begins())
    automat.OpenLogFile(settings.AutomatsLog())

    import initializer
    I = initializer.A()
    lg.out(4, 'bpmain.run send event "run" to initializer()')
    reactor.callWhenRunning(I.automat, 'run', UI)
    return I

#------------------------------------------------------------------------------


def shutdown():
    from logs import lg
    from main import config
    from system import bpio
    lg.out(2, 'bpmain.shutdown')

    import shutdowner
    shutdowner.A('reactor-stopped')

    from automats import automat
    automat.objects().clear()
    if len(automat.index()) > 0:
        lg.warn('%d automats was not cleaned' % len(automat.index()))
        for a in automat.index().keys():
            lg.out(2, '    %r' % a)
    else:
        lg.out(
            2,
            'bpmain.shutdown automat.objects().clear() SUCCESS, no state machines left in memory')

    config.conf().removeCallback('logs/debug-level')

    lg.out(2, 'bpmain.shutdown currently %d threads running:' %
           len(threading.enumerate()))
    for t in threading.enumerate():
        lg.out(2, '    ' + str(t))

    lg.out(2, 'bpmain.shutdown finishing and closing log file, EXIT')

    automat.CloseLogFile()

    lg.close_log_file()

    if bpio.Windows() and bpio.isFrozen():
        lg.stdout_stop_redirecting()

    return 0

#------------------------------------------------------------------------------


def run_twisted_reactor():
    from logs import lg
    try:
        from twisted.internet import reactor
    except:
        lg.exc()
        sys.exit('Error initializing reactor in bpmain.py\n')
    lg.out(2, 'bpmain.run_twisted_reactor calling Twisted reactor.run()')
    reactor.run()
    lg.out(2, 'bpmain.run_twisted_reactor Twisted reactor stopped')


def run(UI='', options=None, args=None, overDict=None, executablePath=None):
    init(UI, options, args, overDict, executablePath)
    run_twisted_reactor()
    result = shutdown()
    return result

#------------------------------------------------------------------------------


def parser():
    """
    Create an ``optparse.OptionParser`` object to read command line arguments.
    """
    from optparse import OptionParser, OptionGroup
    parser = OptionParser(usage=usage(), prog='BitDust')
    group = OptionGroup(parser, "Logs")
    group.add_option('-d', '--debug',
                     dest='debug',
                     type='int',
                     help='set debug level',)
    group.add_option('-q', '--quite',
                     dest='quite',
                     action='store_true',
                     help='quite mode, do not print any messages to stdout',)
    group.add_option('-v', '--verbose',
                     dest='verbose',
                     action='store_true',
                     help='verbose mode, print more messages',)
    group.add_option('-n', '--no-logs',
                     dest='no_logs',
                     action='store_true',
                     help='do not use logs',)
    group.add_option('-o', '--output',
                     dest='output',
                     type='string',
                     help='print log messages to the file',)
<<<<<<< HEAD
    group.add_option(
        '-a',
        '--appdir',
        dest='appdir',
        type='string',
        help='set alternative location for application data files, default is ~/.bitdust/',
    )
=======
    group.add_option('-a', '--appdir',
                     dest='appdir',
                     type='string',
                     help='set alternative location for application data files, default is ~/.bitdust/',)
>>>>>>> 7d91a7f0
#    group.add_option('-t', '--tempdir',
#                        dest='tempdir',
#                        type='string',
# help='set location for temporary files, default is ~/.bitdust/temp',)
    group.add_option('--twisted',
                     dest='twisted',
                     action='store_true',
                     help='show twisted log messages too',)
#    group.add_option('--memdebug',
#                        dest='memdebug',
#                        action='store_true',
# help='start web server to debug memory usage, need cherrypy and dozer
# modules',)
    parser.add_option_group(group)
#    group = OptionGroup(parser, "Network")
#    group.add_option('--tcp-port',
#                        dest='tcp_port',
#                        type='int',
#                        help='set tcp port number for incoming connections',)
#    group.add_option('--no-upnp',
#                        dest='no_upnp',
#                        action='store_true',
#                        help='do not use UPnP',)
#    group.add_option('--memdebug-port',
#                        dest='memdebug_port',
#                        type='int',
#                        default=9996,
#                        help='set port number for memdebug web server, default is 9995',)
#    parser.add_option_group(group)
    return parser


def override_options(opts, args):
<<<<<<< HEAD
    """
    The program can replace some user options by values passed via command line.
    This method return a dictionary where is stored a key-value pairs for new options.
=======
    """
    The program can replace some user options by values passed via command
    line.

    This method return a dictionary where is stored a key-value pairs
    for new options.
>>>>>>> 7d91a7f0
    """
    overDict = {}
#    if opts.tcp_port:
#        overDict['services/tcp-connections/tcp-port'] = str(opts.tcp_port)
#    if opts.no_upnp:
#        overDict['services/tcp-connections/upnp-enabled'] = 'false'
    if opts.debug or str(opts.debug) == '0':
        overDict['logs/debug-level'] = str(opts.debug)
#    if opts.memdebug:
#        overDict['logs/memdebug-enable'] = str(opts.memdebug)
#        if opts.memdebug_port:
#            overDict['logs/memdebug-port'] = str(opts.memdebug_port)
#        else:
#            overDict['logs/memdebug-port'] = '9996'
    return overDict

#------------------------------------------------------------------------------


def kill():
    """
    Kill all running BitDust processes (except current).
    """
    from logs import lg
    from system import bpio
    total_count = 0
    found = False
    while True:
        appList = bpio.find_process([
            'bitdust.exe',
            'bpmain.py',
            'bitdust.py',
            'regexp:^/usr/bin/python\ +/usr/bin/bitdust.*$',
            'bpgui.exe',
            'bpgui.py',
            'bppipe.exe',
            'bppipe.py',
            'bptester.exe',
            'bptester.py',
            'bitstarter.exe',
        ])
        if len(appList) > 0:
            found = True
        for pid in appList:
            lg.out(0, 'trying to stop pid %d' % pid)
            bpio.kill_process(pid)
        if len(appList) == 0:
            if found:
                lg.out(0, 'BitDust stopped\n')
            else:
                lg.out(0, 'BitDust was not started\n')
            return 0
        total_count += 1
        if total_count > 10:
            lg.out(0, 'some BitDust process found, but can not stop it\n')
            return 1
        time.sleep(1)


def wait_then_kill(x):
<<<<<<< HEAD
    """
    For correct shutdown of the program need to send a URL request to the HTTP server::
        http://localhost:<random port>/?action=exit

    After receiving such request the program will call ``p2p.init_shutdown.shutdown()`` method and stops.
    But if the main process was blocked it needs to be killed with system "kill" procedure.
    This method will wait for 10 seconds and then call method ``kill()``.
=======
    """
    For correct shutdown of the program need to send a URL request to the HTTP
    server:: http://localhost:<random port>/?action=exit.

    After receiving such request the program will call
    ``p2p.init_shutdown.shutdown()`` method and stops. But if the main
    process was blocked it needs to be killed with system "kill"
    procedure. This method will wait for 10 seconds and then call method
    ``kill()``.
>>>>>>> 7d91a7f0
    """
    from twisted.internet import reactor
    from logs import lg
    from system import bpio
    total_count = 0
    while True:
        appList = bpio.find_process([
            'bitdust.exe',
            'bpmain.py',
            'bitdust.py',
            'regexp:^/usr/bin/python\ +/usr/bin/bitdust.*$',
            'bpgui.exe',
            'bpgui.py',
            'bppipe.exe',
            'bppipe.py',
            'bptester.exe',
            'bptester.py',
            'bitstarter.exe',
        ])
        if len(appList) == 0:
            lg.out(0, 'DONE')
            reactor.stop()
            return 0
        total_count += 1
        if total_count > 10:
            lg.out(0, 'not responding, KILLING ...')
            ret = kill()
            reactor.stop()
            return ret
        time.sleep(1)

#------------------------------------------------------------------------------

_OriginalCallLater = None
_DelayedCallsIndex = {}
_LastCallableID = 0


class _callable():
    """
    This class shows my experiments with performance monitoring.

    I tried to decrease the number of delayed calls.
    """
<<<<<<< HEAD
    This class shows my experiments with performance monitoring.
    I tried to decrease the number of delayed calls.
    """
=======
>>>>>>> 7d91a7f0

    def __init__(self, callable, *args, **kw):
        global _DelayedCallsIndex
        self.callable = callable
        if self.callable not in _DelayedCallsIndex:
            _DelayedCallsIndex[self.callable] = [0, 0.0]
        self.to_call = lambda: self.run(*args, **kw)

    def run(self, *args, **kw):
        tm = time.time()
        self.callable(*args, **kw)
        exec_time = time.time() - tm
        _DelayedCallsIndex[self.callable][0] += 1
        _DelayedCallsIndex[self.callable][1] += exec_time

    def call(self):
        self.to_call()


def _callLater(delay, callable, *args, **kw):
    """
    A wrapper around Twisted ``reactor.callLater()`` method.
    """
    global _OriginalCallLater
    _call = _callable(callable, *args, **kw)
    delayed_call = _OriginalCallLater(delay, _call.call)
    return delayed_call


def patchReactorCallLater(r):
    """
    Replace original ``reactor.callLater()`` with my hacked solution to monitor
    overall performance.
    """
    global _OriginalCallLater
    _OriginalCallLater = r.callLater
    r.callLater = _callLater


def monitorDelayedCalls(r):
    """
    Print out all delayed calls.
    """
    global _DelayedCallsIndex
    from logs import lg
    from system import bpio
    keys = _DelayedCallsIndex.keys()
    keys.sort(key=lambda cb: -_DelayedCallsIndex[cb][1])
    s = ''
    for i in range(0, min(10, len(_DelayedCallsIndex))):
        cb = keys[i]
<<<<<<< HEAD
        s += '        %d %d %s\n' % (_DelayedCallsIndex[cb][
                                     0], _DelayedCallsIndex[cb][1], cb)
=======
        s += '        %d %d %s\n' % (_DelayedCallsIndex[cb][0], _DelayedCallsIndex[cb][1], cb)
>>>>>>> 7d91a7f0
    lg.out(8, '    delayed calls: %d\n%s' % (len(_DelayedCallsIndex), s))
    r.callLater(10, monitorDelayedCalls, r)

#-------------------------------------------------------------------------



def usage():
    """
    Calls ``p2p.help.usage()`` method to print out how to run BitDust software
    from command line.
    """
    try:
        import help
        return help.usage()
    except:
        return ''


def help():
    """
    Same thing, calls ``p2p.help.help()`` to show detailed instructions.
    """
    try:
        import help
        return help.help()
    except:
        return ''


def backup_schedule_format():
    """
    See ``p2p.help.schedule_format()`` method.
    """
    try:
        import help
        return help.schedule_format()
    except:
        return ''


def copyright():
    """
    Prints the copyright string.
    """
    print 'Copyright BitDust, 2014. All rights reserved.'

<<<<<<< HEAD
#--- THIS IS THE ENTRY POINT OF THE PROGRAM! -----------------------------
=======
#--- THIS IS THE ENTRY POINT OF THE PROGRAM! ---------------------------------------------------------
>>>>>>> 7d91a7f0


def main(executable_path=None):
    """
    THIS IS THE ENTRY POINT OF THE PROGRAM!
    """
    global AppDataDir

    import warnings
<<<<<<< HEAD
    warnings.filterwarnings(
        "ignore",
        message="You do not have a working installation of the service_identity module")
=======
    warnings.filterwarnings("ignore", message="You do not have a working installation of the service_identity module")
>>>>>>> 7d91a7f0

    try:
        from logs import lg
    except:
        dirpath = os.path.dirname(os.path.abspath(sys.argv[0]))
        sys.path.insert(0, os.path.abspath(os.path.join(dirpath, '..')))
        # sys.path.insert(0, os.path.abspath(os.path.join(dirpath, '..', '..')))
        from distutils.sysconfig import get_python_lib
        sys.path.append(os.path.join(get_python_lib(), 'bitdust'))
        try:
            from logs import lg
        except:
            print 'ERROR! can not import working code.  Python Path:'
            print '\n'.join(sys.path)
            return 1

    # init IO module, update locale
    from system import bpio
    bpio.init()

    # sys.excepthook = lg.exception_hook

    if not bpio.isFrozen():
        from twisted.internet.defer import setDebugging
        setDebugging(True)

    pars = parser()
    (opts, args) = pars.parse_args()

    if opts.appdir:
        appdata = opts.appdir
        AppDataDir = appdata

    else:
        curdir = os.getcwd()  # os.path.dirname(os.path.abspath(sys.executable))
        appdatafile = os.path.join(curdir, 'appdata')
        defaultappdata = os.path.join(os.path.expanduser('~'), '.bitdust')
        appdata = defaultappdata
        if os.path.isfile(appdatafile):
            try:
<<<<<<< HEAD
                appdata = os.path.abspath(
                    open(appdatafile, 'rb').read().strip())
=======
                appdata = os.path.abspath(open(appdatafile, 'rb').read().strip())
>>>>>>> 7d91a7f0
            except:
                appdata = defaultappdata
            if not os.path.isdir(appdata):
                appdata = defaultappdata
        AppDataDir = appdata

    cmd = ''
    if len(args) > 0:
        cmd = args[0].lower()

    # ask to count time for each log line from that moment, not absolute time
    lg.life_begins()
    # try to read debug level value at the early stage - no problem if fail
    # here
    try:
        if cmd == '' or cmd == 'start' or cmd == 'go' or cmd == 'show' or cmd == 'open':
            lg.set_debug_level(int(
                bpio._read_data(
                    os.path.abspath(
                        os.path.join(appdata, 'config', 'logs', 'debug-level')))))
    except:
        pass

    if opts.no_logs:
        lg.disable_logs()

    #---logpath---
    logpath = os.path.join(appdata, 'logs', 'start.log')
    if opts.output:
        logpath = opts.output

    need_redirecting = False

    if bpio.Windows() and not bpio.isConsoled():
        need_redirecting = True

    if logpath != '':
        lg.open_log_file(logpath)
        lg.out(2, 'bpmain.main log file opened ' + logpath)
        if bpio.Windows() and bpio.isFrozen():
            need_redirecting = True

    if need_redirecting:
        lg.stdout_start_redirecting()
        lg.out(2, 'bpmain.main redirecting started')

    try:
        if os.path.isfile(os.path.join(appdata, 'logs', 'exception.log')):
            os.remove(os.path.join(appdata, 'logs', 'exception.log'))
    except:
        pass

    if opts.debug or str(opts.debug) == '0':
        lg.set_debug_level(opts.debug)

    # if opts.quite and not opts.verbose:
    #     lg.disable_output()

    if opts.verbose:
        copyright()

    lg.out(2, 'bpmain.main started ' + time.asctime())

    overDict = override_options(opts, args)

    lg.out(2, 'bpmain.main args=%s' % str(args))

    #---start---
    if cmd == '' or cmd == 'start' or cmd == 'go':
        appList = bpio.find_process([
            'bitdust.exe',
            'bpmain.py',
            'bitdust.py',
            'regexp:^/usr/bin/python\ +/usr/bin/bitdust.*$',
        ])

        # this is extra protection for Debian release
        # I am not sure how process name can looks on different systems
        # check the process ID from previous start
        # it file exists and we found this PID in the currently running apps - BitDust is working
        # if file not exists we don't want to start if found some other jobs with same name
#        pid = -1
#        try:
#            if bpio.Windows():
#                _data_path = os.path.join(os.environ.get('APPDATA', os.path.join(os.path.expanduser('~'), 'Application Data')), 'BitDust')
#                pid_path = os.path.join(_data_path, 'metadata', 'processid')
#            else:
#                pid_path = os.path.join(appdata, 'metadata', 'processid')
#            if os.path.isfile(pid_path):
#                pid = int(bpio.ReadBinaryFile(pid_path).strip())
#        except:
#            lg.exc()

        if len(appList) > 0:
            lg.out(
                0,
                'BitDust already started, found another process: %s\n' %
                str(appList))
            bpio.shutdown()
            return 0
        UI = ''
        # if cmd == 'show' or cmd == 'open':
        # UI = 'show'
        try:
            ret = run(UI, opts, args, overDict, executable_path)
        except:
            lg.exc()
            ret = 1
        bpio.shutdown()
        return ret

    #---detach---
    elif cmd == 'detach' or cmd == 'daemon' or cmd == 'background':
        # lg.set_debug_level(20)
        appList = bpio.find_process([
            'bitdust.exe',
            'bpmain.py',
            'bitdust.py',
            'regexp:^/usr/bin/python\ +/usr/bin/bitdust.*$',
        ])
        if len(appList) > 0:
            lg.out(
                0, 'main BitDust process already started: %s\n' %
                str(appList))
            bpio.shutdown()
            return 0
        from lib import misc
        # from twisted.internet import reactor
        # def _detach():
        #     result = misc.DoRestart(detach=True)
        #     lg.out(0, 'run and detach main BitDust process: %s' % str(result))
        #     reactor.callLater(2, reactor.stop)
        # reactor.addSystemEventTrigger('after','shutdown', misc.DoRestart, detach=True)
        # reactor.callLater(0.01, _detach)
        # reactor.run()
        lg.out(0, 'main BitDust process started in daemon mode\n')
        bpio.shutdown()
        result = misc.DoRestart(detach=True)
        try:
            result = result.pid
        except:
            pass
        return 0

    #---restart---
    elif cmd == 'restart' or cmd == 'reboot':
        appList = bpio.find_process([
            'bitdust.exe',
            'bpmain.py',
            'bitdust.py',
            'regexp:^/usr/bin/python\ +/usr/bin/bitdust.*$',
        ])
        ui = False
        # if cmd == 'restart':
        # ui = True
        if len(appList) > 0:
<<<<<<< HEAD
            lg.out(
                0,
                'found main BitDust process: %s, sending "restart" command ... ' %
                str(appList),
                '')
=======
            lg.out(0, 'found main BitDust process: %s, sending "restart" command ... ' % str(appList), '')
>>>>>>> 7d91a7f0

            def done(x):
                lg.out(0, 'DONE\n', '')
                from twisted.internet import reactor
                if reactor.running and not reactor._stopped:
                    reactor.stop()

            def failed(x):
                ok = str(x).count('Connection was closed cleanly') > 0
                from twisted.internet import reactor
                if ok and reactor.running and not reactor._stopped:
                    lg.out(0, 'DONE\n', '')
                    reactor.stop()
                    return
                lg.out(
                    0,
                    'FAILED while killing previous process - do HARD restart\n',
                    '')
                try:
                    kill()
                except:
                    lg.exc()
                from lib import misc
<<<<<<< HEAD
                reactor.addSystemEventTrigger(
                    'after',
                    'shutdown',
                    misc.DoRestart,
                    param='show' if ui else '',
                    detach=True)
=======
                reactor.addSystemEventTrigger('after', 'shutdown', misc.DoRestart, param='show' if ui else '', detach=True)
>>>>>>> 7d91a7f0
                reactor.stop()
            try:
                from twisted.internet import reactor
                # from interface.command_line import run_url_command
                # d = run_url_command('?action=restart', False)
                # from interface import cmd_line
                # d = cmd_line.call_xmlrpc_method('restart', ui)
                from interface import cmd_line_json
                d = cmd_line_json.call_jsonrpc_method('restart', ui)
                d.addCallback(done)
                d.addErrback(failed)
                reactor.run()
                bpio.shutdown()
                return 0
            except:
                lg.exc()
                bpio.shutdown()
                return 1
        else:
            ui = ''
            if cmd == 'restart':
                ui = 'show'
            try:
                ret = run(ui, opts, args, overDict, executable_path)
            except:
                lg.exc()
                ret = 1
            bpio.shutdown()
            return ret

    #---show---
    elif cmd == 'show' or cmd == 'open':
        from main import settings
        if not bpio.isGUIpossible() and not settings.NewWebGUI():
            lg.out(0, 'BitDust GUI is turned OFF\n')
            bpio.shutdown()
            return 0
        if bpio.Linux() and not bpio.X11_is_running():
            lg.out(0, 'this operating system not supported X11 interface\n')
            bpio.shutdown()
            return 0
        appList = bpio.find_process([
            'bitdust.exe',
            'bpmain.py',
            'bitdust.py',
            'regexp:^/usr/bin/python\ +/usr/bin/bitdust.*$',
        ])
        if not settings.NewWebGUI():
            appList_bpgui = bpio.find_process([
                'bpgui.exe',
                'bpgui.py',
            ])
            if len(appList_bpgui) > 0:
                if len(appList) == 0:
                    for pid in appList_bpgui:
                        bpio.kill_process(pid)
                else:
                    lg.out(
                        0, 'BitDust GUI already opened, found another process: %s\n' %
                        str(appList))
                    bpio.shutdown()
                    return 0
        if len(appList) == 0:
            try:
                ret = run('show', opts, args, overDict, executable_path)
            except:
                lg.exc()
                ret = 1
            bpio.shutdown()
            return ret
<<<<<<< HEAD
        lg.out(
            0,
            'found main BitDust process: %s, start the GUI\n' %
            str(appList))
=======
        lg.out(0, 'found main BitDust process: %s, start the GUI\n' % str(appList))
>>>>>>> 7d91a7f0
        ret = show()
        bpio.shutdown()
        return ret

    #---stop---
    elif cmd == 'stop' or cmd == 'kill' or cmd == 'shutdown':
        appList = bpio.find_process([
            'bitdust.exe',
            'bpmain.py',
            'bitdust.py',
            'regexp:^/usr/bin/python\ +/usr/bin/bitdust.*$',
        ])
        if len(appList) > 0:
            lg.out(
                0,
                'found main BitDust process: %s, sending command "exit" ... ' %
                str(appList),
                '')
            try:
                from twisted.internet import reactor
                # from interface.command_line import run_url_command
                # url = '?action=exit'
                # run_url_command(url, False).addBoth(wait_then_kill)
                # reactor.run()
                # bpio.shutdown()

                def _stopped(x):
                    lg.out(0, 'BitDust process finished correctly\n')
                    reactor.stop()
                    bpio.shutdown()
                # from interface import cmd_line
                # cmd_line.call_xmlrpc_method('stop').addBoth(_stopped)
                from interface import cmd_line_json
                cmd_line_json.call_jsonrpc_method('stop').addBoth(_stopped)
                reactor.run()
                return 0
            except:
                lg.exc()
                ret = kill()
                bpio.shutdown()
                return ret
        else:
            lg.out(0, 'BitDust is not running at the moment\n')
            bpio.shutdown()
            return 0

    #---uninstall---
    elif cmd == 'uninstall':
        def do_spawn(x=None):
            from main.settings import WindowsStarterFileName
            starter_filepath = os.path.join(
                bpio.getExecutableDir(), WindowsStarterFileName())
            lg.out(
                0, "bpmain.main bitstarter.exe path: %s " %
                starter_filepath)
            if not os.path.isfile(starter_filepath):
                lg.out(0, "ERROR: %s not found\n" % starter_filepath)
                bpio.shutdown()
                return 1
            cmdargs = [os.path.basename(starter_filepath), 'uninstall']
            lg.out(0, "bpmain.main os.spawnve cmdargs=" + str(cmdargs))
<<<<<<< HEAD
            ret = os.spawnve(
                os.P_DETACH,
                starter_filepath,
                cmdargs,
                os.environ)
=======
            ret = os.spawnve(os.P_DETACH, starter_filepath, cmdargs, os.environ)
>>>>>>> 7d91a7f0
            bpio.shutdown()
            return ret

        def do_reactor_stop_and_spawn(x=None):
            lg.out(0, 'BitDust process finished correctly\n')
            reactor.stop()
            ret = do_spawn()
            bpio.shutdown()
            return ret
        lg.out(0, 'bpmain.main UNINSTALL!')
        if not bpio.Windows():
            lg.out(0, 'This command can be used only under OS Windows.\n')
            bpio.shutdown()
            return 0
        if not bpio.isFrozen():
            lg.out(
                0,
                'You are running BitDust from sources, uninstall command is available only for installable version.\n')
            bpio.shutdown()
            return 0
        appList = bpio.find_process(['bitdust.exe', ])
        if len(appList) > 0:
            lg.out(0, 'found main BitDust process...   ', '')
            try:
                # from twisted.internet import reactor
                # from interface.command_line import run_url_command
                # url = '?action=exit'
                # run_url_command(url).addBoth(do_reactor_stop_and_spawn)
                # reactor.run()
                # bpio.shutdown()
                # from interface import cmd_line
                # cmd_line.call_xmlrpc_method('stop').addBoth(do_reactor_stop_and_spawn)
                from interface import cmd_line_json
                cmd_line_json.call_jsonrpc_method(
                    'stop').addBoth(do_reactor_stop_and_spawn)
                reactor.run()
                return 0
            except:
                lg.exc()
        ret = do_spawn()
        bpio.shutdown()
        return ret

    #---command_line---
    # from interface import command_line as cmdln
    # from interface import cmd_line as cmdln
    from interface import cmd_line_json as cmdln
    ret = cmdln.run(opts, args, pars, overDict, executable_path)
    if ret == 2:
        print usage()
    bpio.shutdown()
    return ret

#------------------------------------------------------------------------------

if __name__ == "__main__":
    ret = main()
    if ret == 2:
        print usage()
#    sys.exit(ret)
<|MERGE_RESOLUTION|>--- conflicted
+++ resolved
@@ -1,77 +1,64 @@
-#!/usr/bin/env python
-# bpmain.py
-#
-#
-# Copyright (C) 2008-2016 Veselin Penev, http://bitdust.io
-#
-# This file (bpmain.py) is part of BitDust Software.
-#
-# BitDust is free software: you can redistribute it and/or modify
-# it under the terms of the GNU Affero General Public License as published by
-# the Free Software Foundation, either version 3 of the License, or
-# (at your option) any later version.
-#
-# BitDust Software is distributed in the hope that it will be useful,
-# but WITHOUT ANY WARRANTY; without even the implied warranty of
-# MERCHANTABILITY or FITNESS FOR A PARTICULAR PURPOSE.  See the
-# GNU Affero General Public License for more details.
-#
-# You should have received a copy of the GNU Affero General Public License
-# along with BitDust Software.  If not, see <http://www.gnu.org/licenses/>.
-#
-# Please contact us if you have any questions at bitdust.io@gmail.com
-#
-#
-#
-#
-#
-
+#!/usr/bin/env python
+# bpmain.py
+#
+#
+# Copyright (C) 2008-2016 Veselin Penev, http://bitdust.io
+#
+# This file (bpmain.py) is part of BitDust Software.
+#
+# BitDust is free software: you can redistribute it and/or modify
+# it under the terms of the GNU Affero General Public License as published by
+# the Free Software Foundation, either version 3 of the License, or
+# (at your option) any later version.
+#
+# BitDust Software is distributed in the hope that it will be useful,
+# but WITHOUT ANY WARRANTY; without even the implied warranty of
+# MERCHANTABILITY or FITNESS FOR A PARTICULAR PURPOSE.  See the
+# GNU Affero General Public License for more details.
+#
+# You should have received a copy of the GNU Affero General Public License
+# along with BitDust Software.  If not, see <http://www.gnu.org/licenses/>.
+#
+# Please contact us if you have any questions at bitdust.io@gmail.com
+#
+#
+#
+#
+#
+
 """
 .. module:: bpmain.
 
 This is the entry point of the program, see method ``main()`` bellow.
-"""
-
-import os
-import sys
-import time
-import threading
-
-#-------------------------------------------------------------------------
-
-AppDataDir = ''
-
-#-------------------------------------------------------------------------
-
-
-
-def show():
-<<<<<<< HEAD
+"""
+
+import os
+import sys
+import time
+import threading
+
+#-------------------------------------------------------------------------------
+
+AppDataDir = ''
+
+#-------------------------------------------------------------------------------
+
+
+def show():
     """
     Just calls ``p2p.webcontrol.show()`` to open the GUI.
-=======
-    """
-    Just calls ``p2p.webcontrol.show()`` to open the GUI.
->>>>>>> 7d91a7f0
-    """
-    from main import settings
-    if settings.NewWebGUI():
-        from web import control
-        control.show()
-    else:
-        from web import webcontrol
-        webcontrol.show()
-    return 0
-
-
-def init(UI='', options=None, args=None, overDict=None, executablePath=None):
-<<<<<<< HEAD
-    """
-    In the method ``main()`` program firstly checks the command line arguments
-    and then calls this method to start the whole process.
-    This initialize some low level modules and finally create
-    an instance of ``initializer()`` state machine and send it an event "run".
-=======
+    """
+    from main import settings
+    if settings.NewWebGUI():
+        from web import control
+        control.show()
+    else:
+        from web import webcontrol
+        webcontrol.show()
+    return 0
+
+
+def init(UI='', options=None, args=None, overDict=None, executablePath=None):
     """
     In the method ``main()`` program firstly checks the command line arguments
     and then calls this method to start the whole process.
@@ -79,364 +66,321 @@
     This initialize some low level modules and finally create an
     instance of ``initializer()`` state machine and send it an event
     "run".
->>>>>>> 7d91a7f0
-    """
-    global AppDataDir
-
-    from logs import lg
-    lg.out(4, 'bpmain.run UI="%s"' % UI)
-
-    from system import bpio
-
-    #---settings---
-    from main import settings
-    if overDict:
-        settings.override_dict(overDict)
-    settings.init(AppDataDir)
-    if not options or options.debug is None:
-        lg.set_debug_level(settings.getDebugLevel())
-    from main import config
-    config.conf().addCallback('logs/debug-level',
-                              lambda p, value, o, r: lg.set_debug_level(value))
-
-    #---USE_TRAY_ICON---
-    if os.path.isfile(
-            settings.LocalIdentityFilename()) and os.path.isfile(
-            settings.KeyFileName()):
-        try:
-            from system.tray_icon import USE_TRAY_ICON
-            if bpio.Mac() or not bpio.isGUIpossible():
-                lg.out(4, '    GUI is not possible')
-                USE_TRAY_ICON = False
-            if USE_TRAY_ICON:
-                from twisted.internet import wxreactor
-                wxreactor.install()
-                lg.out(4, '    wxreactor installed')
-        except:
-            USE_TRAY_ICON = False
-            lg.exc()
-    else:
-        lg.out(4, '    local identity or key file is not ready')
-        USE_TRAY_ICON = False
-    lg.out(4, '    USE_TRAY_ICON=' + str(USE_TRAY_ICON))
-    if USE_TRAY_ICON:
-        from system import tray_icon
-        icons_path = bpio.portablePath(
-            os.path.join(bpio.getExecutableDir(), 'icons'))
-        lg.out(4, 'bpmain.run call tray_icon.init(%s)' % icons_path)
-        tray_icon.init(icons_path)
-
-        def _tray_control_func(cmd):
-            if cmd == 'exit':
-                import shutdowner
-                shutdowner.A('stop', 'exit')
-        tray_icon.SetControlFunc(_tray_control_func)
-
-    #---OS Windows init---
-    if bpio.Windows():
-        try:
-            from win32event import CreateMutex
-            mutex = CreateMutex(None, False, "BitDust")
-            lg.out(4, 'bpmain.run created a Mutex: %s' % str(mutex))
-        except:
-            lg.exc()
-
-    #---twisted reactor---
-    lg.out(4, 'bpmain.run want to import twisted.internet.reactor')
-    try:
-        from twisted.internet import reactor
-    except:
-        lg.exc()
-        sys.exit('Error initializing reactor in bpmain.py\n')
-
-    #---logfile----
-    if lg.logs_enabled() and lg.log_file():
-        lg.out(2, 'bpmain.run want to switch log files')
-        if bpio.Windows() and bpio.isFrozen():
-            lg.stdout_stop_redirecting()
-        lg.close_log_file()
-<<<<<<< HEAD
-        lg.open_log_file(
-            settings.MainLogFilename() +
-            '-' +
-            time.strftime('%y%m%d%H%M%S') +
-            '.log')
-=======
-        lg.open_log_file(settings.MainLogFilename() + '-' + time.strftime('%y%m%d%H%M%S') + '.log')
->>>>>>> 7d91a7f0
-        if bpio.Windows() and bpio.isFrozen():
-            lg.stdout_start_redirecting()
-
-    #---memdebug---
-#    if settings.uconfig('logs.memdebug-enable') == 'True':
-#        try:
-#            from logs import memdebug
-#            memdebug_port = int(settings.uconfig('logs.memdebug-port'))
-#            memdebug.start(memdebug_port)
-#            reactor.addSystemEventTrigger('before', 'shutdown', memdebug.stop)
-#            lg.out(2, 'bpmain.run memdebug web server started on port %d' % memdebug_port)
-#        except:
-#            lg.exc()
-
-    #---process ID---
-    try:
-        pid = os.getpid()
-        pid_file_path = os.path.join(settings.MetaDataDir(), 'processid')
-        bpio.WriteFile(pid_file_path, str(pid))
-        lg.out(
-            2, 'bpmain.run wrote process id [%s] in the file %s' %
-            (str(pid), pid_file_path))
-    except:
-        lg.exc()
-
-#    #---reactor.callLater patch---
-#    if lg.is_debug(12):
-#        patchReactorCallLater(reactor)
-#        monitorDelayedCalls(reactor)
-
-#    #---plugins---
-#    from plugins import plug
-#    plug.init()
-#    reactor.addSystemEventTrigger('before', 'shutdown', plug.shutdown)
-
-    lg.out(2, "bpmain.run UI=[%s]" % UI)
-
-    if lg.is_debug(20):
-        lg.out(0, '\n' + bpio.osinfofull())
-
-    lg.out(4, 'bpmain.run import automats')
-
-    #---START!---
-    from automats import automat
-    automat.LifeBegins(lg.when_life_begins())
-    automat.OpenLogFile(settings.AutomatsLog())
-
-    import initializer
-    I = initializer.A()
-    lg.out(4, 'bpmain.run send event "run" to initializer()')
-    reactor.callWhenRunning(I.automat, 'run', UI)
-    return I
-
-#------------------------------------------------------------------------------
-
-
-def shutdown():
-    from logs import lg
-    from main import config
-    from system import bpio
-    lg.out(2, 'bpmain.shutdown')
-
-    import shutdowner
-    shutdowner.A('reactor-stopped')
-
-    from automats import automat
-    automat.objects().clear()
-    if len(automat.index()) > 0:
-        lg.warn('%d automats was not cleaned' % len(automat.index()))
-        for a in automat.index().keys():
-            lg.out(2, '    %r' % a)
-    else:
-        lg.out(
-            2,
-            'bpmain.shutdown automat.objects().clear() SUCCESS, no state machines left in memory')
-
-    config.conf().removeCallback('logs/debug-level')
-
-    lg.out(2, 'bpmain.shutdown currently %d threads running:' %
-           len(threading.enumerate()))
-    for t in threading.enumerate():
-        lg.out(2, '    ' + str(t))
-
-    lg.out(2, 'bpmain.shutdown finishing and closing log file, EXIT')
-
-    automat.CloseLogFile()
-
-    lg.close_log_file()
-
-    if bpio.Windows() and bpio.isFrozen():
-        lg.stdout_stop_redirecting()
-
-    return 0
-
-#------------------------------------------------------------------------------
-
-
-def run_twisted_reactor():
-    from logs import lg
-    try:
-        from twisted.internet import reactor
-    except:
-        lg.exc()
-        sys.exit('Error initializing reactor in bpmain.py\n')
-    lg.out(2, 'bpmain.run_twisted_reactor calling Twisted reactor.run()')
-    reactor.run()
-    lg.out(2, 'bpmain.run_twisted_reactor Twisted reactor stopped')
-
-
-def run(UI='', options=None, args=None, overDict=None, executablePath=None):
-    init(UI, options, args, overDict, executablePath)
-    run_twisted_reactor()
-    result = shutdown()
-    return result
-
-#------------------------------------------------------------------------------
-
-
-def parser():
+    """
+    global AppDataDir
+
+    from logs import lg
+    lg.out(4, 'bpmain.run UI="%s"' % UI)
+
+    from system import bpio
+
+    #---settings---
+    from main import settings
+    if overDict:
+        settings.override_dict(overDict)
+    settings.init(AppDataDir)
+    if not options or options.debug is None:
+        lg.set_debug_level(settings.getDebugLevel())
+    from main import config
+    config.conf().addCallback('logs/debug-level',
+                              lambda p, value, o, r: lg.set_debug_level(value))
+
+    #---USE_TRAY_ICON---
+    if os.path.isfile(settings.LocalIdentityFilename()) and os.path.isfile(settings.KeyFileName()):
+        try:
+            from system.tray_icon import USE_TRAY_ICON
+            if bpio.Mac() or not bpio.isGUIpossible():
+                lg.out(4, '    GUI is not possible')
+                USE_TRAY_ICON = False
+            if USE_TRAY_ICON:
+                from twisted.internet import wxreactor
+                wxreactor.install()
+                lg.out(4, '    wxreactor installed')
+        except:
+            USE_TRAY_ICON = False
+            lg.exc()
+    else:
+        lg.out(4, '    local identity or key file is not ready')
+        USE_TRAY_ICON = False
+    lg.out(4, '    USE_TRAY_ICON=' + str(USE_TRAY_ICON))
+    if USE_TRAY_ICON:
+        from system import tray_icon
+        icons_path = bpio.portablePath(os.path.join(bpio.getExecutableDir(), 'icons'))
+        lg.out(4, 'bpmain.run call tray_icon.init(%s)' % icons_path)
+        tray_icon.init(icons_path)
+
+        def _tray_control_func(cmd):
+            if cmd == 'exit':
+                import shutdowner
+                shutdowner.A('stop', 'exit')
+        tray_icon.SetControlFunc(_tray_control_func)
+
+    #---OS Windows init---
+    if bpio.Windows():
+        try:
+            from win32event import CreateMutex
+            mutex = CreateMutex(None, False, "BitDust")
+            lg.out(4, 'bpmain.run created a Mutex: %s' % str(mutex))
+        except:
+            lg.exc()
+
+    #---twisted reactor---
+    lg.out(4, 'bpmain.run want to import twisted.internet.reactor')
+    try:
+        from twisted.internet import reactor
+    except:
+        lg.exc()
+        sys.exit('Error initializing reactor in bpmain.py\n')
+
+    #---logfile----
+    if lg.logs_enabled() and lg.log_file():
+        lg.out(2, 'bpmain.run want to switch log files')
+        if bpio.Windows() and bpio.isFrozen():
+            lg.stdout_stop_redirecting()
+        lg.close_log_file()
+        lg.open_log_file(settings.MainLogFilename() + '-' + time.strftime('%y%m%d%H%M%S') + '.log')
+        if bpio.Windows() and bpio.isFrozen():
+            lg.stdout_start_redirecting()
+
+    #---memdebug---
+#    if settings.uconfig('logs.memdebug-enable') == 'True':
+#        try:
+#            from logs import memdebug
+#            memdebug_port = int(settings.uconfig('logs.memdebug-port'))
+#            memdebug.start(memdebug_port)
+#            reactor.addSystemEventTrigger('before', 'shutdown', memdebug.stop)
+#            lg.out(2, 'bpmain.run memdebug web server started on port %d' % memdebug_port)
+#        except:
+#            lg.exc()
+
+    #---process ID---
+    try:
+        pid = os.getpid()
+        pid_file_path = os.path.join(settings.MetaDataDir(), 'processid')
+        bpio.WriteFile(pid_file_path, str(pid))
+        lg.out(2, 'bpmain.run wrote process id [%s] in the file %s' % (str(pid), pid_file_path))
+    except:
+        lg.exc()
+
+#    #---reactor.callLater patch---
+#    if lg.is_debug(12):
+#        patchReactorCallLater(reactor)
+#        monitorDelayedCalls(reactor)
+
+#    #---plugins---
+#    from plugins import plug
+#    plug.init()
+#    reactor.addSystemEventTrigger('before', 'shutdown', plug.shutdown)
+
+    lg.out(2, "bpmain.run UI=[%s]" % UI)
+
+    if lg.is_debug(20):
+        lg.out(0, '\n' + bpio.osinfofull())
+
+    lg.out(4, 'bpmain.run import automats')
+
+    #---START!---
+    from automats import automat
+    automat.LifeBegins(lg.when_life_begins())
+    automat.OpenLogFile(settings.AutomatsLog())
+
+    import initializer
+    I = initializer.A()
+    lg.out(4, 'bpmain.run send event "run" to initializer()')
+    reactor.callWhenRunning(I.automat, 'run', UI)
+    return I
+
+#------------------------------------------------------------------------------
+
+
+def shutdown():
+    from logs import lg
+    from main import config
+    from system import bpio
+    lg.out(2, 'bpmain.shutdown')
+
+    import shutdowner
+    shutdowner.A('reactor-stopped')
+
+    from automats import automat
+    automat.objects().clear()
+    if len(automat.index()) > 0:
+        lg.warn('%d automats was not cleaned' % len(automat.index()))
+        for a in automat.index().keys():
+            lg.out(2, '    %r' % a)
+    else:
+        lg.out(2, 'bpmain.shutdown automat.objects().clear() SUCCESS, no state machines left in memory')
+
+    config.conf().removeCallback('logs/debug-level')
+
+    lg.out(2, 'bpmain.shutdown currently %d threads running:' % len(threading.enumerate()))
+    for t in threading.enumerate():
+        lg.out(2, '    ' + str(t))
+
+    lg.out(2, 'bpmain.shutdown finishing and closing log file, EXIT')
+
+    automat.CloseLogFile()
+
+    lg.close_log_file()
+
+    if bpio.Windows() and bpio.isFrozen():
+        lg.stdout_stop_redirecting()
+
+    return 0
+
+#------------------------------------------------------------------------------
+
+
+def run_twisted_reactor():
+    from logs import lg
+    try:
+        from twisted.internet import reactor
+    except:
+        lg.exc()
+        sys.exit('Error initializing reactor in bpmain.py\n')
+    lg.out(2, 'bpmain.run_twisted_reactor calling Twisted reactor.run()')
+    reactor.run()
+    lg.out(2, 'bpmain.run_twisted_reactor Twisted reactor stopped')
+
+
+def run(UI='', options=None, args=None, overDict=None, executablePath=None):
+    init(UI, options, args, overDict, executablePath)
+    run_twisted_reactor()
+    result = shutdown()
+    return result
+
+#------------------------------------------------------------------------------
+
+
+def parser():
     """
     Create an ``optparse.OptionParser`` object to read command line arguments.
-    """
-    from optparse import OptionParser, OptionGroup
-    parser = OptionParser(usage=usage(), prog='BitDust')
-    group = OptionGroup(parser, "Logs")
-    group.add_option('-d', '--debug',
-                     dest='debug',
-                     type='int',
-                     help='set debug level',)
-    group.add_option('-q', '--quite',
-                     dest='quite',
-                     action='store_true',
-                     help='quite mode, do not print any messages to stdout',)
-    group.add_option('-v', '--verbose',
-                     dest='verbose',
-                     action='store_true',
-                     help='verbose mode, print more messages',)
-    group.add_option('-n', '--no-logs',
-                     dest='no_logs',
-                     action='store_true',
-                     help='do not use logs',)
-    group.add_option('-o', '--output',
-                     dest='output',
-                     type='string',
-                     help='print log messages to the file',)
-<<<<<<< HEAD
-    group.add_option(
-        '-a',
-        '--appdir',
-        dest='appdir',
-        type='string',
-        help='set alternative location for application data files, default is ~/.bitdust/',
-    )
-=======
-    group.add_option('-a', '--appdir',
-                     dest='appdir',
-                     type='string',
-                     help='set alternative location for application data files, default is ~/.bitdust/',)
->>>>>>> 7d91a7f0
-#    group.add_option('-t', '--tempdir',
-#                        dest='tempdir',
-#                        type='string',
-# help='set location for temporary files, default is ~/.bitdust/temp',)
-    group.add_option('--twisted',
-                     dest='twisted',
-                     action='store_true',
-                     help='show twisted log messages too',)
-#    group.add_option('--memdebug',
-#                        dest='memdebug',
-#                        action='store_true',
-# help='start web server to debug memory usage, need cherrypy and dozer
-# modules',)
-    parser.add_option_group(group)
-#    group = OptionGroup(parser, "Network")
-#    group.add_option('--tcp-port',
-#                        dest='tcp_port',
-#                        type='int',
-#                        help='set tcp port number for incoming connections',)
-#    group.add_option('--no-upnp',
-#                        dest='no_upnp',
-#                        action='store_true',
-#                        help='do not use UPnP',)
-#    group.add_option('--memdebug-port',
-#                        dest='memdebug_port',
-#                        type='int',
-#                        default=9996,
-#                        help='set port number for memdebug web server, default is 9995',)
-#    parser.add_option_group(group)
-    return parser
-
-
-def override_options(opts, args):
-<<<<<<< HEAD
-    """
-    The program can replace some user options by values passed via command line.
-    This method return a dictionary where is stored a key-value pairs for new options.
-=======
+    """
+    from optparse import OptionParser, OptionGroup
+    parser = OptionParser(usage=usage(), prog='BitDust')
+    group = OptionGroup(parser, "Logs")
+    group.add_option('-d', '--debug',
+                     dest='debug',
+                     type='int',
+                     help='set debug level',)
+    group.add_option('-q', '--quite',
+                     dest='quite',
+                     action='store_true',
+                     help='quite mode, do not print any messages to stdout',)
+    group.add_option('-v', '--verbose',
+                     dest='verbose',
+                     action='store_true',
+                     help='verbose mode, print more messages',)
+    group.add_option('-n', '--no-logs',
+                     dest='no_logs',
+                     action='store_true',
+                     help='do not use logs',)
+    group.add_option('-o', '--output',
+                     dest='output',
+                     type='string',
+                     help='print log messages to the file',)
+    group.add_option('-a', '--appdir',
+                     dest='appdir',
+                     type='string',
+                     help='set alternative location for application data files, default is ~/.bitdust/',)
+#    group.add_option('-t', '--tempdir',
+#                        dest='tempdir',
+#                        type='string',
+#                        help='set location for temporary files, default is ~/.bitdust/temp',)
+    group.add_option('--twisted',
+                     dest='twisted',
+                     action='store_true',
+                     help='show twisted log messages too',)
+#    group.add_option('--memdebug',
+#                        dest='memdebug',
+#                        action='store_true',
+#                        help='start web server to debug memory usage, need cherrypy and dozer modules',)
+    parser.add_option_group(group)
+#    group = OptionGroup(parser, "Network")
+#    group.add_option('--tcp-port',
+#                        dest='tcp_port',
+#                        type='int',
+#                        help='set tcp port number for incoming connections',)
+#    group.add_option('--no-upnp',
+#                        dest='no_upnp',
+#                        action='store_true',
+#                        help='do not use UPnP',)
+#    group.add_option('--memdebug-port',
+#                        dest='memdebug_port',
+#                        type='int',
+#                        default=9996,
+#                        help='set port number for memdebug web server, default is 9995',)
+#    parser.add_option_group(group)
+    return parser
+
+
+def override_options(opts, args):
     """
     The program can replace some user options by values passed via command
     line.
 
     This method return a dictionary where is stored a key-value pairs
     for new options.
->>>>>>> 7d91a7f0
-    """
-    overDict = {}
-#    if opts.tcp_port:
-#        overDict['services/tcp-connections/tcp-port'] = str(opts.tcp_port)
-#    if opts.no_upnp:
-#        overDict['services/tcp-connections/upnp-enabled'] = 'false'
-    if opts.debug or str(opts.debug) == '0':
-        overDict['logs/debug-level'] = str(opts.debug)
-#    if opts.memdebug:
-#        overDict['logs/memdebug-enable'] = str(opts.memdebug)
-#        if opts.memdebug_port:
-#            overDict['logs/memdebug-port'] = str(opts.memdebug_port)
-#        else:
-#            overDict['logs/memdebug-port'] = '9996'
-    return overDict
-
-#------------------------------------------------------------------------------
-
-
-def kill():
+    """
+    overDict = {}
+#    if opts.tcp_port:
+#        overDict['services/tcp-connections/tcp-port'] = str(opts.tcp_port)
+#    if opts.no_upnp:
+#        overDict['services/tcp-connections/upnp-enabled'] = 'false'
+    if opts.debug or str(opts.debug) == '0':
+        overDict['logs/debug-level'] = str(opts.debug)
+#    if opts.memdebug:
+#        overDict['logs/memdebug-enable'] = str(opts.memdebug)
+#        if opts.memdebug_port:
+#            overDict['logs/memdebug-port'] = str(opts.memdebug_port)
+#        else:
+#            overDict['logs/memdebug-port'] = '9996'
+    return overDict
+
+#------------------------------------------------------------------------------
+
+
+def kill():
     """
     Kill all running BitDust processes (except current).
-    """
-    from logs import lg
-    from system import bpio
-    total_count = 0
-    found = False
-    while True:
-        appList = bpio.find_process([
-            'bitdust.exe',
-            'bpmain.py',
-            'bitdust.py',
-            'regexp:^/usr/bin/python\ +/usr/bin/bitdust.*$',
-            'bpgui.exe',
-            'bpgui.py',
-            'bppipe.exe',
-            'bppipe.py',
-            'bptester.exe',
-            'bptester.py',
-            'bitstarter.exe',
-        ])
-        if len(appList) > 0:
-            found = True
-        for pid in appList:
-            lg.out(0, 'trying to stop pid %d' % pid)
-            bpio.kill_process(pid)
-        if len(appList) == 0:
-            if found:
-                lg.out(0, 'BitDust stopped\n')
-            else:
-                lg.out(0, 'BitDust was not started\n')
-            return 0
-        total_count += 1
-        if total_count > 10:
-            lg.out(0, 'some BitDust process found, but can not stop it\n')
-            return 1
-        time.sleep(1)
-
-
-def wait_then_kill(x):
-<<<<<<< HEAD
-    """
-    For correct shutdown of the program need to send a URL request to the HTTP server::
-        http://localhost:<random port>/?action=exit
-
-    After receiving such request the program will call ``p2p.init_shutdown.shutdown()`` method and stops.
-    But if the main process was blocked it needs to be killed with system "kill" procedure.
-    This method will wait for 10 seconds and then call method ``kill()``.
-=======
+    """
+    from logs import lg
+    from system import bpio
+    total_count = 0
+    found = False
+    while True:
+        appList = bpio.find_process([
+            'bitdust.exe',
+            'bpmain.py',
+            'bitdust.py',
+            'regexp:^/usr/bin/python\ +/usr/bin/bitdust.*$',
+            'bpgui.exe',
+            'bpgui.py',
+            'bppipe.exe',
+            'bppipe.py',
+            'bptester.exe',
+            'bptester.py',
+            'bitstarter.exe',
+        ])
+        if len(appList) > 0:
+            found = True
+        for pid in appList:
+            lg.out(0, 'trying to stop pid %d' % pid)
+            bpio.kill_process(pid)
+        if len(appList) == 0:
+            if found:
+                lg.out(0, 'BitDust stopped\n')
+            else:
+                lg.out(0, 'BitDust was not started\n')
+            return 0
+        total_count += 1
+        if total_count > 10:
+            lg.out(0, 'some BitDust process found, but can not stop it\n')
+            return 1
+        time.sleep(1)
+
+
+def wait_then_kill(x):
     """
     For correct shutdown of the program need to send a URL request to the HTTP
     server:: http://localhost:<random port>/?action=exit.
@@ -446,631 +390,550 @@
     process was blocked it needs to be killed with system "kill"
     procedure. This method will wait for 10 seconds and then call method
     ``kill()``.
->>>>>>> 7d91a7f0
-    """
-    from twisted.internet import reactor
-    from logs import lg
-    from system import bpio
-    total_count = 0
-    while True:
-        appList = bpio.find_process([
-            'bitdust.exe',
-            'bpmain.py',
-            'bitdust.py',
-            'regexp:^/usr/bin/python\ +/usr/bin/bitdust.*$',
-            'bpgui.exe',
-            'bpgui.py',
-            'bppipe.exe',
-            'bppipe.py',
-            'bptester.exe',
-            'bptester.py',
-            'bitstarter.exe',
-        ])
-        if len(appList) == 0:
-            lg.out(0, 'DONE')
-            reactor.stop()
-            return 0
-        total_count += 1
-        if total_count > 10:
-            lg.out(0, 'not responding, KILLING ...')
-            ret = kill()
-            reactor.stop()
-            return ret
-        time.sleep(1)
-
-#------------------------------------------------------------------------------
-
-_OriginalCallLater = None
-_DelayedCallsIndex = {}
-_LastCallableID = 0
-
-
-class _callable():
+    """
+    from twisted.internet import reactor
+    from logs import lg
+    from system import bpio
+    total_count = 0
+    while True:
+        appList = bpio.find_process([
+            'bitdust.exe',
+            'bpmain.py',
+            'bitdust.py',
+            'regexp:^/usr/bin/python\ +/usr/bin/bitdust.*$',
+            'bpgui.exe',
+            'bpgui.py',
+            'bppipe.exe',
+            'bppipe.py',
+            'bptester.exe',
+            'bptester.py',
+            'bitstarter.exe',
+        ])
+        if len(appList) == 0:
+            lg.out(0, 'DONE')
+            reactor.stop()
+            return 0
+        total_count += 1
+        if total_count > 10:
+            lg.out(0, 'not responding, KILLING ...')
+            ret = kill()
+            reactor.stop()
+            return ret
+        time.sleep(1)
+
+#------------------------------------------------------------------------------
+
+_OriginalCallLater = None
+_DelayedCallsIndex = {}
+_LastCallableID = 0
+
+
+class _callable():
     """
     This class shows my experiments with performance monitoring.
 
     I tried to decrease the number of delayed calls.
-    """
-<<<<<<< HEAD
-    This class shows my experiments with performance monitoring.
-    I tried to decrease the number of delayed calls.
-    """
-=======
->>>>>>> 7d91a7f0
-
-    def __init__(self, callable, *args, **kw):
-        global _DelayedCallsIndex
-        self.callable = callable
-        if self.callable not in _DelayedCallsIndex:
-            _DelayedCallsIndex[self.callable] = [0, 0.0]
-        self.to_call = lambda: self.run(*args, **kw)
-
-    def run(self, *args, **kw):
-        tm = time.time()
-        self.callable(*args, **kw)
-        exec_time = time.time() - tm
-        _DelayedCallsIndex[self.callable][0] += 1
-        _DelayedCallsIndex[self.callable][1] += exec_time
-
-    def call(self):
-        self.to_call()
-
-
-def _callLater(delay, callable, *args, **kw):
+    """
+
+    def __init__(self, callable, *args, **kw):
+        global _DelayedCallsIndex
+        self.callable = callable
+        if self.callable not in _DelayedCallsIndex:
+            _DelayedCallsIndex[self.callable] = [0, 0.0]
+        self.to_call = lambda: self.run(*args, **kw)
+
+    def run(self, *args, **kw):
+        tm = time.time()
+        self.callable(*args, **kw)
+        exec_time = time.time() - tm
+        _DelayedCallsIndex[self.callable][0] += 1
+        _DelayedCallsIndex[self.callable][1] += exec_time
+
+    def call(self):
+        self.to_call()
+
+
+def _callLater(delay, callable, *args, **kw):
     """
     A wrapper around Twisted ``reactor.callLater()`` method.
-    """
-    global _OriginalCallLater
-    _call = _callable(callable, *args, **kw)
-    delayed_call = _OriginalCallLater(delay, _call.call)
-    return delayed_call
-
-
-def patchReactorCallLater(r):
+    """
+    global _OriginalCallLater
+    _call = _callable(callable, *args, **kw)
+    delayed_call = _OriginalCallLater(delay, _call.call)
+    return delayed_call
+
+
+def patchReactorCallLater(r):
     """
     Replace original ``reactor.callLater()`` with my hacked solution to monitor
     overall performance.
-    """
-    global _OriginalCallLater
-    _OriginalCallLater = r.callLater
-    r.callLater = _callLater
-
-
-def monitorDelayedCalls(r):
+    """
+    global _OriginalCallLater
+    _OriginalCallLater = r.callLater
+    r.callLater = _callLater
+
+
+def monitorDelayedCalls(r):
     """
     Print out all delayed calls.
-    """
-    global _DelayedCallsIndex
-    from logs import lg
-    from system import bpio
-    keys = _DelayedCallsIndex.keys()
-    keys.sort(key=lambda cb: -_DelayedCallsIndex[cb][1])
-    s = ''
-    for i in range(0, min(10, len(_DelayedCallsIndex))):
-        cb = keys[i]
-<<<<<<< HEAD
-        s += '        %d %d %s\n' % (_DelayedCallsIndex[cb][
-                                     0], _DelayedCallsIndex[cb][1], cb)
-=======
-        s += '        %d %d %s\n' % (_DelayedCallsIndex[cb][0], _DelayedCallsIndex[cb][1], cb)
->>>>>>> 7d91a7f0
-    lg.out(8, '    delayed calls: %d\n%s' % (len(_DelayedCallsIndex), s))
-    r.callLater(10, monitorDelayedCalls, r)
-
-#-------------------------------------------------------------------------
-
-
-
-def usage():
+    """
+    global _DelayedCallsIndex
+    from logs import lg
+    from system import bpio
+    keys = _DelayedCallsIndex.keys()
+    keys.sort(key=lambda cb: -_DelayedCallsIndex[cb][1])
+    s = ''
+    for i in range(0, min(10, len(_DelayedCallsIndex))):
+        cb = keys[i]
+        s += '        %d %d %s\n' % (_DelayedCallsIndex[cb][0], _DelayedCallsIndex[cb][1], cb)
+    lg.out(8, '    delayed calls: %d\n%s' % (len(_DelayedCallsIndex), s))
+    r.callLater(10, monitorDelayedCalls, r)
+
+#-------------------------------------------------------------------------------
+
+
+def usage():
     """
     Calls ``p2p.help.usage()`` method to print out how to run BitDust software
     from command line.
-    """
-    try:
-        import help
-        return help.usage()
-    except:
-        return ''
-
-
-def help():
+    """
+    try:
+        import help
+        return help.usage()
+    except:
+        return ''
+
+
+def help():
     """
     Same thing, calls ``p2p.help.help()`` to show detailed instructions.
-    """
-    try:
-        import help
-        return help.help()
-    except:
-        return ''
-
-
-def backup_schedule_format():
+    """
+    try:
+        import help
+        return help.help()
+    except:
+        return ''
+
+
+def backup_schedule_format():
     """
     See ``p2p.help.schedule_format()`` method.
-    """
-    try:
-        import help
-        return help.schedule_format()
-    except:
-        return ''
-
-
-def copyright():
+    """
+    try:
+        import help
+        return help.schedule_format()
+    except:
+        return ''
+
+
+def copyright():
     """
     Prints the copyright string.
-    """
-    print 'Copyright BitDust, 2014. All rights reserved.'
-
-<<<<<<< HEAD
-#--- THIS IS THE ENTRY POINT OF THE PROGRAM! -----------------------------
-=======
-#--- THIS IS THE ENTRY POINT OF THE PROGRAM! ---------------------------------------------------------
->>>>>>> 7d91a7f0
-
-
-def main(executable_path=None):
+    """
+    print 'Copyright BitDust, 2014. All rights reserved.'
+
+#--- THIS IS THE ENTRY POINT OF THE PROGRAM! ---------------------------------------------------------
+
+
+def main(executable_path=None):
     """
     THIS IS THE ENTRY POINT OF THE PROGRAM!
-    """
-    global AppDataDir
-
-    import warnings
-<<<<<<< HEAD
-    warnings.filterwarnings(
-        "ignore",
-        message="You do not have a working installation of the service_identity module")
-=======
-    warnings.filterwarnings("ignore", message="You do not have a working installation of the service_identity module")
->>>>>>> 7d91a7f0
-
-    try:
-        from logs import lg
-    except:
-        dirpath = os.path.dirname(os.path.abspath(sys.argv[0]))
-        sys.path.insert(0, os.path.abspath(os.path.join(dirpath, '..')))
-        # sys.path.insert(0, os.path.abspath(os.path.join(dirpath, '..', '..')))
-        from distutils.sysconfig import get_python_lib
-        sys.path.append(os.path.join(get_python_lib(), 'bitdust'))
-        try:
-            from logs import lg
-        except:
-            print 'ERROR! can not import working code.  Python Path:'
-            print '\n'.join(sys.path)
-            return 1
-
-    # init IO module, update locale
-    from system import bpio
-    bpio.init()
-
-    # sys.excepthook = lg.exception_hook
-
-    if not bpio.isFrozen():
-        from twisted.internet.defer import setDebugging
-        setDebugging(True)
-
-    pars = parser()
-    (opts, args) = pars.parse_args()
-
-    if opts.appdir:
-        appdata = opts.appdir
-        AppDataDir = appdata
-
-    else:
-        curdir = os.getcwd()  # os.path.dirname(os.path.abspath(sys.executable))
-        appdatafile = os.path.join(curdir, 'appdata')
-        defaultappdata = os.path.join(os.path.expanduser('~'), '.bitdust')
-        appdata = defaultappdata
-        if os.path.isfile(appdatafile):
-            try:
-<<<<<<< HEAD
-                appdata = os.path.abspath(
-                    open(appdatafile, 'rb').read().strip())
-=======
-                appdata = os.path.abspath(open(appdatafile, 'rb').read().strip())
->>>>>>> 7d91a7f0
-            except:
-                appdata = defaultappdata
-            if not os.path.isdir(appdata):
-                appdata = defaultappdata
-        AppDataDir = appdata
-
-    cmd = ''
-    if len(args) > 0:
-        cmd = args[0].lower()
-
-    # ask to count time for each log line from that moment, not absolute time
-    lg.life_begins()
-    # try to read debug level value at the early stage - no problem if fail
-    # here
-    try:
-        if cmd == '' or cmd == 'start' or cmd == 'go' or cmd == 'show' or cmd == 'open':
-            lg.set_debug_level(int(
-                bpio._read_data(
-                    os.path.abspath(
-                        os.path.join(appdata, 'config', 'logs', 'debug-level')))))
-    except:
-        pass
-
-    if opts.no_logs:
-        lg.disable_logs()
-
-    #---logpath---
-    logpath = os.path.join(appdata, 'logs', 'start.log')
-    if opts.output:
-        logpath = opts.output
-
-    need_redirecting = False
-
-    if bpio.Windows() and not bpio.isConsoled():
-        need_redirecting = True
-
-    if logpath != '':
-        lg.open_log_file(logpath)
-        lg.out(2, 'bpmain.main log file opened ' + logpath)
-        if bpio.Windows() and bpio.isFrozen():
-            need_redirecting = True
-
-    if need_redirecting:
-        lg.stdout_start_redirecting()
-        lg.out(2, 'bpmain.main redirecting started')
-
-    try:
-        if os.path.isfile(os.path.join(appdata, 'logs', 'exception.log')):
-            os.remove(os.path.join(appdata, 'logs', 'exception.log'))
-    except:
-        pass
-
-    if opts.debug or str(opts.debug) == '0':
-        lg.set_debug_level(opts.debug)
-
-    # if opts.quite and not opts.verbose:
-    #     lg.disable_output()
-
-    if opts.verbose:
-        copyright()
-
-    lg.out(2, 'bpmain.main started ' + time.asctime())
-
-    overDict = override_options(opts, args)
-
-    lg.out(2, 'bpmain.main args=%s' % str(args))
-
-    #---start---
-    if cmd == '' or cmd == 'start' or cmd == 'go':
-        appList = bpio.find_process([
-            'bitdust.exe',
-            'bpmain.py',
-            'bitdust.py',
-            'regexp:^/usr/bin/python\ +/usr/bin/bitdust.*$',
-        ])
-
-        # this is extra protection for Debian release
-        # I am not sure how process name can looks on different systems
-        # check the process ID from previous start
-        # it file exists and we found this PID in the currently running apps - BitDust is working
-        # if file not exists we don't want to start if found some other jobs with same name
-#        pid = -1
-#        try:
-#            if bpio.Windows():
-#                _data_path = os.path.join(os.environ.get('APPDATA', os.path.join(os.path.expanduser('~'), 'Application Data')), 'BitDust')
-#                pid_path = os.path.join(_data_path, 'metadata', 'processid')
-#            else:
-#                pid_path = os.path.join(appdata, 'metadata', 'processid')
-#            if os.path.isfile(pid_path):
-#                pid = int(bpio.ReadBinaryFile(pid_path).strip())
-#        except:
-#            lg.exc()
-
-        if len(appList) > 0:
-            lg.out(
-                0,
-                'BitDust already started, found another process: %s\n' %
-                str(appList))
-            bpio.shutdown()
-            return 0
-        UI = ''
-        # if cmd == 'show' or cmd == 'open':
-        # UI = 'show'
-        try:
-            ret = run(UI, opts, args, overDict, executable_path)
-        except:
-            lg.exc()
-            ret = 1
-        bpio.shutdown()
-        return ret
-
-    #---detach---
-    elif cmd == 'detach' or cmd == 'daemon' or cmd == 'background':
-        # lg.set_debug_level(20)
-        appList = bpio.find_process([
-            'bitdust.exe',
-            'bpmain.py',
-            'bitdust.py',
-            'regexp:^/usr/bin/python\ +/usr/bin/bitdust.*$',
-        ])
-        if len(appList) > 0:
-            lg.out(
-                0, 'main BitDust process already started: %s\n' %
-                str(appList))
-            bpio.shutdown()
-            return 0
-        from lib import misc
-        # from twisted.internet import reactor
-        # def _detach():
-        #     result = misc.DoRestart(detach=True)
-        #     lg.out(0, 'run and detach main BitDust process: %s' % str(result))
-        #     reactor.callLater(2, reactor.stop)
-        # reactor.addSystemEventTrigger('after','shutdown', misc.DoRestart, detach=True)
-        # reactor.callLater(0.01, _detach)
-        # reactor.run()
-        lg.out(0, 'main BitDust process started in daemon mode\n')
-        bpio.shutdown()
-        result = misc.DoRestart(detach=True)
-        try:
-            result = result.pid
-        except:
-            pass
-        return 0
-
-    #---restart---
-    elif cmd == 'restart' or cmd == 'reboot':
-        appList = bpio.find_process([
-            'bitdust.exe',
-            'bpmain.py',
-            'bitdust.py',
-            'regexp:^/usr/bin/python\ +/usr/bin/bitdust.*$',
-        ])
-        ui = False
-        # if cmd == 'restart':
-        # ui = True
-        if len(appList) > 0:
-<<<<<<< HEAD
-            lg.out(
-                0,
-                'found main BitDust process: %s, sending "restart" command ... ' %
-                str(appList),
-                '')
-=======
-            lg.out(0, 'found main BitDust process: %s, sending "restart" command ... ' % str(appList), '')
->>>>>>> 7d91a7f0
-
-            def done(x):
-                lg.out(0, 'DONE\n', '')
-                from twisted.internet import reactor
-                if reactor.running and not reactor._stopped:
-                    reactor.stop()
-
-            def failed(x):
-                ok = str(x).count('Connection was closed cleanly') > 0
-                from twisted.internet import reactor
-                if ok and reactor.running and not reactor._stopped:
-                    lg.out(0, 'DONE\n', '')
-                    reactor.stop()
-                    return
-                lg.out(
-                    0,
-                    'FAILED while killing previous process - do HARD restart\n',
-                    '')
-                try:
-                    kill()
-                except:
-                    lg.exc()
-                from lib import misc
-<<<<<<< HEAD
-                reactor.addSystemEventTrigger(
-                    'after',
-                    'shutdown',
-                    misc.DoRestart,
-                    param='show' if ui else '',
-                    detach=True)
-=======
-                reactor.addSystemEventTrigger('after', 'shutdown', misc.DoRestart, param='show' if ui else '', detach=True)
->>>>>>> 7d91a7f0
-                reactor.stop()
-            try:
-                from twisted.internet import reactor
-                # from interface.command_line import run_url_command
-                # d = run_url_command('?action=restart', False)
-                # from interface import cmd_line
-                # d = cmd_line.call_xmlrpc_method('restart', ui)
-                from interface import cmd_line_json
-                d = cmd_line_json.call_jsonrpc_method('restart', ui)
-                d.addCallback(done)
-                d.addErrback(failed)
-                reactor.run()
-                bpio.shutdown()
-                return 0
-            except:
-                lg.exc()
-                bpio.shutdown()
-                return 1
-        else:
-            ui = ''
-            if cmd == 'restart':
-                ui = 'show'
-            try:
-                ret = run(ui, opts, args, overDict, executable_path)
-            except:
-                lg.exc()
-                ret = 1
-            bpio.shutdown()
-            return ret
-
-    #---show---
-    elif cmd == 'show' or cmd == 'open':
-        from main import settings
-        if not bpio.isGUIpossible() and not settings.NewWebGUI():
-            lg.out(0, 'BitDust GUI is turned OFF\n')
-            bpio.shutdown()
-            return 0
-        if bpio.Linux() and not bpio.X11_is_running():
-            lg.out(0, 'this operating system not supported X11 interface\n')
-            bpio.shutdown()
-            return 0
-        appList = bpio.find_process([
-            'bitdust.exe',
-            'bpmain.py',
-            'bitdust.py',
-            'regexp:^/usr/bin/python\ +/usr/bin/bitdust.*$',
-        ])
-        if not settings.NewWebGUI():
-            appList_bpgui = bpio.find_process([
-                'bpgui.exe',
-                'bpgui.py',
-            ])
-            if len(appList_bpgui) > 0:
-                if len(appList) == 0:
-                    for pid in appList_bpgui:
-                        bpio.kill_process(pid)
-                else:
-                    lg.out(
-                        0, 'BitDust GUI already opened, found another process: %s\n' %
-                        str(appList))
-                    bpio.shutdown()
-                    return 0
-        if len(appList) == 0:
-            try:
-                ret = run('show', opts, args, overDict, executable_path)
-            except:
-                lg.exc()
-                ret = 1
-            bpio.shutdown()
-            return ret
-<<<<<<< HEAD
-        lg.out(
-            0,
-            'found main BitDust process: %s, start the GUI\n' %
-            str(appList))
-=======
-        lg.out(0, 'found main BitDust process: %s, start the GUI\n' % str(appList))
->>>>>>> 7d91a7f0
-        ret = show()
-        bpio.shutdown()
-        return ret
-
-    #---stop---
-    elif cmd == 'stop' or cmd == 'kill' or cmd == 'shutdown':
-        appList = bpio.find_process([
-            'bitdust.exe',
-            'bpmain.py',
-            'bitdust.py',
-            'regexp:^/usr/bin/python\ +/usr/bin/bitdust.*$',
-        ])
-        if len(appList) > 0:
-            lg.out(
-                0,
-                'found main BitDust process: %s, sending command "exit" ... ' %
-                str(appList),
-                '')
-            try:
-                from twisted.internet import reactor
-                # from interface.command_line import run_url_command
-                # url = '?action=exit'
-                # run_url_command(url, False).addBoth(wait_then_kill)
-                # reactor.run()
-                # bpio.shutdown()
-
-                def _stopped(x):
-                    lg.out(0, 'BitDust process finished correctly\n')
-                    reactor.stop()
-                    bpio.shutdown()
-                # from interface import cmd_line
-                # cmd_line.call_xmlrpc_method('stop').addBoth(_stopped)
-                from interface import cmd_line_json
-                cmd_line_json.call_jsonrpc_method('stop').addBoth(_stopped)
-                reactor.run()
-                return 0
-            except:
-                lg.exc()
-                ret = kill()
-                bpio.shutdown()
-                return ret
-        else:
-            lg.out(0, 'BitDust is not running at the moment\n')
-            bpio.shutdown()
-            return 0
-
-    #---uninstall---
-    elif cmd == 'uninstall':
-        def do_spawn(x=None):
-            from main.settings import WindowsStarterFileName
-            starter_filepath = os.path.join(
-                bpio.getExecutableDir(), WindowsStarterFileName())
-            lg.out(
-                0, "bpmain.main bitstarter.exe path: %s " %
-                starter_filepath)
-            if not os.path.isfile(starter_filepath):
-                lg.out(0, "ERROR: %s not found\n" % starter_filepath)
-                bpio.shutdown()
-                return 1
-            cmdargs = [os.path.basename(starter_filepath), 'uninstall']
-            lg.out(0, "bpmain.main os.spawnve cmdargs=" + str(cmdargs))
-<<<<<<< HEAD
-            ret = os.spawnve(
-                os.P_DETACH,
-                starter_filepath,
-                cmdargs,
-                os.environ)
-=======
-            ret = os.spawnve(os.P_DETACH, starter_filepath, cmdargs, os.environ)
->>>>>>> 7d91a7f0
-            bpio.shutdown()
-            return ret
-
-        def do_reactor_stop_and_spawn(x=None):
-            lg.out(0, 'BitDust process finished correctly\n')
-            reactor.stop()
-            ret = do_spawn()
-            bpio.shutdown()
-            return ret
-        lg.out(0, 'bpmain.main UNINSTALL!')
-        if not bpio.Windows():
-            lg.out(0, 'This command can be used only under OS Windows.\n')
-            bpio.shutdown()
-            return 0
-        if not bpio.isFrozen():
-            lg.out(
-                0,
-                'You are running BitDust from sources, uninstall command is available only for installable version.\n')
-            bpio.shutdown()
-            return 0
-        appList = bpio.find_process(['bitdust.exe', ])
-        if len(appList) > 0:
-            lg.out(0, 'found main BitDust process...   ', '')
-            try:
-                # from twisted.internet import reactor
-                # from interface.command_line import run_url_command
-                # url = '?action=exit'
-                # run_url_command(url).addBoth(do_reactor_stop_and_spawn)
-                # reactor.run()
-                # bpio.shutdown()
-                # from interface import cmd_line
-                # cmd_line.call_xmlrpc_method('stop').addBoth(do_reactor_stop_and_spawn)
-                from interface import cmd_line_json
-                cmd_line_json.call_jsonrpc_method(
-                    'stop').addBoth(do_reactor_stop_and_spawn)
-                reactor.run()
-                return 0
-            except:
-                lg.exc()
-        ret = do_spawn()
-        bpio.shutdown()
-        return ret
-
-    #---command_line---
-    # from interface import command_line as cmdln
-    # from interface import cmd_line as cmdln
-    from interface import cmd_line_json as cmdln
-    ret = cmdln.run(opts, args, pars, overDict, executable_path)
-    if ret == 2:
-        print usage()
-    bpio.shutdown()
-    return ret
-
-#------------------------------------------------------------------------------
-
-if __name__ == "__main__":
-    ret = main()
-    if ret == 2:
-        print usage()
-#    sys.exit(ret)
+    """
+    global AppDataDir
+
+    import warnings
+    warnings.filterwarnings("ignore", message="You do not have a working installation of the service_identity module")
+
+    try:
+        from logs import lg
+    except:
+        dirpath = os.path.dirname(os.path.abspath(sys.argv[0]))
+        sys.path.insert(0, os.path.abspath(os.path.join(dirpath, '..')))
+        # sys.path.insert(0, os.path.abspath(os.path.join(dirpath, '..', '..')))
+        from distutils.sysconfig import get_python_lib
+        sys.path.append(os.path.join(get_python_lib(), 'bitdust'))
+        try:
+            from logs import lg
+        except:
+            print 'ERROR! can not import working code.  Python Path:'
+            print '\n'.join(sys.path)
+            return 1
+
+    # init IO module, update locale
+    from system import bpio
+    bpio.init()
+
+    # sys.excepthook = lg.exception_hook
+
+    if not bpio.isFrozen():
+        from twisted.internet.defer import setDebugging
+        setDebugging(True)
+
+    pars = parser()
+    (opts, args) = pars.parse_args()
+
+    if opts.appdir:
+        appdata = opts.appdir
+        AppDataDir = appdata
+
+    else:
+        curdir = os.getcwd()  # os.path.dirname(os.path.abspath(sys.executable))
+        appdatafile = os.path.join(curdir, 'appdata')
+        defaultappdata = os.path.join(os.path.expanduser('~'), '.bitdust')
+        appdata = defaultappdata
+        if os.path.isfile(appdatafile):
+            try:
+                appdata = os.path.abspath(open(appdatafile, 'rb').read().strip())
+            except:
+                appdata = defaultappdata
+            if not os.path.isdir(appdata):
+                appdata = defaultappdata
+        AppDataDir = appdata
+
+    cmd = ''
+    if len(args) > 0:
+        cmd = args[0].lower()
+
+    # ask to count time for each log line from that moment, not absolute time
+    lg.life_begins()
+    # try to read debug level value at the early stage - no problem if fail here
+    try:
+        if cmd == '' or cmd == 'start' or cmd == 'go' or cmd == 'show' or cmd == 'open':
+            lg.set_debug_level(int(
+                bpio._read_data(
+                    os.path.abspath(
+                        os.path.join(appdata, 'config', 'logs', 'debug-level')))))
+    except:
+        pass
+
+    if opts.no_logs:
+        lg.disable_logs()
+
+    #---logpath---
+    logpath = os.path.join(appdata, 'logs', 'start.log')
+    if opts.output:
+        logpath = opts.output
+
+    need_redirecting = False
+
+    if bpio.Windows() and not bpio.isConsoled():
+        need_redirecting = True
+
+    if logpath != '':
+        lg.open_log_file(logpath)
+        lg.out(2, 'bpmain.main log file opened ' + logpath)
+        if bpio.Windows() and bpio.isFrozen():
+            need_redirecting = True
+
+    if need_redirecting:
+        lg.stdout_start_redirecting()
+        lg.out(2, 'bpmain.main redirecting started')
+
+    try:
+        if os.path.isfile(os.path.join(appdata, 'logs', 'exception.log')):
+            os.remove(os.path.join(appdata, 'logs', 'exception.log'))
+    except:
+        pass
+
+    if opts.debug or str(opts.debug) == '0':
+        lg.set_debug_level(opts.debug)
+
+    # if opts.quite and not opts.verbose:
+    #     lg.disable_output()
+
+    if opts.verbose:
+        copyright()
+
+    lg.out(2, 'bpmain.main started ' + time.asctime())
+
+    overDict = override_options(opts, args)
+
+    lg.out(2, 'bpmain.main args=%s' % str(args))
+
+    #---start---
+    if cmd == '' or cmd == 'start' or cmd == 'go':
+        appList = bpio.find_process([
+            'bitdust.exe',
+            'bpmain.py',
+            'bitdust.py',
+            'regexp:^/usr/bin/python\ +/usr/bin/bitdust.*$',
+        ])
+
+        # this is extra protection for Debian release
+        # I am not sure how process name can looks on different systems
+        # check the process ID from previous start
+        # it file exists and we found this PID in the currently running apps - BitDust is working
+        # if file not exists we don't want to start if found some other jobs with same name
+#        pid = -1
+#        try:
+#            if bpio.Windows():
+#                _data_path = os.path.join(os.environ.get('APPDATA', os.path.join(os.path.expanduser('~'), 'Application Data')), 'BitDust')
+#                pid_path = os.path.join(_data_path, 'metadata', 'processid')
+#            else:
+#                pid_path = os.path.join(appdata, 'metadata', 'processid')
+#            if os.path.isfile(pid_path):
+#                pid = int(bpio.ReadBinaryFile(pid_path).strip())
+#        except:
+#            lg.exc()
+
+        if len(appList) > 0:
+            lg.out(0, 'BitDust already started, found another process: %s\n' % str(appList))
+            bpio.shutdown()
+            return 0
+        UI = ''
+        # if cmd == 'show' or cmd == 'open':
+        # UI = 'show'
+        try:
+            ret = run(UI, opts, args, overDict, executable_path)
+        except:
+            lg.exc()
+            ret = 1
+        bpio.shutdown()
+        return ret
+
+    #---detach---
+    elif cmd == 'detach' or cmd == 'daemon' or cmd == 'background':
+        # lg.set_debug_level(20)
+        appList = bpio.find_process([
+            'bitdust.exe',
+            'bpmain.py',
+            'bitdust.py',
+            'regexp:^/usr/bin/python\ +/usr/bin/bitdust.*$',
+        ])
+        if len(appList) > 0:
+            lg.out(0, 'main BitDust process already started: %s\n' % str(appList))
+            bpio.shutdown()
+            return 0
+        from lib import misc
+        # from twisted.internet import reactor
+        # def _detach():
+        #     result = misc.DoRestart(detach=True)
+        #     lg.out(0, 'run and detach main BitDust process: %s' % str(result))
+        #     reactor.callLater(2, reactor.stop)
+        # reactor.addSystemEventTrigger('after','shutdown', misc.DoRestart, detach=True)
+        # reactor.callLater(0.01, _detach)
+        # reactor.run()
+        lg.out(0, 'main BitDust process started in daemon mode\n')
+        bpio.shutdown()
+        result = misc.DoRestart(detach=True)
+        try:
+            result = result.pid
+        except:
+            pass
+        return 0
+
+    #---restart---
+    elif cmd == 'restart' or cmd == 'reboot':
+        appList = bpio.find_process([
+            'bitdust.exe',
+            'bpmain.py',
+            'bitdust.py',
+            'regexp:^/usr/bin/python\ +/usr/bin/bitdust.*$',
+        ])
+        ui = False
+        # if cmd == 'restart':
+        # ui = True
+        if len(appList) > 0:
+            lg.out(0, 'found main BitDust process: %s, sending "restart" command ... ' % str(appList), '')
+
+            def done(x):
+                lg.out(0, 'DONE\n', '')
+                from twisted.internet import reactor
+                if reactor.running and not reactor._stopped:
+                    reactor.stop()
+
+            def failed(x):
+                ok = str(x).count('Connection was closed cleanly') > 0
+                from twisted.internet import reactor
+                if ok and reactor.running and not reactor._stopped:
+                    lg.out(0, 'DONE\n', '')
+                    reactor.stop()
+                    return
+                lg.out(0, 'FAILED while killing previous process - do HARD restart\n', '')
+                try:
+                    kill()
+                except:
+                    lg.exc()
+                from lib import misc
+                reactor.addSystemEventTrigger('after', 'shutdown', misc.DoRestart, param='show' if ui else '', detach=True)
+                reactor.stop()
+            try:
+                from twisted.internet import reactor
+                # from interface.command_line import run_url_command
+                # d = run_url_command('?action=restart', False)
+                # from interface import cmd_line
+                # d = cmd_line.call_xmlrpc_method('restart', ui)
+                from interface import cmd_line_json
+                d = cmd_line_json.call_jsonrpc_method('restart', ui)
+                d.addCallback(done)
+                d.addErrback(failed)
+                reactor.run()
+                bpio.shutdown()
+                return 0
+            except:
+                lg.exc()
+                bpio.shutdown()
+                return 1
+        else:
+            ui = ''
+            if cmd == 'restart':
+                ui = 'show'
+            try:
+                ret = run(ui, opts, args, overDict, executable_path)
+            except:
+                lg.exc()
+                ret = 1
+            bpio.shutdown()
+            return ret
+
+    #---show---
+    elif cmd == 'show' or cmd == 'open':
+        from main import settings
+        if not bpio.isGUIpossible() and not settings.NewWebGUI():
+            lg.out(0, 'BitDust GUI is turned OFF\n')
+            bpio.shutdown()
+            return 0
+        if bpio.Linux() and not bpio.X11_is_running():
+            lg.out(0, 'this operating system not supported X11 interface\n')
+            bpio.shutdown()
+            return 0
+        appList = bpio.find_process([
+            'bitdust.exe',
+            'bpmain.py',
+            'bitdust.py',
+            'regexp:^/usr/bin/python\ +/usr/bin/bitdust.*$',
+        ])
+        if not settings.NewWebGUI():
+            appList_bpgui = bpio.find_process([
+                'bpgui.exe',
+                'bpgui.py',
+            ])
+            if len(appList_bpgui) > 0:
+                if len(appList) == 0:
+                    for pid in appList_bpgui:
+                        bpio.kill_process(pid)
+                else:
+                    lg.out(0, 'BitDust GUI already opened, found another process: %s\n' % str(appList))
+                    bpio.shutdown()
+                    return 0
+        if len(appList) == 0:
+            try:
+                ret = run('show', opts, args, overDict, executable_path)
+            except:
+                lg.exc()
+                ret = 1
+            bpio.shutdown()
+            return ret
+        lg.out(0, 'found main BitDust process: %s, start the GUI\n' % str(appList))
+        ret = show()
+        bpio.shutdown()
+        return ret
+
+    #---stop---
+    elif cmd == 'stop' or cmd == 'kill' or cmd == 'shutdown':
+        appList = bpio.find_process([
+            'bitdust.exe',
+            'bpmain.py',
+            'bitdust.py',
+            'regexp:^/usr/bin/python\ +/usr/bin/bitdust.*$',
+        ])
+        if len(appList) > 0:
+            lg.out(0, 'found main BitDust process: %s, sending command "exit" ... ' % str(appList), '')
+            try:
+                from twisted.internet import reactor
+                # from interface.command_line import run_url_command
+                # url = '?action=exit'
+                # run_url_command(url, False).addBoth(wait_then_kill)
+                # reactor.run()
+                # bpio.shutdown()
+
+                def _stopped(x):
+                    lg.out(0, 'BitDust process finished correctly\n')
+                    reactor.stop()
+                    bpio.shutdown()
+                # from interface import cmd_line
+                # cmd_line.call_xmlrpc_method('stop').addBoth(_stopped)
+                from interface import cmd_line_json
+                cmd_line_json.call_jsonrpc_method('stop').addBoth(_stopped)
+                reactor.run()
+                return 0
+            except:
+                lg.exc()
+                ret = kill()
+                bpio.shutdown()
+                return ret
+        else:
+            lg.out(0, 'BitDust is not running at the moment\n')
+            bpio.shutdown()
+            return 0
+
+    #---uninstall---
+    elif cmd == 'uninstall':
+        def do_spawn(x=None):
+            from main.settings import WindowsStarterFileName
+            starter_filepath = os.path.join(bpio.getExecutableDir(), WindowsStarterFileName())
+            lg.out(0, "bpmain.main bitstarter.exe path: %s " % starter_filepath)
+            if not os.path.isfile(starter_filepath):
+                lg.out(0, "ERROR: %s not found\n" % starter_filepath)
+                bpio.shutdown()
+                return 1
+            cmdargs = [os.path.basename(starter_filepath), 'uninstall']
+            lg.out(0, "bpmain.main os.spawnve cmdargs=" + str(cmdargs))
+            ret = os.spawnve(os.P_DETACH, starter_filepath, cmdargs, os.environ)
+            bpio.shutdown()
+            return ret
+
+        def do_reactor_stop_and_spawn(x=None):
+            lg.out(0, 'BitDust process finished correctly\n')
+            reactor.stop()
+            ret = do_spawn()
+            bpio.shutdown()
+            return ret
+        lg.out(0, 'bpmain.main UNINSTALL!')
+        if not bpio.Windows():
+            lg.out(0, 'This command can be used only under OS Windows.\n')
+            bpio.shutdown()
+            return 0
+        if not bpio.isFrozen():
+            lg.out(0, 'You are running BitDust from sources, uninstall command is available only for installable version.\n')
+            bpio.shutdown()
+            return 0
+        appList = bpio.find_process(['bitdust.exe', ])
+        if len(appList) > 0:
+            lg.out(0, 'found main BitDust process...   ', '')
+            try:
+                # from twisted.internet import reactor
+                # from interface.command_line import run_url_command
+                # url = '?action=exit'
+                # run_url_command(url).addBoth(do_reactor_stop_and_spawn)
+                # reactor.run()
+                # bpio.shutdown()
+                # from interface import cmd_line
+                # cmd_line.call_xmlrpc_method('stop').addBoth(do_reactor_stop_and_spawn)
+                from interface import cmd_line_json
+                cmd_line_json.call_jsonrpc_method('stop').addBoth(do_reactor_stop_and_spawn)
+                reactor.run()
+                return 0
+            except:
+                lg.exc()
+        ret = do_spawn()
+        bpio.shutdown()
+        return ret
+
+    #---command_line---
+    # from interface import command_line as cmdln
+    # from interface import cmd_line as cmdln
+    from interface import cmd_line_json as cmdln
+    ret = cmdln.run(opts, args, pars, overDict, executable_path)
+    if ret == 2:
+        print usage()
+    bpio.shutdown()
+    return ret
+
+#------------------------------------------------------------------------------
+
+if __name__ == "__main__":
+    ret = main()
+    if ret == 2:
+        print usage()
+#    sys.exit(ret)