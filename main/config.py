#!/usr/bin/python
# config.py
#
# Copyright (C) 2008-2016 Veselin Penev, http://bitdust.io
#
# This file (config.py) is part of BitDust Software.
#
# BitDust is free software: you can redistribute it and/or modify
# it under the terms of the GNU Affero General Public License as published by
# the Free Software Foundation, either version 3 of the License, or
# (at your option) any later version.
#
# BitDust Software is distributed in the hope that it will be useful,
# but WITHOUT ANY WARRANTY; without even the implied warranty of
# MERCHANTABILITY or FITNESS FOR A PARTICULAR PURPOSE.  See the
# GNU Affero General Public License for more details.
#
# You should have received a copy of the GNU Affero General Public License
# along with BitDust Software.  If not, see <http://www.gnu.org/licenses/>.
#
# Please contact us if you have any questions at bitdust.io@gmail.com
#
#
#
#

"""
..

module:: config
"""

import os
import sys
import types
import re

if __name__ == "__main__":
    import os.path as _p
    sys.path.append(_p.join(_p.dirname(_p.abspath(sys.argv[0])), '..'))

from logs import lg

#------------------------------------------------------------------------------

_Config = None

#------------------------------------------------------------------------------


def init(configDir):
    """
    
    """
    global _Config
    if _Config is None:
        _Config = DetailedConfig(configDir)
        lg.out(2, 'config.init     at %s' % configDir)
    else:
        lg.warn('already called, was set up in %s' % _Config.getConfigDir())


def shutdown():
    """
    
    """
    lg.out(2, 'config.shutdown')
    global _Config
    if _Config:
        del _Config
        _Config = None


def conf():
    global _Config
    return _Config

#------------------------------------------------------------------------------

<<<<<<< HEAD

class BaseConfig(object):

=======

class BaseConfig(object):

>>>>>>> 7d91a7f0
    def __init__(self, configDir):
        self.configDir = configDir

    def getConfigDir(self):
        return self.configDir

    def exist(self, entryPath):
        return self._get(entryPath) is not None

    def remove(self, entryPath):
        elemList = self._parseEntryPath(entryPath)
        fpath = os.path.join(self.configDir, *elemList)
        return self._rmrf(fpath)

    def listEntries(self, entryPath):
        entries = self._get(entryPath)
        t = type(entries)
        if t is types.StringType:
            # lg.warn( 'argument to listEntries is a file: %s' % entryPath )
            return []
        if entries is None:
            return []
        assert t is types.ListType
        return entries

    def hasChilds(self, entryPath):
        elemList = self._parseEntryPath(entryPath)
        fpath = os.path.join(self.configDir, *elemList)
        if os.path.isdir(fpath):
            return True
        return False

    def listAllEntries(self):
        try:
            from system import bpio
            l = []
            abspth = bpio.portablePath(os.path.abspath(self.getConfigDir()))
            for subpath in bpio.list_dir_recursive(abspth):
                path = bpio.portablePath(subpath)
                l.append(path.replace(abspth, '').strip('/'))
            return l
        except:
            lg.exc()
            return []

    def getData(self, entryPath, default=None):
        data = self._get(entryPath)
        if data is None:
            return default
        if isinstance(data, types.ListType):
            lg.warn('argument to getData is a directory: %s' % entryPath)
            return default
        return data

    def setData(self, entryPath, value):
        return self._set(entryPath, value)

    def getInt(self, entryPath, default=None):
        data = self.getData(entryPath)
        if data is None:
            return default
        try:
<<<<<<< HEAD
            return int(data.strip('"').strip())
=======
            return int(data.strip().strip('"'))
>>>>>>> 7d91a7f0
        except ValueError:
            return default

    def setInt(self, entryPath, value):
        return self._set(entryPath, str(value))

    def getBool(self, entryPath, default=None):
        data = self.getData(entryPath)
        if data is None:
            return default
        return True if data.strip() == 'true' else False

    def setBool(self, entryPath, value):
        return self._set(entryPath, 'true' if value else 'false')

    def getString(self, entryPath, default=None):
        data = self.getData(entryPath)
        if data is None:
            return default
        data = data.strip()
        if len(data) < 2:
            return default
        if not (data[0] == data[-1] == '"'):
            return default
        data = data[1:-1]
        try:
            out = []
            i = 0
            while i < len(data):
                c = data[i]
                if c == '\\':
                    out.append(data[i + 1])
                    i += 2
                else:
                    out.append(c)
                    i += 1
            return ''.join(out)
        except IndexError:
            return default

    def setString(self, entryPath, value):
        out = ['"']
        for x in value:
            if x in '\\"':
                out.append('\\')
            out.append(x)
        out.append('"')
        return self._set(entryPath, ''.join(out))

    def _mkdir(self, dpath):
        if os.path.isfile(dpath):
            self._unlink(dpath)
        if not os.path.isdir(dpath):
            try:
                if sys.platform == 'win32':
                    os.makedirs(dpath)
                else:
                    os.makedirs(dpath, 0o700)
                return True
            except OSError:
                lg.exc('error creating directory: %s' % dpath)
                return False
        return True

    def _listdir(self, dpath):
        try:
            return os.listdir(dpath)
        except OSError:
            lg.exc('error listing dir: %s' % dpath)
            return []

    def _unlink(self, fpath):
        try:
            if os.path.isdir(fpath):
                os.rmdir(fpath)
            else:
                os.unlink(fpath)
            return True
        except OSError:
            lg.exc('error unlinking: %s' % fpath)
            return False

    def _rmrf(self, fpath):
        if os.path.isdir(fpath):
            files = self._listdir(fpath)
            for f in files:
                childPath = os.path.join(fpath, f)
                self._rmrf(childPath)
            return self._unlink(fpath)
        elif os.path.isfile(fpath):
            return self._unlink(fpath)
        return False

    def _validateElemList(self, elemList):
        for x in elemList:
            assert x.strip() == x
            assert '\\' not in x
            assert '/' not in x
            assert x not in ('.', '..')

    def _parseEntryPath(self, entryPath):
        elemList = entryPath.split('/')
        if elemList and (not elemList[0]):
            del elemList[0]
        if elemList:
            assert elemList[-1]
        self._validateElemList(elemList)
        return elemList

    def _get(self, entryPath):
        elemList = self._parseEntryPath(entryPath)
        fpath = os.path.join(self.configDir, *elemList)
        if os.path.isdir(fpath):
            out = []
            for x in self._listdir(fpath):
                childPath = '/'.join(elemList + [x])
                out.append(childPath)
            return out
        elif os.path.isfile(fpath):
            data = None
            try:
                f = file(fpath, 'rb')
                data = f.read()
                f.close()
            except (OSError, IOError):
                lg.exc('error reading from file: %s' % fpath)
            return data
        return None

    def _set(self, entryPath, data):
        elemList = self._parseEntryPath(entryPath)
        assert elemList
        dpath = self.configDir
        for d in elemList[:-1]:
            dpath = os.path.join(dpath, d)
            self._mkdir(dpath)
        fpath = os.path.join(dpath, elemList[-1])
        try:
            f = file(fpath, 'wb')
            f.write(data)
            f.close()
            return True
        except (OSError, IOError):
            lg.exc('error writing to file: %s' % fpath)
        return False

#------------------------------------------------------------------------------


class DefaultsConfig(BaseConfig):
    _default = {}

    def setDefaultValue(self, entryPath, value):
        self._default[entryPath] = str(value)

    def getDefaultValue(self, entryPath):
        return self._default.get(entryPath, None)

    def getData(self, entryPath, default=None):
        if default is not None:
            return BaseConfig.getData(self, entryPath, default)
        result = BaseConfig.getData(self, entryPath)
        if result is not None:
            return result
        return self.getDefaultValue(entryPath)

#------------------------------------------------------------------------------


class NotifiableConfig(DefaultsConfig):

    def __init__(self, configDir):
        super(NotifiableConfig, self).__init__(configDir)
        self.callbacks = {}

    def addCallback(self, mask, cb):
<<<<<<< HEAD
        """
        You can add a callback to catch a moment when some particular option were modified.
        Mask is a string which is used to compared in this way:

            entryPath.startswith(mask)

        The callback will be fired with such arguments:

            cb(entryPath, newValue, oldValue, result)

=======
        """
        You can add a callback to catch a moment when some particular option
        were modified. Mask is a string which is used to compared in this way:

            entryPath.startswith(mask)

        The callback will be fired with such arguments:

            cb(entryPath, newValue, oldValue, result)
>>>>>>> 7d91a7f0
        """
        self.callbacks[mask] = cb

    def removeCallback(self, mask):
        """
        Remove existing callback.
        """
        self.callbacks.pop(mask, None)

    def _set(self, entryPath, newValue):
        oldValue = self._get(entryPath)
        result = BaseConfig._set(self, entryPath, newValue)
        for mask, cb in self.callbacks.items():
            if entryPath.startswith(mask):
                cb(entryPath, newValue, oldValue, result)
        return result

#------------------------------------------------------------------------------


class FixedTypesConfig(NotifiableConfig):

    def __init__(self, configDir):
        super(FixedTypesConfig, self).__init__(configDir)
        try:
            from main import config_types
            self._types = config_types.defaults()
            self._labels = config_types.labels()
        except:
            pass

    def types(self):
        return

    def listKnownTypes(self):
        return self._types.keys()

    def setType(self, key, typ):
        self._types[key] = typ

    def getType(self, entry):
        return self._types.get(entry, 0)

    def getTypeLabel(self, entry):
        return self._labels.get(self.getType(entry))

#------------------------------------------------------------------------------


class CachedConfig(FixedTypesConfig):
    _cache = {}

    def _set(self, entryPath, data):
        if entryPath in self._cache:
            if self._cache[entryPath] == data:
                return True
        self._cache[entryPath] = data
        result = FixedTypesConfig._set(self, entryPath, data)
        return result

    def _get(self, entryPath):
        if entryPath in self._cache:
            return self._cache[entryPath]
        result = FixedTypesConfig._get(self, entryPath)
        self._cache[entryPath] = result
        return result

    def cache(self):
        return self._cache

    def reloadCache(self):
        """
        Reload whole cache from local files.
        """
<<<<<<< HEAD
        Reload whole cache from local files.
        """
=======
>>>>>>> 7d91a7f0
        # TODO

    def storeCache(self):
        """
        Write all cached entries into local files.
        """
<<<<<<< HEAD
        Write all cached entries into local files.
        """
=======
>>>>>>> 7d91a7f0
        # TODO

#------------------------------------------------------------------------------


class DetailedConfig(CachedConfig):
    _labels = {}
    _infos = {}

    def __init__(self, configDir):
        super(DetailedConfig, self).__init__(configDir)
        try:
            import config_details
            self._load_details(config_details.raw())
        except:
            pass

    def _loadDetails(self, src):
        """
        
        """
        current_option = ''
        for line in src.splitlines():
            if not line.strip():
                continue
            r = re.match('^{(.+?)}(.+?)$', line)
            if r:
                current_option = r.group(1).strip()
                self._labels[current_option] = r.group(2).strip()
            else:
                if current_option:
                    if current_option not in self._infos:
                        self._infos[current_option] = ''
                    self._infos[current_option] += line.strip() + '\n'

    def getLabel(self, entryPath):
        return self._labels.get(entryPath, '')

    def getInfo(self, entryPath):
        return self._infos.get(entryPath, '')

#------------------------------------------------------------------------------


def main():
    """
    Read settings from 'userconfig' file and print in HTML form.
    """
    from main import settings
    settings.init()
    init(settings.ConfigDir())
#    last = ''
#    for entry in sorted(conf()._types.keys()):
#        parent, key = entry.rsplit('/', 1)
#        while parent.count('/'):
#            p, parent = parent.rsplit('/', 1)
#            if p != 'services':
#                print p
#            parent = '  ' + parent
#        if parent != last:
#            print parent
#            last = parent
#        print ' ' * (last.count(' ') + 1) * 2, key, '\t\t\t\t', conf().get_type_label(entry).upper()
    # print '\n'.join(map(lambda x: "    '%s':\t\t\tNode," % x,
    # sorted(conf().listAllEntries())))
    s = conf().getData('details')
    conf().loadDetails(s)


if __name__ == "__main__":
    main()
<|MERGE_RESOLUTION|>--- conflicted
+++ resolved
@@ -1,346 +1,324 @@
-#!/usr/bin/python
-# config.py
-#
-# Copyright (C) 2008-2016 Veselin Penev, http://bitdust.io
-#
-# This file (config.py) is part of BitDust Software.
-#
-# BitDust is free software: you can redistribute it and/or modify
-# it under the terms of the GNU Affero General Public License as published by
-# the Free Software Foundation, either version 3 of the License, or
-# (at your option) any later version.
-#
-# BitDust Software is distributed in the hope that it will be useful,
-# but WITHOUT ANY WARRANTY; without even the implied warranty of
-# MERCHANTABILITY or FITNESS FOR A PARTICULAR PURPOSE.  See the
-# GNU Affero General Public License for more details.
-#
-# You should have received a copy of the GNU Affero General Public License
-# along with BitDust Software.  If not, see <http://www.gnu.org/licenses/>.
-#
-# Please contact us if you have any questions at bitdust.io@gmail.com
-#
-#
-#
-#
-
+#!/usr/bin/python
+# config.py
+#
+# Copyright (C) 2008-2016 Veselin Penev, http://bitdust.io
+#
+# This file (config.py) is part of BitDust Software.
+#
+# BitDust is free software: you can redistribute it and/or modify
+# it under the terms of the GNU Affero General Public License as published by
+# the Free Software Foundation, either version 3 of the License, or
+# (at your option) any later version.
+#
+# BitDust Software is distributed in the hope that it will be useful,
+# but WITHOUT ANY WARRANTY; without even the implied warranty of
+# MERCHANTABILITY or FITNESS FOR A PARTICULAR PURPOSE.  See the
+# GNU Affero General Public License for more details.
+#
+# You should have received a copy of the GNU Affero General Public License
+# along with BitDust Software.  If not, see <http://www.gnu.org/licenses/>.
+#
+# Please contact us if you have any questions at bitdust.io@gmail.com
+#
+#
+#
+#
+
 """
 ..
 
 module:: config
-"""
-
-import os
-import sys
-import types
-import re
-
-if __name__ == "__main__":
-    import os.path as _p
-    sys.path.append(_p.join(_p.dirname(_p.abspath(sys.argv[0])), '..'))
-
-from logs import lg
-
-#------------------------------------------------------------------------------
-
-_Config = None
-
-#------------------------------------------------------------------------------
-
-
-def init(configDir):
+"""
+
+import os
+import sys
+import types
+import re
+
+if __name__ == "__main__":
+    import os.path as _p
+    sys.path.append(_p.join(_p.dirname(_p.abspath(sys.argv[0])), '..'))
+
+from logs import lg
+
+#------------------------------------------------------------------------------
+
+_Config = None
+
+#------------------------------------------------------------------------------
+
+
+def init(configDir):
     """
     
-    """
-    global _Config
-    if _Config is None:
-        _Config = DetailedConfig(configDir)
-        lg.out(2, 'config.init     at %s' % configDir)
-    else:
-        lg.warn('already called, was set up in %s' % _Config.getConfigDir())
-
-
-def shutdown():
+    """
+    global _Config
+    if _Config is None:
+        _Config = DetailedConfig(configDir)
+        lg.out(2, 'config.init     at %s' % configDir)
+    else:
+        lg.warn('already called, was set up in %s' % _Config.getConfigDir())
+
+
+def shutdown():
     """
     
-    """
-    lg.out(2, 'config.shutdown')
-    global _Config
-    if _Config:
-        del _Config
-        _Config = None
-
-
-def conf():
-    global _Config
-    return _Config
-
-#------------------------------------------------------------------------------
-
-<<<<<<< HEAD
-
-class BaseConfig(object):
-
-=======
-
-class BaseConfig(object):
-
->>>>>>> 7d91a7f0
-    def __init__(self, configDir):
-        self.configDir = configDir
-
-    def getConfigDir(self):
-        return self.configDir
-
-    def exist(self, entryPath):
-        return self._get(entryPath) is not None
-
-    def remove(self, entryPath):
-        elemList = self._parseEntryPath(entryPath)
-        fpath = os.path.join(self.configDir, *elemList)
-        return self._rmrf(fpath)
-
-    def listEntries(self, entryPath):
-        entries = self._get(entryPath)
-        t = type(entries)
-        if t is types.StringType:
-            # lg.warn( 'argument to listEntries is a file: %s' % entryPath )
-            return []
-        if entries is None:
-            return []
-        assert t is types.ListType
-        return entries
-
-    def hasChilds(self, entryPath):
-        elemList = self._parseEntryPath(entryPath)
-        fpath = os.path.join(self.configDir, *elemList)
-        if os.path.isdir(fpath):
-            return True
-        return False
-
-    def listAllEntries(self):
-        try:
-            from system import bpio
-            l = []
-            abspth = bpio.portablePath(os.path.abspath(self.getConfigDir()))
-            for subpath in bpio.list_dir_recursive(abspth):
-                path = bpio.portablePath(subpath)
-                l.append(path.replace(abspth, '').strip('/'))
-            return l
-        except:
-            lg.exc()
-            return []
-
-    def getData(self, entryPath, default=None):
-        data = self._get(entryPath)
-        if data is None:
-            return default
-        if isinstance(data, types.ListType):
-            lg.warn('argument to getData is a directory: %s' % entryPath)
-            return default
-        return data
-
-    def setData(self, entryPath, value):
-        return self._set(entryPath, value)
-
-    def getInt(self, entryPath, default=None):
-        data = self.getData(entryPath)
-        if data is None:
-            return default
-        try:
-<<<<<<< HEAD
-            return int(data.strip('"').strip())
-=======
-            return int(data.strip().strip('"'))
->>>>>>> 7d91a7f0
-        except ValueError:
-            return default
-
-    def setInt(self, entryPath, value):
-        return self._set(entryPath, str(value))
-
-    def getBool(self, entryPath, default=None):
-        data = self.getData(entryPath)
-        if data is None:
-            return default
-        return True if data.strip() == 'true' else False
-
-    def setBool(self, entryPath, value):
-        return self._set(entryPath, 'true' if value else 'false')
-
-    def getString(self, entryPath, default=None):
-        data = self.getData(entryPath)
-        if data is None:
-            return default
-        data = data.strip()
-        if len(data) < 2:
-            return default
-        if not (data[0] == data[-1] == '"'):
-            return default
-        data = data[1:-1]
-        try:
-            out = []
-            i = 0
-            while i < len(data):
-                c = data[i]
-                if c == '\\':
-                    out.append(data[i + 1])
-                    i += 2
-                else:
-                    out.append(c)
-                    i += 1
-            return ''.join(out)
-        except IndexError:
-            return default
-
-    def setString(self, entryPath, value):
-        out = ['"']
-        for x in value:
-            if x in '\\"':
-                out.append('\\')
-            out.append(x)
-        out.append('"')
-        return self._set(entryPath, ''.join(out))
-
-    def _mkdir(self, dpath):
-        if os.path.isfile(dpath):
-            self._unlink(dpath)
-        if not os.path.isdir(dpath):
-            try:
-                if sys.platform == 'win32':
-                    os.makedirs(dpath)
-                else:
-                    os.makedirs(dpath, 0o700)
-                return True
-            except OSError:
-                lg.exc('error creating directory: %s' % dpath)
-                return False
-        return True
-
-    def _listdir(self, dpath):
-        try:
-            return os.listdir(dpath)
-        except OSError:
-            lg.exc('error listing dir: %s' % dpath)
-            return []
-
-    def _unlink(self, fpath):
-        try:
-            if os.path.isdir(fpath):
-                os.rmdir(fpath)
-            else:
-                os.unlink(fpath)
-            return True
-        except OSError:
-            lg.exc('error unlinking: %s' % fpath)
-            return False
-
-    def _rmrf(self, fpath):
-        if os.path.isdir(fpath):
-            files = self._listdir(fpath)
-            for f in files:
-                childPath = os.path.join(fpath, f)
-                self._rmrf(childPath)
-            return self._unlink(fpath)
-        elif os.path.isfile(fpath):
-            return self._unlink(fpath)
-        return False
-
-    def _validateElemList(self, elemList):
-        for x in elemList:
-            assert x.strip() == x
-            assert '\\' not in x
-            assert '/' not in x
-            assert x not in ('.', '..')
-
-    def _parseEntryPath(self, entryPath):
-        elemList = entryPath.split('/')
-        if elemList and (not elemList[0]):
-            del elemList[0]
-        if elemList:
-            assert elemList[-1]
-        self._validateElemList(elemList)
-        return elemList
-
-    def _get(self, entryPath):
-        elemList = self._parseEntryPath(entryPath)
-        fpath = os.path.join(self.configDir, *elemList)
-        if os.path.isdir(fpath):
-            out = []
-            for x in self._listdir(fpath):
-                childPath = '/'.join(elemList + [x])
-                out.append(childPath)
-            return out
-        elif os.path.isfile(fpath):
-            data = None
-            try:
-                f = file(fpath, 'rb')
-                data = f.read()
-                f.close()
-            except (OSError, IOError):
-                lg.exc('error reading from file: %s' % fpath)
-            return data
-        return None
-
-    def _set(self, entryPath, data):
-        elemList = self._parseEntryPath(entryPath)
-        assert elemList
-        dpath = self.configDir
-        for d in elemList[:-1]:
-            dpath = os.path.join(dpath, d)
-            self._mkdir(dpath)
-        fpath = os.path.join(dpath, elemList[-1])
-        try:
-            f = file(fpath, 'wb')
-            f.write(data)
-            f.close()
-            return True
-        except (OSError, IOError):
-            lg.exc('error writing to file: %s' % fpath)
-        return False
-
-#------------------------------------------------------------------------------
-
-
-class DefaultsConfig(BaseConfig):
-    _default = {}
-
-    def setDefaultValue(self, entryPath, value):
-        self._default[entryPath] = str(value)
-
-    def getDefaultValue(self, entryPath):
-        return self._default.get(entryPath, None)
-
-    def getData(self, entryPath, default=None):
-        if default is not None:
-            return BaseConfig.getData(self, entryPath, default)
-        result = BaseConfig.getData(self, entryPath)
-        if result is not None:
-            return result
-        return self.getDefaultValue(entryPath)
-
-#------------------------------------------------------------------------------
-
-
-class NotifiableConfig(DefaultsConfig):
-
-    def __init__(self, configDir):
-        super(NotifiableConfig, self).__init__(configDir)
-        self.callbacks = {}
-
-    def addCallback(self, mask, cb):
-<<<<<<< HEAD
-        """
-        You can add a callback to catch a moment when some particular option were modified.
-        Mask is a string which is used to compared in this way:
-
-            entryPath.startswith(mask)
-
-        The callback will be fired with such arguments:
-
-            cb(entryPath, newValue, oldValue, result)
-
-=======
+    """
+    lg.out(2, 'config.shutdown')
+    global _Config
+    if _Config:
+        del _Config
+        _Config = None
+
+
+def conf():
+    global _Config
+    return _Config
+
+#------------------------------------------------------------------------------
+
+
+class BaseConfig(object):
+
+    def __init__(self, configDir):
+        self.configDir = configDir
+
+    def getConfigDir(self):
+        return self.configDir
+
+    def exist(self, entryPath):
+        return self._get(entryPath) is not None
+
+    def remove(self, entryPath):
+        elemList = self._parseEntryPath(entryPath)
+        fpath = os.path.join(self.configDir, *elemList)
+        return self._rmrf(fpath)
+
+    def listEntries(self, entryPath):
+        entries = self._get(entryPath)
+        t = type(entries)
+        if t is types.StringType:
+            # lg.warn( 'argument to listEntries is a file: %s' % entryPath )
+            return []
+        if entries is None:
+            return []
+        assert t is types.ListType
+        return entries
+
+    def hasChilds(self, entryPath):
+        elemList = self._parseEntryPath(entryPath)
+        fpath = os.path.join(self.configDir, *elemList)
+        if os.path.isdir(fpath):
+            return True
+        return False
+
+    def listAllEntries(self):
+        try:
+            from system import bpio
+            l = []
+            abspth = bpio.portablePath(os.path.abspath(self.getConfigDir()))
+            for subpath in bpio.list_dir_recursive(abspth):
+                path = bpio.portablePath(subpath)
+                l.append(path.replace(abspth, '').strip('/'))
+            return l
+        except:
+            lg.exc()
+            return []
+
+    def getData(self, entryPath, default=None):
+        data = self._get(entryPath)
+        if data is None:
+            return default
+        if isinstance(data, types.ListType):
+            lg.warn('argument to getData is a directory: %s' % entryPath)
+            return default
+        return data
+
+    def setData(self, entryPath, value):
+        return self._set(entryPath, value)
+
+    def getInt(self, entryPath, default=None):
+        data = self.getData(entryPath)
+        if data is None:
+            return default
+        try:
+            return int(data.strip().strip('"'))
+        except ValueError:
+            return default
+
+    def setInt(self, entryPath, value):
+        return self._set(entryPath, str(value))
+
+    def getBool(self, entryPath, default=None):
+        data = self.getData(entryPath)
+        if data is None:
+            return default
+        return True if data.strip() == 'true' else False
+
+    def setBool(self, entryPath, value):
+        return self._set(entryPath, 'true' if value else 'false')
+
+    def getString(self, entryPath, default=None):
+        data = self.getData(entryPath)
+        if data is None:
+            return default
+        data = data.strip()
+        if len(data) < 2:
+            return default
+        if not (data[0] == data[-1] == '"'):
+            return default
+        data = data[1:-1]
+        try:
+            out = []
+            i = 0
+            while i < len(data):
+                c = data[i]
+                if c == '\\':
+                    out.append(data[i + 1])
+                    i += 2
+                else:
+                    out.append(c)
+                    i += 1
+            return ''.join(out)
+        except IndexError:
+            return default
+
+    def setString(self, entryPath, value):
+        out = ['"']
+        for x in value:
+            if x in '\\"':
+                out.append('\\')
+            out.append(x)
+        out.append('"')
+        return self._set(entryPath, ''.join(out))
+
+    def _mkdir(self, dpath):
+        if os.path.isfile(dpath):
+            self._unlink(dpath)
+        if not os.path.isdir(dpath):
+            try:
+                if sys.platform == 'win32':
+                    os.makedirs(dpath)
+                else:
+                    os.makedirs(dpath, 0o700)
+                return True
+            except OSError:
+                lg.exc('error creating directory: %s' % dpath)
+                return False
+        return True
+
+    def _listdir(self, dpath):
+        try:
+            return os.listdir(dpath)
+        except OSError:
+            lg.exc('error listing dir: %s' % dpath)
+            return []
+
+    def _unlink(self, fpath):
+        try:
+            if os.path.isdir(fpath):
+                os.rmdir(fpath)
+            else:
+                os.unlink(fpath)
+            return True
+        except OSError:
+            lg.exc('error unlinking: %s' % fpath)
+            return False
+
+    def _rmrf(self, fpath):
+        if os.path.isdir(fpath):
+            files = self._listdir(fpath)
+            for f in files:
+                childPath = os.path.join(fpath, f)
+                self._rmrf(childPath)
+            return self._unlink(fpath)
+        elif os.path.isfile(fpath):
+            return self._unlink(fpath)
+        return False
+
+    def _validateElemList(self, elemList):
+        for x in elemList:
+            assert x.strip() == x
+            assert '\\' not in x
+            assert '/' not in x
+            assert x not in ('.', '..')
+
+    def _parseEntryPath(self, entryPath):
+        elemList = entryPath.split('/')
+        if elemList and (not elemList[0]):
+            del elemList[0]
+        if elemList:
+            assert elemList[-1]
+        self._validateElemList(elemList)
+        return elemList
+
+    def _get(self, entryPath):
+        elemList = self._parseEntryPath(entryPath)
+        fpath = os.path.join(self.configDir, *elemList)
+        if os.path.isdir(fpath):
+            out = []
+            for x in self._listdir(fpath):
+                childPath = '/'.join(elemList + [x])
+                out.append(childPath)
+            return out
+        elif os.path.isfile(fpath):
+            data = None
+            try:
+                f = file(fpath, 'rb')
+                data = f.read()
+                f.close()
+            except (OSError, IOError):
+                lg.exc('error reading from file: %s' % fpath)
+            return data
+        return None
+
+    def _set(self, entryPath, data):
+        elemList = self._parseEntryPath(entryPath)
+        assert elemList
+        dpath = self.configDir
+        for d in elemList[:-1]:
+            dpath = os.path.join(dpath, d)
+            self._mkdir(dpath)
+        fpath = os.path.join(dpath, elemList[-1])
+        try:
+            f = file(fpath, 'wb')
+            f.write(data)
+            f.close()
+            return True
+        except (OSError, IOError):
+            lg.exc('error writing to file: %s' % fpath)
+        return False
+
+#------------------------------------------------------------------------------
+
+
+class DefaultsConfig(BaseConfig):
+    _default = {}
+
+    def setDefaultValue(self, entryPath, value):
+        self._default[entryPath] = str(value)
+
+    def getDefaultValue(self, entryPath):
+        return self._default.get(entryPath, None)
+
+    def getData(self, entryPath, default=None):
+        if default is not None:
+            return BaseConfig.getData(self, entryPath, default)
+        result = BaseConfig.getData(self, entryPath)
+        if result is not None:
+            return result
+        return self.getDefaultValue(entryPath)
+
+#------------------------------------------------------------------------------
+
+
+class NotifiableConfig(DefaultsConfig):
+
+    def __init__(self, configDir):
+        super(NotifiableConfig, self).__init__(configDir)
+        self.callbacks = {}
+
+    def addCallback(self, mask, cb):
         """
         You can add a callback to catch a moment when some particular option
         were modified. Mask is a string which is used to compared in this way:
@@ -350,165 +328,153 @@
         The callback will be fired with such arguments:
 
             cb(entryPath, newValue, oldValue, result)
->>>>>>> 7d91a7f0
-        """
-        self.callbacks[mask] = cb
-
-    def removeCallback(self, mask):
+        """
+        self.callbacks[mask] = cb
+
+    def removeCallback(self, mask):
         """
         Remove existing callback.
-        """
-        self.callbacks.pop(mask, None)
-
-    def _set(self, entryPath, newValue):
-        oldValue = self._get(entryPath)
-        result = BaseConfig._set(self, entryPath, newValue)
-        for mask, cb in self.callbacks.items():
-            if entryPath.startswith(mask):
-                cb(entryPath, newValue, oldValue, result)
-        return result
-
-#------------------------------------------------------------------------------
-
-
-class FixedTypesConfig(NotifiableConfig):
-
-    def __init__(self, configDir):
-        super(FixedTypesConfig, self).__init__(configDir)
-        try:
-            from main import config_types
-            self._types = config_types.defaults()
-            self._labels = config_types.labels()
-        except:
-            pass
-
-    def types(self):
-        return
-
-    def listKnownTypes(self):
-        return self._types.keys()
-
-    def setType(self, key, typ):
-        self._types[key] = typ
-
-    def getType(self, entry):
-        return self._types.get(entry, 0)
-
-    def getTypeLabel(self, entry):
-        return self._labels.get(self.getType(entry))
-
-#------------------------------------------------------------------------------
-
-
-class CachedConfig(FixedTypesConfig):
-    _cache = {}
-
-    def _set(self, entryPath, data):
-        if entryPath in self._cache:
-            if self._cache[entryPath] == data:
-                return True
-        self._cache[entryPath] = data
-        result = FixedTypesConfig._set(self, entryPath, data)
-        return result
-
-    def _get(self, entryPath):
-        if entryPath in self._cache:
-            return self._cache[entryPath]
-        result = FixedTypesConfig._get(self, entryPath)
-        self._cache[entryPath] = result
-        return result
-
-    def cache(self):
-        return self._cache
-
-    def reloadCache(self):
+        """
+        self.callbacks.pop(mask, None)
+
+    def _set(self, entryPath, newValue):
+        oldValue = self._get(entryPath)
+        result = BaseConfig._set(self, entryPath, newValue)
+        for mask, cb in self.callbacks.items():
+            if entryPath.startswith(mask):
+                cb(entryPath, newValue, oldValue, result)
+        return result
+
+#------------------------------------------------------------------------------
+
+
+class FixedTypesConfig(NotifiableConfig):
+
+    def __init__(self, configDir):
+        super(FixedTypesConfig, self).__init__(configDir)
+        try:
+            from main import config_types
+            self._types = config_types.defaults()
+            self._labels = config_types.labels()
+        except:
+            pass
+
+    def types(self):
+        return
+
+    def listKnownTypes(self):
+        return self._types.keys()
+
+    def setType(self, key, typ):
+        self._types[key] = typ
+
+    def getType(self, entry):
+        return self._types.get(entry, 0)
+
+    def getTypeLabel(self, entry):
+        return self._labels.get(self.getType(entry))
+
+#------------------------------------------------------------------------------
+
+
+class CachedConfig(FixedTypesConfig):
+    _cache = {}
+
+    def _set(self, entryPath, data):
+        if entryPath in self._cache:
+            if self._cache[entryPath] == data:
+                return True
+        self._cache[entryPath] = data
+        result = FixedTypesConfig._set(self, entryPath, data)
+        return result
+
+    def _get(self, entryPath):
+        if entryPath in self._cache:
+            return self._cache[entryPath]
+        result = FixedTypesConfig._get(self, entryPath)
+        self._cache[entryPath] = result
+        return result
+
+    def cache(self):
+        return self._cache
+
+    def reloadCache(self):
         """
         Reload whole cache from local files.
-        """
-<<<<<<< HEAD
-        Reload whole cache from local files.
-        """
-=======
->>>>>>> 7d91a7f0
-        # TODO
-
-    def storeCache(self):
+        """
+        # TODO
+
+    def storeCache(self):
         """
         Write all cached entries into local files.
-        """
-<<<<<<< HEAD
-        Write all cached entries into local files.
-        """
-=======
->>>>>>> 7d91a7f0
-        # TODO
-
-#------------------------------------------------------------------------------
-
-
-class DetailedConfig(CachedConfig):
-    _labels = {}
-    _infos = {}
-
-    def __init__(self, configDir):
-        super(DetailedConfig, self).__init__(configDir)
-        try:
-            import config_details
-            self._load_details(config_details.raw())
-        except:
-            pass
-
-    def _loadDetails(self, src):
+        """
+        # TODO
+
+#------------------------------------------------------------------------------
+
+
+class DetailedConfig(CachedConfig):
+    _labels = {}
+    _infos = {}
+
+    def __init__(self, configDir):
+        super(DetailedConfig, self).__init__(configDir)
+        try:
+            import config_details
+            self._load_details(config_details.raw())
+        except:
+            pass
+
+    def _loadDetails(self, src):
         """
         
-        """
-        current_option = ''
-        for line in src.splitlines():
-            if not line.strip():
-                continue
-            r = re.match('^{(.+?)}(.+?)$', line)
-            if r:
-                current_option = r.group(1).strip()
-                self._labels[current_option] = r.group(2).strip()
-            else:
-                if current_option:
-                    if current_option not in self._infos:
-                        self._infos[current_option] = ''
-                    self._infos[current_option] += line.strip() + '\n'
-
-    def getLabel(self, entryPath):
-        return self._labels.get(entryPath, '')
-
-    def getInfo(self, entryPath):
-        return self._infos.get(entryPath, '')
-
-#------------------------------------------------------------------------------
-
-
-def main():
+        """
+        current_option = ''
+        for line in src.splitlines():
+            if not line.strip():
+                continue
+            r = re.match('^{(.+?)}(.+?)$', line)
+            if r:
+                current_option = r.group(1).strip()
+                self._labels[current_option] = r.group(2).strip()
+            else:
+                if current_option:
+                    if current_option not in self._infos:
+                        self._infos[current_option] = ''
+                    self._infos[current_option] += line.strip() + '\n'
+
+    def getLabel(self, entryPath):
+        return self._labels.get(entryPath, '')
+
+    def getInfo(self, entryPath):
+        return self._infos.get(entryPath, '')
+
+#------------------------------------------------------------------------------
+
+
+def main():
     """
     Read settings from 'userconfig' file and print in HTML form.
-    """
-    from main import settings
-    settings.init()
-    init(settings.ConfigDir())
-#    last = ''
-#    for entry in sorted(conf()._types.keys()):
-#        parent, key = entry.rsplit('/', 1)
-#        while parent.count('/'):
-#            p, parent = parent.rsplit('/', 1)
-#            if p != 'services':
-#                print p
-#            parent = '  ' + parent
-#        if parent != last:
-#            print parent
-#            last = parent
-#        print ' ' * (last.count(' ') + 1) * 2, key, '\t\t\t\t', conf().get_type_label(entry).upper()
-    # print '\n'.join(map(lambda x: "    '%s':\t\t\tNode," % x,
-    # sorted(conf().listAllEntries())))
-    s = conf().getData('details')
-    conf().loadDetails(s)
-
-
-if __name__ == "__main__":
-    main()
+    """
+    from main import settings
+    settings.init()
+    init(settings.ConfigDir())
+#    last = ''
+#    for entry in sorted(conf()._types.keys()):
+#        parent, key = entry.rsplit('/', 1)
+#        while parent.count('/'):
+#            p, parent = parent.rsplit('/', 1)
+#            if p != 'services':
+#                print p
+#            parent = '  ' + parent
+#        if parent != last:
+#            print parent
+#            last = parent
+#        print ' ' * (last.count(' ') + 1) * 2, key, '\t\t\t\t', conf().get_type_label(entry).upper()
+    # print '\n'.join(map(lambda x: "    '%s':\t\t\tNode," % x, sorted(conf().listAllEntries())))
+    s = conf().getData('details')
+    conf().loadDetails(s)
+
+
+if __name__ == "__main__":
+    main()