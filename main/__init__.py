# Copyright (C) 2008-2016 Veselin Penev, http://bitdust.io
#
# This file (__init__.py) is part of BitDust Software.
#
# BitDust is free software: you can redistribute it and/or modify
# it under the terms of the GNU Affero General Public License as published by
# the Free Software Foundation, either version 3 of the License, or
# (at your option) any later version.
#
# BitDust Software is distributed in the hope that it will be useful,
# but WITHOUT ANY WARRANTY; without even the implied warranty of
# MERCHANTABILITY or FITNESS FOR A PARTICULAR PURPOSE.  See the
# GNU Affero General Public License for more details.
#
# You should have received a copy of the GNU Affero General Public License
# along with BitDust Software.  If not, see <http://www.gnu.org/licenses/>.
#
# Please contact us if you have any questions at bitdust.io@gmail.com
#
#
#

"""
<<<<<<< HEAD
.. module:: main
=======
.. module:: main.
>>>>>>> 7d91a7f0

Contains main modules to start, drive and shutdown the client software.
"""<|MERGE_RESOLUTION|>--- conflicted
+++ resolved
@@ -21,11 +21,7 @@
 #
 
 """
-<<<<<<< HEAD
-.. module:: main
-=======
 .. module:: main.
->>>>>>> 7d91a7f0
 
 Contains main modules to start, drive and shutdown the client software.
 """