--- conflicted
+++ resolved
@@ -1,33 +1,32 @@
-#!/usr/bin/env python
-# shutdowner.py
-#
-# Copyright (C) 2008-2016 Veselin Penev, http://bitdust.io
-#
-# This file (shutdowner.py) is part of BitDust Software.
-#
-# BitDust is free software: you can redistribute it and/or modify
-# it under the terms of the GNU Affero General Public License as published by
-# the Free Software Foundation, either version 3 of the License, or
-# (at your option) any later version.
-#
-# BitDust Software is distributed in the hope that it will be useful,
-# but WITHOUT ANY WARRANTY; without even the implied warranty of
-# MERCHANTABILITY or FITNESS FOR A PARTICULAR PURPOSE.  See the
-# GNU Affero General Public License for more details.
-#
-# You should have received a copy of the GNU Affero General Public License
-# along with BitDust Software.  If not, see <http://www.gnu.org/licenses/>.
-#
-# Please contact us if you have any questions at bitdust.io@gmail.com
-#
-#
-#
-#
-#
-
-<<<<<<< HEAD
+#!/usr/bin/env python
+# shutdowner.py
+#
+# Copyright (C) 2008-2016 Veselin Penev, http://bitdust.io
+#
+# This file (shutdowner.py) is part of BitDust Software.
+#
+# BitDust is free software: you can redistribute it and/or modify
+# it under the terms of the GNU Affero General Public License as published by
+# the Free Software Foundation, either version 3 of the License, or
+# (at your option) any later version.
+#
+# BitDust Software is distributed in the hope that it will be useful,
+# but WITHOUT ANY WARRANTY; without even the implied warranty of
+# MERCHANTABILITY or FITNESS FOR A PARTICULAR PURPOSE.  See the
+# GNU Affero General Public License for more details.
+#
+# You should have received a copy of the GNU Affero General Public License
+# along with BitDust Software.  If not, see <http://www.gnu.org/licenses/>.
+#
+# Please contact us if you have any questions at bitdust.io@gmail.com
+#
+#
+#
+#
+#
+
 """
-.. module:: shutdowner
+.. module:: shutdowner.
 
 .. raw:: html
 
@@ -49,273 +48,224 @@
     * :red:`ready`
     * :red:`stop`
     * :red:`unblock`
-=======
-"""
-.. module:: shutdowner.
-
-.. raw:: html
-
-    <a href="http://bitdust.io/automats/shutdowner/shutdowner.png" target="_blank">
-    <img src="http://bitdust.io/automats/shutdowner/shutdowner.png" style="max-width:100%;">
-    </a>
-
-The state machine ``shutdowner()`` manages the completion of the program.
-
-Synchronized between the completion of the blocking code and stop of the main Twisted reactor.
-
-State "FINISHED" is a sign for the ``initializer()`` automat to stop of the whole program.
-
-
-EVENTS:
-    * :red:`block`
-    * :red:`init`
-    * :red:`reactor-stopped`
-    * :red:`ready`
-    * :red:`stop`
-    * :red:`unblock`
->>>>>>> 7d91a7f0
-"""
-
-import os
-import sys
-
-try:
-    from twisted.internet import reactor
-except:
-    sys.exit('Error initializing twisted.internet.reactor in shutdowner.py')
-
-from twisted.internet.defer import DeferredList
-
-#------------------------------------------------------------------------------
-
-from logs import lg
-
-from automats import automat
-from automats import global_state
-
-import initializer
-
-#------------------------------------------------------------------------------
-
-_Shutdowner = None
-
-#------------------------------------------------------------------------------
-
-
-def shutdown(x=None):
+"""
+
+import os
+import sys
+
+try:
+    from twisted.internet import reactor
+except:
+    sys.exit('Error initializing twisted.internet.reactor in shutdowner.py')
+
+from twisted.internet.defer import DeferredList
+
+#------------------------------------------------------------------------------
+
+from logs import lg
+
+from automats import automat
+from automats import global_state
+
+import initializer
+
+#------------------------------------------------------------------------------
+
+_Shutdowner = None
+
+#------------------------------------------------------------------------------
+
+
+def shutdown(x=None):
     """
     This is a top level method which control the process of finishing the
     program.
 
     Calls method ``shutdown()`` in other modules.
-    """
-    lg.out(2, "shutdowner.shutdown " + str(x))
-    from services import driver
-    from main import settings
-    from logs import weblog
-    from logs import webtraffic
-    from system import tmpfile
-    from system import run_upnpc
-    from raid import eccmap
-    from lib import net_misc
-    from updates import git_proc
-    from automats import automat
-    dl = []
-    driver.shutdown()
-    eccmap.shutdown()
-    run_upnpc.shutdown()
-    net_misc.shutdown()
-    git_proc.shutdown()
-    if settings.NewWebGUI():
-        from web import control
-        dl.append(control.shutdown())
-    else:
-        from web import webcontrol
-        dl.append(webcontrol.shutdown())
-    weblog.shutdown()
-    webtraffic.shutdown()
-    for a in automat.objects().values():
-        if a.name != 'shutdowner':
-            a.event('shutdown')
-    return DeferredList(dl)
-
-#------------------------------------------------------------------------------
-
-
-def A(event=None, arg=None):
-    global _Shutdowner
-    if _Shutdowner is None:
-        _Shutdowner = Shutdowner('shutdowner', 'AT_STARTUP', 2, True)
-    if event is not None:
-        _Shutdowner.event(event, arg)
-    return _Shutdowner
-
-
-class Shutdowner(automat.Automat):
+    """
+    lg.out(2, "shutdowner.shutdown " + str(x))
+    from services import driver
+    from main import settings
+    from logs import weblog
+    from logs import webtraffic
+    from system import tmpfile
+    from system import run_upnpc
+    from raid import eccmap
+    from lib import net_misc
+    from updates import git_proc
+    from automats import automat
+    dl = []
+    driver.shutdown()
+    eccmap.shutdown()
+    run_upnpc.shutdown()
+    net_misc.shutdown()
+    git_proc.shutdown()
+    if settings.NewWebGUI():
+        from web import control
+        dl.append(control.shutdown())
+    else:
+        from web import webcontrol
+        dl.append(webcontrol.shutdown())
+    weblog.shutdown()
+    webtraffic.shutdown()
+    for a in automat.objects().values():
+        if a.name != 'shutdowner':
+            a.event('shutdown')
+    return DeferredList(dl)
+
+#------------------------------------------------------------------------------
+
+
+def A(event=None, arg=None):
+    global _Shutdowner
+    if _Shutdowner is None:
+        _Shutdowner = Shutdowner('shutdowner', 'AT_STARTUP', 2, True)
+    if event is not None:
+        _Shutdowner.event(event, arg)
+    return _Shutdowner
+
+
+class Shutdowner(automat.Automat):
     """
     This is a state machine to manage a process of correctly finishing the
     BitDust software.
-    """
-<<<<<<< HEAD
-    This is a state machine to manage a process of correctly finishing the BitDust software.
-    """
-=======
->>>>>>> 7d91a7f0
-
-    fast = True
-
-    def init(self):
-        self.flagApp = False
-        self.flagReactor = False
-        self.shutdown_param = None
-
-    def state_changed(self, oldstate, newstate, event, arg):
-        global_state.set_global_state('SHUTDOWN ' + newstate)
-        initializer.A('shutdowner.state', newstate)
-
-    def A(self, event, arg):
-        #---AT_STARTUP---
-        if self.state == 'AT_STARTUP':
-            if event == 'init':
-                self.state = 'INIT'
-                self.flagApp = False
-                self.flagReactor = False
-        #---INIT---
-        elif self.state == 'INIT':
-            if event == 'stop':
-                self.doSaveParam(arg)
-                self.flagApp = True
-            elif event == 'reactor-stopped':
-                self.flagReactor = True
-            elif event == 'ready' and self.flagReactor:
-                self.state = 'FINISHED'
-                self.doDestroyMe(arg)
-            elif event == 'ready' and not self.flagReactor and self.flagApp:
-                self.state = 'STOPPING'
-                self.doShutdown(arg)
-            elif event == 'ready' and not self.flagReactor and not self.flagApp:
-                self.state = 'READY'
-        #---READY---
-        elif self.state == 'READY':
-            if event == 'stop':
-                self.state = 'STOPPING'
-                self.doShutdown(arg)
-            elif event == 'reactor-stopped':
-                self.state = 'FINISHED'
-                self.doDestroyMe(arg)
-            elif event == 'block':
-                self.state = 'BLOCKED'
-        #---BLOCKED---
-        elif self.state == 'BLOCKED':
-            if event == 'stop':
-                self.doSaveParam(arg)
-                self.flagApp = True
-            elif event == 'reactor-stopped':
-                self.flagReactor = True
-            elif event == 'unblock' and not self.flagReactor and not self.flagApp:
-                self.state = 'READY'
-            elif event == 'unblock' and not self.flagReactor and self.flagApp:
-                self.state = 'STOPPING'
-                self.doShutdown(arg)
-            elif event == 'unblock' and self.flagReactor:
-                self.state = 'FINISHED'
-                self.doDestroyMe(arg)
-        #---FINISHED---
-        elif self.state == 'FINISHED':
-            pass
-        #---STOPPING---
-        elif self.state == 'STOPPING':
-            if event == 'reactor-stopped':
-                self.state = 'FINISHED'
-                self.doDestroyMe(arg)
-        return None
-
-    def doSaveParam(self, arg):
-        self.shutdown_param = arg
-        lg.out(2, 'shutdowner.doSaveParam %s' % str(self.shutdown_param))
-
-    def doShutdown(self, arg):
-        lg.out(2, 'shutdowner.doShutdown %d machines currently' %
-               len(automat.objects()))
-        param = arg
-        if self.shutdown_param is not None:
-            param = self.shutdown_param
-        if arg is None:
-            param = 'exit'
-        elif isinstance(arg, str):
-            param = arg
-        if param not in ['exit', 'restart', 'restartnshow']:
-            param = 'exit'
-        if param == 'exit':
-            self._shutdown_exit()
-        elif param == 'restart':
-            self._shutdown_restart()
-        elif param == 'restartnshow':
-            self._shutdown_restart('show')
-
-    def doDestroyMe(self, arg):
+    """
+
+    fast = True
+
+    def init(self):
+        self.flagApp = False
+        self.flagReactor = False
+        self.shutdown_param = None
+
+    def state_changed(self, oldstate, newstate, event, arg):
+        global_state.set_global_state('SHUTDOWN ' + newstate)
+        initializer.A('shutdowner.state', newstate)
+
+    def A(self, event, arg):
+        #---AT_STARTUP---
+        if self.state == 'AT_STARTUP':
+            if event == 'init':
+                self.state = 'INIT'
+                self.flagApp = False
+                self.flagReactor = False
+        #---INIT---
+        elif self.state == 'INIT':
+            if event == 'stop':
+                self.doSaveParam(arg)
+                self.flagApp = True
+            elif event == 'reactor-stopped':
+                self.flagReactor = True
+            elif event == 'ready' and self.flagReactor:
+                self.state = 'FINISHED'
+                self.doDestroyMe(arg)
+            elif event == 'ready' and not self.flagReactor and self.flagApp:
+                self.state = 'STOPPING'
+                self.doShutdown(arg)
+            elif event == 'ready' and not self.flagReactor and not self.flagApp:
+                self.state = 'READY'
+        #---READY---
+        elif self.state == 'READY':
+            if event == 'stop':
+                self.state = 'STOPPING'
+                self.doShutdown(arg)
+            elif event == 'reactor-stopped':
+                self.state = 'FINISHED'
+                self.doDestroyMe(arg)
+            elif event == 'block':
+                self.state = 'BLOCKED'
+        #---BLOCKED---
+        elif self.state == 'BLOCKED':
+            if event == 'stop':
+                self.doSaveParam(arg)
+                self.flagApp = True
+            elif event == 'reactor-stopped':
+                self.flagReactor = True
+            elif event == 'unblock' and not self.flagReactor and not self.flagApp:
+                self.state = 'READY'
+            elif event == 'unblock' and not self.flagReactor and self.flagApp:
+                self.state = 'STOPPING'
+                self.doShutdown(arg)
+            elif event == 'unblock' and self.flagReactor:
+                self.state = 'FINISHED'
+                self.doDestroyMe(arg)
+        #---FINISHED---
+        elif self.state == 'FINISHED':
+            pass
+        #---STOPPING---
+        elif self.state == 'STOPPING':
+            if event == 'reactor-stopped':
+                self.state = 'FINISHED'
+                self.doDestroyMe(arg)
+        return None
+
+    def doSaveParam(self, arg):
+        self.shutdown_param = arg
+        lg.out(2, 'shutdowner.doSaveParam %s' % str(self.shutdown_param))
+
+    def doShutdown(self, arg):
+        lg.out(2, 'shutdowner.doShutdown %d machines currently' % len(automat.objects()))
+        param = arg
+        if self.shutdown_param is not None:
+            param = self.shutdown_param
+        if arg is None:
+            param = 'exit'
+        elif isinstance(arg, str):
+            param = arg
+        if param not in ['exit', 'restart', 'restartnshow']:
+            param = 'exit'
+        if param == 'exit':
+            self._shutdown_exit()
+        elif param == 'restart':
+            self._shutdown_restart()
+        elif param == 'restartnshow':
+            self._shutdown_restart('show')
+
+    def doDestroyMe(self, arg):
         """
         Action method.
-        """
-        global _Shutdowner
-        del _Shutdowner
-        _Shutdowner = None
-        self.destroy()
-        lg.out(2, 'shutdowner.doDestroyMe %d machines left in memory:\n        %s' % (
-            len(automat.objects()), '\n        '.join(
-                ['%d: %r' % (k, automat.objects()[k]) for k in automat.objects().keys()])))
-
-<<<<<<< HEAD
-    #-------------------------------------------------------------------------
-
-    def _shutdown_restart(self, param=''):
-        """
-        Calls ``shutdown()`` method and stop the main reactor, then restart the program.
-=======
-    #------------------------------------------------------------------------------
-
-    def _shutdown_restart(self, param=''):
+        """
+        global _Shutdowner
+        del _Shutdowner
+        _Shutdowner = None
+        self.destroy()
+        lg.out(2, 'shutdowner.doDestroyMe %d machines left in memory:\n        %s' % (
+            len(automat.objects()), '\n        '.join(
+                ['%d: %r' % (k, automat.objects()[k]) for k in automat.objects().keys()])))
+
+    #------------------------------------------------------------------------------
+
+    def _shutdown_restart(self, param=''):
         """
         Calls ``shutdown()`` method and stop the main reactor, then restart the
         program.
->>>>>>> 7d91a7f0
-        """
-        lg.out(2, "shutdowner.shutdown_restart param=%s" % param)
-
-        def do_restart(param):
-            from lib import misc
-            from system import bpio
-            detach = False
-            if bpio.Windows():
-                detach = True
-            misc.DoRestart(param, detach=detach)
-
-        def shutdown_finished(x, param):
-            lg.out(2, "shutdowner.shutdown_finished want to stop the reactor")
-<<<<<<< HEAD
-            reactor.addSystemEventTrigger(
-                'after', 'shutdown', do_restart, param)
-=======
-            reactor.addSystemEventTrigger('after', 'shutdown', do_restart, param)
->>>>>>> 7d91a7f0
-            reactor.stop()
-        d = shutdown('restart')
-        d.addBoth(shutdown_finished, param)
-
-    def _shutdown_exit(self, x=None):
-<<<<<<< HEAD
-        """
-        Calls ``shutdown()`` method and stop the main reactor, this will finish the program.
-=======
+        """
+        lg.out(2, "shutdowner.shutdown_restart param=%s" % param)
+
+        def do_restart(param):
+            from lib import misc
+            from system import bpio
+            detach = False
+            if bpio.Windows():
+                detach = True
+            misc.DoRestart(param, detach=detach)
+
+        def shutdown_finished(x, param):
+            lg.out(2, "shutdowner.shutdown_finished want to stop the reactor")
+            reactor.addSystemEventTrigger('after', 'shutdown', do_restart, param)
+            reactor.stop()
+        d = shutdown('restart')
+        d.addBoth(shutdown_finished, param)
+
+    def _shutdown_exit(self, x=None):
         """
         Calls ``shutdown()`` method and stop the main reactor, this will finish
         the program.
->>>>>>> 7d91a7f0
-        """
-        lg.out(2, "shutdowner.shutdown_exit")
-
-        def shutdown_reactor_stop(x=None):
-            lg.out(2, "shutdowner.shutdown_reactor_stop want to stop the reactor")
-            reactor.stop()
-        d = shutdown(x)
-        d.addBoth(shutdown_reactor_stop)
+        """
+        lg.out(2, "shutdowner.shutdown_exit")
+
+        def shutdown_reactor_stop(x=None):
+            lg.out(2, "shutdowner.shutdown_reactor_stop want to stop the reactor")
+            reactor.stop()
+        d = shutdown(x)
+        d.addBoth(shutdown_reactor_stop)