#!/usr/bin/python
# control.py
#
# Copyright (C) 2008-2016 Veselin Penev, http://bitdust.io
#
# This file (control.py) is part of BitDust Software.
#
# BitDust is free software: you can redistribute it and/or modify
# it under the terms of the GNU Affero General Public License as published by
# the Free Software Foundation, either version 3 of the License, or
# (at your option) any later version.
#
# BitDust Software is distributed in the hope that it will be useful,
# but WITHOUT ANY WARRANTY; without even the implied warranty of
# MERCHANTABILITY or FITNESS FOR A PARTICULAR PURPOSE.  See the
# GNU Affero General Public License for more details.
#
# You should have received a copy of the GNU Affero General Public License
# along with BitDust Software.  If not, see <http://www.gnu.org/licenses/>.
#
# Please contact us if you have any questions at bitdust.io@gmail.com
#
#
#
#

"""
..

module:: control
"""

#------------------------------------------------------------------------------

_Debug = True
_DebugLevel = 20

#------------------------------------------------------------------------------

import os
import sys
import time
import pprint
import random
import webbrowser

#------------------------------------------------------------------------------

from twisted.internet import reactor
from twisted.internet.defer import Deferred
from twisted.web import wsgi
from twisted.web import server
from twisted.web import resource
from twisted.web import static
from twisted.python import threadpool

#------------------------------------------------------------------------------

if __name__ == '__main__':
    import os.path as _p
    sys.path.insert(
        0, _p.abspath(_p.join(_p.dirname(_p.abspath(sys.argv[0])), '..')))

#------------------------------------------------------------------------------

from logs import lg

from system import bpio

from main import settings

# from web import sqlio
from web import dbwrite
# from web import shortpool

#------------------------------------------------------------------------------

_WSGIListener = None
_WSGIPort = None
_ShortPoolPort = None
_UpdateFlag = None
_UpdateItems = {}

#------------------------------------------------------------------------------


def init():
    global _WSGIListener
    global _WSGIPort
    result = Deferred()
    if _Debug:
        lg.out(_DebugLevel, 'control.init')
    request_update()
    if _WSGIListener:
        if _Debug:
            lg.out(_DebugLevel, '    SKIP listener already exist')
        result.callback(0)
        return result

    try:
        import django
#         ver = django.get_version()
#         if not ver.startswith('1.7'):
#             if _Debug:
#                 lg.out(_DebugLevel, '    Django version must be 1.7, skip!')
#             result.callback(0)
#             return result
    except:
        lg.exc()
        result.callback(0)
        return result

    if _Debug:
        lg.out(_DebugLevel + 6, '    \n' + pprint.pformat(sys.path))

    if _Debug:
        lg.out(
            _DebugLevel,
            '    setting environment DJANGO_SETTINGS_MODULE=web.asite.settings')
    os.environ.setdefault("DJANGO_SETTINGS_MODULE", "web.asite.settings")

    from django.core.wsgi import get_wsgi_application
    from django.conf import settings as django_settings
    from django.core import management
    from django.contrib.auth.management.commands import changepassword

    if _Debug:
        lg.out(_DebugLevel, '    configuring WSGI bridge from Twisted to Django')
    wsgi_handler = get_wsgi_application()
    my_wsgi_handler = MyFakedWSGIHandler(wsgi_handler)
    pool = threadpool.ThreadPool()
    pool.start()
    reactor.addSystemEventTrigger('after', 'shutdown', pool.stop)
    resource = wsgi.WSGIResource(reactor, pool, my_wsgi_handler)
    root = DjangoRootResource(resource)
    root_static_dir = os.path.join(bpio.getExecutableDir(), "web")
    for sub in os.listdir(root_static_dir):
        static_path = os.path.join(root_static_dir, sub, 'static')
        if not os.path.isdir(static_path):
            continue
        node = static.File(static_path)
        root.putChild(sub, node)
        if _Debug:
            lg.out(
                _DebugLevel, '        added static dir: %s->%s' %
                (sub, static_path))
        if sub == 'asite':
            admin_path = os.path.join(root_static_dir, sub, 'admin', 'static')
            node.putChild('admin', static.File(admin_path))
            if _Debug:
                lg.out(
                    _DebugLevel,
                    '        added ADMIN static dir: admin->%s' %
                    admin_path)
    site = server.Site(root)
    _WSGIPort = 8080  # TODO: read port num from settings
    if _Debug:
        lg.out(_DebugLevel, '        %s' % my_wsgi_handler)
        lg.out(_DebugLevel, '        %s' % resource)
        lg.out(_DebugLevel, '        %s' % site)

    verbosity = 0
    if lg.is_debug(18):
        verbosity = 3
    if lg.is_debug(12):
        verbosity = 2
    if lg.is_debug(8):
        verbosity = 1

    # lg.out(4, '    running django "flush" command')
    # management.call_command('flush', interactive=False, verbosity=verbosity)

    # lg.out(4, '    running django "createsuperuser" command')
    # management.call_command('createsuperuser',
    #     interactive=False, verbosity=verbosity,
    #     username="admin", email="admin@localhost")
    # command = changepassword.Command()
    # command._get_pass = lambda *args: 'admin'
    # command.execute("admin")

    if _Debug:
        lg.out(_DebugLevel, '    running django "syncdb" command')
<<<<<<< HEAD
    management.call_command(
        'syncdb',
        stdout=open(
            os.path.join(
                settings.LogsDir(),
                'django-syncdb.log'),
            'w'),
        interactive=False,
        verbosity=verbosity)
=======
    management.call_command('syncdb',
                            stdout=open(os.path.join(settings.LogsDir(), 'django-syncdb.log'), 'w'),
                            interactive=False, verbosity=verbosity)
>>>>>>> 7d91a7f0

    _ShortPoolPort = 8081  # TODO: read port num from settings
    # shortpool.init(get_update_items, set_updated, _ShortPoolPort)

    if _Debug:
        lg.out(_DebugLevel, '    starting listener: %s' % site)
    result = start_listener(site)
    result.addCallback(lambda portnum: post_init(portnum))

    return result


def post_init(portnum):
    if _Debug:
        lg.out(_DebugLevel, 'control.post_init')
    from contacts import contactsdb
    contactsdb.SetCorrespondentsChangedCallback(dbwrite.update_friends)
    from contacts import identitydb
    identitydb.AddCacheUpdatedCallback(dbwrite.update_identities)
    from chat import message
    message.AddIncomingMessageCallback(dbwrite.incoming_message)
    # sqlio.init(database_info)
#    contactsdb.SetSuppliersChangedCallback(sqlio.update_suppliers)
#    contactsdb.SetCustomersChangedCallback(sqlio.update_customers)
    return portnum


def shutdown():
    global _WSGIListener
    global _WSGIPort
    if _Debug:
        lg.out(_DebugLevel, 'control.shutdown')
    from chat import message
    message.RemoveIncomingMessageCallback(dbwrite.incoming_message)
    # sqlio.shutdown()
    # shortpool.shutdown()
    if _WSGIListener:
        if _Debug:
            lg.out(_DebugLevel, '    close listener %s' % _WSGIListener)
        result = _WSGIListener.stopListening()
        _WSGIListener.connectionLost("Closing WSGIListener as requested")
        del _WSGIListener
    else:
        if _Debug:
            lg.out(_DebugLevel, '    listener is None')
        result = Deferred()
        result.callback(1)
    _WSGIListener = None
    _WSGIPort = None
    return result

#------------------------------------------------------------------------------


def start_listener(site):
    if _Debug:
        lg.out(_DebugLevel, 'control.start_listener %s' % site)

    def _try(site, result, counter):
        global _WSGIListener
        global _WSGIPort
        if counter > 10:
            _WSGIPort = random.randint(8001, 8999)
        if _Debug:
            lg.out(
                _DebugLevel, '                _try port=%d counter=%d' %
                (_WSGIPort, counter))
        try:
            _WSGIListener = reactor.listenTCP(_WSGIPort, site)
        except:
            if _Debug:
                lg.out(
                    _DebugLevel,
                    '                _try it seems port %d is busy' %
                    _WSGIPort)
            _WSGIListener = None
        if _WSGIListener is None:
            reactor.callLater(0.5, _try, site, result, counter + 1)
            return
        bpio.WriteFile(settings.LocalWSGIPortFilename(), str(_WSGIPort))
        if _Debug:
            lg.out(
                _DebugLevel,
                '                _try STARTED on port %d' %
                _WSGIPort)
        result.callback(_WSGIPort)

    result = Deferred()
    _try(site, result, 0)
    return result

#------------------------------------------------------------------------------


def show():
    global _WSGIPort
    if _WSGIPort is not None:
        if _Debug:
            lg.out(_DebugLevel, 'control.show on port %d' % _WSGIPort)
        webbrowser.open('http://localhost:%d' % _WSGIPort)

    else:
        try:
            local_port = int(
                bpio.ReadBinaryFile(
                    settings.LocalWSGIPortFilename()))
        except:
            local_port = None
        if not local_port:
            if _Debug:
                lg.out(
                    _DebugLevel,
                    'control.show SKIP, LocalWebPort is None, %s is empty' %
                    settings.LocalWSGIPortFilename())
        else:
            if _Debug:
                lg.out(_DebugLevel, 'control.show on port %d' % local_port)
            webbrowser.open('http://localhost:%d' % local_port)

#------------------------------------------------------------------------------


def stop_updating():
    global _UpdateFlag
    global _UpdateItems
    if _Debug:
        lg.out(
            _DebugLevel,
            'control.stop_updating  _UpdateFlag=None, current items: %s' %
            str(_UpdateItems))
    _UpdateFlag = None
    _UpdateItems.clear()
    _UpdateItems['stop'] = int(time.time())


def set_updated():
    global _UpdateFlag
    global _UpdateItems
    if _Debug:
        lg.out(
            _DebugLevel,
            'control.set_updated  _UpdateFlag=False, current items: %s' %
            str(_UpdateItems))
    _UpdateFlag = False
    _UpdateItems.clear()


def get_update_flag():
    global _UpdateFlag
    return _UpdateFlag


def get_update_items():
    global _UpdateItems
    return _UpdateItems


def request_update(items=None):
    global _UpdateFlag
    global _UpdateItems
    if _Debug:
<<<<<<< HEAD
        lg.out(
            _DebugLevel,
            'control.request_update  _UpdateFlag=True, new items=%s' %
            str(items))
=======
        lg.out(_DebugLevel, 'control.request_update  _UpdateFlag=True, new items=%s' % str(items))
>>>>>>> 7d91a7f0
    _UpdateFlag = True
    _UpdateItems['refresh'] = int(time.time())
    if items is not None:
        for item in items:
            if isinstance(item, str):
                _UpdateItems[item] = int(time.time())
            elif isinstance(item, tuple) and len(item) == 2:
                key, value = item
                if key not in _UpdateItems:
                    _UpdateItems[key] = []
                _UpdateItems[key].append(value)
            else:
                for item in items:
                    _UpdateItems.update(item)

#------------------------------------------------------------------------------


def on_suppliers_changed(current_suppliers):
    request_update()


def on_backup_stats(backupID):
    request_update([('backupID', backupID), ])


def on_read_local_files():
    request_update()

#------------------------------------------------------------------------------


class MyFakedWSGIHandler:

    def __init__(self, original_handler):
        self.orig_handler = original_handler

    def __call__(self, environ, start_response):
        return self.orig_handler(environ, start_response)


class DjangoRootResource(resource.Resource):

    def __init__(self, wsgi_resource):
        resource.Resource.__init__(self)
        self.wsgi_resource = wsgi_resource

    def getChild(self, path, request):
        path0 = request.prepath.pop(0)
        request.postpath.insert(0, path0)
        # lg.out(4, 'control.DjangoRootResource.getChild %s' % path0)
        return self.wsgi_resource


class DebugMixin(object):

    def get_context_data(self, **kwargs):
        if 'debug' not in kwargs:
            try:
                kwargs['debug'] = str(pprint.pformat(self.context))
                pprint.pprint(self.context)
            except:
                lg.exc()
        return kwargs

#------------------------------------------------------------------------------

if __name__ == "__main__":
    bpio.init()
    settings.init()
    lg.set_debug_level(20)
    reactor.addSystemEventTrigger('before', 'shutdown', shutdown)
    reactor.callWhenRunning(init)
    reactor.run()
    lg.out(0, 'reactor stopped, EXIT')<|MERGE_RESOLUTION|>--- conflicted
+++ resolved
@@ -114,9 +114,7 @@
         lg.out(_DebugLevel + 6, '    \n' + pprint.pformat(sys.path))
 
     if _Debug:
-        lg.out(
-            _DebugLevel,
-            '    setting environment DJANGO_SETTINGS_MODULE=web.asite.settings')
+        lg.out(_DebugLevel, '    setting environment DJANGO_SETTINGS_MODULE=web.asite.settings')
     os.environ.setdefault("DJANGO_SETTINGS_MODULE", "web.asite.settings")
 
     from django.core.wsgi import get_wsgi_application
@@ -141,17 +139,12 @@
         node = static.File(static_path)
         root.putChild(sub, node)
         if _Debug:
-            lg.out(
-                _DebugLevel, '        added static dir: %s->%s' %
-                (sub, static_path))
+            lg.out(_DebugLevel, '        added static dir: %s->%s' % (sub, static_path))
         if sub == 'asite':
             admin_path = os.path.join(root_static_dir, sub, 'admin', 'static')
             node.putChild('admin', static.File(admin_path))
             if _Debug:
-                lg.out(
-                    _DebugLevel,
-                    '        added ADMIN static dir: admin->%s' %
-                    admin_path)
+                lg.out(_DebugLevel, '        added ADMIN static dir: admin->%s' % admin_path)
     site = server.Site(root)
     _WSGIPort = 8080  # TODO: read port num from settings
     if _Debug:
@@ -180,21 +173,9 @@
 
     if _Debug:
         lg.out(_DebugLevel, '    running django "syncdb" command')
-<<<<<<< HEAD
-    management.call_command(
-        'syncdb',
-        stdout=open(
-            os.path.join(
-                settings.LogsDir(),
-                'django-syncdb.log'),
-            'w'),
-        interactive=False,
-        verbosity=verbosity)
-=======
     management.call_command('syncdb',
                             stdout=open(os.path.join(settings.LogsDir(), 'django-syncdb.log'), 'w'),
                             interactive=False, verbosity=verbosity)
->>>>>>> 7d91a7f0
 
     _ShortPoolPort = 8081  # TODO: read port num from settings
     # shortpool.init(get_update_items, set_updated, _ShortPoolPort)
@@ -259,27 +240,19 @@
         if counter > 10:
             _WSGIPort = random.randint(8001, 8999)
         if _Debug:
-            lg.out(
-                _DebugLevel, '                _try port=%d counter=%d' %
-                (_WSGIPort, counter))
+            lg.out(_DebugLevel, '                _try port=%d counter=%d' % (_WSGIPort, counter))
         try:
             _WSGIListener = reactor.listenTCP(_WSGIPort, site)
         except:
             if _Debug:
-                lg.out(
-                    _DebugLevel,
-                    '                _try it seems port %d is busy' %
-                    _WSGIPort)
+                lg.out(_DebugLevel, '                _try it seems port %d is busy' % _WSGIPort)
             _WSGIListener = None
         if _WSGIListener is None:
             reactor.callLater(0.5, _try, site, result, counter + 1)
             return
         bpio.WriteFile(settings.LocalWSGIPortFilename(), str(_WSGIPort))
         if _Debug:
-            lg.out(
-                _DebugLevel,
-                '                _try STARTED on port %d' %
-                _WSGIPort)
+            lg.out(_DebugLevel, '                _try STARTED on port %d' % _WSGIPort)
         result.callback(_WSGIPort)
 
     result = Deferred()
@@ -298,17 +271,12 @@
 
     else:
         try:
-            local_port = int(
-                bpio.ReadBinaryFile(
-                    settings.LocalWSGIPortFilename()))
+            local_port = int(bpio.ReadBinaryFile(settings.LocalWSGIPortFilename()))
         except:
             local_port = None
         if not local_port:
             if _Debug:
-                lg.out(
-                    _DebugLevel,
-                    'control.show SKIP, LocalWebPort is None, %s is empty' %
-                    settings.LocalWSGIPortFilename())
+                lg.out(_DebugLevel, 'control.show SKIP, LocalWebPort is None, %s is empty' % settings.LocalWSGIPortFilename())
         else:
             if _Debug:
                 lg.out(_DebugLevel, 'control.show on port %d' % local_port)
@@ -321,10 +289,7 @@
     global _UpdateFlag
     global _UpdateItems
     if _Debug:
-        lg.out(
-            _DebugLevel,
-            'control.stop_updating  _UpdateFlag=None, current items: %s' %
-            str(_UpdateItems))
+        lg.out(_DebugLevel, 'control.stop_updating  _UpdateFlag=None, current items: %s' % str(_UpdateItems))
     _UpdateFlag = None
     _UpdateItems.clear()
     _UpdateItems['stop'] = int(time.time())
@@ -334,10 +299,7 @@
     global _UpdateFlag
     global _UpdateItems
     if _Debug:
-        lg.out(
-            _DebugLevel,
-            'control.set_updated  _UpdateFlag=False, current items: %s' %
-            str(_UpdateItems))
+        lg.out(_DebugLevel, 'control.set_updated  _UpdateFlag=False, current items: %s' % str(_UpdateItems))
     _UpdateFlag = False
     _UpdateItems.clear()
 
@@ -356,14 +318,7 @@
     global _UpdateFlag
     global _UpdateItems
     if _Debug:
-<<<<<<< HEAD
-        lg.out(
-            _DebugLevel,
-            'control.request_update  _UpdateFlag=True, new items=%s' %
-            str(items))
-=======
         lg.out(_DebugLevel, 'control.request_update  _UpdateFlag=True, new items=%s' % str(items))
->>>>>>> 7d91a7f0
     _UpdateFlag = True
     _UpdateItems['refresh'] = int(time.time())
     if items is not None:
