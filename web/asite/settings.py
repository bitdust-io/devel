#!/usr/bin/env python
# settings.py
#
# Copyright (C) 2008-2016 Veselin Penev, http://bitdust.io
#
# This file (settings.py) is part of BitDust Software.
#
# BitDust is free software: you can redistribute it and/or modify
# it under the terms of the GNU Affero General Public License as published by
# the Free Software Foundation, either version 3 of the License, or
# (at your option) any later version.
#
# BitDust Software is distributed in the hope that it will be useful,
# but WITHOUT ANY WARRANTY; without even the implied warranty of
# MERCHANTABILITY or FITNESS FOR A PARTICULAR PURPOSE.  See the
# GNU Affero General Public License for more details.
#
# You should have received a copy of the GNU Affero General Public License
# along with BitDust Software.  If not, see <http://www.gnu.org/licenses/>.
#
# Please contact us if you have any questions at bitdust.io@gmail.com
import os
import sys

LOGGING_CONFIG = None
LOGGING = {
    'version': 1,
    'disable_existing_loggers': True,
    'formatters': {
        'verbose': {
            'format': '%(levelname)s %(asctime)s %(module)s %(process)d %(thread)d %(message)s'
        },
        'simple': {
            'format': '%(levelname)s %(message)s'
        }
    },
    'handlers': {
        'console': {
            'level': 'DEBUG',
            'class': 'logging.StreamHandler',
            'stream': sys.stdout,
            'formatter': 'simple'
        },
    },
    'loggers': {
        'django': {
            'handlers': ['console'],
            'propagate': True,
            'level': 'INFO',
        },
    },
}

# gettext = lambda s: s
PROJECT_PATH = os.path.split(os.path.abspath(os.path.dirname(__file__)))[0]

APP_DATA_PATH = ''

if APP_DATA_PATH == '':
    try:
        import sys
        reload(sys)
        if hasattr(sys, "setdefaultencoding"):
            import locale
            denc = locale.getpreferredencoding()
            if denc != '':
                sys.setdefaultencoding(denc)
    except:
        pass

    curdir = os.getcwd()  # os.path.dirname(os.path.abspath(sys.executable))
    appdata = os.path.join(os.path.expanduser('~'), '.bitdust')
    if os.path.isfile(os.path.join(curdir, 'appdata')):
        try:
<<<<<<< HEAD
            appdata = os.path.abspath(
                open(
                    os.path.join(
                        curdir,
                        'appdata'),
                    'rb').read().strip())
=======
            appdata = os.path.abspath(open(os.path.join(curdir, 'appdata'), 'rb').read().strip())
>>>>>>> 7d91a7f0
        except:
            pass
    if not os.path.exists(appdata):
        try:
            os.makedirs(appdata)
        except:
            pass

    APP_DATA_PATH = unicode(appdata)

SQLITE_DB_FILENAME = os.path.join(APP_DATA_PATH, 'metadata', 'asite.db')
if not os.path.isdir(os.path.dirname(SQLITE_DB_FILENAME)):
    os.makedirs(os.path.dirname(SQLITE_DB_FILENAME))

SECRET_KEY = '7a9*@f0v9z3ma7my+=oxfi6!q9nrm0fu#bu94bz%o5_1bc$=51'

DEBUG = True

TEMPLATE_DEBUG = True

ALLOWED_HOSTS = ['127.0.0.1', 'localhost']

INSTALLED_APPS = (
    'django.contrib.admin',
    'django.contrib.auth',
    'django.contrib.contenttypes',
    'django.contrib.sessions',
    'django.contrib.messages',
    'django.contrib.staticfiles',
    'web.asite',
    'web.setupapp',
    'web.identityapp',
    'web.jqchatapp',
    'web.customerapp',
    'web.supplierapp',
    'web.friendapp',
    # 'web.myfilesapp',
    'web.filemanagerapp',
)

MIDDLEWARE_CLASSES = (
    'django.contrib.sessions.middleware.SessionMiddleware',
    'django.middleware.common.CommonMiddleware',
    'django.contrib.auth.middleware.AuthenticationMiddleware',
    'django.contrib.messages.middleware.MessageMiddleware',
    'django.middleware.clickjacking.XFrameOptionsMiddleware',
)

AUTHENTICATION_BACKENDS = (
    'django.contrib.auth.backends.ModelBackend',
)

TEMPLATE_CONTEXT_PROCESSORS = (
    'django.contrib.auth.context_processors.auth',
    'django.core.context_processors.request',
)

STATICFILES_FINDERS = (
    'django.contrib.staticfiles.finders.FileSystemFinder',
    'django.contrib.staticfiles.finders.AppDirectoriesFinder',
)

ROOT_URLCONF = 'web.asite.urls'

WSGI_APPLICATION = 'web.asite.wsgi.application'

DATABASES = {
    'default': {
        'ENGINE': 'django.db.backends.sqlite3',
        'NAME': SQLITE_DB_FILENAME,
    }
}

LANGUAGE_CODE = 'en-us'

TIME_ZONE = 'UTC'

USE_I18N = True

USE_L10N = True

USE_TZ = True

ADMIN_MEDIA_PREFIX = '/media/admin/'

STATIC_ROOT = os.path.join(PROJECT_PATH, 'asite', 'static')

STATIC_URL = '/asite/'<|MERGE_RESOLUTION|>--- conflicted
+++ resolved
@@ -72,16 +72,7 @@
     appdata = os.path.join(os.path.expanduser('~'), '.bitdust')
     if os.path.isfile(os.path.join(curdir, 'appdata')):
         try:
-<<<<<<< HEAD
-            appdata = os.path.abspath(
-                open(
-                    os.path.join(
-                        curdir,
-                        'appdata'),
-                    'rb').read().strip())
-=======
             appdata = os.path.abspath(open(os.path.join(curdir, 'appdata'), 'rb').read().strip())
->>>>>>> 7d91a7f0
         except:
             pass
     if not os.path.exists(appdata):
