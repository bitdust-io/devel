--- conflicted
+++ resolved
@@ -35,12 +35,7 @@
 urlpatterns = patterns('',
                        url(r'^api/(?P<method>stop)', views.call_api_method),
                        url(r'^api/(?P<method>restart)', views.call_api_method),
-<<<<<<< HEAD
-                       url(r'^api/(?P<method>[a-zA-Z0-9_.-]+)$',
-                           login_required(views.call_api_method)),
-=======
                        url(r'^api/(?P<method>[a-zA-Z0-9_.-]+)$', login_required(views.call_api_method)),
->>>>>>> 7d91a7f0
                        url(r'^accounts/login/$', views.LoginPoint),
                        url(r'^accounts/logout/$', views.LogoutPoint),
                        url(r'^repaintstate$', views.RepaintState),
@@ -52,12 +47,7 @@
                        url(r'^customer/', include('web.customerapp.urls')),
                        url(r'^friend/', include('web.friendapp.urls')),
                        # url(r'^myfiles/', include('web.myfilesapp.urls')),
-<<<<<<< HEAD
-                       url(r'^filemanager/',
-                           include('web.filemanagerapp.urls')),
-=======
                        url(r'^filemanager/', include('web.filemanagerapp.urls')),
->>>>>>> 7d91a7f0
                        url(r'^$', include('web.filemanagerapp.urls')),
                        # url(r'^$', login_required(views.IndexView.as_view())),
                        )
