#!/usr/bin/env python
# views.py
#
# Copyright (C) 2008-2016 Veselin Penev, http://bitdust.io
#
# This file (views.py) is part of BitDust Software.
#
# BitDust is free software: you can redistribute it and/or modify
# it under the terms of the GNU Affero General Public License as published by
# the Free Software Foundation, either version 3 of the License, or
# (at your option) any later version.
#
# BitDust Software is distributed in the hope that it will be useful,
# but WITHOUT ANY WARRANTY; without even the implied warranty of
# MERCHANTABILITY or FITNESS FOR A PARTICULAR PURPOSE.  See the
# GNU Affero General Public License for more details.
#
# You should have received a copy of the GNU Affero General Public License
# along with BitDust Software.  If not, see <http://www.gnu.org/licenses/>.
#
# Please contact us if you have any questions at bitdust.io@gmail.com
from django.views.generic import TemplateView, DetailView, ListView
from django.template.response import TemplateResponse
from django.http import JsonResponse
from django.http import HttpResponseRedirect

#------------------------------------------------------------------------------

from models import Friend
from web.identityapp.models import Identity

from logs import lg

from lib import nameurl

from contacts import contactsdb

from chat import nickname_observer

from p2p import commands
from p2p import propagate
from p2p import contact_status

from web import control

#------------------------------------------------------------------------------

_SearchLookups = {}

#------------------------------------------------------------------------------


class FriendView(DetailView):
    template_name = 'friend.html'
    model = Friend

    def get_context_data(self, **kwargs):
        Fri = super(FriendView, self).get_object()
        context = super(FriendView, self).get_context_data(**kwargs)
        try:
            CachedIdentity = Identity.objects.get(idurl=Fri.idurl)
            context['identity_id'] = CachedIdentity.id
        except:
            pass
        return context


class FriendsView(ListView, control.DebugMixin):
    template_name = 'friends.html'
    context_object_name = 'friends_list'

    def get(self, request):
        action = request.GET.get('action', None)
        if action == 'add':
            idurl = request.GET.get('idurl', '')
            username = request.GET.get('username', '')
            if idurl:
                if not contactsdb.is_correspondent(idurl):
                    contactsdb.add_correspondent(idurl, username)
                    contactsdb.save_correspondents()
                    return HttpResponseRedirect(request.path)
        return ListView.get(self, request)

    def get_queryset(self):
        return Friend.objects.order_by('id')


class FriendSearchView(TemplateView):
    template = 'friendsearch.html'

    def get(self, request):
        global _SearchLookups
        target_username = request.GET.get('target_username', '')
        sessionkey = request.session.session_key
        context = {'target_username': target_username, }
        # lg.out(8, 'django.FriendSearchView.get %s' % target_username)
        if target_username:
            try:
                result = _SearchLookups[sessionkey][target_username]
            except:
                result = []
            return JsonResponse({'result': result})
        return TemplateResponse(request, self.template, context)

    def post(self, request):
        global _SearchLookups
        target_username = request.REQUEST.get('target_username', '')
        sessionkey = request.session.session_key
        context = {'target_username': target_username, }
        # lg.out(8, 'django.FriendSearchView.post %s' % target_username)
        if target_username:
            if sessionkey not in _SearchLookups.keys():
                _SearchLookups[sessionkey] = {}
            if target_username in _SearchLookups[sessionkey].keys():
                return JsonResponse({'result': 'lookup'})
            _SearchLookups[sessionkey].clear()
            _SearchLookups[sessionkey][target_username] = []
            nickname_observer.stop_all()
<<<<<<< HEAD
            nickname_observer.observe_many(
                target_username,
                results_callback=lambda result,
                nik,
                pos,
                idurl: nickname_observer_result(
                    sessionkey,
                    target_username,
                    result,
                    nik,
                    pos,
                    idurl))
=======
            nickname_observer.observe_many(target_username,
                                           results_callback=lambda result, nik, pos, idurl:
                                           nickname_observer_result(sessionkey, target_username, result, nik, pos, idurl))
>>>>>>> 7d91a7f0
            return JsonResponse({'result': 'started'})
        return TemplateResponse(request, self.template, context)


<<<<<<< HEAD
def nickname_observer_result(
        sessionkey,
        target_username,
        result,
        nik,
        pos,
        idurl):
    lg.out(6, 'django.nickname_observer_result: %s' %
           str((sessionkey, target_username, result, nik, idurl)))
=======
def nickname_observer_result(sessionkey, target_username, result, nik, pos, idurl):
    lg.out(6, 'django.nickname_observer_result: %s' % str((sessionkey, target_username, result, nik, idurl)))
>>>>>>> 7d91a7f0
    global _SearchLookups
    try:
        status = ''
        if result == 'exist':
            if contact_status.isKnown(idurl):
                status = contact_status.getStatusLabel(idurl)
            else:
<<<<<<< HEAD
                propagate.single(
                    idurl,
                    ack_handler=lambda ackpacket,
                    info: contact_acked(
                        sessionkey,
                        target_username,
                        ackpacket,
                        info),
                    fail_handler=lambda failpacket,
                    info: contact_failed(
                        sessionkey,
                        target_username,
                        failpacket,
                        info),
                    wide=True)
=======
                propagate.single(idurl,
                                 ack_handler=lambda ackpacket, info:
                                 contact_acked(sessionkey, target_username, ackpacket, info),
                                 fail_handler=lambda failpacket, info:
                                 contact_failed(sessionkey, target_username, failpacket, info),
                                 wide=True)
>>>>>>> 7d91a7f0
                status = 'checking'
            _SearchLookups[sessionkey][target_username].append({
                'nickname': nik,
                'position': pos,
                'idurl': idurl,
                'status': status, })
    except:
        lg.exc()
        return
    # control.request_update()


def contact_acked(sessionkey, target_username, ackpacket, info):
    lg.out(6, 'django.contact_acked: %s' %
           str((sessionkey, target_username, ackpacket, info)))
    global _SearchLookups
    try:
        results = _SearchLookups[sessionkey][target_username]
        for i in xrange(len(results)):
            result = results[i]
            if result['idurl'] == ackpacket.OwnerID:
                if ackpacket.Command == commands.Ack():
<<<<<<< HEAD
                    new_status = contact_status.getStatusLabel(
                        ackpacket.OwnerID)
                    _SearchLookups[sessionkey][target_username][
                        i]['status'] = new_status
=======
                    new_status = contact_status.getStatusLabel(ackpacket.OwnerID)
                    _SearchLookups[sessionkey][target_username][i]['status'] = new_status
>>>>>>> 7d91a7f0
                    break
    except:
        lg.exc()


def contact_failed(sessionkey, target_username, ackpacket, info):
    """
    TODO:
    """<|MERGE_RESOLUTION|>--- conflicted
+++ resolved
@@ -116,42 +116,15 @@
             _SearchLookups[sessionkey].clear()
             _SearchLookups[sessionkey][target_username] = []
             nickname_observer.stop_all()
-<<<<<<< HEAD
-            nickname_observer.observe_many(
-                target_username,
-                results_callback=lambda result,
-                nik,
-                pos,
-                idurl: nickname_observer_result(
-                    sessionkey,
-                    target_username,
-                    result,
-                    nik,
-                    pos,
-                    idurl))
-=======
             nickname_observer.observe_many(target_username,
                                            results_callback=lambda result, nik, pos, idurl:
                                            nickname_observer_result(sessionkey, target_username, result, nik, pos, idurl))
->>>>>>> 7d91a7f0
             return JsonResponse({'result': 'started'})
         return TemplateResponse(request, self.template, context)
 
 
-<<<<<<< HEAD
-def nickname_observer_result(
-        sessionkey,
-        target_username,
-        result,
-        nik,
-        pos,
-        idurl):
-    lg.out(6, 'django.nickname_observer_result: %s' %
-           str((sessionkey, target_username, result, nik, idurl)))
-=======
 def nickname_observer_result(sessionkey, target_username, result, nik, pos, idurl):
     lg.out(6, 'django.nickname_observer_result: %s' % str((sessionkey, target_username, result, nik, idurl)))
->>>>>>> 7d91a7f0
     global _SearchLookups
     try:
         status = ''
@@ -159,30 +132,12 @@
             if contact_status.isKnown(idurl):
                 status = contact_status.getStatusLabel(idurl)
             else:
-<<<<<<< HEAD
-                propagate.single(
-                    idurl,
-                    ack_handler=lambda ackpacket,
-                    info: contact_acked(
-                        sessionkey,
-                        target_username,
-                        ackpacket,
-                        info),
-                    fail_handler=lambda failpacket,
-                    info: contact_failed(
-                        sessionkey,
-                        target_username,
-                        failpacket,
-                        info),
-                    wide=True)
-=======
                 propagate.single(idurl,
                                  ack_handler=lambda ackpacket, info:
                                  contact_acked(sessionkey, target_username, ackpacket, info),
                                  fail_handler=lambda failpacket, info:
                                  contact_failed(sessionkey, target_username, failpacket, info),
                                  wide=True)
->>>>>>> 7d91a7f0
                 status = 'checking'
             _SearchLookups[sessionkey][target_username].append({
                 'nickname': nik,
@@ -196,8 +151,7 @@
 
 
 def contact_acked(sessionkey, target_username, ackpacket, info):
-    lg.out(6, 'django.contact_acked: %s' %
-           str((sessionkey, target_username, ackpacket, info)))
+    lg.out(6, 'django.contact_acked: %s' % str((sessionkey, target_username, ackpacket, info)))
     global _SearchLookups
     try:
         results = _SearchLookups[sessionkey][target_username]
@@ -205,15 +159,8 @@
             result = results[i]
             if result['idurl'] == ackpacket.OwnerID:
                 if ackpacket.Command == commands.Ack():
-<<<<<<< HEAD
-                    new_status = contact_status.getStatusLabel(
-                        ackpacket.OwnerID)
-                    _SearchLookups[sessionkey][target_username][
-                        i]['status'] = new_status
-=======
                     new_status = contact_status.getStatusLabel(ackpacket.OwnerID)
                     _SearchLookups[sessionkey][target_username][i]['status'] = new_status
->>>>>>> 7d91a7f0
                     break
     except:
         lg.exc()
