#!/usr/bin/env python
# admin.py
#
# Copyright (C) 2008-2016 Veselin Penev, http://bitdust.io
#
# This file (admin.py) is part of BitDust Software.
#
# BitDust is free software: you can redistribute it and/or modify
# it under the terms of the GNU Affero General Public License as published by
# the Free Software Foundation, either version 3 of the License, or
# (at your option) any later version.
#
# BitDust Software is distributed in the hope that it will be useful,
# but WITHOUT ANY WARRANTY; without even the implied warranty of
# MERCHANTABILITY or FITNESS FOR A PARTICULAR PURPOSE.  See the
# GNU Affero General Public License for more details.
#
# You should have received a copy of the GNU Affero General Public License
# along with BitDust Software.  If not, see <http://www.gnu.org/licenses/>.
#
# Please contact us if you have any questions at bitdust.io@gmail.com
# -*- coding: utf-8 -*-

from models import Message, Room, RoomMember
from django.contrib import admin

#------------------------------------------------------------------------------


class RoomAdmin(admin.ModelAdmin):
    list_display = (
        'name',
        'created',
        'last_activity_formatted',
        'description')
    readonly_fields = ('created', 'content_type', 'object_id')
    # As we've set some fields to be read-only, they will automatically appear at the end
<<<<<<< HEAD
    # of the list. Manually order the fields to be as they are defined in the
    # model.
=======
    # of the list. Manually order the fields to be as they are defined in the model.
>>>>>>> 7d91a7f0
    fieldsets = (
        (None, {
            'fields': ('idurl',
                       'name',
                       'created',
                       'description',
                       'content_type',
                       'object_id')
        }),
    )

    # When changing a description, we need to know the request.user as an attribute
    # of the room instance. This snippet below adds it.
    # def save_model(self, request, obj, form, change):
    #     obj.user = request.user
    #     obj.save()

admin.site.register(Room, RoomAdmin)

#------------------------------------------------------------------------------


class RoomMemberAdmin(admin.ModelAdmin):
    list_display = ('room', 'idurl', )
    list_filter = ['room', 'idurl', ]

admin.site.register(RoomMember, RoomMemberAdmin)

#------------------------------------------------------------------------------
<<<<<<< HEAD


class MessageAdmin(admin.ModelAdmin):
    list_display = (
        'room',
        'created',
        'unix_timestamp',
        'idurl',
        'text',
        'event',
    )
=======


class MessageAdmin(admin.ModelAdmin):
    list_display = ('room', 'created', 'unix_timestamp', 'idurl', 'text', 'event',)
>>>>>>> 7d91a7f0
    list_filter = ['room', 'idurl', ]

admin.site.register(Message, MessageAdmin)<|MERGE_RESOLUTION|>--- conflicted
+++ resolved
@@ -28,19 +28,10 @@
 
 
 class RoomAdmin(admin.ModelAdmin):
-    list_display = (
-        'name',
-        'created',
-        'last_activity_formatted',
-        'description')
+    list_display = ('name', 'created', 'last_activity_formatted', 'description')
     readonly_fields = ('created', 'content_type', 'object_id')
     # As we've set some fields to be read-only, they will automatically appear at the end
-<<<<<<< HEAD
-    # of the list. Manually order the fields to be as they are defined in the
-    # model.
-=======
     # of the list. Manually order the fields to be as they are defined in the model.
->>>>>>> 7d91a7f0
     fieldsets = (
         (None, {
             'fields': ('idurl',
@@ -70,24 +61,10 @@
 admin.site.register(RoomMember, RoomMemberAdmin)
 
 #------------------------------------------------------------------------------
-<<<<<<< HEAD
-
-
-class MessageAdmin(admin.ModelAdmin):
-    list_display = (
-        'room',
-        'created',
-        'unix_timestamp',
-        'idurl',
-        'text',
-        'event',
-    )
-=======
 
 
 class MessageAdmin(admin.ModelAdmin):
     list_display = ('room', 'created', 'unix_timestamp', 'idurl', 'text', 'event',)
->>>>>>> 7d91a7f0
     list_filter = ['room', 'idurl', ]
 
 admin.site.register(Message, MessageAdmin)