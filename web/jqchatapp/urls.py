--- conflicted
+++ resolved
@@ -33,22 +33,9 @@
 
 urlpatterns = patterns('',
                        url(r"open$", login_required(views.open_room)),
-<<<<<<< HEAD
-                       url(r"room/(?P<id>\d+)/ajax$",
-                           views.BasicAjaxHandler, name="jqchat_ajax"),
-                       url(r"room/(?P<id>\d+)$",
-                           login_required(views.room_by_id),
-                           name="jqchat_test_window"),
-                       # url(r"room_with_description/(?P<id>\d+)$", login_required(views.room_with_description), name="jqchat_test_window_with_description"),
-                       # url(r"room_with_description/(?P<id>\d+)/ajax$", views.WindowWithDescriptionAjaxHandler, name="jqchat_test_window_with_description_ajax"),
-                       url(r"room/(?P<idurl>[a-zA-Z0-9_.-]+)$",
-                           login_required(views.room_by_idurl),
-                           name="jqchat_test_window"),
-=======
                        url(r"room/(?P<id>\d+)/ajax$", views.BasicAjaxHandler, name="jqchat_ajax"),
                        url(r"room/(?P<id>\d+)$", login_required(views.room_by_id), name="jqchat_test_window"),
                        # url(r"room_with_description/(?P<id>\d+)$", login_required(views.room_with_description), name="jqchat_test_window_with_description"),
                        # url(r"room_with_description/(?P<id>\d+)/ajax$", views.WindowWithDescriptionAjaxHandler, name="jqchat_test_window_with_description_ajax"),
                        url(r"room/(?P<idurl>[a-zA-Z0-9_.-]+)$", login_required(views.room_by_idurl), name="jqchat_test_window"),
->>>>>>> 7d91a7f0
                        )