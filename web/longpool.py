#!/usr/bin/python
# longpool.py
#
# Copyright (C) 2008-2016 Veselin Penev, http://bitdust.io
#
# This file (longpool.py) is part of BitDust Software.
#
# BitDust is free software: you can redistribute it and/or modify
# it under the terms of the GNU Affero General Public License as published by
# the Free Software Foundation, either version 3 of the License, or
# (at your option) any later version.
#
# BitDust Software is distributed in the hope that it will be useful,
# but WITHOUT ANY WARRANTY; without even the implied warranty of
# MERCHANTABILITY or FITNESS FOR A PARTICULAR PURPOSE.  See the
# GNU Affero General Public License for more details.
#
# You should have received a copy of the GNU Affero General Public License
# along with BitDust Software.  If not, see <http://www.gnu.org/licenses/>.
#
# Please contact us if you have any questions at bitdust.io@gmail.com
#
#
#
#

"""
.. module:: longpool.

Got sample code from:
<<<<<<< HEAD

    http://coder1.com/articles/twisted-long-polling-jsonp
=======
>>>>>>> 7d91a7f0

    http://coder1.com/articles/twisted-long-polling-jsonp
"""

import json
import time

#------------------------------------------------------------------------------

from twisted.web import server
from twisted.web.server import Site
from twisted.web.resource import Resource
from twisted.internet import reactor
from twisted.internet import task
from twisted.internet.defer import Deferred

#------------------------------------------------------------------------------

_LongPoolListener = None

#------------------------------------------------------------------------------


def init(get_data_callback, clear_data_callback, portnum):
    """
    
    """
    global _LongPoolListener
    resource = LongPoolServer(get_data_callback, clear_data_callback)
    factory = Site(resource)
    _LongPoolListener = reactor.listenTCP(portnum, factory)


def shutdown():
    """
    
    """
    global _LongPoolListener
    if _LongPoolListener:
        result = _LongPoolListener.stopListening()
        _LongPoolListener.connectionLost(
            "Closing LongPoolListener as requested")
        del _LongPoolListener
    else:
        result = Deferred()
        result.callback(1)
    _LongPoolListener = None
    return result

#------------------------------------------------------------------------------


class LongPoolServer(Resource):
    isLeaf = True

    def __init__(self, get_data_callback, clear_data_callback):
        """
        
        """
        self.delayed_requests = []
        self.get_data_callback = get_data_callback
        self.clear_data_callback = clear_data_callback
        self.loop_requests = task.LoopingCall(self.processDelayedRequests)
        self.loop_requests.start(1, False)
        Resource.__init__(self)

    def destroy(self):
        """
        
        """
        self.get_data_callback = None
        self.clear_data_callback = None
        self.delayed_requests = []
        self.loop_requests.stop()

    def render(self, request):
        """
        
        """
        request.setHeader('Content-Type', 'application/json')
        args = request.args
        if 'callback' in args:
            request.jsonpcallback = args['callback'][0]
        if 'lastupdate' in args:
            request.lastupdate = args['lastupdate'][0]
        else:
            request.lastupdate = 0
        data = self.getData(request)
        if len(data) > 0:
            return self.__format_response(request, 1, data)
        self.delayed_requests.append(request)
        return server.NOT_DONE_YET

    def getData(self, request):
        """
        
        """
        data = self.get_data_callback()
        if len(data) > 0:
            self.clear_data_callback()
        return data

    def processDelayedRequests(self):
        global _LongPoolListener
        if _LongPoolListener is None:
            self.destroy()
            return
        for request in self.delayed_requests:
            data = self.getData(request)
            if len(data) > 0:
                try:
                    request.write(self.__format_response(request, 1, data))
                    request.finish()
                except:
                    print 'connection lost before complete.'
                finally:
                    self.delayed_requests.remove(request)

    def __format_response(self, request, status, data):
        response = json.dumps({'status': status,
                               'timestamp': int(time.time()),
                               'data': data})
        if hasattr(request, 'jsonpcallback'):
            return request.jsonpcallback + '(' + response + ')'
        else:
            return response

#------------------------------------------------------------------------------

if __name__ == '__main__':
    resource = LongPoolServer(lambda: {True: time.time(), }, lambda: True)
    factory = Site(resource)
    reactor.listenTCP(8000, factory)
    reactor.run()<|MERGE_RESOLUTION|>--- conflicted
+++ resolved
@@ -28,11 +28,6 @@
 .. module:: longpool.
 
 Got sample code from:
-<<<<<<< HEAD
-
-    http://coder1.com/articles/twisted-long-polling-jsonp
-=======
->>>>>>> 7d91a7f0
 
     http://coder1.com/articles/twisted-long-polling-jsonp
 """
@@ -73,8 +68,7 @@
     global _LongPoolListener
     if _LongPoolListener:
         result = _LongPoolListener.stopListening()
-        _LongPoolListener.connectionLost(
-            "Closing LongPoolListener as requested")
+        _LongPoolListener.connectionLost("Closing LongPoolListener as requested")
         del _LongPoolListener
     else:
         result = Deferred()
