--- conflicted
+++ resolved
@@ -37,12 +37,7 @@
     def get_context_data(self, **kwargs):
         Sup = super(SupplierView, self).get_object()
         context = super(SupplierView, self).get_context_data(**kwargs)
-<<<<<<< HEAD
-        context['identity_id'] = nameurl.DjangoQuote(
-            Sup.idurl)  # nameurl.Quote(Sup.idurl)
-=======
         context['identity_id'] = nameurl.DjangoQuote(Sup.idurl)  # nameurl.Quote(Sup.idurl)
->>>>>>> 7d91a7f0
         return context
 
 
