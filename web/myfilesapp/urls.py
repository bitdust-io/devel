--- conflicted
+++ resolved
@@ -31,15 +31,7 @@
 
 urlpatterns = patterns('',
                        url(r'(?P<pk>\d+)$',
-<<<<<<< HEAD
-                           login_required(views.BackupFSItemView.as_view()),
-                           name='backupfsitem'),
-                       url(r'$',
-                           login_required(views.BackupFSView.as_view()),
-                           name='backupfsitems'),
-=======
                            login_required(views.BackupFSItemView.as_view()), name='backupfsitem'),
                        url(r'$',
                            login_required(views.BackupFSView.as_view()), name='backupfsitems'),
->>>>>>> 7d91a7f0
                        )