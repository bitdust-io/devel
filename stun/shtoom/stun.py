--- conflicted
+++ resolved
@@ -330,12 +330,7 @@
                 # We got a (potentially) working STUN server!
                 # Cancel the retransmit timers for the other ones
                 for k in self._potentialStuns.keys():
-<<<<<<< HEAD
-                    if k in self._potentialStuns and self._potentialStuns[
-                            k] is not None:
-=======
                     if k in self._potentialStuns and self._potentialStuns[k] is not None:
->>>>>>> 7d91a7f0
                         self._potentialStuns[k].cancel()
                         self._potentialStuns[k] = None
                 resdict = _parseStunResponse(dgram, address, self.expectedTID,
@@ -353,16 +348,7 @@
             return
         if STUNVERBOSE:
             print 'calling handleStunState%s' % (self._stunState)
-<<<<<<< HEAD
-        getattr(
-            self,
-            'handleStunState%s' %
-            (self._stunState))(
-            resdict,
-            address)
-=======
         getattr(self, 'handleStunState%s' % (self._stunState))(resdict, address)
->>>>>>> 7d91a7f0
 
     def handleStunState1(self, resdict, address):
         self.__dict__.update(resdict)
@@ -376,14 +362,9 @@
                 self._stunState = '2b'
             self.expectedTID = tid = getRandomTID()
             self.oldTIDs.add(tid)
-<<<<<<< HEAD
-            self.state2DelayedCall = reactor.callLater(
-                INITIAL_TIMEOUT, self.retransmitStunState2, address, tid)
-=======
             self.state2DelayedCall = reactor.callLater(INITIAL_TIMEOUT,
                                                        self.retransmitStunState2,
                                                        address, tid)
->>>>>>> 7d91a7f0
             self.sendRequest(address, tid, avpairs=(
                 ('CHANGE-REQUEST', CHANGE_BOTH),))
 
@@ -410,14 +391,9 @@
         # </AP>
         if count <= MAX_RETRANSMIT:
             t = BACKOFF_TIME * 2**min(count, MAX_BACKOFF)
-<<<<<<< HEAD
-            self.state2DelayedCall = reactor.callLater(
-                t, self.retransmitStunState2, address, tid, count + 1)
-=======
             self.state2DelayedCall = reactor.callLater(t,
                                                        self.retransmitStunState2,
                                                        address, tid, count + 1)
->>>>>>> 7d91a7f0
             self.sendRequest(address, tid, avpairs=(
                 ('CHANGE-REQUEST', CHANGE_BOTH),))
         elif self._stunState == '2a':
@@ -427,14 +403,9 @@
             # Off to state 3 we go!
             self.stateChanged(self._stunState, '3')
             self._stunState = '3'
-<<<<<<< HEAD
-            self.state3DelayedCall = reactor.callLater(
-                INITIAL_TIMEOUT, self.retransmitStunState3, address, tid)
-=======
             self.state3DelayedCall = reactor.callLater(INITIAL_TIMEOUT,
                                                        self.retransmitStunState3,
                                                        address, tid)
->>>>>>> 7d91a7f0
             self.expectedTID = tid = getRandomTID()
             self.oldTIDs.add(tid)
             self.sendRequest(self._altStunAddress, tid)
@@ -450,14 +421,9 @@
             self._stunState = '4'
             self.expectedTID = tid = getRandomTID()
             self.oldTIDs.add(tid)
-<<<<<<< HEAD
-            self.state4DelayedCall = reactor.callLater(
-                INITIAL_TIMEOUT, self.retransmitStunState4, address, tid)
-=======
             self.state4DelayedCall = reactor.callLater(INITIAL_TIMEOUT,
                                                        self.retransmitStunState4,
                                                        address, tid)
->>>>>>> 7d91a7f0
             self.expectedTID = tid = getRandomTID()
             self.oldTIDs.add(tid)
             self.sendRequest(address, tid, avpairs=(
@@ -475,19 +441,12 @@
         # </AP>
         if count <= (2 * MAX_RETRANSMIT):
             t = BACKOFF_TIME * 2**min(count, MAX_BACKOFF)
-<<<<<<< HEAD
-            self.state3DelayedCall = reactor.callLater(
-                t, self.retransmitStunState3, address, tid, count + 1)
-=======
             self.state3DelayedCall = reactor.callLater(t,
                                                        self.retransmitStunState3,
                                                        address, tid, count + 1)
->>>>>>> 7d91a7f0
             self.sendRequest(self._altStunAddress, tid)
         else:
-            log.err(
-                "STUN Failed in state 3, retries=%d" %
-                self.stunDiscoveryRetries)
+            log.err("STUN Failed in state 3, retries=%d" % self.stunDiscoveryRetries)
             # We should do _something_ here. a new type BrokenNAT?
             self.stunDiscoveryRetries = self.stunDiscoveryRetries + 1
             if self.stunDiscoveryRetries < 5:
@@ -511,14 +470,9 @@
         # </AP>
         if count < MAX_RETRANSMIT:
             t = BACKOFF_TIME * 2**min(count, MAX_BACKOFF)
-<<<<<<< HEAD
-            self.state4DelayedCall = reactor.callLater(
-                t, self.retransmitStunState4, address, tid, count + 1)
-=======
             self.state4DelayedCall = reactor.callLater(t,
                                                        self.retransmitStunState4,
                                                        address, tid, count + 1)
->>>>>>> 7d91a7f0
             self.sendRequest(address, tid, avpairs=(
                 ('CHANGE-REQUEST', CHANGE_PORT),))
         else:
@@ -557,8 +511,7 @@
             d.addErrback(lambda x: self._finishedStun())
         else:
             self._resolveStunServers(localAddress)
-            self.timerTask = reactor.callLater(
-                self.timeout, self._timeout, localAddress)
+            self.timerTask = reactor.callLater(self.timeout, self._timeout, localAddress)
 
     def _hostNotResolved(self, x, localAddress):
         #        if self.timerTask and not self.timerTask.called and not self.timerTask.cancelled:
@@ -583,13 +536,7 @@
     def _timeout(self, localAddress):
         #        if STUNVERBOSE:
         #            print '_timeout'
-<<<<<<< HEAD
-        self._hostNotResolved(
-            'timeout %d seconds' %
-            self.timeout, localAddress)
-=======
         self._hostNotResolved('timeout %d seconds' % self.timeout, localAddress)
->>>>>>> 7d91a7f0
 
 
 # class StunHook(_StunBase):
