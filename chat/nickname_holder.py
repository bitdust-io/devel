--- conflicted
+++ resolved
@@ -1,29 +1,29 @@
-#!/usr/bin/env python
-# nickname_holder.py
-#
-# Copyright (C) 2008-2016 Veselin Penev, http://bitdust.io
-#
-# This file (nickname_holder.py) is part of BitDust Software.
-#
-# BitDust is free software: you can redistribute it and/or modify
-# it under the terms of the GNU Affero General Public License as published by
-# the Free Software Foundation, either version 3 of the License, or
-# (at your option) any later version.
-#
-# BitDust Software is distributed in the hope that it will be useful,
-# but WITHOUT ANY WARRANTY; without even the implied warranty of
-# MERCHANTABILITY or FITNESS FOR A PARTICULAR PURPOSE.  See the
-# GNU Affero General Public License for more details.
-#
-# You should have received a copy of the GNU Affero General Public License
-# along with BitDust Software.  If not, see <http://www.gnu.org/licenses/>.
-#
-# Please contact us if you have any questions at bitdust.io@gmail.com
-
-
-<<<<<<< HEAD
+#!/usr/bin/env python
+# nickname_holder.py
+#
+# Copyright (C) 2008-2016 Veselin Penev, http://bitdust.io
+#
+# This file (nickname_holder.py) is part of BitDust Software.
+#
+# BitDust is free software: you can redistribute it and/or modify
+# it under the terms of the GNU Affero General Public License as published by
+# the Free Software Foundation, either version 3 of the License, or
+# (at your option) any later version.
+#
+# BitDust Software is distributed in the hope that it will be useful,
+# but WITHOUT ANY WARRANTY; without even the implied warranty of
+# MERCHANTABILITY or FITNESS FOR A PARTICULAR PURPOSE.  See the
+# GNU Affero General Public License for more details.
+#
+# You should have received a copy of the GNU Affero General Public License
+# along with BitDust Software.  If not, see <http://www.gnu.org/licenses/>.
+#
+# Please contact us if you have any questions at bitdust.io@gmail.com
+
+
 """
-.. module:: nickname_holder
+.. module:: nickname_holder.
+
 .. role:: red
 
 BitDust nickname_holder() Automat
@@ -43,315 +43,285 @@
     * :red:`dht-write-success`
     * :red:`set`
     * :red:`timer-5min`
-=======
-"""
-.. module:: nickname_holder.
-
-.. role:: red
-
-BitDust nickname_holder() Automat
-
-.. raw:: html
-
-    <a href="nickname_holder.png" target="_blank">
-    <img src="nickname_holder.png" style="max-width:100%;">
-    </a>
-
-EVENTS:
-    * :red:`dht-erase-failed`
-    * :red:`dht-erase-success`
-    * :red:`dht-read-failed`
-    * :red:`dht-read-success`
-    * :red:`dht-write-failed`
-    * :red:`dht-write-success`
-    * :red:`set`
-    * :red:`timer-5min`
->>>>>>> 7d91a7f0
-"""
-
-import os
-import sys
-import time
-
-from logs import lg
-
-from automats import automat
-
-from main import settings
-
-from userid import my_id
-
-from dht import dht_service
-
-#------------------------------------------------------------------------------
-
-_NicknameHolder = None
-
-#------------------------------------------------------------------------------
-
-
-def A(event=None, arg=None):
+"""
+
+import os
+import sys
+import time
+
+from logs import lg
+
+from automats import automat
+
+from main import settings
+
+from userid import my_id
+
+from dht import dht_service
+
+#------------------------------------------------------------------------------
+
+_NicknameHolder = None
+
+#------------------------------------------------------------------------------
+
+
+def A(event=None, arg=None):
     """
     Access method to interact with the state machine.
-    """
-    global _NicknameHolder
-    if _NicknameHolder is None:
-        # set automat name and starting state here
-        _NicknameHolder = NicknameHolder(
-            'nickname_holder', 'AT_STARTUP', 4, True)
-    if event is not None:
-        _NicknameHolder.automat(event, arg)
-    return _NicknameHolder
-
-
-def Destroy():
+    """
+    global _NicknameHolder
+    if _NicknameHolder is None:
+        # set automat name and starting state here
+        _NicknameHolder = NicknameHolder('nickname_holder', 'AT_STARTUP', 4, True)
+    if event is not None:
+        _NicknameHolder.automat(event, arg)
+    return _NicknameHolder
+
+
+def Destroy():
     """
     Destroy nickname_holder() automat and remove its instance from memory.
-    """
-    global _NicknameHolder
-    if _NicknameHolder is None:
-        return
-    _NicknameHolder.destroy()
-    del _NicknameHolder
-    _NicknameHolder = None
-
-#------------------------------------------------------------------------------
-
-
-class NicknameHolder(automat.Automat):
+    """
+    global _NicknameHolder
+    if _NicknameHolder is None:
+        return
+    _NicknameHolder.destroy()
+    del _NicknameHolder
+    _NicknameHolder = None
+
+#------------------------------------------------------------------------------
+
+
+class NicknameHolder(automat.Automat):
     """
     This class implements all the functionality of the ``nickname_holder()``
     state machine.
-    """
-
-    timers = {
-        'timer-5min': (300, ['READY']),
-    }
-
-    def init(self):
+    """
+
+    timers = {
+        'timer-5min': (300, ['READY']),
+    }
+
+    def init(self):
         """
         Method to initialize additional variables and flags at creation of the
         state machine.
-        """
-        self.nickname = None
-        self.key = None
-        self.dht_read_defer = None
-        self.result_callback = None
-
-    def A(self, event, arg):
-        #---AT_STARTUP---
-        if self.state == 'AT_STARTUP':
-            if event == 'set':
-                self.state = 'DHT_READ'
-                self.Attempts = 0
-                self.doSetNickname(arg)
-                self.doMakeKey(arg)
-                self.doDHTReadKey(arg)
-        #---READY---
-        elif self.state == 'READY':
-            if event == 'timer-5min':
-                self.state = 'DHT_READ'
-                self.doSetNickname(arg)
-                self.doMakeKey(arg)
-                self.doDHTReadKey(arg)
-            elif event == 'set':
-                self.state = 'DHT_ERASE'
-                self.doDHTEraseKey(arg)
-                self.doSetNickname(arg)
-        #---DHT_READ---
-        elif self.state == 'DHT_READ':
-            if event == 'dht-read-success' and self.isMyOwnKey(arg):
-                self.state = 'READY'
-                self.doReportNicknameOwn(arg)
-            elif event == 'dht-read-failed':
-                self.state = 'DHT_WRITE'
-                self.doDHTWriteKey(arg)
-            elif event == 'dht-read-success' and not self.isMyOwnKey(arg):
-                self.doReportNicknameExist(arg)
-                self.doNextKey(arg)
-                self.doDHTReadKey(arg)
-            elif event == 'set':
-                self.doSetNickname(arg)
-                self.doMakeKey(arg)
-                self.doDHTReadKey(arg)
-        #---DHT_WRITE---
-        elif self.state == 'DHT_WRITE':
-            if event == 'dht-write-failed' and self.Attempts > 5:
-                self.state = 'READY'
-                self.Attempts = 0
-                self.doReportNicknameFailed(arg)
-            elif event == 'dht-write-failed' and self.Attempts <= 5:
-                self.state = 'DHT_READ'
-                self.Attempts += 1
-                self.doNextKey(arg)
-                self.doDHTReadKey(arg)
-            elif event == 'dht-write-success':
-                self.state = 'READY'
-                self.Attempts = 0
-                self.doReportNicknameRegistered(arg)
-            elif event == 'set':
-                self.state = 'DHT_READ'
-                self.doSetNickname(arg)
-                self.doMakeKey(arg)
-                self.doDHTReadKey(arg)
-        #---DHT_ERASE---
-        elif self.state == 'DHT_ERASE':
-            if event == 'dht-erase-success' or event == 'dht-erase-failed':
-                self.state = 'DHT_READ'
-                self.doMakeKey(arg)
-                self.doDHTReadKey(arg)
-            elif event == 'set':
-                self.state = 'DHT_READ'
-                self.doSetNickname(arg)
-                self.doMakeKey(arg)
-                self.doDHTReadKey(arg)
-        return None
-
-    def isMyOwnKey(self, arg):
+        """
+        self.nickname = None
+        self.key = None
+        self.dht_read_defer = None
+        self.result_callback = None
+
+    def A(self, event, arg):
+        #---AT_STARTUP---
+        if self.state == 'AT_STARTUP':
+            if event == 'set':
+                self.state = 'DHT_READ'
+                self.Attempts = 0
+                self.doSetNickname(arg)
+                self.doMakeKey(arg)
+                self.doDHTReadKey(arg)
+        #---READY---
+        elif self.state == 'READY':
+            if event == 'timer-5min':
+                self.state = 'DHT_READ'
+                self.doSetNickname(arg)
+                self.doMakeKey(arg)
+                self.doDHTReadKey(arg)
+            elif event == 'set':
+                self.state = 'DHT_ERASE'
+                self.doDHTEraseKey(arg)
+                self.doSetNickname(arg)
+        #---DHT_READ---
+        elif self.state == 'DHT_READ':
+            if event == 'dht-read-success' and self.isMyOwnKey(arg):
+                self.state = 'READY'
+                self.doReportNicknameOwn(arg)
+            elif event == 'dht-read-failed':
+                self.state = 'DHT_WRITE'
+                self.doDHTWriteKey(arg)
+            elif event == 'dht-read-success' and not self.isMyOwnKey(arg):
+                self.doReportNicknameExist(arg)
+                self.doNextKey(arg)
+                self.doDHTReadKey(arg)
+            elif event == 'set':
+                self.doSetNickname(arg)
+                self.doMakeKey(arg)
+                self.doDHTReadKey(arg)
+        #---DHT_WRITE---
+        elif self.state == 'DHT_WRITE':
+            if event == 'dht-write-failed' and self.Attempts > 5:
+                self.state = 'READY'
+                self.Attempts = 0
+                self.doReportNicknameFailed(arg)
+            elif event == 'dht-write-failed' and self.Attempts <= 5:
+                self.state = 'DHT_READ'
+                self.Attempts += 1
+                self.doNextKey(arg)
+                self.doDHTReadKey(arg)
+            elif event == 'dht-write-success':
+                self.state = 'READY'
+                self.Attempts = 0
+                self.doReportNicknameRegistered(arg)
+            elif event == 'set':
+                self.state = 'DHT_READ'
+                self.doSetNickname(arg)
+                self.doMakeKey(arg)
+                self.doDHTReadKey(arg)
+        #---DHT_ERASE---
+        elif self.state == 'DHT_ERASE':
+            if event == 'dht-erase-success' or event == 'dht-erase-failed':
+                self.state = 'DHT_READ'
+                self.doMakeKey(arg)
+                self.doDHTReadKey(arg)
+            elif event == 'set':
+                self.state = 'DHT_READ'
+                self.doSetNickname(arg)
+                self.doMakeKey(arg)
+                self.doDHTReadKey(arg)
+        return None
+
+    def isMyOwnKey(self, arg):
         """
         Condition method.
-        """
-        return arg == my_id.getLocalID()
-
-    def doSetNickname(self, arg):
-        """
-        Action method.
-        """
-        if arg is None:
-            a, c = None, None
-        else:
-            a, c = arg
-        self.nickname = a or \
-            settings.getNickName() or \
-            my_id.getLocalIdentity().getIDName()
-        self.result_callback = c
-
-    def doMakeKey(self, arg):
-        """
-        Action method.
-        """
-        self.key = self.nickname + ':' + '0'
-
-    def doNextKey(self, arg):
-        """
-        Action method.
-        """
-        try:
-            nik, number = self.key.rsplit(':', 1)
-            number = int(number)
-        except:
-            lg.exc()
-            number = 0
-        number += 1
-        self.key = self.nickname + ':' + str(number)
-
-    def doDHTReadKey(self, arg):
-        """
-        Action method.
-        """
-        if self.dht_read_defer is not None:
-            self.dht_read_defer.pause()
-            self.dht_read_defer.cancel()
-            self.dht_read_defer = None
-        d = dht_service.get_value(self.key)
-        d.addCallback(self._dht_read_result, self.key)
-        d.addErrback(self._dht_read_failed)
-        self.dht_read_defer = d
-
-    def doDHTWriteKey(self, arg):
-        """
-        Action method.
-        """
-        d = dht_service.set_value(
-            self.key, my_id.getLocalID(), age=int(
-                time.time()))
-        d.addCallback(self._dht_write_result)
-        d.addErrback(lambda x: self.automat('dht-write-failed'))
-
-    def doDHTEraseKey(self, arg):
-        """
-        Action method.
-        """
-        d = dht_service.delete_key(self.key)
-        d.addCallback(self._dht_erase_result)
-        d.addErrback(lambda x: self.automat('dht-erase-failed'))
-
-    def doReportNicknameOwn(self, arg):
-        """
-        Action method.
-        """
-        lg.out(18, 'nickname_holder.doReportNicknameOwn : %s' % self.key)
-        if self.result_callback:
-            self.result_callback('my own', self.key)
-
-    def doReportNicknameRegistered(self, arg):
-        """
-        Action method.
-        """
-        lg.out(
-            18,
-            'nickname_holder.doReportNicknameRegistered : %s' %
-            self.key)
-        if self.result_callback:
-            self.result_callback('registered', self.key)
-
-    def doReportNicknameExist(self, arg):
-        """
-        Action method.
-        """
-        lg.out(18, 'nickname_holder.doReportNicknameExist : %s' % self.key)
-        if self.result_callback:
-            self.result_callback('exist', self.key)
-
-    def doReportNicknameFailed(self, arg):
-        """
-        Action method.
-        """
-        lg.out(18, 'nickname_holder.doReportNicknameFailed : %s' % self.key)
-        if self.result_callback:
-            self.result_callback('failed', self.key)
-
-    def _dht_read_result(self, value, key):
-        self.dht_read_defer = None
-        if not isinstance(value, dict):
-            self.automat('dht-read-failed')
-            return
-        try:
-            v = value[dht_service.key_to_hash(key)]
-        except:
-            lg.out(8, '%r' % value)
-            lg.exc()
-            self.automat('dht-read-failed')
-            return
-        self.automat('dht-read-success', v)
-
-    def _dht_read_failed(self, x):
-        self.dht_read_defer = None
-        self.automat('dht-read-failed', x)
-
-    def _dht_write_result(self, nodes):
-        if len(nodes) > 0:
-            self.automat('dht-write-success')
-        else:
-            self.automat('dht-write-failed')
-
-    def _dht_erase_result(self, result):
-        if result is None:
-            self.automat('dht-erase-failed')
-        else:
-            self.automat('dht-erase-success')
-
-#------------------------------------------------------------------------------
-
-
-def main():
-    from twisted.internet import reactor
-    lg.set_debug_level(24)
-    settings.init()
-    my_id.init()
-    dht_service.init(settings.getDHTPort())
-    reactor.callWhenRunning(A, 'init', sys.argv[1])
-    reactor.run()
-
-if __name__ == "__main__":
-    main()
+        """
+        return arg == my_id.getLocalID()
+
+    def doSetNickname(self, arg):
+        """
+        Action method.
+        """
+        if arg is None:
+            a, c = None, None
+        else:
+            a, c = arg
+        self.nickname = a or \
+            settings.getNickName() or \
+            my_id.getLocalIdentity().getIDName()
+        self.result_callback = c
+
+    def doMakeKey(self, arg):
+        """
+        Action method.
+        """
+        self.key = self.nickname + ':' + '0'
+
+    def doNextKey(self, arg):
+        """
+        Action method.
+        """
+        try:
+            nik, number = self.key.rsplit(':', 1)
+            number = int(number)
+        except:
+            lg.exc()
+            number = 0
+        number += 1
+        self.key = self.nickname + ':' + str(number)
+
+    def doDHTReadKey(self, arg):
+        """
+        Action method.
+        """
+        if self.dht_read_defer is not None:
+            self.dht_read_defer.pause()
+            self.dht_read_defer.cancel()
+            self.dht_read_defer = None
+        d = dht_service.get_value(self.key)
+        d.addCallback(self._dht_read_result, self.key)
+        d.addErrback(self._dht_read_failed)
+        self.dht_read_defer = d
+
+    def doDHTWriteKey(self, arg):
+        """
+        Action method.
+        """
+        d = dht_service.set_value(self.key, my_id.getLocalID(), age=int(time.time()))
+        d.addCallback(self._dht_write_result)
+        d.addErrback(lambda x: self.automat('dht-write-failed'))
+
+    def doDHTEraseKey(self, arg):
+        """
+        Action method.
+        """
+        d = dht_service.delete_key(self.key)
+        d.addCallback(self._dht_erase_result)
+        d.addErrback(lambda x: self.automat('dht-erase-failed'))
+
+    def doReportNicknameOwn(self, arg):
+        """
+        Action method.
+        """
+        lg.out(18, 'nickname_holder.doReportNicknameOwn : %s' % self.key)
+        if self.result_callback:
+            self.result_callback('my own', self.key)
+
+    def doReportNicknameRegistered(self, arg):
+        """
+        Action method.
+        """
+        lg.out(18, 'nickname_holder.doReportNicknameRegistered : %s' % self.key)
+        if self.result_callback:
+            self.result_callback('registered', self.key)
+
+    def doReportNicknameExist(self, arg):
+        """
+        Action method.
+        """
+        lg.out(18, 'nickname_holder.doReportNicknameExist : %s' % self.key)
+        if self.result_callback:
+            self.result_callback('exist', self.key)
+
+    def doReportNicknameFailed(self, arg):
+        """
+        Action method.
+        """
+        lg.out(18, 'nickname_holder.doReportNicknameFailed : %s' % self.key)
+        if self.result_callback:
+            self.result_callback('failed', self.key)
+
+    def _dht_read_result(self, value, key):
+        self.dht_read_defer = None
+        if not isinstance(value, dict):
+            self.automat('dht-read-failed')
+            return
+        try:
+            v = value[dht_service.key_to_hash(key)]
+        except:
+            lg.out(8, '%r' % value)
+            lg.exc()
+            self.automat('dht-read-failed')
+            return
+        self.automat('dht-read-success', v)
+
+    def _dht_read_failed(self, x):
+        self.dht_read_defer = None
+        self.automat('dht-read-failed', x)
+
+    def _dht_write_result(self, nodes):
+        if len(nodes) > 0:
+            self.automat('dht-write-success')
+        else:
+            self.automat('dht-write-failed')
+
+    def _dht_erase_result(self, result):
+        if result is None:
+            self.automat('dht-erase-failed')
+        else:
+            self.automat('dht-erase-success')
+
+#------------------------------------------------------------------------------
+
+
+def main():
+    from twisted.internet import reactor
+    lg.set_debug_level(24)
+    settings.init()
+    my_id.init()
+    dht_service.init(settings.getDHTPort())
+    reactor.callWhenRunning(A, 'init', sys.argv[1])
+    reactor.run()
+
+if __name__ == "__main__":
+    main()