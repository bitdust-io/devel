services: docker

before_install:
  - docker -v
  - cd tests/e2e

script:
  - make -j2 all
  - make test_1
  - make test_2
<<<<<<< HEAD
  - make -j2 clean_all
  
after_failure:
  - docker-compose logs
=======

after_failure:
  - docker-compose -p "namespace1" logs
  - docker-compose -p "namespace2" logs
>>>>>>> 43567471
<|MERGE_RESOLUTION|>--- conflicted
+++ resolved
@@ -8,14 +8,7 @@
   - make -j2 all
   - make test_1
   - make test_2
-<<<<<<< HEAD
-  - make -j2 clean_all
-  
-after_failure:
-  - docker-compose logs
-=======
 
 after_failure:
   - docker-compose -p "namespace1" logs
-  - docker-compose -p "namespace2" logs
->>>>>>> 43567471
+  - docker-compose -p "namespace2" logs