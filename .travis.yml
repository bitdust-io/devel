--- conflicted
+++ resolved
@@ -12,12 +12,8 @@
 #  - docker-compose up -d
 
 script:
-<<<<<<< HEAD
   - docker-compose -f docker-compose.yml up -d
-  - docker-compose exec test sh -c "pytest tests/ -v -s"
+  - docker-compose exec test sh -c "pytest tests/test_ss/ -v -s"
 
   - docker-compose -f docker-compose-upload_file.yml up -d --build --force-recreate
-  - docker-compose exec test sh -c "pytest tests/test_upload_file/ -v -s"
-=======
-  - docker-compose exec test sh -c "pytest tests/test_ss/ -v -s"
->>>>>>> e2428f9d
+  - docker-compose exec test sh -c "pytest tests/test_upload_file/ -v -s"