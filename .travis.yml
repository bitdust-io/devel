--- conflicted
+++ resolved
@@ -6,9 +6,9 @@
 language: python
 matrix:
   include:
-  - name: "3.6"
-    python: "3.6"
-    env: PYTHON_VERSION=3.6
+#  - name: "3.6"
+#    python: "3.6"
+#    env: PYTHON_VERSION=3.6
   - name: "2.7"
     python: "2.7"
     env: PYTHON_VERSION=2.7
@@ -21,23 +21,13 @@
   - sudo mv docker-compose /usr/local/bin
 
   - docker -v
-<<<<<<< HEAD
   - docker-compose -v
-  - python -V
-
-script:
-  - make test_raid
-  - docker-compose -f tests/e2e/docker-compose.yml build --build-arg PYTHON_VERSION=$PYTHON_VERSION
-  - make -C tests/e2e/ -j2 all
-  - make -C tests/e2e/ test_1
-  - make -C tests/e2e/ test_2
-=======
   - make -v
 
 script:
   - make test_raid
   - make -C tests/e2e/ -j2 test
->>>>>>> 1eb65bcc
+
 
 after_failure:
   - docker-compose -p "namespace1" -f tests/e2e/docker-compose.yml logs
