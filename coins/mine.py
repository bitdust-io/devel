#!/usr/bin/env python
# mine.py
#
# Copyright (C) 2008-2016 Veselin Penev, http://bitdust.io
#
# This file (mine.py) is part of BitDust Software.
#
# BitDust is free software: you can redistribute it and/or modify
# it under the terms of the GNU Affero General Public License as published by
# the Free Software Foundation, either version 3 of the License, or
# (at your option) any later version.
#
# BitDust Software is distributed in the hope that it will be useful,
# but WITHOUT ANY WARRANTY; without even the implied warranty of
# MERCHANTABILITY or FITNESS FOR A PARTICULAR PURPOSE.  See the
# GNU Affero General Public License for more details.
#
# You should have received a copy of the GNU Affero General Public License
# along with BitDust Software.  If not, see <http://www.gnu.org/licenses/>.
#
# Please contact us if you have any questions at bitdust.io@gmail.com

#------------------------------------------------------------------------------

_Debug = True
_DebugLevel = 10

#------------------------------------------------------------------------------

import time
import random
import string
import json
import hashlib

#------------------------------------------------------------------------------

if __name__ == '__main__':
    import sys
    import os.path as _p
<<<<<<< HEAD
    sys.path.insert(
        0, _p.abspath(
            _p.join(
                _p.dirname(
                    _p.abspath(
                        sys.argv[0])), '..')))
=======
    sys.path.insert(0, _p.abspath(_p.join(_p.dirname(_p.abspath(sys.argv[0])), '..')))
>>>>>>> 7d91a7f0

#------------------------------------------------------------------------------

from logs import lg


from userid import my_id

from crypt import key

from lib import utime

from coins import coins_db

#------------------------------------------------------------------------------


def init():
    pass


def shutdown():
    pass

#------------------------------------------------------------------------------


def build_starter(length=5):
    return (''.join(
        [random.choice(string.uppercase + string.lowercase + string.digits)
         for _ in xrange(length)])) + '_'


def build_hash(payload):
    return hashlib.sha1(payload).hexdigest()


def get_hash_complexity(hexdigest, simplification):
    complexity = 0
    while complexity < len(hexdigest):
        if int(hexdigest[complexity], 16) < simplification:
            complexity += 1
        else:
            break
    return complexity


def get_hash_difficulty(hexdigest, simplification=2):
    difficulty = 0
    while True:
        ok = False
        for simpl in xrange(simplification):
            if hexdigest.startswith(str(simpl) * difficulty):
                ok = True
                break
        if ok:
            difficulty += 1
        else:
            break
    return difficulty - 1


def work_on_data_with_known_difficulty(data,
                                       difficulty,
                                       simplification=2,
                                       starter_length=10,
                                       starter_limit=99999,
                                       stop_marker=None):
    data['miner'] = my_id.getLocalID()
    data_dump = json.dumps(data)
    starter = build_starter(starter_length)
    on = 0
    while True:
        if stop_marker is not None and callable(stop_marker):
            if stop_marker():
                return None
        check = starter + str(on)
        if data is not None:
            check += data_dump
        hexdigest = build_hash(check)
        if difficulty != get_hash_complexity(hexdigest, simplification):
            on += 1
            if on > starter_limit:
                starter = build_starter(starter_length)
                on = 0
            continue
        return {
            "starter": starter + str(on),
            "hash": hexdigest,
            "tm": utime.utcnow_to_sec1970(),
            "data": data,
        }


def work_on_data_from_known_hash(data,
                                 prev_hash,
                                 simplification=2,
                                 starter_length=10,
                                 starter_limit=99999,
                                 stop_marker=None):
    data.update({'prev': prev_hash, })
    difficulty = get_hash_difficulty(prev_hash)
    complexity = get_hash_complexity(prev_hash, simplification)
    if difficulty == complexity:
        complexity += 1
        # print 'found golden coin, step up difficulty:', difficulty
    return work_on_data_with_known_difficulty(
        data,
        complexity,
        starter_limit=starter_limit,
        starter_length=starter_length,
        simplification=simplification,
        stop_marker=stop_marker
    )

#------------------------------------------------------------------------------


class MininigCounter(object):

    def __init__(self, max_counts, max_seconds):
        self.max_counts = max_counts
        self.max_seconds = max_seconds
        self.counts = 0
        self.started = int(time.time())

    def marker(self):
        if self.counts >= self.max_counts:
            return True
        if int(time.time()) - self.started > self.max_seconds:
            return True
        self.counts += 1
        return False


def _test():
    try:
        for test_no in xrange(1, 21):
            print 'start test N', test_no
            start = time.time()
            mc = MininigCounter(10**7, 300)
            simplification = 2
            starter_length = 5
            starter_limit = 99999
            coins = 0
            hexhash = ''
            data = {'a': 'b', }
            while True:
                coin = work_on_data_from_known_hash(
                    data,
                    hexhash,
                    simplification=simplification,
                    starter_length=starter_length,
                    starter_limit=starter_limit,
                    stop_marker=mc.marker)
                if not coin:
                    break
                coins += 1
                hexhash = coin['hash']
                print coin

            print coins, 'coins'
            print 'last hash:', hexhash
            print 'complexity riched:', get_hash_complexity(hexhash, simplification)
            print time.time() - start, 'seconds'
            print mc.counts, 'iterations'
            print 'simplification:', simplification
            print

    except KeyboardInterrupt:
        pass


if __name__ == "__main__":
    init()
    _test()
    shutdown()<|MERGE_RESOLUTION|>--- conflicted
+++ resolved
@@ -38,16 +38,7 @@
 if __name__ == '__main__':
     import sys
     import os.path as _p
-<<<<<<< HEAD
-    sys.path.insert(
-        0, _p.abspath(
-            _p.join(
-                _p.dirname(
-                    _p.abspath(
-                        sys.argv[0])), '..')))
-=======
     sys.path.insert(0, _p.abspath(_p.join(_p.dirname(_p.abspath(sys.argv[0])), '..')))
->>>>>>> 7d91a7f0
 
 #------------------------------------------------------------------------------
 
