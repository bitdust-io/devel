--- conflicted
+++ resolved
@@ -50,16 +50,7 @@
 if __name__ == '__main__':
     import sys
     import os.path as _p
-<<<<<<< HEAD
-    sys.path.insert(
-        0, _p.abspath(
-            _p.join(
-                _p.dirname(
-                    _p.abspath(
-                        sys.argv[0])), '..')))
-=======
     sys.path.insert(0, _p.abspath(_p.join(_p.dirname(_p.abspath(sys.argv[0])), '..')))
->>>>>>> 7d91a7f0
 
 #------------------------------------------------------------------------------
 
@@ -312,12 +303,7 @@
             print ret[1]
 
 #     print insert({'idurl': 'http://idurl1234', 'time': '12345678'})
-<<<<<<< HEAD
-# print insert({'hash': '1234567812345678' + random.choice(['a,b,c']),
-# 'data': {'a':'b', 'c': 'd', 'time': 123456,}})
-=======
 #     print insert({'hash': '1234567812345678' + random.choice(['a,b,c']), 'data': {'a':'b', 'c': 'd', 'time': 123456,}})
->>>>>>> 7d91a7f0
 
 #     print insert({'idurl': 'http://veselin-p2p.ru/veselin_kpn.xml',
 #                   'hash': 'abcdef',
@@ -347,19 +333,16 @@
     _p(query_json({'method': 'get', 'index': 'hash', 'key': 'abcdef123', }))
 
     print 'query many from "hash"'
-    _p(query_json({'method': 'get_many',
-                   'index': 'hash', 'key': 'abcdef123', }))
+    _p(query_json({'method': 'get_many', 'index': 'hash', 'key': 'abcdef123', }))
 
     print 'query one from "time"'
     _p(query_json({'method': 'get', 'index': 'time', 'key': 1474380456, }))
 
     print 'query one from "idurl"'
-    _p(query_json({'method': 'get', 'index': 'idurl',
-                   'key': 'http://veselin-p2p.ru/veselin_kpn123.xml'}))
+    _p(query_json({'method': 'get', 'index': 'idurl', 'key': 'http://veselin-p2p.ru/veselin_kpn123.xml'}))
 
     print 'query some from "time"'
-    _p(query_json({'method': 'get_many', 'index': 'time',
-                   'limit': 3, 'offset': 2, 'start': 0, 'end': None, }))
+    _p(query_json({'method': 'get_many', 'index': 'time', 'limit': 3, 'offset': 2, 'start': 0, 'end': None, }))
 
     print 'query all from "hash"'
     _p(query_json({'method': 'get_all', 'index': 'hash'}))
@@ -368,8 +351,7 @@
     _p(query_json({'method': 'get_many', 'index': 'time', 'key': 1474380456, }))
 
     print 'query one from "id"'
-    _p(query_json({'method': 'get', 'index': 'id',
-                   'key': '5d909de518db44329183d187927cabc9', }))
+    _p(query_json({'method': 'get', 'index': 'id', 'key': '5d909de518db44329183d187927cabc9', }))
 
     print 'query all from "id"'
     _p(query_json({'method': 'get_all', 'index': 'id'}))
