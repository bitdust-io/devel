#!/usr/bin/env python
# coins_miner.py
#
# Copyright (C) 2008-2016 Veselin Penev, http://bitdust.io
#
# This file (coins_miner.py) is part of BitDust Software.
#
# BitDust is free software: you can redistribute it and/or modify
# it under the terms of the GNU Affero General Public License as published by
# the Free Software Foundation, either version 3 of the License, or
# (at your option) any later version.
#
# BitDust Software is distributed in the hope that it will be useful,
# but WITHOUT ANY WARRANTY; without even the implied warranty of
# MERCHANTABILITY or FITNESS FOR A PARTICULAR PURPOSE.  See the
# GNU Affero General Public License for more details.
#
# You should have received a copy of the GNU Affero General Public License
# along with BitDust Software.  If not, see <http://www.gnu.org/licenses/>.
#
# Please contact us if you have any questions at bitdust.io@gmail.com


"""
.. module:: coins_miner.

.. role:: red

BitDust coins_miner() Automat

EVENTS:
    * :red:`accountant-connected`
    * :red:`coin-confirmed`
    * :red:`coin-mined`
    * :red:`coin-rejected`
    * :red:`init`
    * :red:`lookup-failed`
    * :red:`new-data-received`
    * :red:`shutdown`
    * :red:`start`
    * :red:`stop`
    * :red:`timer-2min`
"""

#------------------------------------------------------------------------------

_Debug = True
_DebugLevel = 6

#------------------------------------------------------------------------------

import time
import random
import string
import hashlib
import json

from twisted.internet import reactor
from twisted.internet import threads
from twisted.internet.defer import Deferred, fail

#------------------------------------------------------------------------------

if __name__ == '__main__':
    import sys
    import os.path as _p
<<<<<<< HEAD
    sys.path.insert(
        0, _p.abspath(
            _p.join(
                _p.dirname(
                    _p.abspath(
                        sys.argv[0])), '..')))
=======
    sys.path.insert(0, _p.abspath(_p.join(_p.dirname(_p.abspath(sys.argv[0])), '..')))
>>>>>>> 7d91a7f0

#------------------------------------------------------------------------------

from logs import lg

from automats import automat

from userid import my_id

from lib import utime

from crypt import key

from p2p import commands
from p2p import p2p_service

from transport import callback

from coins import coins_db
from coins import coins_io

#------------------------------------------------------------------------------

_CoinsMiner = None

#------------------------------------------------------------------------------


def A(event=None, arg=None):
    """
    Access method to interact with the state machine.
    """
    global _CoinsMiner
    if event is None and arg is None:
        return _CoinsMiner
    if _CoinsMiner is None:
        # set automat name and starting state here
        _CoinsMiner = CoinsMiner(
            'coins_miner',
            'AT_STARTUP',
            _DebugLevel,
            _Debug)
    if event is not None:
        _CoinsMiner.automat(event, arg)
    return _CoinsMiner


def Destroy():
<<<<<<< HEAD
    """
    Destroy the state machine and remove the instance from memory.
=======
    """
    Destroy the state machine and remove the instance from memory.
>>>>>>> 7d91a7f0
    """
    global _CoinsMiner
    if _CoinsMiner is None:
        return
    _CoinsMiner.destroy()
    del _CoinsMiner
    _CoinsMiner = None

#------------------------------------------------------------------------------


class CoinsMiner(automat.Automat):
    """
    This class implements all the functionality of the ``coins_miner()`` state
    machine.
    """

    timers = {
        'timer-2min': (120, ['ACCOUNTANTS?']),
    }

    def init(self):
        """
        Method to initialize additional variables and flags at creation phase
        of coins_miner() machine.
        """
<<<<<<< HEAD
        Method to initialize additional variables and flags
        at creation phase of coins_miner() machine.
        """
=======
>>>>>>> 7d91a7f0
        self.offline_mode = False  # only for Debug purposes
        self.connected_accountants = []
        self.min_accountants_connected = 3  # TODO: read from settings
        self.max_accountants_connected = 5  # TODO: read from settings
        self.input_data = []
        self.max_mining_counts = 10**8  # TODO: read from settings
        self.max_mining_seconds = 60 * 3  # TODO: read from settings
        self.simplification = 2
        self.starter_length = 10
        self.starter_limit = 9999
        self.mining_started = -1
        self.mining_counts = 0

    def A(self, event, arg):
        """
        The state machine code, generated using `visio2python
        <http://bitdust.io/visio2python/>`_ tool.
        """
        if self.state == 'AT_STARTUP':
            if event == 'init':
                self.state = 'STOPPED'
                self.doInit(arg)
        elif self.state == 'READY':
            if event == 'stop':
                self.state = 'STOPPED'
            elif event == 'shutdown':
                self.state = 'CLOSED'
                self.doDestroyMe(arg)
            elif event == 'new-data-received' and self.isDecideOK(arg):
                self.state = 'MINING'
                self.doStartMining(arg)
            elif event == 'new-data-received' and not self.isDecideOK(arg):
                self.doSendFail(arg)
        elif self.state == 'MINING':
            if event == 'stop':
                self.state = 'STOPPED'
                self.doStopMining(arg)
            elif event == 'coin-mined':
                self.state = 'PUBLISH_COIN'
                self.doSendCoinToAccountants(arg)
            elif event == 'shutdown':
                self.state = 'CLOSED'
                self.doStopMining(arg)
                self.doDestroyMe(arg)
            elif event == 'new-data-received':
                self.doPushInputData(arg)
        elif self.state == 'STOPPED':
            if event == 'start':
                self.state = 'ACCOUNTANTS?'
                self.doLookupAccountants(arg)
            elif event == 'shutdown':
                self.state = 'CLOSED'
                self.doDestroyMe(arg)
        elif self.state == 'PUBLISH_COIN':
            if event == 'stop':
                self.state = 'STOPPED'
            elif event == 'coin-confirmed' and self.isAllConfirmed(arg):
                self.state = 'READY'
                self.doSendAck(arg)
                self.doPullInputData(arg)
            elif event == 'shutdown':
                self.state = 'CLOSED'
                self.doDestroyMe(arg)
            elif event == 'coin-rejected' and not self.isDecideOK(arg):
                self.state = 'READY'
                self.doSendFail(arg)
                self.doPullInputData(arg)
            elif event == 'coin-rejected' and self.isDecideOK(arg):
                self.state = 'MINING'
                self.doContinueMining(arg)
            elif event == 'new-data-received':
                self.doPushInputData(arg)
        elif self.state == 'ACCOUNTANTS?':
<<<<<<< HEAD
            if event == 'stop' or event == 'timer-2min' or (
                    event == 'lookup-failed' and not self.isAnyAccountants(arg)):
=======
            if event == 'stop' or event == 'timer-2min' or (event == 'lookup-failed' and not self.isAnyAccountants(arg)):
>>>>>>> 7d91a7f0
                self.state = 'STOPPED'
            elif event == 'accountant-connected' and not self.isMoreNeeded(arg):
                self.state = 'READY'
                self.doAddAccountant(arg)
                self.doPullInputData(arg)
            elif event == 'accountant-connected' and self.isMoreNeeded(arg):
                self.doAddAccountant(arg)
                self.doLookupAccountants(arg)
            elif event == 'stop':
                self.state = 'CLOSED'
                self.doStopMining(arg)
            elif event == 'new-data-received':
                self.doPushInputData(arg)
        elif self.state == 'CLOSED':
            pass
        return None

    def isAnyAccountants(self, arg):
        """
        Condition method.
        """
        if self.offline_mode:
            return True
        return len(self.connected_accountants) > 0

    def isMoreNeeded(self, arg):
        """
        Condition method.
        """
        if self.offline_mode:
            return False
        return len(self.connected_accountants) < self.min_accountants_connected

    def isDecideOK(self, arg):
        """
        Condition method.
        """
        # TODO:
        return True

    def isAllConfirmed(self, arg):
        """
        Condition method.
        """
        if self.offline_mode:
            return True
        # TODO:
        return False

    def doInit(self, arg):
        """
        Action method.
        """
        callback.append_inbox_callback(self._on_inbox_packet)

    def doAddAccountant(self, arg):
        """
        Action method.
        """
        if arg:
            if arg not in self.connected_accountants:
                self.connected_accountants.append(arg)
            else:
                lg.warn('%s already connected as accountant' % arg)

    def doLookupAccountants(self, arg):
        """
        Action method.
        """
        if self.offline_mode or len(
                self.connected_accountants) >= self.min_accountants_connected:
            self.automat('accountant-connected', '')
            return
        from coins import accountants_finder
        accountants_finder.A('start', (self.automat, 'read'))

    def doPushInputData(self, arg):
        """
        Action method.
        """
        self.input_data.append(arg)

    def doPullInputData(self, arg):
        """
        Action method.
        """
        if len(self.input_data) > 0:
            self.automat('new-data-received', self.input_data.pop(0))

    def doStartMining(self, arg):
        """
        Action method.
        """
        self.mining_started = utime.get_sec1970()
        d = self._start(arg, '1111242458feb550512fb19bb6127bd4cd8ef2cb')
        d.addCallback(lambda result: self.automat('coin-mined', result))
        d.addErrback(lambda err: self.automat('stop'))
        d.addErrback(lambda err: lg.exc(exc_value=err))

    def doStopMining(self, arg):
        """
        Action method.
        """
        self.mining_started = -1

    def doSendCoinToAccountants(self, arg):
        """
        Action method.
        """
        if _Debug:
            lg.out(
                _DebugLevel,
                'coins_miner.doSendCoinToAccountants: %s' %
                arg)
        if self.offline_mode:
            self.automat('coin-confirmed')
            return
        coins = [arg, ]
        for idurl in self.connected_accountants:
            p2p_service.SendCoin(idurl, coins)

    def doContinueMining(self, arg):
        """
        Action method.
        """

    def doSendAck(self, arg):
        """
        Action method.
        """
        print arg

    def doSendFail(self, arg):
        """
        Action method.
        """

    def doDestroyMe(self, arg):
        """
        Action method.
        """
        callback.remove_inbox_callback(self._on_inbox_packet)
        automat.objects().pop(self.index)
        global _CoinsMiner
        del _CoinsMiner
        _CoinsMiner = None

<<<<<<< HEAD
    #-------------------------------------------------------------------------
=======
    #------------------------------------------------------------------------------
>>>>>>> 7d91a7f0

    def _on_inbox_packet(self, newpacket, info, status, error_message):
        if status != 'finished':
            return False
        if newpacket.Command == commands.Coin():
            coins_list = coins_io.read_coins_from_packet(newpacket)
            if not coins_list:
                # p2p_service.SendFail(newpacket, 'failed to read coins from packet')
                return False
            new_coins = []
            for acoin in coins_list:
                if not coins_io.verify_coin_signature(acoin):
                    lg.warn('signature verification failed')
                    continue
                if coins_io.validate_coin(acoin):
                    continue
                new_coins.append(acoin)
            if not new_coins:
                # p2p_service.SendFail(newpacket, 'did not received any coins to mine')
                return False
            for coin in new_coins:
                self.automat('new-data-received', coin)
            return True
        return False

    def _stop_marker(self):
        if self.mining_started < 0:
            return True
        if self.mining_counts >= self.max_mining_counts:
            return True
        if utime.get_sec1970() - self.mining_started > self.max_mining_seconds:
            return True
        self.mining_counts += 1
        return False

    def _build_starter(self, length):
        return (''.join(
            [random.choice(string.uppercase + string.lowercase + string.digits)
                for _ in xrange(length)])) + '_'

    def _build_hash(self, payload):
        return hashlib.sha1(payload).hexdigest()

    def _get_hash_complexity(self, hexdigest, simplification):
        complexity = 0
        while complexity < len(hexdigest):
            if int(hexdigest[complexity], 16) < simplification:
                complexity += 1
            else:
                break
        return complexity

    def _get_hash_difficulty(self, hexdigest, simplification):
        difficulty = 0
        while True:
            ok = False
            for simpl in xrange(simplification):
                if hexdigest.startswith(str(simpl) * difficulty):
                    ok = True
                    break
            if ok:
                difficulty += 1
            else:
                break
        return difficulty - 1

<<<<<<< HEAD
    def _run(
            self,
            signed_coin,
            difficulty,
            simplification,
            starter_length,
            starter_limit):
=======
    def _run(self, signed_coin, difficulty, simplification, starter_length, starter_limit):
>>>>>>> 7d91a7f0
        acoin = coins_io.get_coin_base(signed_coin)
        data_dump = coins_io.coin_to_string(acoin)
        starter = self._build_starter(starter_length)
        on = 0
        while True:
            if self._stop_marker():
                if _Debug:
                    lg.out(
                        _DebugLevel,
                        'coins_miner._run STOPPED, stop marker returned True')
                return None
            check = starter + str(on)
            check += data_dump
            hexdigest = self._build_hash(check)
            if difficulty != self._get_hash_complexity(
                    hexdigest, simplification):
                on += 1
                if on > starter_limit:
                    starter = self._build_starter(starter_length)
                    on = 0
                continue
            result = {
                "starter": starter + str(on),
                "hash": hexdigest,
                "mined": utime.utcnow_to_sec1970(),
            }
            result.update(signed_coin)
            return result

    def _start(self, signed_coin, prev_hash):
        signed_coin['prev'] = prev_hash
        signed_coin['miner'] = my_id.getLocalID()
        difficulty = self._get_hash_difficulty(prev_hash, self.simplification)
        complexity = self._get_hash_complexity(prev_hash, self.simplification)
        if difficulty == complexity:
            complexity += 1
            if _Debug:
                lg.out(
                    _DebugLevel,
                    'coins_miner.found golden coin, step up complexity: %s' %
                    complexity)
        return threads.deferToThread(
            self._run,
            signed_coin,
            complexity,
            self.simplification,
            self.starter_length,
            self.starter_limit)

#------------------------------------------------------------------------------

<<<<<<< HEAD
=======
#------------------------------------------------------------------------------

>>>>>>> 7d91a7f0

def _test():
    from crypt import signed
    from lib import packetid
    lg.set_debug_level(24)
    A('init')
    A().offline_mode = True
    A('start')
    coins = []
    for _ in xrange(5):
        coin = coins_io.storage_contract_open(
            "http://some.id-host.org/alice_customer.xml",
            3600,
            4096
        )
        if coins_io.verify_coin_signature(coin):
            coins.append(coin)
        else:
            print coin
            sys.exit()
    outpacket = signed.Packet(
        commands.Coin(), my_id.getLocalID(),
        my_id.getLocalID(), packetid.UniqueID(),
        json.dumps(coins), 'http://server.com/id.xml')
    reactor.callLater(
        0.1,
        callback.run_inbox_callbacks,
        outpacket,
        None,
        'finished',
        '')
    # reactor.callLater(5.1, A, 'shutdown')
    reactor.run()


if __name__ == "__main__":
    _test()
<|MERGE_RESOLUTION|>--- conflicted
+++ resolved
@@ -1,26 +1,26 @@
-#!/usr/bin/env python
-# coins_miner.py
-#
-# Copyright (C) 2008-2016 Veselin Penev, http://bitdust.io
-#
-# This file (coins_miner.py) is part of BitDust Software.
-#
-# BitDust is free software: you can redistribute it and/or modify
-# it under the terms of the GNU Affero General Public License as published by
-# the Free Software Foundation, either version 3 of the License, or
-# (at your option) any later version.
-#
-# BitDust Software is distributed in the hope that it will be useful,
-# but WITHOUT ANY WARRANTY; without even the implied warranty of
-# MERCHANTABILITY or FITNESS FOR A PARTICULAR PURPOSE.  See the
-# GNU Affero General Public License for more details.
-#
-# You should have received a copy of the GNU Affero General Public License
-# along with BitDust Software.  If not, see <http://www.gnu.org/licenses/>.
-#
-# Please contact us if you have any questions at bitdust.io@gmail.com
-
-
+#!/usr/bin/env python
+# coins_miner.py
+#
+# Copyright (C) 2008-2016 Veselin Penev, http://bitdust.io
+#
+# This file (coins_miner.py) is part of BitDust Software.
+#
+# BitDust is free software: you can redistribute it and/or modify
+# it under the terms of the GNU Affero General Public License as published by
+# the Free Software Foundation, either version 3 of the License, or
+# (at your option) any later version.
+#
+# BitDust Software is distributed in the hope that it will be useful,
+# but WITHOUT ANY WARRANTY; without even the implied warranty of
+# MERCHANTABILITY or FITNESS FOR A PARTICULAR PURPOSE.  See the
+# GNU Affero General Public License for more details.
+#
+# You should have received a copy of the GNU Affero General Public License
+# along with BitDust Software.  If not, see <http://www.gnu.org/licenses/>.
+#
+# Please contact us if you have any questions at bitdust.io@gmail.com
+
+
 """
 .. module:: coins_miner.
 
@@ -40,525 +40,456 @@
     * :red:`start`
     * :red:`stop`
     * :red:`timer-2min`
-"""
-
-#------------------------------------------------------------------------------
-
-_Debug = True
-_DebugLevel = 6
-
-#------------------------------------------------------------------------------
-
-import time
-import random
-import string
-import hashlib
-import json
-
-from twisted.internet import reactor
-from twisted.internet import threads
-from twisted.internet.defer import Deferred, fail
-
-#------------------------------------------------------------------------------
-
-if __name__ == '__main__':
-    import sys
-    import os.path as _p
-<<<<<<< HEAD
-    sys.path.insert(
-        0, _p.abspath(
-            _p.join(
-                _p.dirname(
-                    _p.abspath(
-                        sys.argv[0])), '..')))
-=======
-    sys.path.insert(0, _p.abspath(_p.join(_p.dirname(_p.abspath(sys.argv[0])), '..')))
->>>>>>> 7d91a7f0
-
-#------------------------------------------------------------------------------
-
-from logs import lg
-
-from automats import automat
-
-from userid import my_id
-
-from lib import utime
-
-from crypt import key
-
-from p2p import commands
-from p2p import p2p_service
-
-from transport import callback
-
-from coins import coins_db
-from coins import coins_io
-
-#------------------------------------------------------------------------------
-
-_CoinsMiner = None
-
-#------------------------------------------------------------------------------
-
-
-def A(event=None, arg=None):
+"""
+
+#------------------------------------------------------------------------------
+
+_Debug = True
+_DebugLevel = 6
+
+#------------------------------------------------------------------------------
+
+import time
+import random
+import string
+import hashlib
+import json
+
+from twisted.internet import reactor
+from twisted.internet import threads
+from twisted.internet.defer import Deferred, fail
+
+#------------------------------------------------------------------------------
+
+if __name__ == '__main__':
+    import sys
+    import os.path as _p
+    sys.path.insert(0, _p.abspath(_p.join(_p.dirname(_p.abspath(sys.argv[0])), '..')))
+
+#------------------------------------------------------------------------------
+
+from logs import lg
+
+from automats import automat
+
+from userid import my_id
+
+from lib import utime
+
+from crypt import key
+
+from p2p import commands
+from p2p import p2p_service
+
+from transport import callback
+
+from coins import coins_db
+from coins import coins_io
+
+#------------------------------------------------------------------------------
+
+_CoinsMiner = None
+
+#------------------------------------------------------------------------------
+
+
+def A(event=None, arg=None):
     """
     Access method to interact with the state machine.
-    """
-    global _CoinsMiner
-    if event is None and arg is None:
-        return _CoinsMiner
-    if _CoinsMiner is None:
-        # set automat name and starting state here
-        _CoinsMiner = CoinsMiner(
-            'coins_miner',
-            'AT_STARTUP',
-            _DebugLevel,
-            _Debug)
-    if event is not None:
-        _CoinsMiner.automat(event, arg)
-    return _CoinsMiner
-
-
-def Destroy():
-<<<<<<< HEAD
+    """
+    global _CoinsMiner
+    if event is None and arg is None:
+        return _CoinsMiner
+    if _CoinsMiner is None:
+        # set automat name and starting state here
+        _CoinsMiner = CoinsMiner('coins_miner', 'AT_STARTUP', _DebugLevel, _Debug)
+    if event is not None:
+        _CoinsMiner.automat(event, arg)
+    return _CoinsMiner
+
+
+def Destroy():
     """
     Destroy the state machine and remove the instance from memory.
-=======
-    """
-    Destroy the state machine and remove the instance from memory.
->>>>>>> 7d91a7f0
-    """
-    global _CoinsMiner
-    if _CoinsMiner is None:
-        return
-    _CoinsMiner.destroy()
-    del _CoinsMiner
-    _CoinsMiner = None
-
-#------------------------------------------------------------------------------
-
-
-class CoinsMiner(automat.Automat):
+    """
+    global _CoinsMiner
+    if _CoinsMiner is None:
+        return
+    _CoinsMiner.destroy()
+    del _CoinsMiner
+    _CoinsMiner = None
+
+#------------------------------------------------------------------------------
+
+
+class CoinsMiner(automat.Automat):
     """
     This class implements all the functionality of the ``coins_miner()`` state
     machine.
-    """
-
-    timers = {
-        'timer-2min': (120, ['ACCOUNTANTS?']),
-    }
-
-    def init(self):
+    """
+
+    timers = {
+        'timer-2min': (120, ['ACCOUNTANTS?']),
+    }
+
+    def init(self):
         """
         Method to initialize additional variables and flags at creation phase
         of coins_miner() machine.
-        """
-<<<<<<< HEAD
-        Method to initialize additional variables and flags
-        at creation phase of coins_miner() machine.
-        """
-=======
->>>>>>> 7d91a7f0
-        self.offline_mode = False  # only for Debug purposes
-        self.connected_accountants = []
-        self.min_accountants_connected = 3  # TODO: read from settings
-        self.max_accountants_connected = 5  # TODO: read from settings
-        self.input_data = []
-        self.max_mining_counts = 10**8  # TODO: read from settings
-        self.max_mining_seconds = 60 * 3  # TODO: read from settings
-        self.simplification = 2
-        self.starter_length = 10
-        self.starter_limit = 9999
-        self.mining_started = -1
-        self.mining_counts = 0
-
-    def A(self, event, arg):
+        """
+        self.offline_mode = False  # only for Debug purposes
+        self.connected_accountants = []
+        self.min_accountants_connected = 3  # TODO: read from settings
+        self.max_accountants_connected = 5  # TODO: read from settings
+        self.input_data = []
+        self.max_mining_counts = 10**8  # TODO: read from settings
+        self.max_mining_seconds = 60 * 3  # TODO: read from settings
+        self.simplification = 2
+        self.starter_length = 10
+        self.starter_limit = 9999
+        self.mining_started = -1
+        self.mining_counts = 0
+
+    def A(self, event, arg):
         """
         The state machine code, generated using `visio2python
         <http://bitdust.io/visio2python/>`_ tool.
-        """
-        if self.state == 'AT_STARTUP':
-            if event == 'init':
-                self.state = 'STOPPED'
-                self.doInit(arg)
-        elif self.state == 'READY':
-            if event == 'stop':
-                self.state = 'STOPPED'
-            elif event == 'shutdown':
-                self.state = 'CLOSED'
-                self.doDestroyMe(arg)
-            elif event == 'new-data-received' and self.isDecideOK(arg):
-                self.state = 'MINING'
-                self.doStartMining(arg)
-            elif event == 'new-data-received' and not self.isDecideOK(arg):
-                self.doSendFail(arg)
-        elif self.state == 'MINING':
-            if event == 'stop':
-                self.state = 'STOPPED'
-                self.doStopMining(arg)
-            elif event == 'coin-mined':
-                self.state = 'PUBLISH_COIN'
-                self.doSendCoinToAccountants(arg)
-            elif event == 'shutdown':
-                self.state = 'CLOSED'
-                self.doStopMining(arg)
-                self.doDestroyMe(arg)
-            elif event == 'new-data-received':
-                self.doPushInputData(arg)
-        elif self.state == 'STOPPED':
-            if event == 'start':
-                self.state = 'ACCOUNTANTS?'
-                self.doLookupAccountants(arg)
-            elif event == 'shutdown':
-                self.state = 'CLOSED'
-                self.doDestroyMe(arg)
-        elif self.state == 'PUBLISH_COIN':
-            if event == 'stop':
-                self.state = 'STOPPED'
-            elif event == 'coin-confirmed' and self.isAllConfirmed(arg):
-                self.state = 'READY'
-                self.doSendAck(arg)
-                self.doPullInputData(arg)
-            elif event == 'shutdown':
-                self.state = 'CLOSED'
-                self.doDestroyMe(arg)
-            elif event == 'coin-rejected' and not self.isDecideOK(arg):
-                self.state = 'READY'
-                self.doSendFail(arg)
-                self.doPullInputData(arg)
-            elif event == 'coin-rejected' and self.isDecideOK(arg):
-                self.state = 'MINING'
-                self.doContinueMining(arg)
-            elif event == 'new-data-received':
-                self.doPushInputData(arg)
-        elif self.state == 'ACCOUNTANTS?':
-<<<<<<< HEAD
-            if event == 'stop' or event == 'timer-2min' or (
-                    event == 'lookup-failed' and not self.isAnyAccountants(arg)):
-=======
-            if event == 'stop' or event == 'timer-2min' or (event == 'lookup-failed' and not self.isAnyAccountants(arg)):
->>>>>>> 7d91a7f0
-                self.state = 'STOPPED'
-            elif event == 'accountant-connected' and not self.isMoreNeeded(arg):
-                self.state = 'READY'
-                self.doAddAccountant(arg)
-                self.doPullInputData(arg)
-            elif event == 'accountant-connected' and self.isMoreNeeded(arg):
-                self.doAddAccountant(arg)
-                self.doLookupAccountants(arg)
-            elif event == 'stop':
-                self.state = 'CLOSED'
-                self.doStopMining(arg)
-            elif event == 'new-data-received':
-                self.doPushInputData(arg)
-        elif self.state == 'CLOSED':
-            pass
-        return None
-
-    def isAnyAccountants(self, arg):
+        """
+        if self.state == 'AT_STARTUP':
+            if event == 'init':
+                self.state = 'STOPPED'
+                self.doInit(arg)
+        elif self.state == 'READY':
+            if event == 'stop':
+                self.state = 'STOPPED'
+            elif event == 'shutdown':
+                self.state = 'CLOSED'
+                self.doDestroyMe(arg)
+            elif event == 'new-data-received' and self.isDecideOK(arg):
+                self.state = 'MINING'
+                self.doStartMining(arg)
+            elif event == 'new-data-received' and not self.isDecideOK(arg):
+                self.doSendFail(arg)
+        elif self.state == 'MINING':
+            if event == 'stop':
+                self.state = 'STOPPED'
+                self.doStopMining(arg)
+            elif event == 'coin-mined':
+                self.state = 'PUBLISH_COIN'
+                self.doSendCoinToAccountants(arg)
+            elif event == 'shutdown':
+                self.state = 'CLOSED'
+                self.doStopMining(arg)
+                self.doDestroyMe(arg)
+            elif event == 'new-data-received':
+                self.doPushInputData(arg)
+        elif self.state == 'STOPPED':
+            if event == 'start':
+                self.state = 'ACCOUNTANTS?'
+                self.doLookupAccountants(arg)
+            elif event == 'shutdown':
+                self.state = 'CLOSED'
+                self.doDestroyMe(arg)
+        elif self.state == 'PUBLISH_COIN':
+            if event == 'stop':
+                self.state = 'STOPPED'
+            elif event == 'coin-confirmed' and self.isAllConfirmed(arg):
+                self.state = 'READY'
+                self.doSendAck(arg)
+                self.doPullInputData(arg)
+            elif event == 'shutdown':
+                self.state = 'CLOSED'
+                self.doDestroyMe(arg)
+            elif event == 'coin-rejected' and not self.isDecideOK(arg):
+                self.state = 'READY'
+                self.doSendFail(arg)
+                self.doPullInputData(arg)
+            elif event == 'coin-rejected' and self.isDecideOK(arg):
+                self.state = 'MINING'
+                self.doContinueMining(arg)
+            elif event == 'new-data-received':
+                self.doPushInputData(arg)
+        elif self.state == 'ACCOUNTANTS?':
+            if event == 'stop' or event == 'timer-2min' or (event == 'lookup-failed' and not self.isAnyAccountants(arg)):
+                self.state = 'STOPPED'
+            elif event == 'accountant-connected' and not self.isMoreNeeded(arg):
+                self.state = 'READY'
+                self.doAddAccountant(arg)
+                self.doPullInputData(arg)
+            elif event == 'accountant-connected' and self.isMoreNeeded(arg):
+                self.doAddAccountant(arg)
+                self.doLookupAccountants(arg)
+            elif event == 'stop':
+                self.state = 'CLOSED'
+                self.doStopMining(arg)
+            elif event == 'new-data-received':
+                self.doPushInputData(arg)
+        elif self.state == 'CLOSED':
+            pass
+        return None
+
+    def isAnyAccountants(self, arg):
         """
         Condition method.
-        """
-        if self.offline_mode:
-            return True
-        return len(self.connected_accountants) > 0
-
-    def isMoreNeeded(self, arg):
+        """
+        if self.offline_mode:
+            return True
+        return len(self.connected_accountants) > 0
+
+    def isMoreNeeded(self, arg):
         """
         Condition method.
-        """
-        if self.offline_mode:
-            return False
-        return len(self.connected_accountants) < self.min_accountants_connected
-
-    def isDecideOK(self, arg):
+        """
+        if self.offline_mode:
+            return False
+        return len(self.connected_accountants) < self.min_accountants_connected
+
+    def isDecideOK(self, arg):
         """
         Condition method.
-        """
-        # TODO:
-        return True
-
-    def isAllConfirmed(self, arg):
+        """
+        # TODO:
+        return True
+
+    def isAllConfirmed(self, arg):
         """
         Condition method.
-        """
-        if self.offline_mode:
-            return True
-        # TODO:
-        return False
-
-    def doInit(self, arg):
-        """
-        Action method.
-        """
-        callback.append_inbox_callback(self._on_inbox_packet)
-
-    def doAddAccountant(self, arg):
-        """
-        Action method.
-        """
-        if arg:
-            if arg not in self.connected_accountants:
-                self.connected_accountants.append(arg)
-            else:
-                lg.warn('%s already connected as accountant' % arg)
-
-    def doLookupAccountants(self, arg):
-        """
-        Action method.
-        """
-        if self.offline_mode or len(
-                self.connected_accountants) >= self.min_accountants_connected:
-            self.automat('accountant-connected', '')
-            return
-        from coins import accountants_finder
-        accountants_finder.A('start', (self.automat, 'read'))
-
-    def doPushInputData(self, arg):
-        """
-        Action method.
-        """
-        self.input_data.append(arg)
-
-    def doPullInputData(self, arg):
-        """
-        Action method.
-        """
-        if len(self.input_data) > 0:
-            self.automat('new-data-received', self.input_data.pop(0))
-
-    def doStartMining(self, arg):
-        """
-        Action method.
-        """
-        self.mining_started = utime.get_sec1970()
-        d = self._start(arg, '1111242458feb550512fb19bb6127bd4cd8ef2cb')
-        d.addCallback(lambda result: self.automat('coin-mined', result))
-        d.addErrback(lambda err: self.automat('stop'))
-        d.addErrback(lambda err: lg.exc(exc_value=err))
-
-    def doStopMining(self, arg):
-        """
-        Action method.
-        """
-        self.mining_started = -1
-
-    def doSendCoinToAccountants(self, arg):
-        """
-        Action method.
-        """
-        if _Debug:
-            lg.out(
-                _DebugLevel,
-                'coins_miner.doSendCoinToAccountants: %s' %
-                arg)
-        if self.offline_mode:
-            self.automat('coin-confirmed')
-            return
-        coins = [arg, ]
-        for idurl in self.connected_accountants:
-            p2p_service.SendCoin(idurl, coins)
-
-    def doContinueMining(self, arg):
-        """
-        Action method.
-        """
-
-    def doSendAck(self, arg):
-        """
-        Action method.
-        """
-        print arg
-
-    def doSendFail(self, arg):
-        """
-        Action method.
-        """
-
-    def doDestroyMe(self, arg):
-        """
-        Action method.
-        """
-        callback.remove_inbox_callback(self._on_inbox_packet)
-        automat.objects().pop(self.index)
-        global _CoinsMiner
-        del _CoinsMiner
-        _CoinsMiner = None
-
-<<<<<<< HEAD
-    #-------------------------------------------------------------------------
-=======
-    #------------------------------------------------------------------------------
->>>>>>> 7d91a7f0
-
-    def _on_inbox_packet(self, newpacket, info, status, error_message):
-        if status != 'finished':
-            return False
-        if newpacket.Command == commands.Coin():
-            coins_list = coins_io.read_coins_from_packet(newpacket)
-            if not coins_list:
-                # p2p_service.SendFail(newpacket, 'failed to read coins from packet')
-                return False
-            new_coins = []
-            for acoin in coins_list:
-                if not coins_io.verify_coin_signature(acoin):
-                    lg.warn('signature verification failed')
-                    continue
-                if coins_io.validate_coin(acoin):
-                    continue
-                new_coins.append(acoin)
-            if not new_coins:
-                # p2p_service.SendFail(newpacket, 'did not received any coins to mine')
-                return False
-            for coin in new_coins:
-                self.automat('new-data-received', coin)
-            return True
-        return False
-
-    def _stop_marker(self):
-        if self.mining_started < 0:
-            return True
-        if self.mining_counts >= self.max_mining_counts:
-            return True
-        if utime.get_sec1970() - self.mining_started > self.max_mining_seconds:
-            return True
-        self.mining_counts += 1
-        return False
-
-    def _build_starter(self, length):
-        return (''.join(
-            [random.choice(string.uppercase + string.lowercase + string.digits)
-                for _ in xrange(length)])) + '_'
-
-    def _build_hash(self, payload):
-        return hashlib.sha1(payload).hexdigest()
-
-    def _get_hash_complexity(self, hexdigest, simplification):
-        complexity = 0
-        while complexity < len(hexdigest):
-            if int(hexdigest[complexity], 16) < simplification:
-                complexity += 1
-            else:
-                break
-        return complexity
-
-    def _get_hash_difficulty(self, hexdigest, simplification):
-        difficulty = 0
-        while True:
-            ok = False
-            for simpl in xrange(simplification):
-                if hexdigest.startswith(str(simpl) * difficulty):
-                    ok = True
-                    break
-            if ok:
-                difficulty += 1
-            else:
-                break
-        return difficulty - 1
-
-<<<<<<< HEAD
-    def _run(
-            self,
-            signed_coin,
-            difficulty,
-            simplification,
-            starter_length,
-            starter_limit):
-=======
-    def _run(self, signed_coin, difficulty, simplification, starter_length, starter_limit):
->>>>>>> 7d91a7f0
-        acoin = coins_io.get_coin_base(signed_coin)
-        data_dump = coins_io.coin_to_string(acoin)
-        starter = self._build_starter(starter_length)
-        on = 0
-        while True:
-            if self._stop_marker():
-                if _Debug:
-                    lg.out(
-                        _DebugLevel,
-                        'coins_miner._run STOPPED, stop marker returned True')
-                return None
-            check = starter + str(on)
-            check += data_dump
-            hexdigest = self._build_hash(check)
-            if difficulty != self._get_hash_complexity(
-                    hexdigest, simplification):
-                on += 1
-                if on > starter_limit:
-                    starter = self._build_starter(starter_length)
-                    on = 0
-                continue
-            result = {
-                "starter": starter + str(on),
-                "hash": hexdigest,
-                "mined": utime.utcnow_to_sec1970(),
-            }
-            result.update(signed_coin)
-            return result
-
-    def _start(self, signed_coin, prev_hash):
-        signed_coin['prev'] = prev_hash
-        signed_coin['miner'] = my_id.getLocalID()
-        difficulty = self._get_hash_difficulty(prev_hash, self.simplification)
-        complexity = self._get_hash_complexity(prev_hash, self.simplification)
-        if difficulty == complexity:
-            complexity += 1
-            if _Debug:
-                lg.out(
-                    _DebugLevel,
-                    'coins_miner.found golden coin, step up complexity: %s' %
-                    complexity)
-        return threads.deferToThread(
-            self._run,
-            signed_coin,
-            complexity,
-            self.simplification,
-            self.starter_length,
-            self.starter_limit)
-
-#------------------------------------------------------------------------------
-
-<<<<<<< HEAD
-=======
-#------------------------------------------------------------------------------
-
->>>>>>> 7d91a7f0
-
-def _test():
-    from crypt import signed
-    from lib import packetid
-    lg.set_debug_level(24)
-    A('init')
-    A().offline_mode = True
-    A('start')
-    coins = []
-    for _ in xrange(5):
-        coin = coins_io.storage_contract_open(
-            "http://some.id-host.org/alice_customer.xml",
-            3600,
-            4096
-        )
-        if coins_io.verify_coin_signature(coin):
-            coins.append(coin)
-        else:
-            print coin
-            sys.exit()
-    outpacket = signed.Packet(
-        commands.Coin(), my_id.getLocalID(),
-        my_id.getLocalID(), packetid.UniqueID(),
-        json.dumps(coins), 'http://server.com/id.xml')
-    reactor.callLater(
-        0.1,
-        callback.run_inbox_callbacks,
-        outpacket,
-        None,
-        'finished',
-        '')
-    # reactor.callLater(5.1, A, 'shutdown')
-    reactor.run()
-
-
-if __name__ == "__main__":
-    _test()
+        """
+        if self.offline_mode:
+            return True
+        # TODO:
+        return False
+
+    def doInit(self, arg):
+        """
+        Action method.
+        """
+        callback.append_inbox_callback(self._on_inbox_packet)
+
+    def doAddAccountant(self, arg):
+        """
+        Action method.
+        """
+        if arg:
+            if arg not in self.connected_accountants:
+                self.connected_accountants.append(arg)
+            else:
+                lg.warn('%s already connected as accountant' % arg)
+
+    def doLookupAccountants(self, arg):
+        """
+        Action method.
+        """
+        if self.offline_mode or len(self.connected_accountants) >= self.min_accountants_connected:
+            self.automat('accountant-connected', '')
+            return
+        from coins import accountants_finder
+        accountants_finder.A('start', (self.automat, 'read'))
+
+    def doPushInputData(self, arg):
+        """
+        Action method.
+        """
+        self.input_data.append(arg)
+
+    def doPullInputData(self, arg):
+        """
+        Action method.
+        """
+        if len(self.input_data) > 0:
+            self.automat('new-data-received', self.input_data.pop(0))
+
+    def doStartMining(self, arg):
+        """
+        Action method.
+        """
+        self.mining_started = utime.get_sec1970()
+        d = self._start(arg, '1111242458feb550512fb19bb6127bd4cd8ef2cb')
+        d.addCallback(lambda result: self.automat('coin-mined', result))
+        d.addErrback(lambda err: self.automat('stop'))
+        d.addErrback(lambda err: lg.exc(exc_value=err))
+
+    def doStopMining(self, arg):
+        """
+        Action method.
+        """
+        self.mining_started = -1
+
+    def doSendCoinToAccountants(self, arg):
+        """
+        Action method.
+        """
+        if _Debug:
+            lg.out(_DebugLevel, 'coins_miner.doSendCoinToAccountants: %s' % arg)
+        if self.offline_mode:
+            self.automat('coin-confirmed')
+            return
+        coins = [arg, ]
+        for idurl in self.connected_accountants:
+            p2p_service.SendCoin(idurl, coins)
+
+    def doContinueMining(self, arg):
+        """
+        Action method.
+        """
+
+    def doSendAck(self, arg):
+        """
+        Action method.
+        """
+        print arg
+
+    def doSendFail(self, arg):
+        """
+        Action method.
+        """
+
+    def doDestroyMe(self, arg):
+        """
+        Action method.
+        """
+        callback.remove_inbox_callback(self._on_inbox_packet)
+        automat.objects().pop(self.index)
+        global _CoinsMiner
+        del _CoinsMiner
+        _CoinsMiner = None
+
+    #------------------------------------------------------------------------------
+
+    def _on_inbox_packet(self, newpacket, info, status, error_message):
+        if status != 'finished':
+            return False
+        if newpacket.Command == commands.Coin():
+            coins_list = coins_io.read_coins_from_packet(newpacket)
+            if not coins_list:
+                # p2p_service.SendFail(newpacket, 'failed to read coins from packet')
+                return False
+            new_coins = []
+            for acoin in coins_list:
+                if not coins_io.verify_coin_signature(acoin):
+                    lg.warn('signature verification failed')
+                    continue
+                if coins_io.validate_coin(acoin):
+                    continue
+                new_coins.append(acoin)
+            if not new_coins:
+                # p2p_service.SendFail(newpacket, 'did not received any coins to mine')
+                return False
+            for coin in new_coins:
+                self.automat('new-data-received', coin)
+            return True
+        return False
+
+    def _stop_marker(self):
+        if self.mining_started < 0:
+            return True
+        if self.mining_counts >= self.max_mining_counts:
+            return True
+        if utime.get_sec1970() - self.mining_started > self.max_mining_seconds:
+            return True
+        self.mining_counts += 1
+        return False
+
+    def _build_starter(self, length):
+        return (''.join(
+            [random.choice(string.uppercase + string.lowercase + string.digits)
+                for _ in xrange(length)])) + '_'
+
+    def _build_hash(self, payload):
+        return hashlib.sha1(payload).hexdigest()
+
+    def _get_hash_complexity(self, hexdigest, simplification):
+        complexity = 0
+        while complexity < len(hexdigest):
+            if int(hexdigest[complexity], 16) < simplification:
+                complexity += 1
+            else:
+                break
+        return complexity
+
+    def _get_hash_difficulty(self, hexdigest, simplification):
+        difficulty = 0
+        while True:
+            ok = False
+            for simpl in xrange(simplification):
+                if hexdigest.startswith(str(simpl) * difficulty):
+                    ok = True
+                    break
+            if ok:
+                difficulty += 1
+            else:
+                break
+        return difficulty - 1
+
+    def _run(self, signed_coin, difficulty, simplification, starter_length, starter_limit):
+        acoin = coins_io.get_coin_base(signed_coin)
+        data_dump = coins_io.coin_to_string(acoin)
+        starter = self._build_starter(starter_length)
+        on = 0
+        while True:
+            if self._stop_marker():
+                if _Debug:
+                    lg.out(_DebugLevel, 'coins_miner._run STOPPED, stop marker returned True')
+                return None
+            check = starter + str(on)
+            check += data_dump
+            hexdigest = self._build_hash(check)
+            if difficulty != self._get_hash_complexity(hexdigest, simplification):
+                on += 1
+                if on > starter_limit:
+                    starter = self._build_starter(starter_length)
+                    on = 0
+                continue
+            result = {
+                "starter": starter + str(on),
+                "hash": hexdigest,
+                "mined": utime.utcnow_to_sec1970(),
+            }
+            result.update(signed_coin)
+            return result
+
+    def _start(self, signed_coin, prev_hash):
+        signed_coin['prev'] = prev_hash
+        signed_coin['miner'] = my_id.getLocalID()
+        difficulty = self._get_hash_difficulty(prev_hash, self.simplification)
+        complexity = self._get_hash_complexity(prev_hash, self.simplification)
+        if difficulty == complexity:
+            complexity += 1
+            if _Debug:
+                lg.out(_DebugLevel, 'coins_miner.found golden coin, step up complexity: %s' % complexity)
+        return threads.deferToThread(self._run, signed_coin, complexity,
+                                     self.simplification, self.starter_length, self.starter_limit)
+
+#------------------------------------------------------------------------------
+
+
+def _test():
+    from crypt import signed
+    from lib import packetid
+    lg.set_debug_level(24)
+    A('init')
+    A().offline_mode = True
+    A('start')
+    coins = []
+    for _ in xrange(5):
+        coin = coins_io.storage_contract_open(
+            "http://some.id-host.org/alice_customer.xml",
+            3600,
+            4096
+        )
+        if coins_io.verify_coin_signature(coin):
+            coins.append(coin)
+        else:
+            print coin
+            sys.exit()
+    outpacket = signed.Packet(
+        commands.Coin(), my_id.getLocalID(),
+        my_id.getLocalID(), packetid.UniqueID(),
+        json.dumps(coins), 'http://server.com/id.xml')
+    reactor.callLater(0.1, callback.run_inbox_callbacks, outpacket, None, 'finished', '')
+    # reactor.callLater(5.1, A, 'shutdown')
+    reactor.run()
+
+
+if __name__ == "__main__":
+    _test()