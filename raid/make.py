--- conflicted
+++ resolved
@@ -1,392 +1,343 @@
-#!/usr/bin/python
-# raidmake.py
-#
-# Copyright (C) 2008-2016 Veselin Penev, http://bitdust.io
-#
-# This file (make.py) is part of BitDust Software.
-#
-# BitDust is free software: you can redistribute it and/or modify
-# it under the terms of the GNU Affero General Public License as published by
-# the Free Software Foundation, either version 3 of the License, or
-# (at your option) any later version.
-#
-# BitDust Software is distributed in the hope that it will be useful,
-# but WITHOUT ANY WARRANTY; without even the implied warranty of
-# MERCHANTABILITY or FITNESS FOR A PARTICULAR PURPOSE.  See the
-# GNU Affero General Public License for more details.
-#
-# You should have received a copy of the GNU Affero General Public License
-# along with BitDust Software.  If not, see <http://www.gnu.org/licenses/>.
-#
-# Please contact us if you have any questions at bitdust.io@gmail.com
-#
-#
-#
-#
-
-#
-# Input is a file and a RAID spec.
-# The spec says for each datablock which parity blocks XOR it.
-# As we read in each datablock we XOR all the parity blocks for it.
-# Probably best to read in all the datablocks at once, and do all
-# the parities one time.  If we did one datablock after another
-# the parity blocks would need to be active all the time.
-#
-# If we XOR integers, we have a byte order issue probably, though
-# maybe not since they all stay the same order, whatever that is.
-#
-# Some machines are 64-bit.  Would be fun to make use of that if
-# we have it.
-#
-# 2^1 => 3       ^ is XOR operator
-#
-# Parity packets have to be a little longer so they can hold
-# parities on signatures of datapackets.  So we can reconstruct
-# those signatures.
-#
-#
-import os
-import sys
-import struct
-import time
-import cStringIO
-import platform
-
-if __name__ == '__main__':
-    dirpath = os.path.dirname(os.path.abspath(sys.argv[0]))
-    sys.path.insert(0, os.path.abspath(os.path.join(dirpath, '..', '..')))
-
-import raid.eccmap
-
-#------------------------------------------------------------------------------
-
-_ECCMAP = {}
-
-
-def geteccmap(name):
-    global _ECCMAP
-    if name not in _ECCMAP:
-        _ECCMAP[name] = raid.eccmap.eccmap(name)
-    return _ECCMAP[name]
-
-#------------------------------------------------------------------------------
-
-
-def shutdown():
-    global _ECCMAP
-    _ECCMAP.clear()
-
-#------------------------------------------------------------------------------
-
-
-def RoundupFile(filename, stepsize):
-<<<<<<< HEAD
-    """
-    For some things we need to have files which are round sizes,
-    for example some encryption needs files that are multiples of 8 bytes.
-    This function rounds file up to the next multiple of step size.
-=======
+#!/usr/bin/python
+# raidmake.py
+#
+# Copyright (C) 2008-2016 Veselin Penev, http://bitdust.io
+#
+# This file (make.py) is part of BitDust Software.
+#
+# BitDust is free software: you can redistribute it and/or modify
+# it under the terms of the GNU Affero General Public License as published by
+# the Free Software Foundation, either version 3 of the License, or
+# (at your option) any later version.
+#
+# BitDust Software is distributed in the hope that it will be useful,
+# but WITHOUT ANY WARRANTY; without even the implied warranty of
+# MERCHANTABILITY or FITNESS FOR A PARTICULAR PURPOSE.  See the
+# GNU Affero General Public License for more details.
+#
+# You should have received a copy of the GNU Affero General Public License
+# along with BitDust Software.  If not, see <http://www.gnu.org/licenses/>.
+#
+# Please contact us if you have any questions at bitdust.io@gmail.com
+#
+#
+#
+#
+
+#
+# Input is a file and a RAID spec.
+# The spec says for each datablock which parity blocks XOR it.
+# As we read in each datablock we XOR all the parity blocks for it.
+# Probably best to read in all the datablocks at once, and do all
+# the parities one time.  If we did one datablock after another
+# the parity blocks would need to be active all the time.
+#
+# If we XOR integers, we have a byte order issue probably, though
+# maybe not since they all stay the same order, whatever that is.
+#
+# Some machines are 64-bit.  Would be fun to make use of that if
+# we have it.
+#
+# 2^1 => 3       ^ is XOR operator
+#
+# Parity packets have to be a little longer so they can hold
+# parities on signatures of datapackets.  So we can reconstruct
+# those signatures.
+#
+#
+import os
+import sys
+import struct
+import time
+import cStringIO
+import platform
+
+if __name__ == '__main__':
+    dirpath = os.path.dirname(os.path.abspath(sys.argv[0]))
+    sys.path.insert(0, os.path.abspath(os.path.join(dirpath, '..', '..')))
+
+import raid.eccmap
+
+#------------------------------------------------------------------------------
+
+_ECCMAP = {}
+
+
+def geteccmap(name):
+    global _ECCMAP
+    if name not in _ECCMAP:
+        _ECCMAP[name] = raid.eccmap.eccmap(name)
+    return _ECCMAP[name]
+
+#------------------------------------------------------------------------------
+
+
+def shutdown():
+    global _ECCMAP
+    _ECCMAP.clear()
+
+#------------------------------------------------------------------------------
+
+
+def RoundupFile(filename, stepsize):
     """
     For some things we need to have files which are round sizes, for example
     some encryption needs files that are multiples of 8 bytes.
 
     This function rounds file up to the next multiple of step size.
->>>>>>> 7d91a7f0
-    """
-    try:
-        size = os.path.getsize(filename)
-    except:
-        return
-    mod = size % stepsize
-    increase = 0
-    if mod > 0:
-        increase = stepsize - mod
-        file = open(filename, 'a')
-        file.write(' ' * increase)
-        file.close()
-
-
-def ReadBinaryFile(filename):
+    """
+    try:
+        size = os.path.getsize(filename)
+    except:
+        return
+    mod = size % stepsize
+    increase = 0
+    if mod > 0:
+        increase = stepsize - mod
+        file = open(filename, 'a')
+        file.write(' ' * increase)
+        file.close()
+
+
+def ReadBinaryFile(filename):
     """
     
-    """
-    if not os.path.isfile(filename):
-        return ''
-    if not os.access(filename, os.R_OK):
-        return ''
-    file = open(filename, "rb")
-    data = file.read()
-    file.close()
-    return data
-
-
-def WriteFile(filename, data):
+    """
+    if not os.path.isfile(filename):
+        return ''
+    if not os.access(filename, os.R_OK):
+        return ''
+    file = open(filename, "rb")
+    data = file.read()
+    file.close()
+    return data
+
+
+def WriteFile(filename, data):
     """
     
-    """
-    f = open(filename, "wb")
-    f.write(data)
-    f.close()
-
-#
-#    try:
-#        tmpfilename = filename + ".new"
-#        f = open(tmpfilename, "wb")
-#        f.write(data)
-#        f.flush()
-#        #from http://docs.python.org/library/os.html on os.fsync
-#        os.fsync(f.fileno())
-#        f.close()
-#        #in Unix the rename will overwrite an existing file,
-#        #but in Windows it fails, so have to remove existing
-#        if platform.uname()[0] == "Windows" and os.path.exists(filename):
-#            os.remove(filename)
-#        os.rename(tmpfilename, filename)
-#    except:
-#        try:
-#            f.close() # make sure file gets closed
-#        except:
-#            pass
-#        return False
-#    return True
-
-#------------------------------------------------------------------------------
-
-# def raidmake(filename, eccmapname, backupId, blockNumber, targetDir=None, in_memory=True):
-#    # lg.out(12, "raidmake.raidmake BEGIN %s %s %s %d" % (
-#    #     os.path.basename(filename), eccmapname, backupId, blockNumber))
-#    # t = time.time()
-#    if in_memory:
-#        dataNum, parityNum = do_in_memory(filename, eccmapname, backupId, blockNumber, targetDir)
-#    else:
-#        dataNum, parityNum = do_with_files(filename, eccmapname, backupId, blockNumber, targetDir)
-#        # lg.out(12, "raidmake.raidmake time=%.3f data=%d parity=%d" % (time.time()-t, dataNum, parityNum))
-#    return dataNum, parityNum
-
-
-def do_in_memory(filename, eccmapname, backupId, blockNumber, targetDir):
-    # try:
-    myeccmap = raid.eccmap.eccmap(eccmapname)
-    INTSIZE = 4  # settings.IntSize()
-    # any padding at end and block.Length fixes
-    RoundupFile(filename, myeccmap.datasegments * INTSIZE)
-    wholefile = ReadBinaryFile(filename)
-    length = len(wholefile)
-    seglength = (length + myeccmap.datasegments - 1) / myeccmap.datasegments
-
-    for DSegNum in xrange(myeccmap.datasegments):
-<<<<<<< HEAD
-        FileName = targetDir + '/' + \
-            str(blockNumber) + '-' + str(DSegNum) + '-Data'
-=======
-        FileName = targetDir + '/' + str(blockNumber) + '-' + str(DSegNum) + '-Data'
->>>>>>> 7d91a7f0
-        f = open(FileName, "wb")
-        segoffset = DSegNum * seglength
-        for i in xrange(seglength):
-            offset = segoffset + i
-            if offset < length:
-                f.write(wholefile[offset])
-            else:
-                # any padding should go at the end of last seg
-                # and block.Length fixes
-                f.write(" ")
-        f.close()
-
-    dfds = {}
-    for DSegNum in xrange(myeccmap.datasegments):
-<<<<<<< HEAD
-        FileName = targetDir + '/' + \
-            str(blockNumber) + '-' + str(DSegNum) + '-Data'
-=======
-        FileName = targetDir + '/' + str(blockNumber) + '-' + str(DSegNum) + '-Data'
->>>>>>> 7d91a7f0
-        # instead of reading data from opened file
-        # we'l put it in memory
-        # and store current position in the data
-        # so start from zero
-        #dfds[DSegNum] = [0, bpio.ReadBinaryFile(FileName)]
-        dfds[DSegNum] = cStringIO.StringIO(ReadBinaryFile(FileName))
-
-    pfds = {}
-    for PSegNum in xrange(myeccmap.paritysegments):
-        # we will keep parirty data in the momory
-        # after doing all calculations
-        # will write all parts on the disk
-        pfds[PSegNum] = cStringIO.StringIO()
-
-    #Parities = range(myeccmap.paritysegments)
-    Parities = {}
-    for i in xrange(seglength / INTSIZE):
-        for PSegNum in xrange(myeccmap.paritysegments):
-            Parities[PSegNum] = 0
-        for DSegNum in xrange(myeccmap.datasegments):
-            bstr = dfds[DSegNum].read(INTSIZE)
-            #pos = dfds[DSegNum][0]
-            #dfds[DSegNum][0] += INTSIZE
-            #bstr = dfds[DSegNum][1][pos:pos+INTSIZE]
-            if len(bstr) == INTSIZE:
-                b, = struct.unpack(">l", bstr)
-                Map = myeccmap.DataToParity[DSegNum]
-                for PSegNum in Map:
-                    if PSegNum > myeccmap.paritysegments:
-                        # lg.out(2, "raidmake.raidmake PSegNum out of range " + str(PSegNum))
-                        # lg.out(2, "raidmake.raidmake limit is " + str(myeccmap.paritysegments))
-                        myeccmap.check()
-                        raise Exception("eccmap error")
-                    Parities[PSegNum] = Parities[PSegNum] ^ b
-            else:
-<<<<<<< HEAD
-                raise Exception(
-                    'strange read under INTSIZE bytes, len(bstr)=%d DSegNum=%d' %
-                    (len(bstr), DSegNum))
-=======
-                raise Exception('strange read under INTSIZE bytes, len(bstr)=%d DSegNum=%d' % (len(bstr), DSegNum))
->>>>>>> 7d91a7f0
-                # TODO
-                #out(2, 'raidmake.raidmake WARNING strange read under INTSIZE bytes')
-                #out(2, 'raidmake.raidmake len(bstr)=%s DSegNum=%s' % (str(len(bstr)), str(DSegNum)))
-
-        for PSegNum in xrange(myeccmap.paritysegments):
-            bstr = struct.pack(">l", Parities[PSegNum])
-            #pfds[PSegNum] += bstr
-            pfds[PSegNum].write(bstr)
-
-    dataNum = len(dfds)
-    parityNum = len(pfds)
-
-    for PSegNum, data in pfds.items():
-<<<<<<< HEAD
-        FileName = targetDir + '/' + \
-            str(blockNumber) + '-' + str(PSegNum) + '-Parity'
-=======
-        FileName = targetDir + '/' + str(blockNumber) + '-' + str(PSegNum) + '-Parity'
->>>>>>> 7d91a7f0
-        WriteFile(FileName, pfds[PSegNum].getvalue())
-
-    for f in dfds.values():
-        f.close()
-        #dataNum += 1
-
-    for f in pfds.values():
-        f.close()
-        #parityNum += 1
-
-    del myeccmap
-    del dfds
-    del pfds
-    del Parities
-    return dataNum, parityNum
-
-    # except:
-    #     return None
-
-
-def do_with_files(filename, eccmapname, backupId, blockNumber, targetDir):
-    myeccmap = raid.eccmap.eccmap(eccmapname)
-    INTSIZE = 4  # settings.IntSize()
-<<<<<<< HEAD
-    # any padding at end and block.Length fixes
-    RoundupFile(filename, myeccmap.datasegments * INTSIZE)
-    wholefile = ReadBinaryFile(filename)
-    length = len(wholefile)
-    seglength = (length + myeccmap.datasegments - 1) / \
-        myeccmap.datasegments                 # PREPRO -
-=======
-    RoundupFile(filename, myeccmap.datasegments * INTSIZE)      # any padding at end and block.Length fixes
-    wholefile = ReadBinaryFile(filename)
-    length = len(wholefile)
-    seglength = (length + myeccmap.datasegments - 1) / myeccmap.datasegments                 # PREPRO -
->>>>>>> 7d91a7f0
-
-    for DSegNum in range(myeccmap.datasegments):
-        FileName = targetDir + '/' + \
-            str(blockNumber) + '-' + str(DSegNum) + '-Data'
-        f = open(FileName, "wb")
-        segoffset = DSegNum * seglength
-        for i in range(seglength):
-            offset = segoffset + i
-            if (offset < length):
-                f.write(wholefile[offset])
-            else:
-                # any padding should go at the end of last seg
-                # and block.Length fixes
-                f.write(" ")
-        f.close()
-    del wholefile
-
-    #dfds = range(myeccmap.datasegments)
-    dfds = {}
-    for DSegNum in range(myeccmap.datasegments):
-        FileName = targetDir + '/' + \
-            str(blockNumber) + '-' + str(DSegNum) + '-Data'
-        dfds[DSegNum] = open(FileName, "rb")
-
-    #pfds = range(myeccmap.paritysegments)
-    pfds = {}
-    for PSegNum in range(myeccmap.paritysegments):
-<<<<<<< HEAD
-        FileName = targetDir + '/' + \
-            str(blockNumber) + '-' + str(PSegNum) + '-Parity'
-=======
-        FileName = targetDir + '/' + str(blockNumber) + '-' + str(PSegNum) + '-Parity'
->>>>>>> 7d91a7f0
-        pfds[PSegNum] = open(FileName, "wb")
-
-    #Parities = range(myeccmap.paritysegments)
-    Parities = {}
-    for i in range(seglength / INTSIZE):
-        for PSegNum in range(myeccmap.paritysegments):
-            Parities[PSegNum] = 0
-        for DSegNum in range(myeccmap.datasegments):
-            bstr = dfds[DSegNum].read(INTSIZE)
-            if len(bstr) == INTSIZE:
-                b, = struct.unpack(">l", bstr)
-                Map = myeccmap.DataToParity[DSegNum]
-                for PSegNum in Map:
-                    if PSegNum > myeccmap.paritysegments:
-                        # lg.out(2, "raidmake.raidmake PSegNum out of range " + str(PSegNum))
-                        # lg.out(2, "raidmake.raidmake limit is " + str(myeccmap.paritysegments))
-                        myeccmap.check()
-                        raise Exception("eccmap error")
-                    Parities[PSegNum] = Parities[PSegNum] ^ b
-            # else :
-                # TODO
-                # lg.warn('strange read under INTSIZE bytes')
-                # lg.out(2, 'raidmake.raidmake len(bstr)=%s DSegNum=%s' % (str(len(bstr)), str(DSegNum)))
-
-        for PSegNum in range(myeccmap.paritysegments):
-            bstr = struct.pack(">l", Parities[PSegNum])
-            pfds[PSegNum].write(bstr)
-
-    dataNum = 0
-    parityNum = 0
-
-    for f in dfds.values():
-        f.close()
-        dataNum += 1
-
-    for f in pfds.values():
-        f.close()
-        parityNum += 1
-
-    del dfds
-    del pfds
-    del Parities
-
-    return dataNum, parityNum
-
-
-def main():
-    from logs import lg
-    lg.set_debug_level(18)
-<<<<<<< HEAD
-    do_in_memory(sys.argv[1], sys.argv[2], sys.argv[3], int(
-        sys.argv[4]), sys.argv[5], sys.argv[6] == '1')
-=======
-    do_in_memory(sys.argv[1], sys.argv[2], sys.argv[3], int(sys.argv[4]), sys.argv[5], sys.argv[6] == '1')
->>>>>>> 7d91a7f0
-
-
-if __name__ == "__main__":
-    main()
+    """
+    f = open(filename, "wb")
+    f.write(data)
+    f.close()
+
+#
+#    try:
+#        tmpfilename = filename + ".new"
+#        f = open(tmpfilename, "wb")
+#        f.write(data)
+#        f.flush()
+#        #from http://docs.python.org/library/os.html on os.fsync
+#        os.fsync(f.fileno())
+#        f.close()
+#        #in Unix the rename will overwrite an existing file,
+#        #but in Windows it fails, so have to remove existing
+#        if platform.uname()[0] == "Windows" and os.path.exists(filename):
+#            os.remove(filename)
+#        os.rename(tmpfilename, filename)
+#    except:
+#        try:
+#            f.close() # make sure file gets closed
+#        except:
+#            pass
+#        return False
+#    return True
+
+#------------------------------------------------------------------------------
+
+# def raidmake(filename, eccmapname, backupId, blockNumber, targetDir=None, in_memory=True):
+#    # lg.out(12, "raidmake.raidmake BEGIN %s %s %s %d" % (
+#    #     os.path.basename(filename), eccmapname, backupId, blockNumber))
+#    # t = time.time()
+#    if in_memory:
+#        dataNum, parityNum = do_in_memory(filename, eccmapname, backupId, blockNumber, targetDir)
+#    else:
+#        dataNum, parityNum = do_with_files(filename, eccmapname, backupId, blockNumber, targetDir)
+#        # lg.out(12, "raidmake.raidmake time=%.3f data=%d parity=%d" % (time.time()-t, dataNum, parityNum))
+#    return dataNum, parityNum
+
+
+def do_in_memory(filename, eccmapname, backupId, blockNumber, targetDir):
+    # try:
+    myeccmap = raid.eccmap.eccmap(eccmapname)
+    INTSIZE = 4  # settings.IntSize()
+    # any padding at end and block.Length fixes
+    RoundupFile(filename, myeccmap.datasegments * INTSIZE)
+    wholefile = ReadBinaryFile(filename)
+    length = len(wholefile)
+    seglength = (length + myeccmap.datasegments - 1) / myeccmap.datasegments
+
+    for DSegNum in xrange(myeccmap.datasegments):
+        FileName = targetDir + '/' + str(blockNumber) + '-' + str(DSegNum) + '-Data'
+        f = open(FileName, "wb")
+        segoffset = DSegNum * seglength
+        for i in xrange(seglength):
+            offset = segoffset + i
+            if offset < length:
+                f.write(wholefile[offset])
+            else:
+                # any padding should go at the end of last seg
+                # and block.Length fixes
+                f.write(" ")
+        f.close()
+
+    dfds = {}
+    for DSegNum in xrange(myeccmap.datasegments):
+        FileName = targetDir + '/' + str(blockNumber) + '-' + str(DSegNum) + '-Data'
+        # instead of reading data from opened file
+        # we'l put it in memory
+        # and store current position in the data
+        # so start from zero
+        #dfds[DSegNum] = [0, bpio.ReadBinaryFile(FileName)]
+        dfds[DSegNum] = cStringIO.StringIO(ReadBinaryFile(FileName))
+
+    pfds = {}
+    for PSegNum in xrange(myeccmap.paritysegments):
+        # we will keep parirty data in the momory
+        # after doing all calculations
+        # will write all parts on the disk
+        pfds[PSegNum] = cStringIO.StringIO()
+
+    #Parities = range(myeccmap.paritysegments)
+    Parities = {}
+    for i in xrange(seglength / INTSIZE):
+        for PSegNum in xrange(myeccmap.paritysegments):
+            Parities[PSegNum] = 0
+        for DSegNum in xrange(myeccmap.datasegments):
+            bstr = dfds[DSegNum].read(INTSIZE)
+            #pos = dfds[DSegNum][0]
+            #dfds[DSegNum][0] += INTSIZE
+            #bstr = dfds[DSegNum][1][pos:pos+INTSIZE]
+            if len(bstr) == INTSIZE:
+                b, = struct.unpack(">l", bstr)
+                Map = myeccmap.DataToParity[DSegNum]
+                for PSegNum in Map:
+                    if PSegNum > myeccmap.paritysegments:
+                        # lg.out(2, "raidmake.raidmake PSegNum out of range " + str(PSegNum))
+                        # lg.out(2, "raidmake.raidmake limit is " + str(myeccmap.paritysegments))
+                        myeccmap.check()
+                        raise Exception("eccmap error")
+                    Parities[PSegNum] = Parities[PSegNum] ^ b
+            else:
+                raise Exception('strange read under INTSIZE bytes, len(bstr)=%d DSegNum=%d' % (len(bstr), DSegNum))
+                # TODO
+                #out(2, 'raidmake.raidmake WARNING strange read under INTSIZE bytes')
+                #out(2, 'raidmake.raidmake len(bstr)=%s DSegNum=%s' % (str(len(bstr)), str(DSegNum)))
+
+        for PSegNum in xrange(myeccmap.paritysegments):
+            bstr = struct.pack(">l", Parities[PSegNum])
+            #pfds[PSegNum] += bstr
+            pfds[PSegNum].write(bstr)
+
+    dataNum = len(dfds)
+    parityNum = len(pfds)
+
+    for PSegNum, data in pfds.items():
+        FileName = targetDir + '/' + str(blockNumber) + '-' + str(PSegNum) + '-Parity'
+        WriteFile(FileName, pfds[PSegNum].getvalue())
+
+    for f in dfds.values():
+        f.close()
+        #dataNum += 1
+
+    for f in pfds.values():
+        f.close()
+        #parityNum += 1
+
+    del myeccmap
+    del dfds
+    del pfds
+    del Parities
+    return dataNum, parityNum
+
+    # except:
+    #     return None
+
+
+def do_with_files(filename, eccmapname, backupId, blockNumber, targetDir):
+    myeccmap = raid.eccmap.eccmap(eccmapname)
+    INTSIZE = 4  # settings.IntSize()
+    RoundupFile(filename, myeccmap.datasegments * INTSIZE)      # any padding at end and block.Length fixes
+    wholefile = ReadBinaryFile(filename)
+    length = len(wholefile)
+    seglength = (length + myeccmap.datasegments - 1) / myeccmap.datasegments                 # PREPRO -
+
+    for DSegNum in range(myeccmap.datasegments):
+        FileName = targetDir + '/' + str(blockNumber) + '-' + str(DSegNum) + '-Data'
+        f = open(FileName, "wb")
+        segoffset = DSegNum * seglength
+        for i in range(seglength):
+            offset = segoffset + i
+            if (offset < length):
+                f.write(wholefile[offset])
+            else:
+                # any padding should go at the end of last seg
+                # and block.Length fixes
+                f.write(" ")
+        f.close()
+    del wholefile
+
+    #dfds = range(myeccmap.datasegments)
+    dfds = {}
+    for DSegNum in range(myeccmap.datasegments):
+        FileName = targetDir + '/' + str(blockNumber) + '-' + str(DSegNum) + '-Data'
+        dfds[DSegNum] = open(FileName, "rb")
+
+    #pfds = range(myeccmap.paritysegments)
+    pfds = {}
+    for PSegNum in range(myeccmap.paritysegments):
+        FileName = targetDir + '/' + str(blockNumber) + '-' + str(PSegNum) + '-Parity'
+        pfds[PSegNum] = open(FileName, "wb")
+
+    #Parities = range(myeccmap.paritysegments)
+    Parities = {}
+    for i in range(seglength / INTSIZE):
+        for PSegNum in range(myeccmap.paritysegments):
+            Parities[PSegNum] = 0
+        for DSegNum in range(myeccmap.datasegments):
+            bstr = dfds[DSegNum].read(INTSIZE)
+            if len(bstr) == INTSIZE:
+                b, = struct.unpack(">l", bstr)
+                Map = myeccmap.DataToParity[DSegNum]
+                for PSegNum in Map:
+                    if PSegNum > myeccmap.paritysegments:
+                        # lg.out(2, "raidmake.raidmake PSegNum out of range " + str(PSegNum))
+                        # lg.out(2, "raidmake.raidmake limit is " + str(myeccmap.paritysegments))
+                        myeccmap.check()
+                        raise Exception("eccmap error")
+                    Parities[PSegNum] = Parities[PSegNum] ^ b
+            # else :
+                # TODO
+                # lg.warn('strange read under INTSIZE bytes')
+                # lg.out(2, 'raidmake.raidmake len(bstr)=%s DSegNum=%s' % (str(len(bstr)), str(DSegNum)))
+
+        for PSegNum in range(myeccmap.paritysegments):
+            bstr = struct.pack(">l", Parities[PSegNum])
+            pfds[PSegNum].write(bstr)
+
+    dataNum = 0
+    parityNum = 0
+
+    for f in dfds.values():
+        f.close()
+        dataNum += 1
+
+    for f in pfds.values():
+        f.close()
+        parityNum += 1
+
+    del dfds
+    del pfds
+    del Parities
+
+    return dataNum, parityNum
+
+
+def main():
+    from logs import lg
+    lg.set_debug_level(18)
+    do_in_memory(sys.argv[1], sys.argv[2], sys.argv[3], int(sys.argv[4]), sys.argv[5], sys.argv[6] == '1')
+
+
+if __name__ == "__main__":
+    main()