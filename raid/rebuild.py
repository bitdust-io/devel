--- conflicted
+++ resolved
@@ -29,17 +29,7 @@
 import raid.read
 
 
-<<<<<<< HEAD
-def rebuild(
-        backupID,
-        blockNum,
-        eccMap,
-        availableSuppliers,
-        remoteMatrix,
-        localMatrix):
-=======
 def rebuild(backupID, blockNum, eccMap, availableSuppliers, remoteMatrix, localMatrix):
->>>>>>> 7d91a7f0
     # try:
 
     def _build_raid_file_name(supplierNumber, dataOrParity):
@@ -61,22 +51,12 @@
     # The file is missing if value in the corresponding cell
     # in the "remote" matrix (see ``p2p.backup_matrix``) is -1 or 0
     # but the supplier who must keep that file is online.
-<<<<<<< HEAD
-    # In other words, if supplier is online but do not have that piece - this
-    # piece is missing.
-=======
     # In other words, if supplier is online but do not have that piece - this piece is missing.
->>>>>>> 7d91a7f0
     for supplierNum in xrange(supplierCount):
         if availableSuppliers[supplierNum] == 0:
             continue
         # if remote Data file not exist and supplier is online
-<<<<<<< HEAD
-        # we mark it as missing and will try to rebuild this file and send to
-        # him
-=======
         # we mark it as missing and will try to rebuild this file and send to him
->>>>>>> 7d91a7f0
         if remoteData[supplierNum] != 1:
             # mark file as missing
             missingData[supplierNum] = 1
@@ -93,27 +73,6 @@
         # will check all data packets we have
         for supplierNum in xrange(supplierCount):
             dataFileName = _build_raid_file_name(supplierNum, 'Data')
-<<<<<<< HEAD
-            # if we do not have this item on hands - we will reconstruct it
-            # from other items
-            if localData[supplierNum] == 0:
-                parityNum, parityMap = eccMap.GetDataFixPath(
-                    localData, localParity, supplierNum)
-                if parityNum != -1:
-                    rebuildFileList = []
-                    rebuildFileList.append(
-                        _build_raid_file_name(
-                            parityNum, 'Parity'))
-                    for supplierParity in parityMap:
-                        if supplierParity != supplierNum:
-                            filename = _build_raid_file_name(
-                                supplierParity, 'Data')
-                            if os.path.isfile(filename):
-                                rebuildFileList.append(filename)
-                    # lg.out(10, '    rebuilding file %s from %d files' % (os.path.basename(dataFileName), len(rebuildFileList)))
-                    raid.read.RebuildOne(
-                        rebuildFileList, len(rebuildFileList), dataFileName)
-=======
             # if we do not have this item on hands - we will reconstruct it from other items
             if localData[supplierNum] == 0:
                 parityNum, parityMap = eccMap.GetDataFixPath(localData, localParity, supplierNum)
@@ -127,7 +86,6 @@
                                 rebuildFileList.append(filename)
                     # lg.out(10, '    rebuilding file %s from %d files' % (os.path.basename(dataFileName), len(rebuildFileList)))
                     raid.read.RebuildOne(rebuildFileList, len(rebuildFileList), dataFileName)
->>>>>>> 7d91a7f0
                 if os.path.exists(dataFileName):
                     localData[supplierNum] = 1
                     madeProgress = True
@@ -135,12 +93,7 @@
             # now we check again if we have the data on hand after rebuild at it is missing - send it
             # but also check to not duplicate sending to this man
             # now sending is separated, see the file data_sender.py
-<<<<<<< HEAD
-            if localData[supplierNum] == 1 and missingData[
-                    supplierNum] == 1:  # and self.dataSent[supplierNum] == 0:
-=======
             if localData[supplierNum] == 1 and missingData[supplierNum] == 1:  # and self.dataSent[supplierNum] == 0:
->>>>>>> 7d91a7f0
                 # lg.out(10, '            rebuilt a new Data for supplier %d' % supplierNum)
                 newData = True
                 reconstructedData[supplierNum] = 1
@@ -159,49 +112,23 @@
             if HaveAllData:
                 rebuildFileList = []
                 for supplierParity in parityMap:
-<<<<<<< HEAD
-                    filename = _build_raid_file_name(
-                        supplierParity, 'Data')  # ??? why not 'Parity'
-                    if os.path.isfile(filename):
-                        rebuildFileList.append(filename)
-                # lg.out(10, '    rebuilding file %s from %d files' % (os.path.basename(parityFileName), len(rebuildFileList)))
-                raid.read.RebuildOne(
-                    rebuildFileList,
-                    len(rebuildFileList),
-                    parityFileName)
-=======
                     filename = _build_raid_file_name(supplierParity, 'Data')  # ??? why not 'Parity'
                     if os.path.isfile(filename):
                         rebuildFileList.append(filename)
                 # lg.out(10, '    rebuilding file %s from %d files' % (os.path.basename(parityFileName), len(rebuildFileList)))
                 raid.read.RebuildOne(rebuildFileList, len(rebuildFileList), parityFileName)
->>>>>>> 7d91a7f0
                 if os.path.exists(parityFileName):
                     # lg.out(10, '        Parity file %s found after rebuilding for supplier %d' % (os.path.basename(parityFileName), supplierNum))
                     localParity[supplierNum] = 1
         # so we have the parity on hand and it is missing - send it
-<<<<<<< HEAD
-        if localParity[supplierNum] == 1 and missingParity[
-                supplierNum] == 1:  # and self.paritySent[supplierNum] == 0:
-=======
         if localParity[supplierNum] == 1 and missingParity[supplierNum] == 1:  # and self.paritySent[supplierNum] == 0:
->>>>>>> 7d91a7f0
             # lg.out(10, '            rebuilt a new Parity for supplier %d' % supplierNum)
             newData = True
             reconstructedParity[supplierNum] = 1
             # self.outstandingFilesList.append((parityFileName, self.BuildFileName(supplierNum, 'Parity'), supplierNum))
             # self.paritySent[supplierNum] = 1
     # lg.out(14, 'block_rebuilder.AttemptRebuild END')
-<<<<<<< HEAD
-    return (
-        newData,
-        localData,
-        localParity,
-        reconstructedData,
-        reconstructedParity)
-=======
     return (newData, localData, localParity, reconstructedData, reconstructedParity)
->>>>>>> 7d91a7f0
 
     # except:
     #     return None