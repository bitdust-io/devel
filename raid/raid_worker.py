#!/usr/bin/python
# raid_worker.py
#
# Copyright (C) 2008-2016 Veselin Penev, http://bitdust.io
#
# This file (raid_worker.py) is part of BitDust Software.
#
# BitDust is free software: you can redistribute it and/or modify
# it under the terms of the GNU Affero General Public License as published by
# the Free Software Foundation, either version 3 of the License, or
# (at your option) any later version.
#
# BitDust Software is distributed in the hope that it will be useful,
# but WITHOUT ANY WARRANTY; without even the implied warranty of
# MERCHANTABILITY or FITNESS FOR A PARTICULAR PURPOSE.  See the
# GNU Affero General Public License for more details.
#
# You should have received a copy of the GNU Affero General Public License
# along with BitDust Software.  If not, see <http://www.gnu.org/licenses/>.
#
# Please contact us if you have any questions at bitdust.io@gmail.com
#
#
#
#


"""
.. module:: raid_worker.

.. role:: red

BitDust raid_worker Automat

.. raw:: html

    <a href="raid_worker.png" target="_blank">
    <img src="raid_worker.png" style="max-width:100%;">
    </a>

EVENTS:
    * :red:`init`
    * :red:`new-task`
    * :red:`process-started`
    * :red:`shutdown`
    * :red:`task-done`
    * :red:`task-started`
    * :red:`timer-1min`
"""

import os
import sys

from parallelp import pp

try:
    from twisted.internet import reactor
except:
    sys.exit('Error initializing twisted.internet.reactor in raid_worker.py')

#------------------------------------------------------------------------------

from logs import lg

from system import bpio

from automats import automat

import read
import make
import rebuild

#------------------------------------------------------------------------------

_MODULES = (
    'os',
    'cStringIO',
    'struct',
    'logs.lg',
    'raid.read',
    'raid.make',
    'raid.rebuild',
    'raid.eccmap',
    'main.settings',
    'system.bpio',
    'lib.misc',
    'lib.packetid',
)

_VALID_TASKS = {
    'make': (make.do_in_memory,
             (make.RoundupFile, make.ReadBinaryFile, make.WriteFile)),
    'read': (read.raidread,
             (read.RebuildOne, read.ReadBinaryFile,)),
    'rebuild': (rebuild.rebuild,
                ()),
}

#------------------------------------------------------------------------------

_RaidWorker = None

#------------------------------------------------------------------------------


def add_task(cmd, params, callback):
    lg.out(10, 'raid_worker.add_task [%s] %s' % (cmd, str(params)[:80]))
    A('new-task', (cmd, params, callback))


def cancel_task(cmd, first_parameter):
    if not A():
        lg.out(10, 'raid_worker.cancel_task SKIP _RaidWorker is not started')
        return False
    task_id = None
    found = False
    for t_id, t_cmd, t_params in A().tasks:
        if cmd == t_cmd and first_parameter == t_params[0]:
            try:
                A().tasks.remove(t_id, t_cmd, t_params)
                lg.out(
                    10, 'raid_worker.cancel_task found pending task %d, canceling %s' %
                    (t_id, first_parameter))
            except:
                lg.warn(
                    'failed removing pending task %d, %s' %
                    (t_id, first_parameter))
            found = True
            break
#    for i in xrange(len(A().tasks)):
#        t_id, t_cmd, t_params = A().tasks[i]
#        if cmd == t_cmd and first_parameter == t_params[0]:
#            lg.out(10, 'raid_worker.cancel_task found pending task %d, canceling' % t_id)
#            A().tasks.pop(i)
#            found = True
#            break
    for task_id, task_data in A().activetasks.items():
        t_proc, t_cmd, t_params = task_data
        if cmd == t_cmd and first_parameter == t_params[0]:
            lg.out(
                10, 'raid_worker.cancel_task found started task %d, aborting process %d' %
                (task_id, t_proc.tid))
            A().processor.cancel(t_proc.tid)
            found = True
            break
    if not found:
        lg.warn('task not found: %s %s' % (cmd, first_parameter))
        return False
    return True

#------------------------------------------------------------------------------


def A(event=None, arg=None):
    """
    Access method to interact with the state machine.
    """
    global _RaidWorker
    if _RaidWorker is None:
        if event is None or event != 'init':
            return None
        # set automat name and starting state here
        _RaidWorker = RaidWorker('raid_worker', 'AT_STARTUP', 6, True)
    if event is not None:
        _RaidWorker.automat(event, arg)
    return _RaidWorker


class RaidWorker(automat.Automat):
    """
    This class implements all the functionality of the ``raid_worker()`` state
    machine.
    """

    timers = {
        'timer-1min': (60, ['READY']),
    }

    def init(self):
        """
        Method to initialize additional variables and flags at creation of the
        state machine.
        """
        self.task_id = -1
        self.tasks = []
        self.activetasks = {}
        self.processor = None
        self.callbacks = {}

    def A(self, event, arg):
        #---AT_STARTUP---
        if self.state == 'AT_STARTUP':
            if event == 'init':
                self.state = 'OFF'
                self.doInit(arg)
        #---OFF---
        elif self.state == 'OFF':
            if event == 'shutdown':
                self.state = 'CLOSED'
                self.doKillProcess(arg)
                self.doDestroyMe(arg)
            elif event == 'new-task':
                self.doAddTask(arg)
                self.doStartProcess(arg)
            elif event == 'process-started' and self.isMoreTasks(arg):
                self.state = 'WORK'
                self.doStartTask(arg)
            elif event == 'process-started' and not self.isMoreTasks(arg):
                self.state = 'READY'
        #---READY---
        elif self.state == 'READY':
            if event == 'new-task':
                self.state = 'WORK'
                self.doAddTask(arg)
                self.doStartTask(arg)
            elif event == 'shutdown':
                self.state = 'CLOSED'
                self.doKillProcess(arg)
                self.doDestroyMe(arg)
            elif event == 'timer-1min':
                self.state = 'OFF'
                self.doKillProcess(arg)
        #---WORK---
        elif self.state == 'WORK':
            if event == 'new-task':
                self.doAddTask(arg)
                self.doStartTask(arg)
            elif event == 'shutdown':
                self.state = 'CLOSED'
                self.doReportTasksFailed(arg)
                self.doKillProcess(arg)
                self.doDestroyMe(arg)
            elif event == 'task-done' and self.isMoreTasks(arg):
                self.doReportTaskDone(arg)
                self.doPopTask(arg)
                self.doStartTask(arg)
            elif event == 'task-started' and self.isMoreTasks(arg):
                self.doStartTask(arg)
            elif event == 'task-done' and not self.isMoreActive(arg) and not self.isMoreTasks(arg):
                self.state = 'READY'
                self.doReportTaskDone(arg)
                self.doPopTask(arg)
            elif event == 'task-done' and self.isMoreActive(arg) and not self.isMoreTasks(arg):
                self.doReportTaskDone(arg)
                self.doPopTask(arg)
        #---CLOSED---
        elif self.state == 'CLOSED':
            pass
        return None

    def isMoreTasks(self, arg):
        """
        Condition method.
        """
        return len(self.tasks) > 0

    def isMoreActive(self, arg):
        """
        Condition method.
        """
        return len(self.activetasks) > 1

    def doPopTask(self, arg):
        """
        Action method.
        """
        task_id, cmd, params, result = arg
        self.activetasks.pop(task_id)

    def doInit(self, arg):
        """
        Action method.
        """
        reactor.addSystemEventTrigger(
            'after', 'shutdown', self._kill_processor)

    def doStartProcess(self, arg):
        """
        Action method.
        """
        os.environ['PYTHONUNBUFFERED'] = '1'
        ncpus = bpio.detect_number_of_cpu_cores()
        if ncpus > 1:
            # do not use all CPU cors at once
            # need to keep at least one for all other operations
            # even decided to use only half of CPUs at the moment
            # TODO: make an option in the software settings
            ncpus = int(ncpus / 2.0)
        self.processor = pp.Server(secret='bitdust', ncpus=ncpus,
                                   loglevel=lg.get_loging_level())
        self.automat('process-started')

    def doKillProcess(self, arg):
        """
        Action method.
        """
        self._kill_processor()
        self.processor = None
        self.automat('process-finished')

    def doAddTask(self, arg):
        """
        Action method.
        """
        cmd, params, callback = arg
        self.task_id += 1
        self.tasks.append((self.task_id, cmd, params))
        self.callbacks[self.task_id] = callback

    def doStartTask(self, arg):
        """
        Action method.
        """
        global _VALID_TASKS
        global _MODULES
        if len(self.activetasks) >= self.processor.get_ncpus():
            lg.out(12, 'raid_worker.doStartTask SKIP active=%d cpus=%d' % (
                len(self.activetasks), self.processor.get_ncpus()))
            return
        try:
            task_id, cmd, params = self.tasks.pop(0)
            func, depfuncs = _VALID_TASKS[cmd]
        except:
            lg.exc()
            return
<<<<<<< HEAD
        proc = self.processor.submit(
            func,
            params,
            modules=_MODULES,
            depfuncs=depfuncs,
            callback=lambda result: self._job_done(
                task_id,
                cmd,
                params,
                result))
=======
        proc = self.processor.submit(func, params,
                                     modules=_MODULES, depfuncs=depfuncs,
                                     callback=lambda result: self._job_done(task_id, cmd, params, result))
>>>>>>> 7d91a7f0
        self.activetasks[task_id] = (proc, cmd, params)
        lg.out(12, 'raid_worker.doStartTask %r active=%d cpus=%d' % (
            task_id, len(self.activetasks), self.processor.get_ncpus()))
        reactor.callLater(0.01, self.automat, 'task-started', task_id)

    def doReportTaskDone(self, arg):
        """
        Action method.
        """
        try:
            task_id, cmd, params, result = arg
            cb = self.callbacks.pop(task_id)
            reactor.callLater(0, cb, cmd, params, result)
            if result is not None:
                lg.out(
                    12, 'raid_worker.doReportTaskDone callbacks: %d tasks: %d active: %d' %
                    (len(
                        self.callbacks), len(
                        self.tasks), len(
                        self.activetasks)))
            else:
                lg.out(
                    12, 'raid_worker.doReportTaskDone result=None !!!!! callbacks: %d tasks: %d active: %d' %
                    (len(
                        self.callbacks), len(
                        self.tasks), len(
                        self.activetasks)))
        except:
            lg.exc()

    def doReportTasksFailed(self, arg):
        """
        Action method.
        """
        for i in xrange(len(self.tasks)):
            task_id, cmd, params = self.tasks[i]
            cb = self.callbacks.pop(task_id)
            reactor.callLater(0, cb, cmd, params, None)
        for task_id, task_data in self.activetasks.items():
            cb = self.callbacks.pop(task_id)
            _, cmd, params = task_data
            reactor.callLater(0, cb, cmd, params, None)

    def doDestroyMe(self, arg):
        """
        Remove all references to the state machine object to destroy it.
        """
        self.destroy()
        global _RaidWorker
        del _RaidWorker
        _RaidWorker = None

    def _job_done(self, task_id, cmd, params, result):
        lg.out(12, 'raid_worker._job_done %r : %r active:%r' % (
            task_id, result, self.activetasks.keys()))
        self.automat('task-done', (task_id, cmd, params, result))

    def _kill_processor(self):
        if self.processor:
            self.processor.destroy()
            lg.out(12, 'raid_worker._kill_processor processor was destroyed')


#------------------------------------------------------------------------------


def main():
    def _cb(cmd, taskdata, result):
        print cmd, taskdata, result
    bpio.init()
    lg.set_debug_level(20)
    reactor.callWhenRunning(A, 'init')
    reactor.callLater(0.5, A, 'new-task', ('make', _cb,
                                           ('sdfsdf', '45', '324', '45')))
    reactor.run()

if __name__ == "__main__":
    main()
<|MERGE_RESOLUTION|>--- conflicted
+++ resolved
@@ -1,30 +1,30 @@
-#!/usr/bin/python
-# raid_worker.py
-#
-# Copyright (C) 2008-2016 Veselin Penev, http://bitdust.io
-#
-# This file (raid_worker.py) is part of BitDust Software.
-#
-# BitDust is free software: you can redistribute it and/or modify
-# it under the terms of the GNU Affero General Public License as published by
-# the Free Software Foundation, either version 3 of the License, or
-# (at your option) any later version.
-#
-# BitDust Software is distributed in the hope that it will be useful,
-# but WITHOUT ANY WARRANTY; without even the implied warranty of
-# MERCHANTABILITY or FITNESS FOR A PARTICULAR PURPOSE.  See the
-# GNU Affero General Public License for more details.
-#
-# You should have received a copy of the GNU Affero General Public License
-# along with BitDust Software.  If not, see <http://www.gnu.org/licenses/>.
-#
-# Please contact us if you have any questions at bitdust.io@gmail.com
-#
-#
-#
-#
-
-
+#!/usr/bin/python
+# raid_worker.py
+#
+# Copyright (C) 2008-2016 Veselin Penev, http://bitdust.io
+#
+# This file (raid_worker.py) is part of BitDust Software.
+#
+# BitDust is free software: you can redistribute it and/or modify
+# it under the terms of the GNU Affero General Public License as published by
+# the Free Software Foundation, either version 3 of the License, or
+# (at your option) any later version.
+#
+# BitDust Software is distributed in the hope that it will be useful,
+# but WITHOUT ANY WARRANTY; without even the implied warranty of
+# MERCHANTABILITY or FITNESS FOR A PARTICULAR PURPOSE.  See the
+# GNU Affero General Public License for more details.
+#
+# You should have received a copy of the GNU Affero General Public License
+# along with BitDust Software.  If not, see <http://www.gnu.org/licenses/>.
+#
+# Please contact us if you have any questions at bitdust.io@gmail.com
+#
+#
+#
+#
+
+
 """
 .. module:: raid_worker.
 
@@ -46,374 +46,345 @@
     * :red:`task-done`
     * :red:`task-started`
     * :red:`timer-1min`
-"""
-
-import os
-import sys
-
-from parallelp import pp
-
-try:
-    from twisted.internet import reactor
-except:
-    sys.exit('Error initializing twisted.internet.reactor in raid_worker.py')
-
-#------------------------------------------------------------------------------
-
-from logs import lg
-
-from system import bpio
-
-from automats import automat
-
-import read
-import make
-import rebuild
-
-#------------------------------------------------------------------------------
-
-_MODULES = (
-    'os',
-    'cStringIO',
-    'struct',
-    'logs.lg',
-    'raid.read',
-    'raid.make',
-    'raid.rebuild',
-    'raid.eccmap',
-    'main.settings',
-    'system.bpio',
-    'lib.misc',
-    'lib.packetid',
-)
-
-_VALID_TASKS = {
-    'make': (make.do_in_memory,
-             (make.RoundupFile, make.ReadBinaryFile, make.WriteFile)),
-    'read': (read.raidread,
-             (read.RebuildOne, read.ReadBinaryFile,)),
-    'rebuild': (rebuild.rebuild,
-                ()),
-}
-
-#------------------------------------------------------------------------------
-
-_RaidWorker = None
-
-#------------------------------------------------------------------------------
-
-
-def add_task(cmd, params, callback):
-    lg.out(10, 'raid_worker.add_task [%s] %s' % (cmd, str(params)[:80]))
-    A('new-task', (cmd, params, callback))
-
-
-def cancel_task(cmd, first_parameter):
-    if not A():
-        lg.out(10, 'raid_worker.cancel_task SKIP _RaidWorker is not started')
-        return False
-    task_id = None
-    found = False
-    for t_id, t_cmd, t_params in A().tasks:
-        if cmd == t_cmd and first_parameter == t_params[0]:
-            try:
-                A().tasks.remove(t_id, t_cmd, t_params)
-                lg.out(
-                    10, 'raid_worker.cancel_task found pending task %d, canceling %s' %
-                    (t_id, first_parameter))
-            except:
-                lg.warn(
-                    'failed removing pending task %d, %s' %
-                    (t_id, first_parameter))
-            found = True
-            break
-#    for i in xrange(len(A().tasks)):
-#        t_id, t_cmd, t_params = A().tasks[i]
-#        if cmd == t_cmd and first_parameter == t_params[0]:
-#            lg.out(10, 'raid_worker.cancel_task found pending task %d, canceling' % t_id)
-#            A().tasks.pop(i)
-#            found = True
-#            break
-    for task_id, task_data in A().activetasks.items():
-        t_proc, t_cmd, t_params = task_data
-        if cmd == t_cmd and first_parameter == t_params[0]:
-            lg.out(
-                10, 'raid_worker.cancel_task found started task %d, aborting process %d' %
-                (task_id, t_proc.tid))
-            A().processor.cancel(t_proc.tid)
-            found = True
-            break
-    if not found:
-        lg.warn('task not found: %s %s' % (cmd, first_parameter))
-        return False
-    return True
-
-#------------------------------------------------------------------------------
-
-
-def A(event=None, arg=None):
+"""
+
+import os
+import sys
+
+from parallelp import pp
+
+try:
+    from twisted.internet import reactor
+except:
+    sys.exit('Error initializing twisted.internet.reactor in raid_worker.py')
+
+#------------------------------------------------------------------------------
+
+from logs import lg
+
+from system import bpio
+
+from automats import automat
+
+import read
+import make
+import rebuild
+
+#------------------------------------------------------------------------------
+
+_MODULES = (
+    'os',
+    'cStringIO',
+    'struct',
+    'logs.lg',
+    'raid.read',
+    'raid.make',
+    'raid.rebuild',
+    'raid.eccmap',
+    'main.settings',
+    'system.bpio',
+    'lib.misc',
+    'lib.packetid',
+)
+
+_VALID_TASKS = {
+    'make': (make.do_in_memory,
+             (make.RoundupFile, make.ReadBinaryFile, make.WriteFile)),
+    'read': (read.raidread,
+             (read.RebuildOne, read.ReadBinaryFile,)),
+    'rebuild': (rebuild.rebuild,
+                ()),
+}
+
+#------------------------------------------------------------------------------
+
+_RaidWorker = None
+
+#------------------------------------------------------------------------------
+
+
+def add_task(cmd, params, callback):
+    lg.out(10, 'raid_worker.add_task [%s] %s' % (cmd, str(params)[:80]))
+    A('new-task', (cmd, params, callback))
+
+
+def cancel_task(cmd, first_parameter):
+    if not A():
+        lg.out(10, 'raid_worker.cancel_task SKIP _RaidWorker is not started')
+        return False
+    task_id = None
+    found = False
+    for t_id, t_cmd, t_params in A().tasks:
+        if cmd == t_cmd and first_parameter == t_params[0]:
+            try:
+                A().tasks.remove(t_id, t_cmd, t_params)
+                lg.out(10, 'raid_worker.cancel_task found pending task %d, canceling %s' % (t_id, first_parameter))
+            except:
+                lg.warn('failed removing pending task %d, %s' % (t_id, first_parameter))
+            found = True
+            break
+#    for i in xrange(len(A().tasks)):
+#        t_id, t_cmd, t_params = A().tasks[i]
+#        if cmd == t_cmd and first_parameter == t_params[0]:
+#            lg.out(10, 'raid_worker.cancel_task found pending task %d, canceling' % t_id)
+#            A().tasks.pop(i)
+#            found = True
+#            break
+    for task_id, task_data in A().activetasks.items():
+        t_proc, t_cmd, t_params = task_data
+        if cmd == t_cmd and first_parameter == t_params[0]:
+            lg.out(10, 'raid_worker.cancel_task found started task %d, aborting process %d' % (task_id, t_proc.tid))
+            A().processor.cancel(t_proc.tid)
+            found = True
+            break
+    if not found:
+        lg.warn('task not found: %s %s' % (cmd, first_parameter))
+        return False
+    return True
+
+#------------------------------------------------------------------------------
+
+
+def A(event=None, arg=None):
     """
     Access method to interact with the state machine.
-    """
-    global _RaidWorker
-    if _RaidWorker is None:
-        if event is None or event != 'init':
-            return None
-        # set automat name and starting state here
-        _RaidWorker = RaidWorker('raid_worker', 'AT_STARTUP', 6, True)
-    if event is not None:
-        _RaidWorker.automat(event, arg)
-    return _RaidWorker
-
-
-class RaidWorker(automat.Automat):
+    """
+    global _RaidWorker
+    if _RaidWorker is None:
+        if event is None or event != 'init':
+            return None
+        # set automat name and starting state here
+        _RaidWorker = RaidWorker('raid_worker', 'AT_STARTUP', 6, True)
+    if event is not None:
+        _RaidWorker.automat(event, arg)
+    return _RaidWorker
+
+
+class RaidWorker(automat.Automat):
     """
     This class implements all the functionality of the ``raid_worker()`` state
     machine.
-    """
-
-    timers = {
-        'timer-1min': (60, ['READY']),
-    }
-
-    def init(self):
+    """
+
+    timers = {
+        'timer-1min': (60, ['READY']),
+    }
+
+    def init(self):
         """
         Method to initialize additional variables and flags at creation of the
         state machine.
-        """
-        self.task_id = -1
-        self.tasks = []
-        self.activetasks = {}
-        self.processor = None
-        self.callbacks = {}
-
-    def A(self, event, arg):
-        #---AT_STARTUP---
-        if self.state == 'AT_STARTUP':
-            if event == 'init':
-                self.state = 'OFF'
-                self.doInit(arg)
-        #---OFF---
-        elif self.state == 'OFF':
-            if event == 'shutdown':
-                self.state = 'CLOSED'
-                self.doKillProcess(arg)
-                self.doDestroyMe(arg)
-            elif event == 'new-task':
-                self.doAddTask(arg)
-                self.doStartProcess(arg)
-            elif event == 'process-started' and self.isMoreTasks(arg):
-                self.state = 'WORK'
-                self.doStartTask(arg)
-            elif event == 'process-started' and not self.isMoreTasks(arg):
-                self.state = 'READY'
-        #---READY---
-        elif self.state == 'READY':
-            if event == 'new-task':
-                self.state = 'WORK'
-                self.doAddTask(arg)
-                self.doStartTask(arg)
-            elif event == 'shutdown':
-                self.state = 'CLOSED'
-                self.doKillProcess(arg)
-                self.doDestroyMe(arg)
-            elif event == 'timer-1min':
-                self.state = 'OFF'
-                self.doKillProcess(arg)
-        #---WORK---
-        elif self.state == 'WORK':
-            if event == 'new-task':
-                self.doAddTask(arg)
-                self.doStartTask(arg)
-            elif event == 'shutdown':
-                self.state = 'CLOSED'
-                self.doReportTasksFailed(arg)
-                self.doKillProcess(arg)
-                self.doDestroyMe(arg)
-            elif event == 'task-done' and self.isMoreTasks(arg):
-                self.doReportTaskDone(arg)
-                self.doPopTask(arg)
-                self.doStartTask(arg)
-            elif event == 'task-started' and self.isMoreTasks(arg):
-                self.doStartTask(arg)
-            elif event == 'task-done' and not self.isMoreActive(arg) and not self.isMoreTasks(arg):
-                self.state = 'READY'
-                self.doReportTaskDone(arg)
-                self.doPopTask(arg)
-            elif event == 'task-done' and self.isMoreActive(arg) and not self.isMoreTasks(arg):
-                self.doReportTaskDone(arg)
-                self.doPopTask(arg)
-        #---CLOSED---
-        elif self.state == 'CLOSED':
-            pass
-        return None
-
-    def isMoreTasks(self, arg):
+        """
+        self.task_id = -1
+        self.tasks = []
+        self.activetasks = {}
+        self.processor = None
+        self.callbacks = {}
+
+    def A(self, event, arg):
+        #---AT_STARTUP---
+        if self.state == 'AT_STARTUP':
+            if event == 'init':
+                self.state = 'OFF'
+                self.doInit(arg)
+        #---OFF---
+        elif self.state == 'OFF':
+            if event == 'shutdown':
+                self.state = 'CLOSED'
+                self.doKillProcess(arg)
+                self.doDestroyMe(arg)
+            elif event == 'new-task':
+                self.doAddTask(arg)
+                self.doStartProcess(arg)
+            elif event == 'process-started' and self.isMoreTasks(arg):
+                self.state = 'WORK'
+                self.doStartTask(arg)
+            elif event == 'process-started' and not self.isMoreTasks(arg):
+                self.state = 'READY'
+        #---READY---
+        elif self.state == 'READY':
+            if event == 'new-task':
+                self.state = 'WORK'
+                self.doAddTask(arg)
+                self.doStartTask(arg)
+            elif event == 'shutdown':
+                self.state = 'CLOSED'
+                self.doKillProcess(arg)
+                self.doDestroyMe(arg)
+            elif event == 'timer-1min':
+                self.state = 'OFF'
+                self.doKillProcess(arg)
+        #---WORK---
+        elif self.state == 'WORK':
+            if event == 'new-task':
+                self.doAddTask(arg)
+                self.doStartTask(arg)
+            elif event == 'shutdown':
+                self.state = 'CLOSED'
+                self.doReportTasksFailed(arg)
+                self.doKillProcess(arg)
+                self.doDestroyMe(arg)
+            elif event == 'task-done' and self.isMoreTasks(arg):
+                self.doReportTaskDone(arg)
+                self.doPopTask(arg)
+                self.doStartTask(arg)
+            elif event == 'task-started' and self.isMoreTasks(arg):
+                self.doStartTask(arg)
+            elif event == 'task-done' and not self.isMoreActive(arg) and not self.isMoreTasks(arg):
+                self.state = 'READY'
+                self.doReportTaskDone(arg)
+                self.doPopTask(arg)
+            elif event == 'task-done' and self.isMoreActive(arg) and not self.isMoreTasks(arg):
+                self.doReportTaskDone(arg)
+                self.doPopTask(arg)
+        #---CLOSED---
+        elif self.state == 'CLOSED':
+            pass
+        return None
+
+    def isMoreTasks(self, arg):
         """
         Condition method.
-        """
-        return len(self.tasks) > 0
-
-    def isMoreActive(self, arg):
+        """
+        return len(self.tasks) > 0
+
+    def isMoreActive(self, arg):
         """
         Condition method.
-        """
-        return len(self.activetasks) > 1
-
-    def doPopTask(self, arg):
-        """
-        Action method.
-        """
-        task_id, cmd, params, result = arg
-        self.activetasks.pop(task_id)
-
-    def doInit(self, arg):
-        """
-        Action method.
-        """
-        reactor.addSystemEventTrigger(
-            'after', 'shutdown', self._kill_processor)
-
-    def doStartProcess(self, arg):
-        """
-        Action method.
-        """
-        os.environ['PYTHONUNBUFFERED'] = '1'
-        ncpus = bpio.detect_number_of_cpu_cores()
-        if ncpus > 1:
-            # do not use all CPU cors at once
-            # need to keep at least one for all other operations
-            # even decided to use only half of CPUs at the moment
-            # TODO: make an option in the software settings
-            ncpus = int(ncpus / 2.0)
-        self.processor = pp.Server(secret='bitdust', ncpus=ncpus,
-                                   loglevel=lg.get_loging_level())
-        self.automat('process-started')
-
-    def doKillProcess(self, arg):
-        """
-        Action method.
-        """
-        self._kill_processor()
-        self.processor = None
-        self.automat('process-finished')
-
-    def doAddTask(self, arg):
-        """
-        Action method.
-        """
-        cmd, params, callback = arg
-        self.task_id += 1
-        self.tasks.append((self.task_id, cmd, params))
-        self.callbacks[self.task_id] = callback
-
-    def doStartTask(self, arg):
-        """
-        Action method.
-        """
-        global _VALID_TASKS
-        global _MODULES
-        if len(self.activetasks) >= self.processor.get_ncpus():
-            lg.out(12, 'raid_worker.doStartTask SKIP active=%d cpus=%d' % (
-                len(self.activetasks), self.processor.get_ncpus()))
-            return
-        try:
-            task_id, cmd, params = self.tasks.pop(0)
-            func, depfuncs = _VALID_TASKS[cmd]
-        except:
-            lg.exc()
-            return
-<<<<<<< HEAD
-        proc = self.processor.submit(
-            func,
-            params,
-            modules=_MODULES,
-            depfuncs=depfuncs,
-            callback=lambda result: self._job_done(
-                task_id,
-                cmd,
-                params,
-                result))
-=======
-        proc = self.processor.submit(func, params,
-                                     modules=_MODULES, depfuncs=depfuncs,
-                                     callback=lambda result: self._job_done(task_id, cmd, params, result))
->>>>>>> 7d91a7f0
-        self.activetasks[task_id] = (proc, cmd, params)
-        lg.out(12, 'raid_worker.doStartTask %r active=%d cpus=%d' % (
-            task_id, len(self.activetasks), self.processor.get_ncpus()))
-        reactor.callLater(0.01, self.automat, 'task-started', task_id)
-
-    def doReportTaskDone(self, arg):
-        """
-        Action method.
-        """
-        try:
-            task_id, cmd, params, result = arg
-            cb = self.callbacks.pop(task_id)
-            reactor.callLater(0, cb, cmd, params, result)
-            if result is not None:
-                lg.out(
-                    12, 'raid_worker.doReportTaskDone callbacks: %d tasks: %d active: %d' %
-                    (len(
-                        self.callbacks), len(
-                        self.tasks), len(
-                        self.activetasks)))
-            else:
-                lg.out(
-                    12, 'raid_worker.doReportTaskDone result=None !!!!! callbacks: %d tasks: %d active: %d' %
-                    (len(
-                        self.callbacks), len(
-                        self.tasks), len(
-                        self.activetasks)))
-        except:
-            lg.exc()
-
-    def doReportTasksFailed(self, arg):
-        """
-        Action method.
-        """
-        for i in xrange(len(self.tasks)):
-            task_id, cmd, params = self.tasks[i]
-            cb = self.callbacks.pop(task_id)
-            reactor.callLater(0, cb, cmd, params, None)
-        for task_id, task_data in self.activetasks.items():
-            cb = self.callbacks.pop(task_id)
-            _, cmd, params = task_data
-            reactor.callLater(0, cb, cmd, params, None)
-
-    def doDestroyMe(self, arg):
+        """
+        return len(self.activetasks) > 1
+
+    def doPopTask(self, arg):
+        """
+        Action method.
+        """
+        task_id, cmd, params, result = arg
+        self.activetasks.pop(task_id)
+
+    def doInit(self, arg):
+        """
+        Action method.
+        """
+        reactor.addSystemEventTrigger('after', 'shutdown', self._kill_processor)
+
+    def doStartProcess(self, arg):
+        """
+        Action method.
+        """
+        os.environ['PYTHONUNBUFFERED'] = '1'
+        ncpus = bpio.detect_number_of_cpu_cores()
+        if ncpus > 1:
+            # do not use all CPU cors at once
+            # need to keep at least one for all other operations
+            # even decided to use only half of CPUs at the moment
+            # TODO: make an option in the software settings
+            ncpus = int(ncpus / 2.0)
+        self.processor = pp.Server(secret='bitdust', ncpus=ncpus,
+                                   loglevel=lg.get_loging_level())
+        self.automat('process-started')
+
+    def doKillProcess(self, arg):
+        """
+        Action method.
+        """
+        self._kill_processor()
+        self.processor = None
+        self.automat('process-finished')
+
+    def doAddTask(self, arg):
+        """
+        Action method.
+        """
+        cmd, params, callback = arg
+        self.task_id += 1
+        self.tasks.append((self.task_id, cmd, params))
+        self.callbacks[self.task_id] = callback
+
+    def doStartTask(self, arg):
+        """
+        Action method.
+        """
+        global _VALID_TASKS
+        global _MODULES
+        if len(self.activetasks) >= self.processor.get_ncpus():
+            lg.out(12, 'raid_worker.doStartTask SKIP active=%d cpus=%d' % (
+                len(self.activetasks), self.processor.get_ncpus()))
+            return
+        try:
+            task_id, cmd, params = self.tasks.pop(0)
+            func, depfuncs = _VALID_TASKS[cmd]
+        except:
+            lg.exc()
+            return
+        proc = self.processor.submit(func, params,
+                                     modules=_MODULES, depfuncs=depfuncs,
+                                     callback=lambda result: self._job_done(task_id, cmd, params, result))
+        self.activetasks[task_id] = (proc, cmd, params)
+        lg.out(12, 'raid_worker.doStartTask %r active=%d cpus=%d' % (
+            task_id, len(self.activetasks), self.processor.get_ncpus()))
+        reactor.callLater(0.01, self.automat, 'task-started', task_id)
+
+    def doReportTaskDone(self, arg):
+        """
+        Action method.
+        """
+        try:
+            task_id, cmd, params, result = arg
+            cb = self.callbacks.pop(task_id)
+            reactor.callLater(0, cb, cmd, params, result)
+            if result is not None:
+                lg.out(12, 'raid_worker.doReportTaskDone callbacks: %d tasks: %d active: %d' % (
+                    len(self.callbacks), len(self.tasks), len(self.activetasks)))
+            else:
+                lg.out(12, 'raid_worker.doReportTaskDone result=None !!!!! callbacks: %d tasks: %d active: %d' % (
+                    len(self.callbacks), len(self.tasks), len(self.activetasks)))
+        except:
+            lg.exc()
+
+    def doReportTasksFailed(self, arg):
+        """
+        Action method.
+        """
+        for i in xrange(len(self.tasks)):
+            task_id, cmd, params = self.tasks[i]
+            cb = self.callbacks.pop(task_id)
+            reactor.callLater(0, cb, cmd, params, None)
+        for task_id, task_data in self.activetasks.items():
+            cb = self.callbacks.pop(task_id)
+            _, cmd, params = task_data
+            reactor.callLater(0, cb, cmd, params, None)
+
+    def doDestroyMe(self, arg):
         """
         Remove all references to the state machine object to destroy it.
-        """
-        self.destroy()
-        global _RaidWorker
-        del _RaidWorker
-        _RaidWorker = None
-
-    def _job_done(self, task_id, cmd, params, result):
-        lg.out(12, 'raid_worker._job_done %r : %r active:%r' % (
-            task_id, result, self.activetasks.keys()))
-        self.automat('task-done', (task_id, cmd, params, result))
-
-    def _kill_processor(self):
-        if self.processor:
-            self.processor.destroy()
-            lg.out(12, 'raid_worker._kill_processor processor was destroyed')
-
-
-#------------------------------------------------------------------------------
-
-
-def main():
-    def _cb(cmd, taskdata, result):
-        print cmd, taskdata, result
-    bpio.init()
-    lg.set_debug_level(20)
-    reactor.callWhenRunning(A, 'init')
-    reactor.callLater(0.5, A, 'new-task', ('make', _cb,
-                                           ('sdfsdf', '45', '324', '45')))
-    reactor.run()
-
-if __name__ == "__main__":
-    main()
+        """
+        self.destroy()
+        global _RaidWorker
+        del _RaidWorker
+        _RaidWorker = None
+
+    def _job_done(self, task_id, cmd, params, result):
+        lg.out(12, 'raid_worker._job_done %r : %r active:%r' % (
+            task_id, result, self.activetasks.keys()))
+        self.automat('task-done', (task_id, cmd, params, result))
+
+    def _kill_processor(self):
+        if self.processor:
+            self.processor.destroy()
+            lg.out(12, 'raid_worker._kill_processor processor was destroyed')
+
+
+#------------------------------------------------------------------------------
+
+
+def main():
+    def _cb(cmd, taskdata, result):
+        print cmd, taskdata, result
+    bpio.init()
+    lg.set_debug_level(20)
+    reactor.callWhenRunning(A, 'init')
+    reactor.callLater(0.5, A, 'new-task', ('make', _cb, ('sdfsdf', '45', '324', '45')))
+    reactor.run()
+
+if __name__ == "__main__":
+    main()