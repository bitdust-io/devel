#!/usr/bin/python
# net_misc.py
#
#
# Copyright (C) 2008-2016 Veselin Penev, http://bitdust.io
#
# This file (net_misc.py) is part of BitDust Software.
#
# BitDust is free software: you can redistribute it and/or modify
# it under the terms of the GNU Affero General Public License as published by
# the Free Software Foundation, either version 3 of the License, or
# (at your option) any later version.
#
# BitDust Software is distributed in the hope that it will be useful,
# but WITHOUT ANY WARRANTY; without even the implied warranty of
# MERCHANTABILITY or FITNESS FOR A PARTICULAR PURPOSE.  See the
# GNU Affero General Public License for more details.
#
# You should have received a copy of the GNU Affero General Public License
# along with BitDust Software.  If not, see <http://www.gnu.org/licenses/>.
#
# Please contact us if you have any questions at bitdust.io@gmail.com
#
#
#
#
"""
.. module:: net_misc.

Some network routines
"""
<<<<<<< HEAD
.. module:: net_misc

Some network routines
"""
=======
>>>>>>> 7d91a7f0

import os
import re
import sys
import types
import socket
import urllib
import urllib2
import urlparse
import platform
import mimetypes
import subprocess
# fun mountain from imports :-)))


try:
    from twisted.internet import reactor
except:
    sys.exit('Error initializing twisted.internet.reactor in net_misc.py')

from twisted.internet.defer import Deferred, DeferredList, succeed, fail
from twisted.internet import ssl
from twisted.internet import protocol
# from twisted.internet.utils import getProcessOutput
from twisted.web import iweb
from twisted.web import client
from twisted.web import http_headers
from twisted.web.client import getPage
from twisted.web.client import downloadPage
from twisted.web.client import HTTPDownloader

from zope.interface import implements

from OpenSSL import SSL


_ConnectionDoneCallbackFunc = None
_ConnectionFailedCallbackFunc = None

#------------------------------------------------------------------------------

_UserAgentString = "BitDust-http-agent"
_ProxySettings = {
    'host': '',
    'port': '',
    'ssl': 'False',
    'username': '',
    'password': ''
}

#------------------------------------------------------------------------------


def init():
    """
    Just in case.
    """



def shutdown():
    """
    
    """



def SetConnectionDoneCallbackFunc(f):
<<<<<<< HEAD
    """
    Here is a place to set a callback to catch events for ````successful```` network transfers.
=======
    """
    Here is a place to set a callback to catch events for ````successful````
    network transfers.
>>>>>>> 7d91a7f0
    """
    global _ConnectionDoneCallbackFunc
    _ConnectionDoneCallbackFunc = f


def SetConnectionFailedCallbackFunc(f):
<<<<<<< HEAD
    """
    Set a callback to catch events for ````failed```` network transfers or connections.
    Later, BitDust code will compare both counters to decide that connection to Internet is gone.
=======
    """
    Set a callback to catch events for ````failed```` network transfers or
    connections.

    Later, BitDust code will compare both counters to decide that
    connection to Internet is gone.
>>>>>>> 7d91a7f0
    """
    global _ConnectionFailedCallbackFunc
    _ConnectionFailedCallbackFunc = f


def ConnectionDone(param=None, proto=None, info=None):
<<<<<<< HEAD
    """
    This method is called from different places to inform of ````successful```` network transfers, connections, requests.
=======
    """
    This method is called from different places to inform of ````successful````
    network transfers, connections, requests.
>>>>>>> 7d91a7f0
    """
    global _ConnectionDoneCallbackFunc
    if _ConnectionDoneCallbackFunc is not None:
        _ConnectionDoneCallbackFunc(proto, info, param)
    return param


def ConnectionFailed(param=None, proto=None, info=None):
<<<<<<< HEAD
    """
    This method is called to inform of ````failed```` network results.
=======
    """
    This method is called to inform of ````failed```` network results.
>>>>>>> 7d91a7f0
    """
    global _ConnectionFailedCallbackFunc
    if _ConnectionFailedCallbackFunc is not None:
        _ConnectionFailedCallbackFunc(proto, info, param)
    return param

#------------------------------------------------------------------------------


def parse_url(url, defaultPort=None):
    """
    Split the given URL into the scheme, host, port, and path.
    """
    url = url.strip()
    parsed = urlparse.urlparse(url)
    scheme = parsed[0]
    path = urlparse.urlunparse(('', '') + parsed[2:])
    if defaultPort is None:
        if scheme == 'https':
            defaultPort = 443
        else:
            defaultPort = 80
    host, port = parsed[1], defaultPort
    if ':' in host:
        host, port = host.rsplit(':', 1)
        try:
            port = int(port)
        except ValueError:
            port = defaultPort
    if path == '':
        path = '/'
    return scheme, host, port, path


def parse_credentials(host):
    """
    Test host name (network location) for credentials and split by parts: host,
    username, password.
    """
    if not host.count('@'):
        return host, '', ''
    credentials, host = host.rsplit('@', 1)
    if not credentials.count(':'):
        return host, credentials, ''
    username, password = credentials.split(':', 1)
    return host, username, password

#------------------------------------------------------------------------------


def detect_proxy_settings():
    """
    Do some work and return dictionary with Proxy server settings for that
    machine.
    """
    d = {
        'host': '',
        'port': '',
        'username': '',
        'password': '',
        'ssl': 'False'}
    httpproxy = urllib2.getproxies().get('http', None)
    httpsproxy = urllib2.getproxies().get('https', None)

    if httpproxy is not None:
        try:
            scheme, host, port, path = parse_url(httpproxy)
            host, username, password = parse_credentials(host)
        except:
            return d
        d['ssl'] = 'False'
        d['host'] = host
        d['port'] = port
        d['username'] = username
        d['password'] = password

    if httpsproxy is not None:
        try:
            scheme, host, port, path = parse_url(httpsproxy)
            host, username, password = parse_credentials(host)
        except:
            return d
        d['ssl'] = 'True'
        d['host'] = host
        d['port'] = port
        d['username'] = username
        d['password'] = password

    return d


def set_proxy_settings(settings_dict):
    """
    Remember proxy settings.
    """
    global _ProxySettings
    _ProxySettings = settings_dict


def get_proxy_settings():
<<<<<<< HEAD
    """
    Get current proxy settings.
=======
    """
    Get current proxy settings.
>>>>>>> 7d91a7f0
    """
    global _ProxySettings
    return _ProxySettings


def get_proxy_host():
    """
    Get current proxy host.
    """
    global _ProxySettings
    return _ProxySettings.get('host', '')


def get_proxy_port():
    """
    Get current proxy port number.
    """
    global _ProxySettings
    try:
        return int(_ProxySettings.get('port', '8080'))
    except:
        return 8080


def get_proxy_username():
    """
    Get current proxy username.
    """
    global _ProxySettings
    return _ProxySettings.get('username', '')


def get_proxy_password():
    """
    Get current proxy password.
    """
    global _ProxySettings
    return _ProxySettings.get('password', '')


def get_proxy_ssl():
    """
    Is this a secure proxy?
    """
    global _ProxySettings
    return _ProxySettings.get('ssl', '')


def proxy_is_on():
<<<<<<< HEAD
    """
    In most cases people do not use any proxy servers.
    This is to check if user is using a proxy and we have the settings.
=======
    """
    In most cases people do not use any proxy servers.

    This is to check if user is using a proxy and we have the settings.
>>>>>>> 7d91a7f0
    """
    return get_proxy_host() != ''

#------------------------------------------------------------------------------


def downloadPageTwisted(url, filename):
    """
    A wrapper for twisted method ``twisted.web.client.downloadPage``.
    """
    global _UserAgentString
    return downloadPage(url, filename, agent=_UserAgentString)

#-------------------------------------------------------------------------



class HTTPProgressDownloader(HTTPDownloader):
    """
    Download to a file and keep track of progress.

    http://schwerkraft.elitedvb.net/plugins/scmcvs/cvsweb.php/enigma2-pl
    ugins/mediadownloader/src/HTTPProgressDownloader.py?rev=1.1;cvsroot=
    enigma2-plugins;only_with_tag=HEAD
    """

    def __init__(self, url, fileOrName, writeProgress=None, *args, **kwargs):
<<<<<<< HEAD
        HTTPDownloader.__init__(
            self,
            url,
            fileOrName,
            supportPartial=0,
            *args,
            **kwargs)
=======
        HTTPDownloader.__init__(self, url, fileOrName, supportPartial=0, *args, **kwargs)
>>>>>>> 7d91a7f0
        # Save callback(s) locally
        if writeProgress and not isinstance(writeProgress, list):
            writeProgress = [writeProgress]
        self.writeProgress = writeProgress

        # Initialize
        self.currentlength = 0
        self.totallength = None

    def gotHeaders(self, headers):
        HTTPDownloader.gotHeaders(self, headers)

        # If we have a callback and 'OK' from Server try to get length
        if self.writeProgress and self.status == '200':
            if 'content-length' in headers:
                self.totallength = int(headers['content-length'][0])
                for cb in self.writeProgress:
                    if cb:
                        cb(0, self.totallength)

    def pagePart(self, data):
        HTTPDownloader.pagePart(self, data)

        # If we have a callback and 'OK' from server increment pos
        if self.writeProgress and self.status == '200':
            self.currentlength += len(data)
            for cb in self.writeProgress:
                if cb:
                    cb(self.currentlength, self.totallength)


def downloadWithProgressTwisted(url, file, progress_func):
    """
    This method can keep track of the progress.
    """
    global _UserAgentString
    scheme, host, port, path = parse_url(url)
    factory = HTTPProgressDownloader(
        url, file, progress_func, agent=_UserAgentString)
    if scheme == 'https':
        contextFactory = ssl.ClientContextFactory()
        reactor.connectSSL(host, port, factory, contextFactory)
    else:
        reactor.connectTCP(host, port, factory)
    return factory.deferred

#-------------------------------------------------------------------------


<<<<<<< HEAD
def downloadSSLWithProgressTwisted(
        url,
        file,
        progress_func,
        privateKeyFileName,
        certificateFileName):
    """
    Can download from HTTPS sites.
=======
def downloadSSLWithProgressTwisted(url, file, progress_func, privateKeyFileName, certificateFileName):
    """
    Can download from HTTPS sites.
>>>>>>> 7d91a7f0
    """
    global _UserAgentString
    scheme, host, port, path = parse_url(url)
    factory = HTTPProgressDownloader(
        url, file, progress_func, agent=_UserAgentString)
    if scheme != 'https':
        return None
    contextFactory = ssl.DefaultOpenSSLContextFactory(
        privateKeyFileName, certificateFileName)
    reactor.connectSSL(host, port, factory, contextFactory)
    return factory.deferred


#-------------------------------------------------------------------------


class MyClientContextFactory(ssl.ClientContextFactory):

    def __init__(self, certificates_filenames):
        self.certificates_filenames = list(certificates_filenames)

    def verify(self, connection, x509, errnum, errdepth, ok):
        return ok

    def getContext(self):
        ctx = ssl.ClientContextFactory.getContext(self)
        for cert in self.certificates_filenames:
            try:
                ctx.load_verify_locations(cert)
            except:
                pass
<<<<<<< HEAD
        ctx.set_verify(
            SSL.VERIFY_PEER | SSL.VERIFY_FAIL_IF_NO_PEER_CERT,
            self.verify)
=======
        ctx.set_verify(SSL.VERIFY_PEER | SSL.VERIFY_FAIL_IF_NO_PEER_CERT, self.verify)
>>>>>>> 7d91a7f0
        return ctx


def downloadSSL(url, fileOrName, progress_func, certificates_filenames):
    """
    Another method to download from HTTPS.
    """
    global _UserAgentString
    scheme, host, port, path = parse_url(url)
    if not isinstance(certificates_filenames, types.ListType):
        certificates_filenames = [certificates_filenames, ]
    cert_found = False
    for cert in certificates_filenames:
        if os.path.isfile(cert) and os.access(cert, os.R_OK):
            cert_found = True
            break
    if not cert_found:
        return fail('no one ssl certificate found')
    factory = HTTPDownloader(url, fileOrName, agent=_UserAgentString)
    contextFactory = MyClientContextFactory(certificates_filenames)
    reactor.connectSSL(host, port, factory, contextFactory)
    return factory.deferred

#------------------------------------------------------------------------------


class ProxyClientFactory(client.HTTPClientFactory):

    def setURL(self, url):
        client.HTTPClientFactory.setURL(self, url)
        self.path = url


def getPageTwisted(url, timeout=0):
<<<<<<< HEAD
    """
    A smart way to download pages from HTTP hosts.
=======
    """
    A smart way to download pages from HTTP hosts.
>>>>>>> 7d91a7f0
    """
#     def getPageTwistedTimeout(_d):
#         _d.cancel()
#     def getPageTwistedTimeoutDisconnect(_tcpcall):
#         _tcpcall.disconnect()
#     def getPageTwistedCancelTimeout(x, _t):
#         if _t.active():
#             _t.cancel()
#         return x
    global _UserAgentString
    if proxy_is_on():
        factory = ProxyClientFactory(
            url, agent=_UserAgentString, timeout=timeout)
        tcp_call = reactor.connectTCP(
            get_proxy_host(), get_proxy_port(), factory)
#         if timeout:
#             timeout_call = reactor.callLater(timeout, getPageTwistedTimeoutDisconnect, tcp_call)
#             factory.deferred.addBoth(getPageTwistedCancelTimeout, timeout_call)
        factory.deferred.addCallback(
            ConnectionDone,
            'http',
            'getPageTwisted proxy %s' %
            (url))
        factory.deferred.addErrback(
            ConnectionFailed,
            'http',
            'getPageTwisted proxy %s' %
            (url))
        return factory.deferred
    d = getPage(url, agent=_UserAgentString, timeout=timeout)
#     if timeout:
#         timeout_call = reactor.callLater(timeout, getPageTwistedTimeout, d)
#         d.addBoth(getPageTwistedCancelTimeout, timeout_call)
    d.addCallback(ConnectionDone, 'http', 'getPageTwisted %s' % url)
    d.addErrback(ConnectionFailed, 'http', 'getPageTwisted %s' % url)
    return d

#------------------------------------------------------------------------------


def downloadHTTP(url, fileOrName):
    """
    Another method to download from HTTP host.
    """
    global _UserAgentString
    scheme, host, port, path = parse_url(url)
    factory = HTTPDownloader(url, fileOrName, agent=_UserAgentString)
    if proxy_is_on():
        host = get_proxy_host()
        port = get_proxy_port()
        factory.path = url
    reactor.connectTCP(host, port, factory)
    return factory.deferred

#-------------------------------------------------------------------------



def IpIsLocal(ip):
<<<<<<< HEAD
    """
    A set of "classic" patterns for local networks.
=======
    """
    A set of "classic" patterns for local networks.
>>>>>>> 7d91a7f0
    """
    if ip == '':
        return True
    if ip == '0.0.0.0':
        return True
    if ip.startswith('192.168.'):
        return True
    if ip.startswith('10.'):
        return True
    if ip.startswith('127.'):
        return True
    if ip.startswith('172.'):
        try:
            secondByte = int(ip.split('.')[1])
        except:
            raise Exception('wrong ip address ' + str(ip))
            return True
        if secondByte >= 16 and secondByte <= 31:
            return True
    return False

#-------------------------------------------------------------------------


<<<<<<< HEAD
def getLocalIp():
    """
    A stack of methods to get the local IP of that machine. Had this in p2p/stun.py.
        http://ubuntuforums.org/showthread.php?t=1215042
        1. Use the gethostname method
        2. Use outside connection
        3. Use OS specific command
        4. Return 127.0.0.1 in unknown situation
=======

def getLocalIp():
    """
    A stack of methods to get the local IP of that machine.

    Had this in p2p/stun.py.
    http://ubuntuforums.org/showthread.php?t=1215042
    1. Use the gethostname method
    2. Use outside connection
    3. Use OS specific command
    4. Return 127.0.0.1 in unknown situation
>>>>>>> 7d91a7f0
    """
    # 1: Use the gethostname method

    try:
        ipaddr = socket.gethostbyname(socket.gethostname())
        if not(ipaddr.startswith('127')):
            #print('Can use Method 1: ' + ipaddr)
            return ipaddr
    except:
        pass

    # 2: Use outside connection
    '''
    Source:
    http://commandline.org.uk/python/how-to-find-out-ip-address-in-python/
    '''

    ipaddr = ''
    s = socket.socket(socket.AF_INET, socket.SOCK_DGRAM)
    try:
        s.connect(('google.com', 0))
        ipaddr = s.getsockname()[0]
        #print('Can used Method 2: ' + ipaddr)
        return ipaddr
    except:
        pass

    # 3: Use OS specific command
    ipaddr = ''
    os_str = platform.system().upper()

    if os_str == 'LINUX':

        # Linux:
        arg = '`which ip` route list'
        p = subprocess.Popen(arg, shell=True, stdout=subprocess.PIPE)
        data = p.communicate()
        sdata = data[0].split()
        ipaddr = sdata[sdata.index('src') + 1]
        #netdev = sdata[ sdata.index('dev')+1 ]
        #print('Can used Method 3: ' + ipaddr)
        return ipaddr

    elif os_str == 'WINDOWS':

        # Windows:
        arg = 'route print 0.0.0.0'
        p = subprocess.Popen(arg, shell=True, stdout=subprocess.PIPE)
        data = p.communicate()
        strdata = data[0].decode()
        sdata = strdata.split()

        while len(sdata) > 0:
            if sdata.pop(0) == 'Netmask':
                if sdata[0] == 'Gateway' and sdata[1] == 'Interface':
                    ipaddr = sdata[6]
                    break
        #print('Can used Method 4: ' + ipaddr)
        return ipaddr

    return '127.0.0.1'  # uh oh, we're in trouble, but don't want to return none

#-------------------------------------------------------------------------


def TestInternetConnectionOld(remote_host='www.google.com'):  # 74.125.113.99
<<<<<<< HEAD
    """
    Ancient method to check Internet connection.
    """
    try:
        (family, socktype, proto, garbage, address) = socket.getaddrinfo(
            remote_host, "http")[0]
=======
    """
    Ancient method to check Internet connection.
    """
    try:
        (family, socktype, proto, garbage, address) = socket.getaddrinfo(remote_host, "http")[0]
>>>>>>> 7d91a7f0
    except Exception as e:
        return False

    s = socket.socket(family, socktype, proto)

    try:
        result = s.connect(address)
    except Exception as e:
        return False

    return result is None or result == 0

#------------------------------------------------------------------------------


def TestInternetConnectionOld2(remote_hosts=None, timeout=10):
<<<<<<< HEAD
    """
    A little bit more smart method to check Internet connection.
=======
    """
    A little bit more smart method to check Internet connection.
>>>>>>> 7d91a7f0
    """
    if remote_hosts is None:
        remote_hosts = []
        remote_hosts.append('www.google.com')
        remote_hosts.append('www.facebook.com')
        remote_hosts.append('www.youtube.com')
        # remote_hosts.append('www.yahoo.com')
        # remote_hosts.append('www.baidu.com')

    def _response(src, result):
        # print '_response', err, hosts, index
        result.callback(None)

    def _fail(err, hosts, index, result):
        # print 'fail', hosts, index
        reactor.callLater(0, _call, hosts, index + 1, result)

    def _call(hosts, index, result):
        # print 'call' , hosts, index, result
        if index >= len(hosts):
            result.errback(None)
            return
        # print '    ', hosts[index]
        d = getPageTwisted(hosts[index])
        d.addCallback(_response, result)
        d.addErrback(_fail, hosts, index, result)
    result = Deferred()
    reactor.callLater(0, _call, remote_hosts, 0, result)
    return result

#------------------------------------------------------------------------------


def TestInternetConnection(remote_hosts=None, timeout=10):
    """
    Ping google, facebook and youtube to check Internet connection state.

    PREPRO switch to our own stun servers ?
    """
    if remote_hosts is None:
        remote_hosts = []
        remote_hosts.append('http://bitdust.io')
        # remote_hosts.append('http://www.google.com')
        # remote_hosts.append('http://www.facebook.com')
        # remote_hosts.append('http://www.youtube.com')
        # remote_hosts.append('www.yahoo.com')
        # remote_hosts.append('www.baidu.com')
    dl = []
    for host in remote_hosts:
        dl.append(getPageTwisted(host, timeout))
<<<<<<< HEAD
    return DeferredList(
        dl,
        fireOnOneCallback=True,
        fireOnOneErrback=False,
        consumeErrors=True)
=======
    return DeferredList(dl, fireOnOneCallback=True, fireOnOneErrback=False, consumeErrors=True)
>>>>>>> 7d91a7f0

#------------------------------------------------------------------------------


def SendEmail(TO, FROM, HOST, PORT, LOGIN, PASSWORD, SUBJECT, BODY, FILES):
    """
    Can send a email to SMTP server.
    """
#    try:
    import smtplib
    from email import Encoders
    from email.MIMEText import MIMEText
    from email.MIMEBase import MIMEBase
    from email.MIMEMultipart import MIMEMultipart
    from email.Utils import formatdate

    msg = MIMEMultipart()
    msg["From"] = FROM
    msg["To"] = TO
    msg["Subject"] = SUBJECT
    msg["Date"] = formatdate(localtime=True)
    msg.attach(MIMEText(BODY))

    # attach a file
    for filePath in FILES:
        if not os.path.isfile(filePath):
            continue
        part = MIMEBase('application', "octet-stream")
        part.set_payload(open(filePath, "rb").read())
        Encoders.encode_base64(part)
        part.add_header(
            'Content-Disposition',
            'attachment; filename="%s"' %
            os.path.basename(filePath))
        msg.attach(part)

    s = smtplib.SMTP(HOST, PORT)

    # s.set_debuglevel(True) # It's nice to see what's going on

    s.ehlo()  # identify ourselves, prompting server for supported features

    if s.has_extn('STARTTLS'):
        s.starttls()
        s.ehlo()  # re-identify ourse

    s.login(LOGIN, PASSWORD)  # optional

    failed = s.sendmail(FROM, TO, msg.as_string())

    s.close()

#    except:
#        lg.exc()


#-------------------------------------------------------------------------

# Great Thanks to Mariano!
# http://marianoiglesias.com.ar/python/file-uploading-with-multi-part-encoding-using-twisted/

class StringReceiver(protocol.Protocol):
    buffer = ""

    def __init__(self, deferred=None):
        self._deferred = deferred

    def dataReceived(self, data):
        self.buffer += data

    def connectionLost(self, reason):
        if self._deferred and reason.check(client.ResponseDone):
            self._deferred.callback(self.buffer)
        else:
            self._deferred.errback(Exception(self.buffer))


class MultiPartProducer:
    implements(iweb.IBodyProducer)
    CHUNK_SIZE = 2 ** 8

    def __init__(self, files={}, data={}, callback=None, deferred=None):
        self._files = files
        self._file_lengths = {}
        self._data = data
        self._callback = callback
        self._deferred = deferred
        self.boundary = self._boundary()
        self.length = self._length()

    def startProducing(self, consumer):
        self._consumer = consumer
        self._current_deferred = Deferred()
        self._sent = 0
        self._paused = False
        if not hasattr(self, "_chunk_headers"):
            self._build_chunk_headers()
        if self._data:
            block = ""
            for field in self._data:
                block += self._chunk_headers[field]
                block += self._data[field]
                block += "\r\n"
            self._send_to_consumer(block)
        if self._files:
            self._files_iterator = self._files.iterkeys()
            self._files_sent = 0
            self._files_length = len(self._files)
            self._current_file_path = None
            self._current_file_handle = None
            self._current_file_length = None
            self._current_file_sent = 0
            result = self._produce()
            if result:
                return result
        else:
            return succeed(None)
        return self._current_deferred

    def resumeProducing(self):
        self._paused = False
        result = self._produce()
        if result:
            return result

    def pauseProducing(self):
        self._paused = True

    def stopProducing(self):
        self._finish(True)
        if self._deferred and self._sent < self.length:
<<<<<<< HEAD
            self._deferred.errback(
                Exception(
                    "Consumer asked to stop production of request body (%d sent out of %d)" %
                    (self._sent, self.length)))
=======
            self._deferred.errback(Exception("Consumer asked to stop production of request body (%d sent out of %d)" % (self._sent, self.length)))
>>>>>>> 7d91a7f0

    def _produce(self):
        if self._paused:
            return
        done = False
        while not done and not self._paused:
            if not self._current_file_handle:
                field = self._files_iterator.next()
                self._current_file_path = self._files[field]
                self._current_file_sent = 0
                self._current_file_length = self._file_lengths[field]
                self._current_file_handle = open(self._current_file_path, "rb")
                self._send_to_consumer(self._chunk_headers[field])
            chunk = self._current_file_handle.read(self.CHUNK_SIZE)
            if chunk:
                self._send_to_consumer(chunk)
                self._current_file_sent += len(chunk)
            if not chunk or self._current_file_sent == self._current_file_length:
                self._send_to_consumer("\r\n")
                self._current_file_handle.close()
                self._current_file_handle = None
                self._current_file_sent = 0
                self._current_file_path = None
                self._files_sent += 1
            if self._files_sent == self._files_length:
                done = True
        if done:
            self._send_to_consumer("--%s--\r\n" % self.boundary)
            self._finish()
            return succeed(None)

    def _finish(self, forced=False):
        if hasattr(self, "_current_file_handle") and self._current_file_handle:
            self._current_file_handle.close()
        if self._current_deferred:
            self._current_deferred.callback(self._sent)
            self._current_deferred = None
        if not forced and self._deferred:
            self._deferred.callback(self._sent)

    def _send_to_consumer(self, block):
        self._consumer.write(block)
        self._sent += len(block)
        if self._callback:
            self._callback(self._sent, self.length)

    def _length(self):
        self._build_chunk_headers()
        length = 0
        if self._data:
            for field in self._data:
                length += len(self._chunk_headers[field])
                length += len(self._data[field])
                length += 2
        if self._files:
            for field in self._files:
                length += len(self._chunk_headers[field])
                length += self._file_size(field)
                length += 2
        length += len(self.boundary)
        length += 6
        return length

    def _build_chunk_headers(self):
        if hasattr(self, "_chunk_headers") and self._chunk_headers:
            return
        self._chunk_headers = {}
        for field in self._files:
            self._chunk_headers[field] = self._headers(field, True)
        for field in self._data:
            self._chunk_headers[field] = self._headers(field)

    def _headers(self, name, is_file=False):
        value = self._files[name] if is_file else self._data[name]
        _boundary = self.boundary.encode(
            "utf-8") if isinstance(self.boundary, unicode) else urllib.quote_plus(self.boundary)
        headers = ["--%s" % _boundary]
        if is_file:
            disposition = 'form-data; name="%s"; filename="%s"' % (
                name, os.path.basename(value))
        else:
            disposition = 'form-data; name="%s"' % name
        headers.append("Content-Disposition: %s" % disposition)
        if is_file:
            file_type = self._file_type(name)
        else:
            file_type = "text/plain; charset=utf-8"
        headers.append("Content-Type: %s" % file_type)
        if is_file:
            headers.append("Content-Length: %i" % self._file_size(name))
        else:
            headers.append("Content-Length: %i" % len(value))
        headers.append("")
        headers.append("")
        return "\r\n".join(headers)

    def _boundary(self):
        boundary = None
        try:
            import uuid
            boundary = uuid.uuid4().hex
        except ImportError:
            import random
            import sha
            bits = random.getrandbits(160)
            boundary = sha.new(str(bits)).hexdigest()
        return boundary

    def _file_type(self, field):
        type = mimetypes.guess_type(self._files[field])[0]
        return type.encode("utf-8") if isinstance(type, unicode) else str(type)

    def _file_size(self, field):
        size = 0
        try:
            handle = open(self._files[field], "r")
            size = os.fstat(handle.fileno()).st_size
            handle.close()
        except:
            size = 0
        self._file_lengths[field] = size
        return self._file_lengths[field]

#------------------------------------------------------------------------------


def uploadHTTP(url, files, data, progress=None, receiverDeferred=None):
    """
    A smart way to upload a file over HTTP POST method.

    Use ``MultiPartProducer`` and ``StringReceiver`` classes. Great
    Thanks to Mariano!     http://marianoiglesias.com.ar/python/file-
    uploading-with-multi-part-encoding-using-twisted/
    """
    # producerDeferred = Deferred()
    receiverDeferred = Deferred()

<<<<<<< HEAD
    myProducer = MultiPartProducer(
        files, data, progress)  # , producerDeferred)
    myReceiver = StringReceiver(receiverDeferred)

    headers = http_headers.Headers()
    headers.addRawHeader(
        "Content-Type",
        "multipart/form-data; boundary=%s" %
        myProducer.boundary)
=======
    myProducer = MultiPartProducer(files, data, progress)  # , producerDeferred)
    myReceiver = StringReceiver(receiverDeferred)

    headers = http_headers.Headers()
    headers.addRawHeader("Content-Type", "multipart/form-data; boundary=%s" % myProducer.boundary)
>>>>>>> 7d91a7f0

    agent = client.Agent(reactor)
    request = agent.request("POST", url, headers, myProducer)
    request.addCallback(lambda response: response.deliverBody(myReceiver))
    return request

#------------------------------------------------------------------------------


def getIfconfig(iface='en0'):
    try:
        result = subprocess.check_output(
            'ifconfig %s | grep -w inet' % (iface),
            shell=True, stderr=subprocess.STDOUT
        )
    except:
        return None
    ip = ''
    if result:
        strs = result.split('\n')
        for line in strs:
            # remove \t, space...
            line = line.strip()
            if line.startswith('inet '):
                a = line.find(' ')
                ipStart = a + 1
                ipEnd = line.find(' ', ipStart)
                if a != -1 and ipEnd != -1:
                    ip = line[ipStart:ipEnd]
                    break
    return ip


def getNetworkInterfaces():
    """
    Return a list of IPs for current active network interfaces.
    """
    plat = platform.uname()[0]

    if plat == 'Windows':
        dirs = ['', r'c:\windows\system32', r'c:\winnt\system32']
        try:
            import ctypes
            buffer = ctypes.create_string_buffer(300)
            ctypes.windll.kernel32.GetSystemDirectoryA(buffer, 300)
            dirs.insert(0, buffer.value.decode('mbcs'))
        except:
            pass
        for sysdir in dirs:
            try:
                pipe = os.popen(os.path.join(sysdir, 'ipconfig') + ' /all')
            except IOError:
                return []
            rawtxt = unicode(pipe.read())
            ips_unicode = re.findall(
                u'^.*?IP.*?(\d{1,3}\.\d{1,3}\.\d{1,3}\.\d{1,3}).*$',
                rawtxt,
                re.U | re.M)
            ips = []
            for ip in ips_unicode:
                ips.append(str(ip))
            del ips_unicode
            return ips

    elif plat == 'Linux':
        try:
            pipe = os.popen("`which ip` -f inet a")
        except IOError:
            return []
        try:
            rawtxt = unicode(pipe.read())
            lines = rawtxt.splitlines()
        except:
            return []
        ips = set()
        for line in lines:
            check = line.strip('\n').strip().split(' ')
            if check[0] == "inet":
                if check[2] == "brd":
                    check.pop(2)
                    check.pop(2)
                ipaddress = check[1].split("/")[0]
                ips.add(str(ipaddress))
        return list(ips)

    elif plat == 'Darwin':
        try:
            return [l for l in ([ip for ip in socket.gethostbyname_ex(socket.gethostname())[2]
                                 if not ip.startswith("127.")][:1],
                                [[(s.connect(('8.8.8.8', 53)), s.getsockname()[0], s.close())
                                  for s in [socket.socket(socket.AF_INET, socket.SOCK_DGRAM)]][0][1]]) if l][0]
        except:
            eth0 = getIfconfig('eth0')
            en0 = getIfconfig('en0')
            return [en0 or eth0, ]
<|MERGE_RESOLUTION|>--- conflicted
+++ resolved
@@ -1,612 +1,508 @@
-#!/usr/bin/python
-# net_misc.py
-#
-#
-# Copyright (C) 2008-2016 Veselin Penev, http://bitdust.io
-#
-# This file (net_misc.py) is part of BitDust Software.
-#
-# BitDust is free software: you can redistribute it and/or modify
-# it under the terms of the GNU Affero General Public License as published by
-# the Free Software Foundation, either version 3 of the License, or
-# (at your option) any later version.
-#
-# BitDust Software is distributed in the hope that it will be useful,
-# but WITHOUT ANY WARRANTY; without even the implied warranty of
-# MERCHANTABILITY or FITNESS FOR A PARTICULAR PURPOSE.  See the
-# GNU Affero General Public License for more details.
-#
-# You should have received a copy of the GNU Affero General Public License
-# along with BitDust Software.  If not, see <http://www.gnu.org/licenses/>.
-#
-# Please contact us if you have any questions at bitdust.io@gmail.com
-#
-#
-#
-#
+#!/usr/bin/python
+# net_misc.py
+#
+#
+# Copyright (C) 2008-2016 Veselin Penev, http://bitdust.io
+#
+# This file (net_misc.py) is part of BitDust Software.
+#
+# BitDust is free software: you can redistribute it and/or modify
+# it under the terms of the GNU Affero General Public License as published by
+# the Free Software Foundation, either version 3 of the License, or
+# (at your option) any later version.
+#
+# BitDust Software is distributed in the hope that it will be useful,
+# but WITHOUT ANY WARRANTY; without even the implied warranty of
+# MERCHANTABILITY or FITNESS FOR A PARTICULAR PURPOSE.  See the
+# GNU Affero General Public License for more details.
+#
+# You should have received a copy of the GNU Affero General Public License
+# along with BitDust Software.  If not, see <http://www.gnu.org/licenses/>.
+#
+# Please contact us if you have any questions at bitdust.io@gmail.com
+#
+#
+#
+#
 """
 .. module:: net_misc.
 
 Some network routines
-"""
-<<<<<<< HEAD
-.. module:: net_misc
-
-Some network routines
-"""
-=======
->>>>>>> 7d91a7f0
-
-import os
-import re
-import sys
-import types
-import socket
-import urllib
-import urllib2
-import urlparse
-import platform
-import mimetypes
-import subprocess
-# fun mountain from imports :-)))
-
-
-try:
-    from twisted.internet import reactor
-except:
-    sys.exit('Error initializing twisted.internet.reactor in net_misc.py')
-
-from twisted.internet.defer import Deferred, DeferredList, succeed, fail
-from twisted.internet import ssl
-from twisted.internet import protocol
-# from twisted.internet.utils import getProcessOutput
-from twisted.web import iweb
-from twisted.web import client
-from twisted.web import http_headers
-from twisted.web.client import getPage
-from twisted.web.client import downloadPage
-from twisted.web.client import HTTPDownloader
-
-from zope.interface import implements
-
-from OpenSSL import SSL
-
-
-_ConnectionDoneCallbackFunc = None
-_ConnectionFailedCallbackFunc = None
-
-#------------------------------------------------------------------------------
-
-_UserAgentString = "BitDust-http-agent"
-_ProxySettings = {
-    'host': '',
-    'port': '',
-    'ssl': 'False',
-    'username': '',
-    'password': ''
-}
-
-#------------------------------------------------------------------------------
-
-
-def init():
+"""
+
+import os
+import re
+import sys
+import types
+import socket
+import urllib
+import urllib2
+import urlparse
+import platform
+import mimetypes
+import subprocess
+# fun mountain from imports :-)))
+
+
+try:
+    from twisted.internet import reactor
+except:
+    sys.exit('Error initializing twisted.internet.reactor in net_misc.py')
+
+from twisted.internet.defer import Deferred, DeferredList, succeed, fail
+from twisted.internet import ssl
+from twisted.internet import protocol
+# from twisted.internet.utils import getProcessOutput
+from twisted.web import iweb
+from twisted.web import client
+from twisted.web import http_headers
+from twisted.web.client import getPage
+from twisted.web.client import downloadPage
+from twisted.web.client import HTTPDownloader
+
+from zope.interface import implements
+
+from OpenSSL import SSL
+
+
+_ConnectionDoneCallbackFunc = None
+_ConnectionFailedCallbackFunc = None
+
+#------------------------------------------------------------------------------
+
+_UserAgentString = "BitDust-http-agent"
+_ProxySettings = {
+    'host': '',
+    'port': '',
+    'ssl': 'False',
+    'username': '',
+    'password': ''
+}
+
+#------------------------------------------------------------------------------
+
+
+def init():
     """
     Just in case.
-    """
-
-
-
-def shutdown():
+    """
+
+
+def shutdown():
     """
     
-    """
-
-
-
-def SetConnectionDoneCallbackFunc(f):
-<<<<<<< HEAD
-    """
-    Here is a place to set a callback to catch events for ````successful```` network transfers.
-=======
+    """
+
+
+def SetConnectionDoneCallbackFunc(f):
     """
     Here is a place to set a callback to catch events for ````successful````
     network transfers.
->>>>>>> 7d91a7f0
-    """
-    global _ConnectionDoneCallbackFunc
-    _ConnectionDoneCallbackFunc = f
-
-
-def SetConnectionFailedCallbackFunc(f):
-<<<<<<< HEAD
-    """
-    Set a callback to catch events for ````failed```` network transfers or connections.
-    Later, BitDust code will compare both counters to decide that connection to Internet is gone.
-=======
+    """
+    global _ConnectionDoneCallbackFunc
+    _ConnectionDoneCallbackFunc = f
+
+
+def SetConnectionFailedCallbackFunc(f):
     """
     Set a callback to catch events for ````failed```` network transfers or
     connections.
 
     Later, BitDust code will compare both counters to decide that
     connection to Internet is gone.
->>>>>>> 7d91a7f0
-    """
-    global _ConnectionFailedCallbackFunc
-    _ConnectionFailedCallbackFunc = f
-
-
-def ConnectionDone(param=None, proto=None, info=None):
-<<<<<<< HEAD
-    """
-    This method is called from different places to inform of ````successful```` network transfers, connections, requests.
-=======
+    """
+    global _ConnectionFailedCallbackFunc
+    _ConnectionFailedCallbackFunc = f
+
+
+def ConnectionDone(param=None, proto=None, info=None):
     """
     This method is called from different places to inform of ````successful````
     network transfers, connections, requests.
->>>>>>> 7d91a7f0
-    """
-    global _ConnectionDoneCallbackFunc
-    if _ConnectionDoneCallbackFunc is not None:
-        _ConnectionDoneCallbackFunc(proto, info, param)
-    return param
-
-
-def ConnectionFailed(param=None, proto=None, info=None):
-<<<<<<< HEAD
+    """
+    global _ConnectionDoneCallbackFunc
+    if _ConnectionDoneCallbackFunc is not None:
+        _ConnectionDoneCallbackFunc(proto, info, param)
+    return param
+
+
+def ConnectionFailed(param=None, proto=None, info=None):
     """
     This method is called to inform of ````failed```` network results.
-=======
-    """
-    This method is called to inform of ````failed```` network results.
->>>>>>> 7d91a7f0
-    """
-    global _ConnectionFailedCallbackFunc
-    if _ConnectionFailedCallbackFunc is not None:
-        _ConnectionFailedCallbackFunc(proto, info, param)
-    return param
-
-#------------------------------------------------------------------------------
-
-
-def parse_url(url, defaultPort=None):
+    """
+    global _ConnectionFailedCallbackFunc
+    if _ConnectionFailedCallbackFunc is not None:
+        _ConnectionFailedCallbackFunc(proto, info, param)
+    return param
+
+#------------------------------------------------------------------------------
+
+
+def parse_url(url, defaultPort=None):
     """
     Split the given URL into the scheme, host, port, and path.
-    """
-    url = url.strip()
-    parsed = urlparse.urlparse(url)
-    scheme = parsed[0]
-    path = urlparse.urlunparse(('', '') + parsed[2:])
-    if defaultPort is None:
-        if scheme == 'https':
-            defaultPort = 443
-        else:
-            defaultPort = 80
-    host, port = parsed[1], defaultPort
-    if ':' in host:
-        host, port = host.rsplit(':', 1)
-        try:
-            port = int(port)
-        except ValueError:
-            port = defaultPort
-    if path == '':
-        path = '/'
-    return scheme, host, port, path
-
-
-def parse_credentials(host):
+    """
+    url = url.strip()
+    parsed = urlparse.urlparse(url)
+    scheme = parsed[0]
+    path = urlparse.urlunparse(('', '') + parsed[2:])
+    if defaultPort is None:
+        if scheme == 'https':
+            defaultPort = 443
+        else:
+            defaultPort = 80
+    host, port = parsed[1], defaultPort
+    if ':' in host:
+        host, port = host.rsplit(':', 1)
+        try:
+            port = int(port)
+        except ValueError:
+            port = defaultPort
+    if path == '':
+        path = '/'
+    return scheme, host, port, path
+
+
+def parse_credentials(host):
     """
     Test host name (network location) for credentials and split by parts: host,
     username, password.
-    """
-    if not host.count('@'):
-        return host, '', ''
-    credentials, host = host.rsplit('@', 1)
-    if not credentials.count(':'):
-        return host, credentials, ''
-    username, password = credentials.split(':', 1)
-    return host, username, password
-
-#------------------------------------------------------------------------------
-
-
-def detect_proxy_settings():
+    """
+    if not host.count('@'):
+        return host, '', ''
+    credentials, host = host.rsplit('@', 1)
+    if not credentials.count(':'):
+        return host, credentials, ''
+    username, password = credentials.split(':', 1)
+    return host, username, password
+
+#------------------------------------------------------------------------------
+
+
+def detect_proxy_settings():
     """
     Do some work and return dictionary with Proxy server settings for that
     machine.
-    """
-    d = {
-        'host': '',
-        'port': '',
-        'username': '',
-        'password': '',
-        'ssl': 'False'}
-    httpproxy = urllib2.getproxies().get('http', None)
-    httpsproxy = urllib2.getproxies().get('https', None)
-
-    if httpproxy is not None:
-        try:
-            scheme, host, port, path = parse_url(httpproxy)
-            host, username, password = parse_credentials(host)
-        except:
-            return d
-        d['ssl'] = 'False'
-        d['host'] = host
-        d['port'] = port
-        d['username'] = username
-        d['password'] = password
-
-    if httpsproxy is not None:
-        try:
-            scheme, host, port, path = parse_url(httpsproxy)
-            host, username, password = parse_credentials(host)
-        except:
-            return d
-        d['ssl'] = 'True'
-        d['host'] = host
-        d['port'] = port
-        d['username'] = username
-        d['password'] = password
-
-    return d
-
-
-def set_proxy_settings(settings_dict):
+    """
+    d = {
+        'host': '',
+        'port': '',
+        'username': '',
+        'password': '',
+        'ssl': 'False'}
+    httpproxy = urllib2.getproxies().get('http', None)
+    httpsproxy = urllib2.getproxies().get('https', None)
+
+    if httpproxy is not None:
+        try:
+            scheme, host, port, path = parse_url(httpproxy)
+            host, username, password = parse_credentials(host)
+        except:
+            return d
+        d['ssl'] = 'False'
+        d['host'] = host
+        d['port'] = port
+        d['username'] = username
+        d['password'] = password
+
+    if httpsproxy is not None:
+        try:
+            scheme, host, port, path = parse_url(httpsproxy)
+            host, username, password = parse_credentials(host)
+        except:
+            return d
+        d['ssl'] = 'True'
+        d['host'] = host
+        d['port'] = port
+        d['username'] = username
+        d['password'] = password
+
+    return d
+
+
+def set_proxy_settings(settings_dict):
     """
     Remember proxy settings.
-    """
-    global _ProxySettings
-    _ProxySettings = settings_dict
-
-
-def get_proxy_settings():
-<<<<<<< HEAD
+    """
+    global _ProxySettings
+    _ProxySettings = settings_dict
+
+
+def get_proxy_settings():
     """
     Get current proxy settings.
-=======
-    """
-    Get current proxy settings.
->>>>>>> 7d91a7f0
-    """
-    global _ProxySettings
-    return _ProxySettings
-
-
-def get_proxy_host():
+    """
+    global _ProxySettings
+    return _ProxySettings
+
+
+def get_proxy_host():
     """
     Get current proxy host.
-    """
-    global _ProxySettings
-    return _ProxySettings.get('host', '')
-
-
-def get_proxy_port():
+    """
+    global _ProxySettings
+    return _ProxySettings.get('host', '')
+
+
+def get_proxy_port():
     """
     Get current proxy port number.
-    """
-    global _ProxySettings
-    try:
-        return int(_ProxySettings.get('port', '8080'))
-    except:
-        return 8080
-
-
-def get_proxy_username():
+    """
+    global _ProxySettings
+    try:
+        return int(_ProxySettings.get('port', '8080'))
+    except:
+        return 8080
+
+
+def get_proxy_username():
     """
     Get current proxy username.
-    """
-    global _ProxySettings
-    return _ProxySettings.get('username', '')
-
-
-def get_proxy_password():
+    """
+    global _ProxySettings
+    return _ProxySettings.get('username', '')
+
+
+def get_proxy_password():
     """
     Get current proxy password.
-    """
-    global _ProxySettings
-    return _ProxySettings.get('password', '')
-
-
-def get_proxy_ssl():
+    """
+    global _ProxySettings
+    return _ProxySettings.get('password', '')
+
+
+def get_proxy_ssl():
     """
     Is this a secure proxy?
-    """
-    global _ProxySettings
-    return _ProxySettings.get('ssl', '')
-
-
-def proxy_is_on():
-<<<<<<< HEAD
-    """
-    In most cases people do not use any proxy servers.
-    This is to check if user is using a proxy and we have the settings.
-=======
+    """
+    global _ProxySettings
+    return _ProxySettings.get('ssl', '')
+
+
+def proxy_is_on():
     """
     In most cases people do not use any proxy servers.
 
     This is to check if user is using a proxy and we have the settings.
->>>>>>> 7d91a7f0
-    """
-    return get_proxy_host() != ''
-
-#------------------------------------------------------------------------------
-
-
-def downloadPageTwisted(url, filename):
+    """
+    return get_proxy_host() != ''
+
+#------------------------------------------------------------------------------
+
+
+def downloadPageTwisted(url, filename):
     """
     A wrapper for twisted method ``twisted.web.client.downloadPage``.
-    """
-    global _UserAgentString
-    return downloadPage(url, filename, agent=_UserAgentString)
-
-#-------------------------------------------------------------------------
-
-
-
-class HTTPProgressDownloader(HTTPDownloader):
+    """
+    global _UserAgentString
+    return downloadPage(url, filename, agent=_UserAgentString)
+
+#-------------------------------------------------------------------------------
+
+
+class HTTPProgressDownloader(HTTPDownloader):
     """
     Download to a file and keep track of progress.
 
     http://schwerkraft.elitedvb.net/plugins/scmcvs/cvsweb.php/enigma2-pl
     ugins/mediadownloader/src/HTTPProgressDownloader.py?rev=1.1;cvsroot=
     enigma2-plugins;only_with_tag=HEAD
-    """
-
-    def __init__(self, url, fileOrName, writeProgress=None, *args, **kwargs):
-<<<<<<< HEAD
-        HTTPDownloader.__init__(
-            self,
-            url,
-            fileOrName,
-            supportPartial=0,
-            *args,
-            **kwargs)
-=======
-        HTTPDownloader.__init__(self, url, fileOrName, supportPartial=0, *args, **kwargs)
->>>>>>> 7d91a7f0
-        # Save callback(s) locally
-        if writeProgress and not isinstance(writeProgress, list):
-            writeProgress = [writeProgress]
-        self.writeProgress = writeProgress
-
-        # Initialize
-        self.currentlength = 0
-        self.totallength = None
-
-    def gotHeaders(self, headers):
-        HTTPDownloader.gotHeaders(self, headers)
-
-        # If we have a callback and 'OK' from Server try to get length
-        if self.writeProgress and self.status == '200':
-            if 'content-length' in headers:
-                self.totallength = int(headers['content-length'][0])
-                for cb in self.writeProgress:
-                    if cb:
-                        cb(0, self.totallength)
-
-    def pagePart(self, data):
-        HTTPDownloader.pagePart(self, data)
-
-        # If we have a callback and 'OK' from server increment pos
-        if self.writeProgress and self.status == '200':
-            self.currentlength += len(data)
-            for cb in self.writeProgress:
-                if cb:
-                    cb(self.currentlength, self.totallength)
-
-
-def downloadWithProgressTwisted(url, file, progress_func):
+    """
+
+    def __init__(self, url, fileOrName, writeProgress=None, *args, **kwargs):
+        HTTPDownloader.__init__(self, url, fileOrName, supportPartial=0, *args, **kwargs)
+        # Save callback(s) locally
+        if writeProgress and not isinstance(writeProgress, list):
+            writeProgress = [writeProgress]
+        self.writeProgress = writeProgress
+
+        # Initialize
+        self.currentlength = 0
+        self.totallength = None
+
+    def gotHeaders(self, headers):
+        HTTPDownloader.gotHeaders(self, headers)
+
+        # If we have a callback and 'OK' from Server try to get length
+        if self.writeProgress and self.status == '200':
+            if 'content-length' in headers:
+                self.totallength = int(headers['content-length'][0])
+                for cb in self.writeProgress:
+                    if cb:
+                        cb(0, self.totallength)
+
+    def pagePart(self, data):
+        HTTPDownloader.pagePart(self, data)
+
+        # If we have a callback and 'OK' from server increment pos
+        if self.writeProgress and self.status == '200':
+            self.currentlength += len(data)
+            for cb in self.writeProgress:
+                if cb:
+                    cb(self.currentlength, self.totallength)
+
+
+def downloadWithProgressTwisted(url, file, progress_func):
     """
     This method can keep track of the progress.
-    """
-    global _UserAgentString
-    scheme, host, port, path = parse_url(url)
-    factory = HTTPProgressDownloader(
-        url, file, progress_func, agent=_UserAgentString)
-    if scheme == 'https':
-        contextFactory = ssl.ClientContextFactory()
-        reactor.connectSSL(host, port, factory, contextFactory)
-    else:
-        reactor.connectTCP(host, port, factory)
-    return factory.deferred
-
-#-------------------------------------------------------------------------
-
-
-<<<<<<< HEAD
-def downloadSSLWithProgressTwisted(
-        url,
-        file,
-        progress_func,
-        privateKeyFileName,
-        certificateFileName):
+    """
+    global _UserAgentString
+    scheme, host, port, path = parse_url(url)
+    factory = HTTPProgressDownloader(url, file, progress_func, agent=_UserAgentString)
+    if scheme == 'https':
+        contextFactory = ssl.ClientContextFactory()
+        reactor.connectSSL(host, port, factory, contextFactory)
+    else:
+        reactor.connectTCP(host, port, factory)
+    return factory.deferred
+
+#-------------------------------------------------------------------------------
+
+
+def downloadSSLWithProgressTwisted(url, file, progress_func, privateKeyFileName, certificateFileName):
     """
     Can download from HTTPS sites.
-=======
-def downloadSSLWithProgressTwisted(url, file, progress_func, privateKeyFileName, certificateFileName):
-    """
-    Can download from HTTPS sites.
->>>>>>> 7d91a7f0
-    """
-    global _UserAgentString
-    scheme, host, port, path = parse_url(url)
-    factory = HTTPProgressDownloader(
-        url, file, progress_func, agent=_UserAgentString)
-    if scheme != 'https':
-        return None
-    contextFactory = ssl.DefaultOpenSSLContextFactory(
-        privateKeyFileName, certificateFileName)
-    reactor.connectSSL(host, port, factory, contextFactory)
-    return factory.deferred
-
-
-#-------------------------------------------------------------------------
-
-
-class MyClientContextFactory(ssl.ClientContextFactory):
-
-    def __init__(self, certificates_filenames):
-        self.certificates_filenames = list(certificates_filenames)
-
-    def verify(self, connection, x509, errnum, errdepth, ok):
-        return ok
-
-    def getContext(self):
-        ctx = ssl.ClientContextFactory.getContext(self)
-        for cert in self.certificates_filenames:
-            try:
-                ctx.load_verify_locations(cert)
-            except:
-                pass
-<<<<<<< HEAD
-        ctx.set_verify(
-            SSL.VERIFY_PEER | SSL.VERIFY_FAIL_IF_NO_PEER_CERT,
-            self.verify)
-=======
-        ctx.set_verify(SSL.VERIFY_PEER | SSL.VERIFY_FAIL_IF_NO_PEER_CERT, self.verify)
->>>>>>> 7d91a7f0
-        return ctx
-
-
-def downloadSSL(url, fileOrName, progress_func, certificates_filenames):
+    """
+    global _UserAgentString
+    scheme, host, port, path = parse_url(url)
+    factory = HTTPProgressDownloader(url, file, progress_func, agent=_UserAgentString)
+    if scheme != 'https':
+        return None
+    contextFactory = ssl.DefaultOpenSSLContextFactory(privateKeyFileName, certificateFileName)
+    reactor.connectSSL(host, port, factory, contextFactory)
+    return factory.deferred
+
+
+#-------------------------------------------------------------------------------
+
+
+class MyClientContextFactory(ssl.ClientContextFactory):
+
+    def __init__(self, certificates_filenames):
+        self.certificates_filenames = list(certificates_filenames)
+
+    def verify(self, connection, x509, errnum, errdepth, ok):
+        return ok
+
+    def getContext(self):
+        ctx = ssl.ClientContextFactory.getContext(self)
+        for cert in self.certificates_filenames:
+            try:
+                ctx.load_verify_locations(cert)
+            except:
+                pass
+        ctx.set_verify(SSL.VERIFY_PEER | SSL.VERIFY_FAIL_IF_NO_PEER_CERT, self.verify)
+        return ctx
+
+
+def downloadSSL(url, fileOrName, progress_func, certificates_filenames):
     """
     Another method to download from HTTPS.
-    """
-    global _UserAgentString
-    scheme, host, port, path = parse_url(url)
-    if not isinstance(certificates_filenames, types.ListType):
-        certificates_filenames = [certificates_filenames, ]
-    cert_found = False
-    for cert in certificates_filenames:
-        if os.path.isfile(cert) and os.access(cert, os.R_OK):
-            cert_found = True
-            break
-    if not cert_found:
-        return fail('no one ssl certificate found')
-    factory = HTTPDownloader(url, fileOrName, agent=_UserAgentString)
-    contextFactory = MyClientContextFactory(certificates_filenames)
-    reactor.connectSSL(host, port, factory, contextFactory)
-    return factory.deferred
-
-#------------------------------------------------------------------------------
-
-
-class ProxyClientFactory(client.HTTPClientFactory):
-
-    def setURL(self, url):
-        client.HTTPClientFactory.setURL(self, url)
-        self.path = url
-
-
-def getPageTwisted(url, timeout=0):
-<<<<<<< HEAD
+    """
+    global _UserAgentString
+    scheme, host, port, path = parse_url(url)
+    if not isinstance(certificates_filenames, types.ListType):
+        certificates_filenames = [certificates_filenames, ]
+    cert_found = False
+    for cert in certificates_filenames:
+        if os.path.isfile(cert) and os.access(cert, os.R_OK):
+            cert_found = True
+            break
+    if not cert_found:
+        return fail('no one ssl certificate found')
+    factory = HTTPDownloader(url, fileOrName, agent=_UserAgentString)
+    contextFactory = MyClientContextFactory(certificates_filenames)
+    reactor.connectSSL(host, port, factory, contextFactory)
+    return factory.deferred
+
+#------------------------------------------------------------------------------
+
+
+class ProxyClientFactory(client.HTTPClientFactory):
+
+    def setURL(self, url):
+        client.HTTPClientFactory.setURL(self, url)
+        self.path = url
+
+
+def getPageTwisted(url, timeout=0):
     """
     A smart way to download pages from HTTP hosts.
-=======
-    """
-    A smart way to download pages from HTTP hosts.
->>>>>>> 7d91a7f0
-    """
-#     def getPageTwistedTimeout(_d):
-#         _d.cancel()
-#     def getPageTwistedTimeoutDisconnect(_tcpcall):
-#         _tcpcall.disconnect()
-#     def getPageTwistedCancelTimeout(x, _t):
-#         if _t.active():
-#             _t.cancel()
-#         return x
-    global _UserAgentString
-    if proxy_is_on():
-        factory = ProxyClientFactory(
-            url, agent=_UserAgentString, timeout=timeout)
-        tcp_call = reactor.connectTCP(
-            get_proxy_host(), get_proxy_port(), factory)
-#         if timeout:
-#             timeout_call = reactor.callLater(timeout, getPageTwistedTimeoutDisconnect, tcp_call)
-#             factory.deferred.addBoth(getPageTwistedCancelTimeout, timeout_call)
-        factory.deferred.addCallback(
-            ConnectionDone,
-            'http',
-            'getPageTwisted proxy %s' %
-            (url))
-        factory.deferred.addErrback(
-            ConnectionFailed,
-            'http',
-            'getPageTwisted proxy %s' %
-            (url))
-        return factory.deferred
-    d = getPage(url, agent=_UserAgentString, timeout=timeout)
-#     if timeout:
-#         timeout_call = reactor.callLater(timeout, getPageTwistedTimeout, d)
-#         d.addBoth(getPageTwistedCancelTimeout, timeout_call)
-    d.addCallback(ConnectionDone, 'http', 'getPageTwisted %s' % url)
-    d.addErrback(ConnectionFailed, 'http', 'getPageTwisted %s' % url)
-    return d
-
-#------------------------------------------------------------------------------
-
-
-def downloadHTTP(url, fileOrName):
+    """
+#     def getPageTwistedTimeout(_d):
+#         _d.cancel()
+#     def getPageTwistedTimeoutDisconnect(_tcpcall):
+#         _tcpcall.disconnect()
+#     def getPageTwistedCancelTimeout(x, _t):
+#         if _t.active():
+#             _t.cancel()
+#         return x
+    global _UserAgentString
+    if proxy_is_on():
+        factory = ProxyClientFactory(url, agent=_UserAgentString, timeout=timeout)
+        tcp_call = reactor.connectTCP(get_proxy_host(), get_proxy_port(), factory)
+#         if timeout:
+#             timeout_call = reactor.callLater(timeout, getPageTwistedTimeoutDisconnect, tcp_call)
+#             factory.deferred.addBoth(getPageTwistedCancelTimeout, timeout_call)
+        factory.deferred.addCallback(ConnectionDone, 'http', 'getPageTwisted proxy %s' % (url))
+        factory.deferred.addErrback(ConnectionFailed, 'http', 'getPageTwisted proxy %s' % (url))
+        return factory.deferred
+    d = getPage(url, agent=_UserAgentString, timeout=timeout)
+#     if timeout:
+#         timeout_call = reactor.callLater(timeout, getPageTwistedTimeout, d)
+#         d.addBoth(getPageTwistedCancelTimeout, timeout_call)
+    d.addCallback(ConnectionDone, 'http', 'getPageTwisted %s' % url)
+    d.addErrback(ConnectionFailed, 'http', 'getPageTwisted %s' % url)
+    return d
+
+#------------------------------------------------------------------------------
+
+
+def downloadHTTP(url, fileOrName):
     """
     Another method to download from HTTP host.
-    """
-    global _UserAgentString
-    scheme, host, port, path = parse_url(url)
-    factory = HTTPDownloader(url, fileOrName, agent=_UserAgentString)
-    if proxy_is_on():
-        host = get_proxy_host()
-        port = get_proxy_port()
-        factory.path = url
-    reactor.connectTCP(host, port, factory)
-    return factory.deferred
-
-#-------------------------------------------------------------------------
-
-
-
-def IpIsLocal(ip):
-<<<<<<< HEAD
+    """
+    global _UserAgentString
+    scheme, host, port, path = parse_url(url)
+    factory = HTTPDownloader(url, fileOrName, agent=_UserAgentString)
+    if proxy_is_on():
+        host = get_proxy_host()
+        port = get_proxy_port()
+        factory.path = url
+    reactor.connectTCP(host, port, factory)
+    return factory.deferred
+
+#-------------------------------------------------------------------------------
+
+
+def IpIsLocal(ip):
     """
     A set of "classic" patterns for local networks.
-=======
-    """
-    A set of "classic" patterns for local networks.
->>>>>>> 7d91a7f0
-    """
-    if ip == '':
-        return True
-    if ip == '0.0.0.0':
-        return True
-    if ip.startswith('192.168.'):
-        return True
-    if ip.startswith('10.'):
-        return True
-    if ip.startswith('127.'):
-        return True
-    if ip.startswith('172.'):
-        try:
-            secondByte = int(ip.split('.')[1])
-        except:
-            raise Exception('wrong ip address ' + str(ip))
-            return True
-        if secondByte >= 16 and secondByte <= 31:
-            return True
-    return False
-
-#-------------------------------------------------------------------------
-
-
-<<<<<<< HEAD
-def getLocalIp():
-    """
-    A stack of methods to get the local IP of that machine. Had this in p2p/stun.py.
-        http://ubuntuforums.org/showthread.php?t=1215042
-        1. Use the gethostname method
-        2. Use outside connection
-        3. Use OS specific command
-        4. Return 127.0.0.1 in unknown situation
-=======
-
-def getLocalIp():
+    """
+    if ip == '':
+        return True
+    if ip == '0.0.0.0':
+        return True
+    if ip.startswith('192.168.'):
+        return True
+    if ip.startswith('10.'):
+        return True
+    if ip.startswith('127.'):
+        return True
+    if ip.startswith('172.'):
+        try:
+            secondByte = int(ip.split('.')[1])
+        except:
+            raise Exception('wrong ip address ' + str(ip))
+            return True
+        if secondByte >= 16 and secondByte <= 31:
+            return True
+    return False
+
+#-------------------------------------------------------------------------------
+
+
+def getLocalIp():
     """
     A stack of methods to get the local IP of that machine.
 
@@ -616,554 +512,504 @@
     2. Use outside connection
     3. Use OS specific command
     4. Return 127.0.0.1 in unknown situation
->>>>>>> 7d91a7f0
-    """
-    # 1: Use the gethostname method
-
-    try:
-        ipaddr = socket.gethostbyname(socket.gethostname())
-        if not(ipaddr.startswith('127')):
-            #print('Can use Method 1: ' + ipaddr)
-            return ipaddr
-    except:
-        pass
-
-    # 2: Use outside connection
-    '''
-    Source:
-    http://commandline.org.uk/python/how-to-find-out-ip-address-in-python/
-    '''
-
-    ipaddr = ''
-    s = socket.socket(socket.AF_INET, socket.SOCK_DGRAM)
-    try:
-        s.connect(('google.com', 0))
-        ipaddr = s.getsockname()[0]
-        #print('Can used Method 2: ' + ipaddr)
-        return ipaddr
-    except:
-        pass
-
-    # 3: Use OS specific command
-    ipaddr = ''
-    os_str = platform.system().upper()
-
-    if os_str == 'LINUX':
-
-        # Linux:
-        arg = '`which ip` route list'
-        p = subprocess.Popen(arg, shell=True, stdout=subprocess.PIPE)
-        data = p.communicate()
-        sdata = data[0].split()
-        ipaddr = sdata[sdata.index('src') + 1]
-        #netdev = sdata[ sdata.index('dev')+1 ]
-        #print('Can used Method 3: ' + ipaddr)
-        return ipaddr
-
-    elif os_str == 'WINDOWS':
-
-        # Windows:
-        arg = 'route print 0.0.0.0'
-        p = subprocess.Popen(arg, shell=True, stdout=subprocess.PIPE)
-        data = p.communicate()
-        strdata = data[0].decode()
-        sdata = strdata.split()
-
-        while len(sdata) > 0:
-            if sdata.pop(0) == 'Netmask':
-                if sdata[0] == 'Gateway' and sdata[1] == 'Interface':
-                    ipaddr = sdata[6]
-                    break
-        #print('Can used Method 4: ' + ipaddr)
-        return ipaddr
-
-    return '127.0.0.1'  # uh oh, we're in trouble, but don't want to return none
-
-#-------------------------------------------------------------------------
-
-
-def TestInternetConnectionOld(remote_host='www.google.com'):  # 74.125.113.99
-<<<<<<< HEAD
+    """
+    # 1: Use the gethostname method
+
+    try:
+        ipaddr = socket.gethostbyname(socket.gethostname())
+        if not(ipaddr.startswith('127')):
+            #print('Can use Method 1: ' + ipaddr)
+            return ipaddr
+    except:
+        pass
+
+    # 2: Use outside connection
+    '''
+    Source:
+    http://commandline.org.uk/python/how-to-find-out-ip-address-in-python/
+    '''
+
+    ipaddr = ''
+    s = socket.socket(socket.AF_INET, socket.SOCK_DGRAM)
+    try:
+        s.connect(('google.com', 0))
+        ipaddr = s.getsockname()[0]
+        #print('Can used Method 2: ' + ipaddr)
+        return ipaddr
+    except:
+        pass
+
+    # 3: Use OS specific command
+    ipaddr = ''
+    os_str = platform.system().upper()
+
+    if os_str == 'LINUX':
+
+        # Linux:
+        arg = '`which ip` route list'
+        p = subprocess.Popen(arg, shell=True, stdout=subprocess.PIPE)
+        data = p.communicate()
+        sdata = data[0].split()
+        ipaddr = sdata[sdata.index('src') + 1]
+        #netdev = sdata[ sdata.index('dev')+1 ]
+        #print('Can used Method 3: ' + ipaddr)
+        return ipaddr
+
+    elif os_str == 'WINDOWS':
+
+        # Windows:
+        arg = 'route print 0.0.0.0'
+        p = subprocess.Popen(arg, shell=True, stdout=subprocess.PIPE)
+        data = p.communicate()
+        strdata = data[0].decode()
+        sdata = strdata.split()
+
+        while len(sdata) > 0:
+            if sdata.pop(0) == 'Netmask':
+                if sdata[0] == 'Gateway' and sdata[1] == 'Interface':
+                    ipaddr = sdata[6]
+                    break
+        #print('Can used Method 4: ' + ipaddr)
+        return ipaddr
+
+    return '127.0.0.1'  # uh oh, we're in trouble, but don't want to return none
+
+#-------------------------------------------------------------------------------
+
+
+def TestInternetConnectionOld(remote_host='www.google.com'):  # 74.125.113.99
     """
     Ancient method to check Internet connection.
-    """
-    try:
-        (family, socktype, proto, garbage, address) = socket.getaddrinfo(
-            remote_host, "http")[0]
-=======
-    """
-    Ancient method to check Internet connection.
-    """
-    try:
-        (family, socktype, proto, garbage, address) = socket.getaddrinfo(remote_host, "http")[0]
->>>>>>> 7d91a7f0
-    except Exception as e:
-        return False
-
-    s = socket.socket(family, socktype, proto)
-
-    try:
-        result = s.connect(address)
-    except Exception as e:
-        return False
-
-    return result is None or result == 0
-
-#------------------------------------------------------------------------------
-
-
-def TestInternetConnectionOld2(remote_hosts=None, timeout=10):
-<<<<<<< HEAD
+    """
+    try:
+        (family, socktype, proto, garbage, address) = socket.getaddrinfo(remote_host, "http")[0]
+    except Exception as e:
+        return False
+
+    s = socket.socket(family, socktype, proto)
+
+    try:
+        result = s.connect(address)
+    except Exception as e:
+        return False
+
+    return result is None or result == 0
+
+#------------------------------------------------------------------------------
+
+
+def TestInternetConnectionOld2(remote_hosts=None, timeout=10):
     """
     A little bit more smart method to check Internet connection.
-=======
-    """
-    A little bit more smart method to check Internet connection.
->>>>>>> 7d91a7f0
-    """
-    if remote_hosts is None:
-        remote_hosts = []
-        remote_hosts.append('www.google.com')
-        remote_hosts.append('www.facebook.com')
-        remote_hosts.append('www.youtube.com')
-        # remote_hosts.append('www.yahoo.com')
-        # remote_hosts.append('www.baidu.com')
-
-    def _response(src, result):
-        # print '_response', err, hosts, index
-        result.callback(None)
-
-    def _fail(err, hosts, index, result):
-        # print 'fail', hosts, index
-        reactor.callLater(0, _call, hosts, index + 1, result)
-
-    def _call(hosts, index, result):
-        # print 'call' , hosts, index, result
-        if index >= len(hosts):
-            result.errback(None)
-            return
-        # print '    ', hosts[index]
-        d = getPageTwisted(hosts[index])
-        d.addCallback(_response, result)
-        d.addErrback(_fail, hosts, index, result)
-    result = Deferred()
-    reactor.callLater(0, _call, remote_hosts, 0, result)
-    return result
-
-#------------------------------------------------------------------------------
-
-
-def TestInternetConnection(remote_hosts=None, timeout=10):
+    """
+    if remote_hosts is None:
+        remote_hosts = []
+        remote_hosts.append('www.google.com')
+        remote_hosts.append('www.facebook.com')
+        remote_hosts.append('www.youtube.com')
+        # remote_hosts.append('www.yahoo.com')
+        # remote_hosts.append('www.baidu.com')
+
+    def _response(src, result):
+        # print '_response', err, hosts, index
+        result.callback(None)
+
+    def _fail(err, hosts, index, result):
+        # print 'fail', hosts, index
+        reactor.callLater(0, _call, hosts, index + 1, result)
+
+    def _call(hosts, index, result):
+        # print 'call' , hosts, index, result
+        if index >= len(hosts):
+            result.errback(None)
+            return
+        # print '    ', hosts[index]
+        d = getPageTwisted(hosts[index])
+        d.addCallback(_response, result)
+        d.addErrback(_fail, hosts, index, result)
+    result = Deferred()
+    reactor.callLater(0, _call, remote_hosts, 0, result)
+    return result
+
+#------------------------------------------------------------------------------
+
+
+def TestInternetConnection(remote_hosts=None, timeout=10):
     """
     Ping google, facebook and youtube to check Internet connection state.
 
     PREPRO switch to our own stun servers ?
-    """
-    if remote_hosts is None:
-        remote_hosts = []
-        remote_hosts.append('http://bitdust.io')
-        # remote_hosts.append('http://www.google.com')
-        # remote_hosts.append('http://www.facebook.com')
-        # remote_hosts.append('http://www.youtube.com')
-        # remote_hosts.append('www.yahoo.com')
-        # remote_hosts.append('www.baidu.com')
-    dl = []
-    for host in remote_hosts:
-        dl.append(getPageTwisted(host, timeout))
-<<<<<<< HEAD
-    return DeferredList(
-        dl,
-        fireOnOneCallback=True,
-        fireOnOneErrback=False,
-        consumeErrors=True)
-=======
-    return DeferredList(dl, fireOnOneCallback=True, fireOnOneErrback=False, consumeErrors=True)
->>>>>>> 7d91a7f0
-
-#------------------------------------------------------------------------------
-
-
-def SendEmail(TO, FROM, HOST, PORT, LOGIN, PASSWORD, SUBJECT, BODY, FILES):
+    """
+    if remote_hosts is None:
+        remote_hosts = []
+        remote_hosts.append('http://bitdust.io')
+        # remote_hosts.append('http://www.google.com')
+        # remote_hosts.append('http://www.facebook.com')
+        # remote_hosts.append('http://www.youtube.com')
+        # remote_hosts.append('www.yahoo.com')
+        # remote_hosts.append('www.baidu.com')
+    dl = []
+    for host in remote_hosts:
+        dl.append(getPageTwisted(host, timeout))
+    return DeferredList(dl, fireOnOneCallback=True, fireOnOneErrback=False, consumeErrors=True)
+
+#------------------------------------------------------------------------------
+
+
+def SendEmail(TO, FROM, HOST, PORT, LOGIN, PASSWORD, SUBJECT, BODY, FILES):
     """
     Can send a email to SMTP server.
-    """
-#    try:
-    import smtplib
-    from email import Encoders
-    from email.MIMEText import MIMEText
-    from email.MIMEBase import MIMEBase
-    from email.MIMEMultipart import MIMEMultipart
-    from email.Utils import formatdate
-
-    msg = MIMEMultipart()
-    msg["From"] = FROM
-    msg["To"] = TO
-    msg["Subject"] = SUBJECT
-    msg["Date"] = formatdate(localtime=True)
-    msg.attach(MIMEText(BODY))
-
-    # attach a file
-    for filePath in FILES:
-        if not os.path.isfile(filePath):
-            continue
-        part = MIMEBase('application', "octet-stream")
-        part.set_payload(open(filePath, "rb").read())
-        Encoders.encode_base64(part)
-        part.add_header(
-            'Content-Disposition',
-            'attachment; filename="%s"' %
-            os.path.basename(filePath))
-        msg.attach(part)
-
-    s = smtplib.SMTP(HOST, PORT)
-
-    # s.set_debuglevel(True) # It's nice to see what's going on
-
-    s.ehlo()  # identify ourselves, prompting server for supported features
-
-    if s.has_extn('STARTTLS'):
-        s.starttls()
-        s.ehlo()  # re-identify ourse
-
-    s.login(LOGIN, PASSWORD)  # optional
-
-    failed = s.sendmail(FROM, TO, msg.as_string())
-
-    s.close()
-
-#    except:
-#        lg.exc()
-
-
-#-------------------------------------------------------------------------
-
-# Great Thanks to Mariano!
-# http://marianoiglesias.com.ar/python/file-uploading-with-multi-part-encoding-using-twisted/
-
-class StringReceiver(protocol.Protocol):
-    buffer = ""
-
-    def __init__(self, deferred=None):
-        self._deferred = deferred
-
-    def dataReceived(self, data):
-        self.buffer += data
-
-    def connectionLost(self, reason):
-        if self._deferred and reason.check(client.ResponseDone):
-            self._deferred.callback(self.buffer)
-        else:
-            self._deferred.errback(Exception(self.buffer))
-
-
-class MultiPartProducer:
-    implements(iweb.IBodyProducer)
-    CHUNK_SIZE = 2 ** 8
-
-    def __init__(self, files={}, data={}, callback=None, deferred=None):
-        self._files = files
-        self._file_lengths = {}
-        self._data = data
-        self._callback = callback
-        self._deferred = deferred
-        self.boundary = self._boundary()
-        self.length = self._length()
-
-    def startProducing(self, consumer):
-        self._consumer = consumer
-        self._current_deferred = Deferred()
-        self._sent = 0
-        self._paused = False
-        if not hasattr(self, "_chunk_headers"):
-            self._build_chunk_headers()
-        if self._data:
-            block = ""
-            for field in self._data:
-                block += self._chunk_headers[field]
-                block += self._data[field]
-                block += "\r\n"
-            self._send_to_consumer(block)
-        if self._files:
-            self._files_iterator = self._files.iterkeys()
-            self._files_sent = 0
-            self._files_length = len(self._files)
-            self._current_file_path = None
-            self._current_file_handle = None
-            self._current_file_length = None
-            self._current_file_sent = 0
-            result = self._produce()
-            if result:
-                return result
-        else:
-            return succeed(None)
-        return self._current_deferred
-
-    def resumeProducing(self):
-        self._paused = False
-        result = self._produce()
-        if result:
-            return result
-
-    def pauseProducing(self):
-        self._paused = True
-
-    def stopProducing(self):
-        self._finish(True)
-        if self._deferred and self._sent < self.length:
-<<<<<<< HEAD
-            self._deferred.errback(
-                Exception(
-                    "Consumer asked to stop production of request body (%d sent out of %d)" %
-                    (self._sent, self.length)))
-=======
-            self._deferred.errback(Exception("Consumer asked to stop production of request body (%d sent out of %d)" % (self._sent, self.length)))
->>>>>>> 7d91a7f0
-
-    def _produce(self):
-        if self._paused:
-            return
-        done = False
-        while not done and not self._paused:
-            if not self._current_file_handle:
-                field = self._files_iterator.next()
-                self._current_file_path = self._files[field]
-                self._current_file_sent = 0
-                self._current_file_length = self._file_lengths[field]
-                self._current_file_handle = open(self._current_file_path, "rb")
-                self._send_to_consumer(self._chunk_headers[field])
-            chunk = self._current_file_handle.read(self.CHUNK_SIZE)
-            if chunk:
-                self._send_to_consumer(chunk)
-                self._current_file_sent += len(chunk)
-            if not chunk or self._current_file_sent == self._current_file_length:
-                self._send_to_consumer("\r\n")
-                self._current_file_handle.close()
-                self._current_file_handle = None
-                self._current_file_sent = 0
-                self._current_file_path = None
-                self._files_sent += 1
-            if self._files_sent == self._files_length:
-                done = True
-        if done:
-            self._send_to_consumer("--%s--\r\n" % self.boundary)
-            self._finish()
-            return succeed(None)
-
-    def _finish(self, forced=False):
-        if hasattr(self, "_current_file_handle") and self._current_file_handle:
-            self._current_file_handle.close()
-        if self._current_deferred:
-            self._current_deferred.callback(self._sent)
-            self._current_deferred = None
-        if not forced and self._deferred:
-            self._deferred.callback(self._sent)
-
-    def _send_to_consumer(self, block):
-        self._consumer.write(block)
-        self._sent += len(block)
-        if self._callback:
-            self._callback(self._sent, self.length)
-
-    def _length(self):
-        self._build_chunk_headers()
-        length = 0
-        if self._data:
-            for field in self._data:
-                length += len(self._chunk_headers[field])
-                length += len(self._data[field])
-                length += 2
-        if self._files:
-            for field in self._files:
-                length += len(self._chunk_headers[field])
-                length += self._file_size(field)
-                length += 2
-        length += len(self.boundary)
-        length += 6
-        return length
-
-    def _build_chunk_headers(self):
-        if hasattr(self, "_chunk_headers") and self._chunk_headers:
-            return
-        self._chunk_headers = {}
-        for field in self._files:
-            self._chunk_headers[field] = self._headers(field, True)
-        for field in self._data:
-            self._chunk_headers[field] = self._headers(field)
-
-    def _headers(self, name, is_file=False):
-        value = self._files[name] if is_file else self._data[name]
-        _boundary = self.boundary.encode(
-            "utf-8") if isinstance(self.boundary, unicode) else urllib.quote_plus(self.boundary)
-        headers = ["--%s" % _boundary]
-        if is_file:
-            disposition = 'form-data; name="%s"; filename="%s"' % (
-                name, os.path.basename(value))
-        else:
-            disposition = 'form-data; name="%s"' % name
-        headers.append("Content-Disposition: %s" % disposition)
-        if is_file:
-            file_type = self._file_type(name)
-        else:
-            file_type = "text/plain; charset=utf-8"
-        headers.append("Content-Type: %s" % file_type)
-        if is_file:
-            headers.append("Content-Length: %i" % self._file_size(name))
-        else:
-            headers.append("Content-Length: %i" % len(value))
-        headers.append("")
-        headers.append("")
-        return "\r\n".join(headers)
-
-    def _boundary(self):
-        boundary = None
-        try:
-            import uuid
-            boundary = uuid.uuid4().hex
-        except ImportError:
-            import random
-            import sha
-            bits = random.getrandbits(160)
-            boundary = sha.new(str(bits)).hexdigest()
-        return boundary
-
-    def _file_type(self, field):
-        type = mimetypes.guess_type(self._files[field])[0]
-        return type.encode("utf-8") if isinstance(type, unicode) else str(type)
-
-    def _file_size(self, field):
-        size = 0
-        try:
-            handle = open(self._files[field], "r")
-            size = os.fstat(handle.fileno()).st_size
-            handle.close()
-        except:
-            size = 0
-        self._file_lengths[field] = size
-        return self._file_lengths[field]
-
-#------------------------------------------------------------------------------
-
-
-def uploadHTTP(url, files, data, progress=None, receiverDeferred=None):
+    """
+#    try:
+    import smtplib
+    from email import Encoders
+    from email.MIMEText import MIMEText
+    from email.MIMEBase import MIMEBase
+    from email.MIMEMultipart import MIMEMultipart
+    from email.Utils import formatdate
+
+    msg = MIMEMultipart()
+    msg["From"] = FROM
+    msg["To"] = TO
+    msg["Subject"] = SUBJECT
+    msg["Date"] = formatdate(localtime=True)
+    msg.attach(MIMEText(BODY))
+
+    # attach a file
+    for filePath in FILES:
+        if not os.path.isfile(filePath):
+            continue
+        part = MIMEBase('application', "octet-stream")
+        part.set_payload(open(filePath, "rb").read())
+        Encoders.encode_base64(part)
+        part.add_header('Content-Disposition', 'attachment; filename="%s"' % os.path.basename(filePath))
+        msg.attach(part)
+
+    s = smtplib.SMTP(HOST, PORT)
+
+    # s.set_debuglevel(True) # It's nice to see what's going on
+
+    s.ehlo()  # identify ourselves, prompting server for supported features
+
+    if s.has_extn('STARTTLS'):
+        s.starttls()
+        s.ehlo()  # re-identify ourse
+
+    s.login(LOGIN, PASSWORD)  # optional
+
+    failed = s.sendmail(FROM, TO, msg.as_string())
+
+    s.close()
+
+#    except:
+#        lg.exc()
+
+
+#-------------------------------------------------------------------------------
+
+# Great Thanks to Mariano!
+# http://marianoiglesias.com.ar/python/file-uploading-with-multi-part-encoding-using-twisted/
+
+class StringReceiver(protocol.Protocol):
+    buffer = ""
+
+    def __init__(self, deferred=None):
+        self._deferred = deferred
+
+    def dataReceived(self, data):
+        self.buffer += data
+
+    def connectionLost(self, reason):
+        if self._deferred and reason.check(client.ResponseDone):
+            self._deferred.callback(self.buffer)
+        else:
+            self._deferred.errback(Exception(self.buffer))
+
+
+class MultiPartProducer:
+    implements(iweb.IBodyProducer)
+    CHUNK_SIZE = 2 ** 8
+
+    def __init__(self, files={}, data={}, callback=None, deferred=None):
+        self._files = files
+        self._file_lengths = {}
+        self._data = data
+        self._callback = callback
+        self._deferred = deferred
+        self.boundary = self._boundary()
+        self.length = self._length()
+
+    def startProducing(self, consumer):
+        self._consumer = consumer
+        self._current_deferred = Deferred()
+        self._sent = 0
+        self._paused = False
+        if not hasattr(self, "_chunk_headers"):
+            self._build_chunk_headers()
+        if self._data:
+            block = ""
+            for field in self._data:
+                block += self._chunk_headers[field]
+                block += self._data[field]
+                block += "\r\n"
+            self._send_to_consumer(block)
+        if self._files:
+            self._files_iterator = self._files.iterkeys()
+            self._files_sent = 0
+            self._files_length = len(self._files)
+            self._current_file_path = None
+            self._current_file_handle = None
+            self._current_file_length = None
+            self._current_file_sent = 0
+            result = self._produce()
+            if result:
+                return result
+        else:
+            return succeed(None)
+        return self._current_deferred
+
+    def resumeProducing(self):
+        self._paused = False
+        result = self._produce()
+        if result:
+            return result
+
+    def pauseProducing(self):
+        self._paused = True
+
+    def stopProducing(self):
+        self._finish(True)
+        if self._deferred and self._sent < self.length:
+            self._deferred.errback(Exception("Consumer asked to stop production of request body (%d sent out of %d)" % (self._sent, self.length)))
+
+    def _produce(self):
+        if self._paused:
+            return
+        done = False
+        while not done and not self._paused:
+            if not self._current_file_handle:
+                field = self._files_iterator.next()
+                self._current_file_path = self._files[field]
+                self._current_file_sent = 0
+                self._current_file_length = self._file_lengths[field]
+                self._current_file_handle = open(self._current_file_path, "rb")
+                self._send_to_consumer(self._chunk_headers[field])
+            chunk = self._current_file_handle.read(self.CHUNK_SIZE)
+            if chunk:
+                self._send_to_consumer(chunk)
+                self._current_file_sent += len(chunk)
+            if not chunk or self._current_file_sent == self._current_file_length:
+                self._send_to_consumer("\r\n")
+                self._current_file_handle.close()
+                self._current_file_handle = None
+                self._current_file_sent = 0
+                self._current_file_path = None
+                self._files_sent += 1
+            if self._files_sent == self._files_length:
+                done = True
+        if done:
+            self._send_to_consumer("--%s--\r\n" % self.boundary)
+            self._finish()
+            return succeed(None)
+
+    def _finish(self, forced=False):
+        if hasattr(self, "_current_file_handle") and self._current_file_handle:
+            self._current_file_handle.close()
+        if self._current_deferred:
+            self._current_deferred.callback(self._sent)
+            self._current_deferred = None
+        if not forced and self._deferred:
+            self._deferred.callback(self._sent)
+
+    def _send_to_consumer(self, block):
+        self._consumer.write(block)
+        self._sent += len(block)
+        if self._callback:
+            self._callback(self._sent, self.length)
+
+    def _length(self):
+        self._build_chunk_headers()
+        length = 0
+        if self._data:
+            for field in self._data:
+                length += len(self._chunk_headers[field])
+                length += len(self._data[field])
+                length += 2
+        if self._files:
+            for field in self._files:
+                length += len(self._chunk_headers[field])
+                length += self._file_size(field)
+                length += 2
+        length += len(self.boundary)
+        length += 6
+        return length
+
+    def _build_chunk_headers(self):
+        if hasattr(self, "_chunk_headers") and self._chunk_headers:
+            return
+        self._chunk_headers = {}
+        for field in self._files:
+            self._chunk_headers[field] = self._headers(field, True)
+        for field in self._data:
+            self._chunk_headers[field] = self._headers(field)
+
+    def _headers(self, name, is_file=False):
+        value = self._files[name] if is_file else self._data[name]
+        _boundary = self.boundary.encode("utf-8") if isinstance(self.boundary, unicode) else urllib.quote_plus(self.boundary)
+        headers = ["--%s" % _boundary]
+        if is_file:
+            disposition = 'form-data; name="%s"; filename="%s"' % (name, os.path.basename(value))
+        else:
+            disposition = 'form-data; name="%s"' % name
+        headers.append("Content-Disposition: %s" % disposition)
+        if is_file:
+            file_type = self._file_type(name)
+        else:
+            file_type = "text/plain; charset=utf-8"
+        headers.append("Content-Type: %s" % file_type)
+        if is_file:
+            headers.append("Content-Length: %i" % self._file_size(name))
+        else:
+            headers.append("Content-Length: %i" % len(value))
+        headers.append("")
+        headers.append("")
+        return "\r\n".join(headers)
+
+    def _boundary(self):
+        boundary = None
+        try:
+            import uuid
+            boundary = uuid.uuid4().hex
+        except ImportError:
+            import random
+            import sha
+            bits = random.getrandbits(160)
+            boundary = sha.new(str(bits)).hexdigest()
+        return boundary
+
+    def _file_type(self, field):
+        type = mimetypes.guess_type(self._files[field])[0]
+        return type.encode("utf-8") if isinstance(type, unicode) else str(type)
+
+    def _file_size(self, field):
+        size = 0
+        try:
+            handle = open(self._files[field], "r")
+            size = os.fstat(handle.fileno()).st_size
+            handle.close()
+        except:
+            size = 0
+        self._file_lengths[field] = size
+        return self._file_lengths[field]
+
+#------------------------------------------------------------------------------
+
+
+def uploadHTTP(url, files, data, progress=None, receiverDeferred=None):
     """
     A smart way to upload a file over HTTP POST method.
 
     Use ``MultiPartProducer`` and ``StringReceiver`` classes. Great
     Thanks to Mariano!     http://marianoiglesias.com.ar/python/file-
     uploading-with-multi-part-encoding-using-twisted/
-    """
-    # producerDeferred = Deferred()
-    receiverDeferred = Deferred()
-
-<<<<<<< HEAD
-    myProducer = MultiPartProducer(
-        files, data, progress)  # , producerDeferred)
-    myReceiver = StringReceiver(receiverDeferred)
-
-    headers = http_headers.Headers()
-    headers.addRawHeader(
-        "Content-Type",
-        "multipart/form-data; boundary=%s" %
-        myProducer.boundary)
-=======
-    myProducer = MultiPartProducer(files, data, progress)  # , producerDeferred)
-    myReceiver = StringReceiver(receiverDeferred)
-
-    headers = http_headers.Headers()
-    headers.addRawHeader("Content-Type", "multipart/form-data; boundary=%s" % myProducer.boundary)
->>>>>>> 7d91a7f0
-
-    agent = client.Agent(reactor)
-    request = agent.request("POST", url, headers, myProducer)
-    request.addCallback(lambda response: response.deliverBody(myReceiver))
-    return request
-
-#------------------------------------------------------------------------------
-
-
-def getIfconfig(iface='en0'):
-    try:
-        result = subprocess.check_output(
-            'ifconfig %s | grep -w inet' % (iface),
-            shell=True, stderr=subprocess.STDOUT
-        )
-    except:
-        return None
-    ip = ''
-    if result:
-        strs = result.split('\n')
-        for line in strs:
-            # remove \t, space...
-            line = line.strip()
-            if line.startswith('inet '):
-                a = line.find(' ')
-                ipStart = a + 1
-                ipEnd = line.find(' ', ipStart)
-                if a != -1 and ipEnd != -1:
-                    ip = line[ipStart:ipEnd]
-                    break
-    return ip
-
-
-def getNetworkInterfaces():
+    """
+    # producerDeferred = Deferred()
+    receiverDeferred = Deferred()
+
+    myProducer = MultiPartProducer(files, data, progress)  # , producerDeferred)
+    myReceiver = StringReceiver(receiverDeferred)
+
+    headers = http_headers.Headers()
+    headers.addRawHeader("Content-Type", "multipart/form-data; boundary=%s" % myProducer.boundary)
+
+    agent = client.Agent(reactor)
+    request = agent.request("POST", url, headers, myProducer)
+    request.addCallback(lambda response: response.deliverBody(myReceiver))
+    return request
+
+#------------------------------------------------------------------------------
+
+
+def getIfconfig(iface='en0'):
+    try:
+        result = subprocess.check_output(
+            'ifconfig %s | grep -w inet' % (iface),
+            shell=True, stderr=subprocess.STDOUT
+        )
+    except:
+        return None
+    ip = ''
+    if result:
+        strs = result.split('\n')
+        for line in strs:
+            # remove \t, space...
+            line = line.strip()
+            if line.startswith('inet '):
+                a = line.find(' ')
+                ipStart = a + 1
+                ipEnd = line.find(' ', ipStart)
+                if a != -1 and ipEnd != -1:
+                    ip = line[ipStart:ipEnd]
+                    break
+    return ip
+
+
+def getNetworkInterfaces():
     """
     Return a list of IPs for current active network interfaces.
-    """
-    plat = platform.uname()[0]
-
-    if plat == 'Windows':
-        dirs = ['', r'c:\windows\system32', r'c:\winnt\system32']
-        try:
-            import ctypes
-            buffer = ctypes.create_string_buffer(300)
-            ctypes.windll.kernel32.GetSystemDirectoryA(buffer, 300)
-            dirs.insert(0, buffer.value.decode('mbcs'))
-        except:
-            pass
-        for sysdir in dirs:
-            try:
-                pipe = os.popen(os.path.join(sysdir, 'ipconfig') + ' /all')
-            except IOError:
-                return []
-            rawtxt = unicode(pipe.read())
-            ips_unicode = re.findall(
-                u'^.*?IP.*?(\d{1,3}\.\d{1,3}\.\d{1,3}\.\d{1,3}).*$',
-                rawtxt,
-                re.U | re.M)
-            ips = []
-            for ip in ips_unicode:
-                ips.append(str(ip))
-            del ips_unicode
-            return ips
-
-    elif plat == 'Linux':
-        try:
-            pipe = os.popen("`which ip` -f inet a")
-        except IOError:
-            return []
-        try:
-            rawtxt = unicode(pipe.read())
-            lines = rawtxt.splitlines()
-        except:
-            return []
-        ips = set()
-        for line in lines:
-            check = line.strip('\n').strip().split(' ')
-            if check[0] == "inet":
-                if check[2] == "brd":
-                    check.pop(2)
-                    check.pop(2)
-                ipaddress = check[1].split("/")[0]
-                ips.add(str(ipaddress))
-        return list(ips)
-
-    elif plat == 'Darwin':
-        try:
-            return [l for l in ([ip for ip in socket.gethostbyname_ex(socket.gethostname())[2]
-                                 if not ip.startswith("127.")][:1],
-                                [[(s.connect(('8.8.8.8', 53)), s.getsockname()[0], s.close())
-                                  for s in [socket.socket(socket.AF_INET, socket.SOCK_DGRAM)]][0][1]]) if l][0]
-        except:
-            eth0 = getIfconfig('eth0')
-            en0 = getIfconfig('en0')
-            return [en0 or eth0, ]
+    """
+    plat = platform.uname()[0]
+
+    if plat == 'Windows':
+        dirs = ['', r'c:\windows\system32', r'c:\winnt\system32']
+        try:
+            import ctypes
+            buffer = ctypes.create_string_buffer(300)
+            ctypes.windll.kernel32.GetSystemDirectoryA(buffer, 300)
+            dirs.insert(0, buffer.value.decode('mbcs'))
+        except:
+            pass
+        for sysdir in dirs:
+            try:
+                pipe = os.popen(os.path.join(sysdir, 'ipconfig') + ' /all')
+            except IOError:
+                return []
+            rawtxt = unicode(pipe.read())
+            ips_unicode = re.findall(u'^.*?IP.*?(\d{1,3}\.\d{1,3}\.\d{1,3}\.\d{1,3}).*$', rawtxt, re.U | re.M)
+            ips = []
+            for ip in ips_unicode:
+                ips.append(str(ip))
+            del ips_unicode
+            return ips
+
+    elif plat == 'Linux':
+        try:
+            pipe = os.popen("`which ip` -f inet a")
+        except IOError:
+            return []
+        try:
+            rawtxt = unicode(pipe.read())
+            lines = rawtxt.splitlines()
+        except:
+            return []
+        ips = set()
+        for line in lines:
+            check = line.strip('\n').strip().split(' ')
+            if check[0] == "inet":
+                if check[2] == "brd":
+                    check.pop(2)
+                    check.pop(2)
+                ipaddress = check[1].split("/")[0]
+                ips.add(str(ipaddress))
+        return list(ips)
+
+    elif plat == 'Darwin':
+        try:
+            return [l for l in ([ip for ip in socket.gethostbyname_ex(socket.gethostname())[2]
+                                 if not ip.startswith("127.")][:1],
+                                [[(s.connect(('8.8.8.8', 53)), s.getsockname()[0], s.close())
+                                  for s in [socket.socket(socket.AF_INET, socket.SOCK_DGRAM)]][0][1]]) if l][0]
+        except:
+            eth0 = getIfconfig('eth0')
+            en0 = getIfconfig('en0')
+            return [en0 or eth0, ]