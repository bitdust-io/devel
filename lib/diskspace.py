--- conflicted
+++ resolved
@@ -1,33 +1,32 @@
-#!/usr/bin/python
-# diskspace.py
-#
-# Copyright (C) 2008-2016 Veselin Penev, http://bitdust.io
-#
-# This file (diskspace.py) is part of BitDust Software.
-#
-# BitDust is free software: you can redistribute it and/or modify
-# it under the terms of the GNU Affero General Public License as published by
-# the Free Software Foundation, either version 3 of the License, or
-# (at your option) any later version.
-#
-# BitDust Software is distributed in the hope that it will be useful,
-# but WITHOUT ANY WARRANTY; without even the implied warranty of
-# MERCHANTABILITY or FITNESS FOR A PARTICULAR PURPOSE.  See the
-# GNU Affero General Public License for more details.
-#
-# You should have received a copy of the GNU Affero General Public License
-# along with BitDust Software.  If not, see <http://www.gnu.org/licenses/>.
-#
-# Please contact us if you have any questions at bitdust.io@gmail.com
-#
-#
-#
-#
-#
-
-<<<<<<< HEAD
+#!/usr/bin/python
+# diskspace.py
+#
+# Copyright (C) 2008-2016 Veselin Penev, http://bitdust.io
+#
+# This file (diskspace.py) is part of BitDust Software.
+#
+# BitDust is free software: you can redistribute it and/or modify
+# it under the terms of the GNU Affero General Public License as published by
+# the Free Software Foundation, either version 3 of the License, or
+# (at your option) any later version.
+#
+# BitDust Software is distributed in the hope that it will be useful,
+# but WITHOUT ANY WARRANTY; without even the implied warranty of
+# MERCHANTABILITY or FITNESS FOR A PARTICULAR PURPOSE.  See the
+# GNU Affero General Public License for more details.
+#
+# You should have received a copy of the GNU Affero General Public License
+# along with BitDust Software.  If not, see <http://www.gnu.org/licenses/>.
+#
+# Please contact us if you have any questions at bitdust.io@gmail.com
+#
+#
+#
+#
+#
+
 """
-.. module:: diskspace
+.. module:: diskspace.
 
 This is set of methods to operate with amount of space units.
 Examples::
@@ -37,223 +36,190 @@
     8.9 Gigabytes
 
 You can translate values from Kb to Mb or create a good looking string from bytes number.
-=======
-"""
-.. module:: diskspace.
-
-This is set of methods to operate with amount of space units.
-Examples::
-    123 bytes
-    45 KB
-    67 mb
-    8.9 Gigabytes
-
-You can translate values from Kb to Mb or create a good looking string from bytes number.
->>>>>>> 7d91a7f0
-"""
-
-#------------------------------------------------------------------------------
-
-_Suffixes = {
-    '': 1.0,
-    'bytes': 1.0,
-    'b': 1.0,
-    'KB': 1024.0,
-    'Kb': 1024.0,
-    'kb': 1024.0,
-    'Kilobytes': 1024.0,
-    'kilobytes': 1024.0,
-    'MB': 1024.0 * 1024.0,
-    'Mb': 1024.0 * 1024.0,
-    'mb': 1024.0 * 1024.0,
-    'Megabytes': 1024.0 * 1024.0,
-    'megabytes': 1024.0 * 1024.0,
-    'GB': 1024.0 * 1024.0 * 1024.0,
-    'Gb': 1024.0 * 1024.0 * 1024.0,
-    'gb': 1024.0 * 1024.0 * 1024.0,
-    'Gigabytes': 1024.0 * 1024.0 * 1024.0,
-    'gigabytes': 1024.0 * 1024.0 * 1024.0,
-}
-
-_SuffixLabels = ['bytes', 'Kb', 'Mb', 'Gb']
-
-_MultiDict = {
-    'Kb': 1024.0,
-    'Mb': 1024.0 * 1024.0,
-    'Gb': 1024.0 * 1024.0 * 1024.0,
-}
-
-#------------------------------------------------------------------------------
-
-
-class DiskSpace:
+"""
+
+#------------------------------------------------------------------------------
+
+_Suffixes = {
+    '': 1.0,
+    'bytes': 1.0,
+    'b': 1.0,
+    'KB': 1024.0,
+    'Kb': 1024.0,
+    'kb': 1024.0,
+    'Kilobytes': 1024.0,
+    'kilobytes': 1024.0,
+    'MB': 1024.0 * 1024.0,
+    'Mb': 1024.0 * 1024.0,
+    'mb': 1024.0 * 1024.0,
+    'Megabytes': 1024.0 * 1024.0,
+    'megabytes': 1024.0 * 1024.0,
+    'GB': 1024.0 * 1024.0 * 1024.0,
+    'Gb': 1024.0 * 1024.0 * 1024.0,
+    'gb': 1024.0 * 1024.0 * 1024.0,
+    'Gigabytes': 1024.0 * 1024.0 * 1024.0,
+    'gigabytes': 1024.0 * 1024.0 * 1024.0,
+}
+
+_SuffixLabels = ['bytes', 'Kb', 'Mb', 'Gb']
+
+_MultiDict = {
+    'Kb': 1024.0,
+    'Mb': 1024.0 * 1024.0,
+    'Gb': 1024.0 * 1024.0 * 1024.0,
+}
+
+#------------------------------------------------------------------------------
+
+
+class DiskSpace:
     """
     You can create an object of this class and use it as variable to store
     amount of space.
 
     But in most cases this class is not used, see below global methods
     in this module.
-    """
-<<<<<<< HEAD
-    You can create an object of this class and use it as variable to store amount of space.
-    But in most cases this class is not used, see below global methods in this module.
-    """
-=======
->>>>>>> 7d91a7f0
-
-    def __init__(self, v=None, s='0Mb'):
-        if v is None:
-            self.v = s
-            if self.getSZ() not in ['Kb', 'Mb', 'Gb']:
-                self.addSZ('Mb')
-        else:
-            self.v = str(self.getValueBest(v))
-        self.b = self.getValue() * _MultiDict[self.getSZ()]
-
-    def __repr__(self):
-        return self.v
-
-    def addSZ(self, sz):
-        self.v += sz
-
-    def setSZ(self, sz):
-        self.v[-2] = sz[0]
-        self.v[-1] = sz[1]
-
-    def getSZ(self):
-        return self.v[-2:]
-
-    def getValue(self):
-        try:
-            return float(self.v[:-2])
-        except:
-            return 0.0
-
-    def getValueBytes(self):
-        return self.b
-
-    def getValueKb(self):
-        sz = self.getSZ()
-        if sz == 'Gb':
-            return round(self.getValue() * 1024.0 * 1024.0, 2)
-        elif sz == 'Mb':
-            return round(self.getValue() * 1024.0, 2)
-        return self.getValue()
-
-    def getValueMb(self):
-        sz = self.getSZ().lower()
-        if sz == 'Kb':
-            return round(self.getValue() / 1024.0, 2)
-        elif sz == 'Gb':
-            return round(self.getValue() * 1024.0, 2)
-        return self.getValue()
-
-    def getValueGb(self):
-        sz = self.getSZ()
-        if sz == 'Kb':
-            return round(self.getValue() / (1024.0 * 1024.0), 2)
-        elif sz == 'Mb':
-            return round(self.getValue() / 1024.0, 2)
-        return self.getValue()
-
-    def getValueBest(self, value=None):
-        if value is not None:
-            v = value
-        else:
-            v = self.getValueBytes()
-        if v > _MultiDict['Gb']:
-            res = round(v / _MultiDict['Gb'], 2)
-            sz = 'Gb'
-        elif v > _MultiDict['Mb']:
-            res = round(v / _MultiDict['Mb'], 2)
-            sz = 'Mb'
-        else:
-            res = round(v / _MultiDict['Kb'], 2)
-            sz = 'Kb'
-        return str(res) + sz
-
-
-def SuffixIsCorrect(suffix):
-<<<<<<< HEAD
+    """
+
+    def __init__(self, v=None, s='0Mb'):
+        if v is None:
+            self.v = s
+            if self.getSZ() not in ['Kb', 'Mb', 'Gb']:
+                self.addSZ('Mb')
+        else:
+            self.v = str(self.getValueBest(v))
+        self.b = self.getValue() * _MultiDict[self.getSZ()]
+
+    def __repr__(self):
+        return self.v
+
+    def addSZ(self, sz):
+        self.v += sz
+
+    def setSZ(self, sz):
+        self.v[-2] = sz[0]
+        self.v[-1] = sz[1]
+
+    def getSZ(self):
+        return self.v[-2:]
+
+    def getValue(self):
+        try:
+            return float(self.v[:-2])
+        except:
+            return 0.0
+
+    def getValueBytes(self):
+        return self.b
+
+    def getValueKb(self):
+        sz = self.getSZ()
+        if sz == 'Gb':
+            return round(self.getValue() * 1024.0 * 1024.0, 2)
+        elif sz == 'Mb':
+            return round(self.getValue() * 1024.0, 2)
+        return self.getValue()
+
+    def getValueMb(self):
+        sz = self.getSZ().lower()
+        if sz == 'Kb':
+            return round(self.getValue() / 1024.0, 2)
+        elif sz == 'Gb':
+            return round(self.getValue() * 1024.0, 2)
+        return self.getValue()
+
+    def getValueGb(self):
+        sz = self.getSZ()
+        if sz == 'Kb':
+            return round(self.getValue() / (1024.0 * 1024.0), 2)
+        elif sz == 'Mb':
+            return round(self.getValue() / 1024.0, 2)
+        return self.getValue()
+
+    def getValueBest(self, value=None):
+        if value is not None:
+            v = value
+        else:
+            v = self.getValueBytes()
+        if v > _MultiDict['Gb']:
+            res = round(v / _MultiDict['Gb'], 2)
+            sz = 'Gb'
+        elif v > _MultiDict['Mb']:
+            res = round(v / _MultiDict['Mb'], 2)
+            sz = 'Mb'
+        else:
+            res = round(v / _MultiDict['Kb'], 2)
+            sz = 'Kb'
+        return str(res) + sz
+
+
+def SuffixIsCorrect(suffix):
     """
     Check input string to be a valid unit label.
+
     See global variable ``_Suffixes``.
-=======
-    """
-    Check input string to be a valid unit label.
-
-    See global variable ``_Suffixes``.
->>>>>>> 7d91a7f0
-    """
-    global _Suffixes
-    return suffix in _Suffixes.keys()
-
-
-def SuffixLabels():
+    """
+    global _Suffixes
+    return suffix in _Suffixes.keys()
+
+
+def SuffixLabels():
     """
     Return the correct suffix labels.
-    """
-    global _SuffixLabels
-    return _SuffixLabels
-
-
-def SameSuffix(suf1, suf2):
-<<<<<<< HEAD
-    """
-    Compare 2 unit labels. Return True if both are same unit:
-        from diskspace import *
-        SameSuffix('b','bytes')
-        True
-=======
+    """
+    global _SuffixLabels
+    return _SuffixLabels
+
+
+def SameSuffix(suf1, suf2):
     """
     Compare 2 unit labels.
 
     Return True if both are same unit: from diskspace import *
     SameSuffix('b','bytes') True
->>>>>>> 7d91a7f0
-    """
-    global _Suffixes
-    if not SuffixIsCorrect(suf1):
-        return False
-    if not SuffixIsCorrect(suf2):
-        return False
-    return _Suffixes[suf1] == _Suffixes[suf2]
-
-
-def MakeString(value, suf):
+    """
+    global _Suffixes
+    if not SuffixIsCorrect(suf1):
+        return False
+    if not SuffixIsCorrect(suf2):
+        return False
+    return _Suffixes[suf1] == _Suffixes[suf2]
+
+
+def MakeString(value, suf):
     """
     Method to join value and unit measure.
-    """
-    if not SuffixIsCorrect(suf):
-        return str(value)
-    if round(float(value)) == float(value):
-        return str(int(float(value))) + ' ' + suf
-    return str(value) + ' ' + suf
-
-
-def SplitString(s):
+    """
+    if not SuffixIsCorrect(suf):
+        return str(value)
+    if round(float(value)) == float(value):
+        return str(int(float(value))) + ' ' + suf
+    return str(value) + ' ' + suf
+
+
+def SplitString(s):
     """
     Return tuple (<number>, <suffix>) or (None, None).
 
     from diskspace import * SplitString("342.67Mb") (342.67, 'Mb')
-    """
-    num = s.rstrip('bytesBYTESgmkGMK ')
-    suf = s.lstrip('0123456789., ').strip()
-    try:
-        num = float(num)
-    except:
-        return (None, None)
-
-    if round(num) == num:
-        num = int(num)
-
-    if not SuffixIsCorrect(suf):
-        return (None, None)
-
-    return (num, suf)
-
-
-def MakeStringFromBytes(value):
+    """
+    num = s.rstrip('bytesBYTESgmkGMK ')
+    suf = s.lstrip('0123456789., ').strip()
+    try:
+        num = float(num)
+    except:
+        return (None, None)
+
+    if round(num) == num:
+        num = int(num)
+
+    if not SuffixIsCorrect(suf):
+        return (None, None)
+
+    return (num, suf)
+
+
+def MakeStringFromBytes(value):
     """
     Make a correct string value with best units measure from given number of
     bytes.
@@ -261,86 +227,77 @@
     from diskspace import *     MakeStringFromBytes(123456)     '120.56
     KB'     MakeStringFromBytes(123.456789)     '123 bytes' I think this
     is most used method here.
-    """
-    try:
-        v = float(value)
-    except:
-        return value
-    if v > _Suffixes['GB']:
-        res = round(v / _Suffixes['GB'], 2)
-        sz = 'GB'
-    elif v > _Suffixes['MB']:
-        res = round(v / _Suffixes['MB'], 2)
-        sz = 'MB'
-    elif v > _Suffixes['KB']:
-        res = round(v / _Suffixes['KB'], 2)
-        sz = 'KB'
-    else:
-        res = int(v)
-        sz = 'bytes'
-    return MakeString(res, sz)
-
-
-def GetBytesFromString(s, default=None):
+    """
+    try:
+        v = float(value)
+    except:
+        return value
+    if v > _Suffixes['GB']:
+        res = round(v / _Suffixes['GB'], 2)
+        sz = 'GB'
+    elif v > _Suffixes['MB']:
+        res = round(v / _Suffixes['MB'], 2)
+        sz = 'MB'
+    elif v > _Suffixes['KB']:
+        res = round(v / _Suffixes['KB'], 2)
+        sz = 'KB'
+    else:
+        res = int(v)
+        sz = 'bytes'
+    return MakeString(res, sz)
+
+
+def GetBytesFromString(s, default=None):
     """
     Convert a string to a value in bytes, this is reverse method for
     MakeStringFromBytes.
 
     from diskspace import * GetBytesFromString("123.456 Mb") 129452998
-    """
-    num, suf = SplitString(s)
-    if num is None:
-        return default
-    return int(num * _Suffixes[suf])
-
-
-def MakeStringWithSuffix(s, suffix):
-<<<<<<< HEAD
-    """
-    You can move strings from one unit measure to another.
-    Convert input string to a string with given suffix.
-        from diskspace import *
-        MakeStringWithSuffix("12.345 Mb", "Kb")
-        '12641.28 Kb'
-=======
+    """
+    num, suf = SplitString(s)
+    if num is None:
+        return default
+    return int(num * _Suffixes[suf])
+
+
+def MakeStringWithSuffix(s, suffix):
     """
     You can move strings from one unit measure to another.
 
     Convert input string to a string with given suffix.     from
     diskspace import *     MakeStringWithSuffix("12.345 Mb", "Kb")
     '12641.28 Kb'
->>>>>>> 7d91a7f0
-    """
-    b = GetBytesFromString(s)
-    if b is None:
-        return s
-    if not SuffixIsCorrect(suffix):
-        return s
-    res = round(b / _Suffixes[suffix], 2)
-    if _Suffixes[suffix] == 1.0:
-        res = int(res)
-    return MakeString(res, suffix)
-
-
-def GetMegaBytesFromString(s):
+    """
+    b = GetBytesFromString(s)
+    if b is None:
+        return s
+    if not SuffixIsCorrect(suffix):
+        return s
+    res = round(b / _Suffixes[suffix], 2)
+    if _Suffixes[suffix] == 1.0:
+        res = int(res)
+    return MakeString(res, suffix)
+
+
+def GetMegaBytesFromString(s):
     """
     This is just a wrapper for ``GetBytesFromString``, but return value in
     Megabytes.
-    """
-    b = GetBytesFromString(s)
-    if b is None:
-        return None
-    return round(b / (1024 * 1024), 2)
-
-
-def MakeStringFromString(s):
+    """
+    b = GetBytesFromString(s)
+    if b is None:
+        return None
+    return round(b / (1024 * 1024), 2)
+
+
+def MakeStringFromString(s):
     """
     This method can be used during loading or checking user input.
 
     Call ``SplitString`` and than ``MakeString`` to "recreate" input
     string.
-    """
-    value, suf = SplitString(s)
-    if value is None:
-        return s
-    return MakeString(value, suf)
+    """
+    value, suf = SplitString(s)
+    if value is None:
+        return s
+    return MakeString(value, suf)