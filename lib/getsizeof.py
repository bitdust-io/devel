#!/usr/bin/env python
# getsizeof.py
#
# Copyright (C) 2008-2016 Veselin Penev, http://bitdust.io
#
# This file (getsizeof.py) is part of BitDust Software.
#
# BitDust is free software: you can redistribute it and/or modify
# it under the terms of the GNU Affero General Public License as published by
# the Free Software Foundation, either version 3 of the License, or
# (at your option) any later version.
#
# BitDust Software is distributed in the hope that it will be useful,
# but WITHOUT ANY WARRANTY; without even the implied warranty of
# MERCHANTABILITY or FITNESS FOR A PARTICULAR PURPOSE.  See the
# GNU Affero General Public License for more details.
#
# You should have received a copy of the GNU Affero General Public License
# along with BitDust Software.  If not, see <http://www.gnu.org/licenses/>.
#
# Please contact us if you have any questions at bitdust.io@gmail.com
# taken from:
# http://code.activestate.com/recipes/577504/

from sys import getsizeof, stderr
from itertools import chain
from collections import deque
try:
    import reprlib
except:
    pass

#------------------------------------------------------------------------------
<<<<<<< HEAD

=======
>>>>>>> 7d91a7f0


def total_size(o, handlers={}, verbose=False):
    """
    Returns the approximate memory footprint an object and all of its contents.

    Automatically finds the contents of the following builtin containers and
    their subclasses:  tuple, list, deque, dict, set and frozenset.
    To search other containers, add handlers to iterate over their contents:

        handlers = {SomeContainerClass: iter,
                    OtherContainerClass: OtherContainerClass.get_elements}
    """
    dict_handler = lambda d: chain.from_iterable(d.items())
    all_handlers = {tuple: iter,
                    list: iter,
                    deque: iter,
                    dict: dict_handler,
                    set: iter,
                    frozenset: iter,
                    }
    all_handlers.update(handlers)     # user handlers take precedence
    seen = set()                      # track which object id's have already been seen
    # estimate sizeof object without __sizeof__
    default_size = getsizeof(0)

    def sizeof(o):
        if id(o) in seen:       # do not double count the same object
            return 0
        seen.add(id(o))
        s = getsizeof(o, default_size)

        if verbose:
            print(s, type(o), reprlib.repr(o))  # , file=stderr)

        for typ, handler in all_handlers.items():
            if isinstance(o, typ):
                s += sum(map(sizeof, handler(o)))
                break
        return s

    return sizeof(o)


##### Example call #####

if __name__ == '__main__':
    d = dict(a=1, b=2, c=3, d=[4, 5, 6, 7], e='a string of chars')
    print(total_size(d, verbose=True))
<|MERGE_RESOLUTION|>--- conflicted
+++ resolved
@@ -1,43 +1,39 @@
-#!/usr/bin/env python
-# getsizeof.py
-#
-# Copyright (C) 2008-2016 Veselin Penev, http://bitdust.io
-#
-# This file (getsizeof.py) is part of BitDust Software.
-#
-# BitDust is free software: you can redistribute it and/or modify
-# it under the terms of the GNU Affero General Public License as published by
-# the Free Software Foundation, either version 3 of the License, or
-# (at your option) any later version.
-#
-# BitDust Software is distributed in the hope that it will be useful,
-# but WITHOUT ANY WARRANTY; without even the implied warranty of
-# MERCHANTABILITY or FITNESS FOR A PARTICULAR PURPOSE.  See the
-# GNU Affero General Public License for more details.
-#
-# You should have received a copy of the GNU Affero General Public License
-# along with BitDust Software.  If not, see <http://www.gnu.org/licenses/>.
-#
-# Please contact us if you have any questions at bitdust.io@gmail.com
-# taken from:
-# http://code.activestate.com/recipes/577504/
-
-from sys import getsizeof, stderr
-from itertools import chain
-from collections import deque
-try:
-    import reprlib
-except:
-    pass
-
-#------------------------------------------------------------------------------
-<<<<<<< HEAD
-
-=======
->>>>>>> 7d91a7f0
-
-
-def total_size(o, handlers={}, verbose=False):
+#!/usr/bin/env python
+# getsizeof.py
+#
+# Copyright (C) 2008-2016 Veselin Penev, http://bitdust.io
+#
+# This file (getsizeof.py) is part of BitDust Software.
+#
+# BitDust is free software: you can redistribute it and/or modify
+# it under the terms of the GNU Affero General Public License as published by
+# the Free Software Foundation, either version 3 of the License, or
+# (at your option) any later version.
+#
+# BitDust Software is distributed in the hope that it will be useful,
+# but WITHOUT ANY WARRANTY; without even the implied warranty of
+# MERCHANTABILITY or FITNESS FOR A PARTICULAR PURPOSE.  See the
+# GNU Affero General Public License for more details.
+#
+# You should have received a copy of the GNU Affero General Public License
+# along with BitDust Software.  If not, see <http://www.gnu.org/licenses/>.
+#
+# Please contact us if you have any questions at bitdust.io@gmail.com
+# taken from:
+# http://code.activestate.com/recipes/577504/
+
+from sys import getsizeof, stderr
+from itertools import chain
+from collections import deque
+try:
+    import reprlib
+except:
+    pass
+
+#------------------------------------------------------------------------------
+
+
+def total_size(o, handlers={}, verbose=False):
     """
     Returns the approximate memory footprint an object and all of its contents.
 
@@ -47,40 +43,39 @@
 
         handlers = {SomeContainerClass: iter,
                     OtherContainerClass: OtherContainerClass.get_elements}
-    """
-    dict_handler = lambda d: chain.from_iterable(d.items())
-    all_handlers = {tuple: iter,
-                    list: iter,
-                    deque: iter,
-                    dict: dict_handler,
-                    set: iter,
-                    frozenset: iter,
-                    }
-    all_handlers.update(handlers)     # user handlers take precedence
-    seen = set()                      # track which object id's have already been seen
-    # estimate sizeof object without __sizeof__
-    default_size = getsizeof(0)
-
-    def sizeof(o):
-        if id(o) in seen:       # do not double count the same object
-            return 0
-        seen.add(id(o))
-        s = getsizeof(o, default_size)
-
-        if verbose:
-            print(s, type(o), reprlib.repr(o))  # , file=stderr)
-
-        for typ, handler in all_handlers.items():
-            if isinstance(o, typ):
-                s += sum(map(sizeof, handler(o)))
-                break
-        return s
-
-    return sizeof(o)
-
-
-##### Example call #####
-
-if __name__ == '__main__':
-    d = dict(a=1, b=2, c=3, d=[4, 5, 6, 7], e='a string of chars')
-    print(total_size(d, verbose=True))
+    """
+    dict_handler = lambda d: chain.from_iterable(d.items())
+    all_handlers = {tuple: iter,
+                    list: iter,
+                    deque: iter,
+                    dict: dict_handler,
+                    set: iter,
+                    frozenset: iter,
+                    }
+    all_handlers.update(handlers)     # user handlers take precedence
+    seen = set()                      # track which object id's have already been seen
+    default_size = getsizeof(0)       # estimate sizeof object without __sizeof__
+
+    def sizeof(o):
+        if id(o) in seen:       # do not double count the same object
+            return 0
+        seen.add(id(o))
+        s = getsizeof(o, default_size)
+
+        if verbose:
+            print(s, type(o), reprlib.repr(o))  # , file=stderr)
+
+        for typ, handler in all_handlers.items():
+            if isinstance(o, typ):
+                s += sum(map(sizeof, handler(o)))
+                break
+        return s
+
+    return sizeof(o)
+
+
+##### Example call #####
+
+if __name__ == '__main__':
+    d = dict(a=1, b=2, c=3, d=[4, 5, 6, 7], e='a string of chars')
+    print(total_size(d, verbose=True))