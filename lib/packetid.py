#!/usr/bin/python
# packetid.py
#
# Copyright (C) 2008-2016 Veselin Penev, http://bitdust.io
#
# This file (packetid.py) is part of BitDust Software.
#
# BitDust is free software: you can redistribute it and/or modify
# it under the terms of the GNU Affero General Public License as published by
# the Free Software Foundation, either version 3 of the License, or
# (at your option) any later version.
#
# BitDust Software is distributed in the hope that it will be useful,
# but WITHOUT ANY WARRANTY; without even the implied warranty of
# MERCHANTABILITY or FITNESS FOR A PARTICULAR PURPOSE.  See the
# GNU Affero General Public License for more details.
#
# You should have received a copy of the GNU Affero General Public License
# along with BitDust Software.  If not, see <http://www.gnu.org/licenses/>.
#
# Please contact us if you have any questions at bitdust.io@gmail.com
#
#
#
#

<<<<<<< HEAD
"""
.. module:: packetid

Various methods to work with packet/path/backup ID.

We have a standard way of making the PacketID strings for many packets.
Note - we return strings and not integers.

Packet ID consists of several parts:
    <path ID>/<version Name>/<block number>-<supplier number>-<'Data'|'Parity'>

So Backup ID is just a short form:
    <path ID>/<version Name>

See module ``p2p.backup_fs`` to learn how Path ID is generated from file or folder path.
=======
"""
.. module:: packetid.

Various methods to work with packet/path/backup ID.

We have a standard way of making the PacketID strings for many packets.
Note - we return strings and not integers.

Packet ID consists of several parts:
    <path ID>/<version Name>/<block number>-<supplier number>-<'Data'|'Parity'>

So Backup ID is just a short form:
    <path ID>/<version Name>

See module ``p2p.backup_fs`` to learn how Path ID is generated from file or folder path.
>>>>>>> 7d91a7f0
"""

import time
import re

#------------------------------------------------------------------------------

_LastUniqueNumber = 0

#------------------------------------------------------------------------------


def UniqueID():
    """
    Generate a unique string ID.

    We wrap around every billion, old packets should be gone by then
    """
    global _LastUniqueNumber
    _LastUniqueNumber += 1
    if _LastUniqueNumber > 1000000000:
        _LastUniqueNumber = 0
    inttime = int(time.time() * 100.0)
    if _LastUniqueNumber < inttime:
        _LastUniqueNumber = inttime
    return str(_LastUniqueNumber)


def MakePacketID(backupID, blockNumber, supplierNumber, dataORparity):
<<<<<<< HEAD
    """
    Create a full packet ID from backup ID and other parts.
        import packetid
        packetid.MakePacketID('0/0/1/0/F20131120053803PM', 1234, 63, 'Data')
        '0/0/1/0/F20131120053803PM/1234-63-Data'
=======
    """
    Create a full packet ID from backup ID and other parts.

    import packetid packetid.MakePacketID('0/0/1/0/F20131120053803PM',
    1234, 63, 'Data') '0/0/1/0/F20131120053803PM/1234-63-Data'
>>>>>>> 7d91a7f0
    """
    return backupID + '/' + str(blockNumber) + '-' + \
        str(supplierNumber) + '-' + dataORparity



def Valid(packetID):
<<<<<<< HEAD
    """
    The packet ID may have a different forms:
        - full:     0/0/1/0/F20131120053803PM/0-1-Data
        - backupID: 0/0/1/0/F20131120053803PM
        - pathID:   0/0/1/0

    Here is:
        - pathID:        0/0/1/0
        - versionName:   F20131120053803PM
        - blockNum :     0
        - supplierNum :  1
        - dataORparity : Data
=======
    """
    The packet ID may have a different forms:

        - full:     0/0/1/0/F20131120053803PM/0-1-Data
        - backupID: 0/0/1/0/F20131120053803PM
        - pathID:   0/0/1/0

    Here is:
        - pathID:        0/0/1/0
        - versionName:   F20131120053803PM
        - blockNum :     0
        - supplierNum :  1
        - dataORparity : Data
>>>>>>> 7d91a7f0
    """
    head, x, tail = packetID.rpartition('/')
    if x == '' and head == '':
        # this seems to be a shortest pathID: 0, 1, 2, ...
        try:
            x = int(tail)
        except:
            return False
        return True
    if tail.endswith('-Data') or tail.endswith('-Parity'):
        # seems to be in the full form
        if not IsPacketNameCorrect(tail):
            return False
        pathID, x, versionName = head.rpartition('/')
        if not IsCanonicalVersion(versionName):
            return False
        if not IsPathIDCorrect(pathID):
            return False
        return True
    if IsPathIDCorrect(packetID):
        # we have only two options now, let's if this is a pathID
        return True
        # this should be a backupID - no other cases
    if IsCanonicalVersion(tail) and IsPathIDCorrect(head):
        return True
    # something is not fine with that string
    return False


def Split(packetID):
<<<<<<< HEAD
    """
    Split a full packet ID into tuple of 4 parts.
        packetid.Split("0/0/1/0/F20131120053803PM/0-1-Data")
        ('0/0/1/0/F20131120053803PM', 0, 1, 'Data')
=======
    """
    Split a full packet ID into tuple of 4 parts.

    packetid.Split("0/0/1/0/F20131120053803PM/0-1-Data")
    ('0/0/1/0/F20131120053803PM', 0, 1, 'Data')
>>>>>>> 7d91a7f0
    """
    try:
        backupID, x, fileName = packetID.rpartition('/')
        blockNum, supplierNum, dataORparity = fileName.split('-')
        blockNum = int(blockNum)
        supplierNum = int(supplierNum)
    except:
        return None, None, None, None
    return backupID, blockNum, supplierNum, dataORparity


def SplitFull(packetID):
    """
    Almost the same but return 5 parts:
    packetid.SplitFull("0/0/1/0/F20131120053803PM/0-1-Data") ('0/0/1/0',
    'F20131120053803PM', 0, 1, 'Data')
    """
    try:
        backupID, x, fileName = packetID.rpartition('/')
        pathID, x, versionName = backupID.rpartition('/')
        blockNum, supplierNum, dataORparity = fileName.split('-')
        blockNum = int(blockNum)
        supplierNum = int(supplierNum)
    except:
        return None, None, None, None, None
    return pathID, versionName, blockNum, supplierNum, dataORparity


def SplitVersionFilename(packetID):
    """
    Return 3 parts:
    packetid.SplitVersionFilename("0/0/1/0/F20131120053803PM/0-1-Data")
    ('0/0/1/0', 'F20131120053803PM', '0-1-Data')
    """
<<<<<<< HEAD
    Return 3 parts:
        packetid.SplitVersionFilename("0/0/1/0/F20131120053803PM/0-1-Data")
        ('0/0/1/0', 'F20131120053803PM', '0-1-Data')
    """
=======
>>>>>>> 7d91a7f0
    try:
        backupID, x, fileName = packetID.rpartition('/')
        pathID, x, versionName = backupID.rpartition('/')
    except:
        return None, None, None
    return pathID, versionName, fileName


def SplitBackupID(backupID):
<<<<<<< HEAD
    """
    This takes a short string, only backup ID:
        packetid.SplitBackupID('0/0/1/0/F20131120053803PM')
        ('0/0/1/0', 'F20131120053803PM')
=======
    """
    This takes a short string, only backup ID:
    packetid.SplitBackupID('0/0/1/0/F20131120053803PM') ('0/0/1/0',
    'F20131120053803PM')
>>>>>>> 7d91a7f0
    """
    try:
        pathID, x, versionName = backupID.rpartition('/')
    except:
        return None, None
    return pathID, versionName


def IsCanonicalVersion(versionName):
<<<<<<< HEAD
    """
    Check given ``versionName`` to have a valid format.
=======
    """
    Check given ``versionName`` to have a valid format.
>>>>>>> 7d91a7f0
    """
    return re.match('^F\d+?(AM|PM)\d*?$', versionName) is not None


def IsPacketNameCorrect(fileName):
<<<<<<< HEAD
    """
    Check the ``fileName`` (this is a last 3 parts of packet ID) to have a valid format.
=======
    """
    Check the ``fileName`` (this is a last 3 parts of packet ID) to have a
    valid format.
>>>>>>> 7d91a7f0
    """
    return re.match('^\d+?\-\d+?\-(Data|Parity)$', fileName) is not None


def IsPathIDCorrect(pathID):
    """
    Validate a given ``pathID``, should have only digits and '/' symbol.
    """
<<<<<<< HEAD
    Validate a given ``pathID``, should have only digits and '/' symbol.
    """
=======
>>>>>>> 7d91a7f0
    # TODO more strict validation
    return pathID.replace('/', '').isdigit()


def IsBackupIDCorrect(backupID):
    """
    Validate a given ``backupID``, must have such format:
    0/0/1/0/F20131120053803PM.
    """
    pathID, x, version = backupID.rpartition('/')
    if not IsCanonicalVersion(version):
        return False
    if not IsPathIDCorrect(pathID):
        return False
    return True


def BidBnSnDp(packetID):
    """
    A wrapper for ``Split()`` method.
    """
    return Split(packetID)


def BackupID(packetID):
    """
    A wrapper for ``Split()`` method to get the first part - backup ID.
    """
    return Split(packetID)[0]


def BlockNumber(packetID):
    """
    A wrapper for ``Split()`` method to get the second part - block number.
    """
    return Split(packetID)[1]


def SupplierNumber(packetID):
    """
    A wrapper for ``Split()`` method to get the third part - supplier number.
    """
    return Split(packetID)[2]


def DataOrParity(packetID):
    """
    A wrapper for ``Split()`` method to get the last part - is this Data or Parity packet .
    """
    return Split(packetID)[3]


def parentPathsList(ID):
<<<<<<< HEAD
    """
    Return an iterator to go thru all parent paths of the given path ``ID``:
        list(packetid.parentPathsList('0/0/1/0/F20131120053803PM/0-1-Data'))
        ['0', '0/0', '0/0/1', '0/0/1/0', '0/0/1/0/F20131120053803PM', '0/0/1/0/F20131120053803PM/0-1-Data']
=======
    """
    Return an iterator to go thru all parent paths of the given path ``ID``:
    list(packetid.parentPathsList('0/0/1/0/F20131120053803PM/0-1-Data'))

    ['0', '0/0', '0/0/1', '0/0/1/0', '0/0/1/0/F20131120053803PM',
    '0/0/1/0/F20131120053803PM/0-1-Data']
>>>>>>> 7d91a7f0
    """
    path = ''
    for word in ID.split('/'):
        if path:
            path += '/'
        path += word
        yield path
<|MERGE_RESOLUTION|>--- conflicted
+++ resolved
@@ -1,32 +1,31 @@
-#!/usr/bin/python
-# packetid.py
-#
-# Copyright (C) 2008-2016 Veselin Penev, http://bitdust.io
-#
-# This file (packetid.py) is part of BitDust Software.
-#
-# BitDust is free software: you can redistribute it and/or modify
-# it under the terms of the GNU Affero General Public License as published by
-# the Free Software Foundation, either version 3 of the License, or
-# (at your option) any later version.
-#
-# BitDust Software is distributed in the hope that it will be useful,
-# but WITHOUT ANY WARRANTY; without even the implied warranty of
-# MERCHANTABILITY or FITNESS FOR A PARTICULAR PURPOSE.  See the
-# GNU Affero General Public License for more details.
-#
-# You should have received a copy of the GNU Affero General Public License
-# along with BitDust Software.  If not, see <http://www.gnu.org/licenses/>.
-#
-# Please contact us if you have any questions at bitdust.io@gmail.com
-#
-#
-#
-#
-
-<<<<<<< HEAD
+#!/usr/bin/python
+# packetid.py
+#
+# Copyright (C) 2008-2016 Veselin Penev, http://bitdust.io
+#
+# This file (packetid.py) is part of BitDust Software.
+#
+# BitDust is free software: you can redistribute it and/or modify
+# it under the terms of the GNU Affero General Public License as published by
+# the Free Software Foundation, either version 3 of the License, or
+# (at your option) any later version.
+#
+# BitDust Software is distributed in the hope that it will be useful,
+# but WITHOUT ANY WARRANTY; without even the implied warranty of
+# MERCHANTABILITY or FITNESS FOR A PARTICULAR PURPOSE.  See the
+# GNU Affero General Public License for more details.
+#
+# You should have received a copy of the GNU Affero General Public License
+# along with BitDust Software.  If not, see <http://www.gnu.org/licenses/>.
+#
+# Please contact us if you have any questions at bitdust.io@gmail.com
+#
+#
+#
+#
+
 """
-.. module:: packetid
+.. module:: packetid.
 
 Various methods to work with packet/path/backup ID.
 
@@ -40,75 +39,48 @@
     <path ID>/<version Name>
 
 See module ``p2p.backup_fs`` to learn how Path ID is generated from file or folder path.
-=======
-"""
-.. module:: packetid.
-
-Various methods to work with packet/path/backup ID.
-
-We have a standard way of making the PacketID strings for many packets.
-Note - we return strings and not integers.
-
-Packet ID consists of several parts:
-    <path ID>/<version Name>/<block number>-<supplier number>-<'Data'|'Parity'>
-
-So Backup ID is just a short form:
-    <path ID>/<version Name>
-
-See module ``p2p.backup_fs`` to learn how Path ID is generated from file or folder path.
->>>>>>> 7d91a7f0
-"""
-
-import time
-import re
-
-#------------------------------------------------------------------------------
-
-_LastUniqueNumber = 0
-
-#------------------------------------------------------------------------------
-
-
-def UniqueID():
+"""
+
+import time
+import re
+
+#------------------------------------------------------------------------------
+
+_LastUniqueNumber = 0
+
+#------------------------------------------------------------------------------
+
+
+def UniqueID():
     """
     Generate a unique string ID.
 
     We wrap around every billion, old packets should be gone by then
-    """
-    global _LastUniqueNumber
-    _LastUniqueNumber += 1
-    if _LastUniqueNumber > 1000000000:
-        _LastUniqueNumber = 0
-    inttime = int(time.time() * 100.0)
-    if _LastUniqueNumber < inttime:
-        _LastUniqueNumber = inttime
-    return str(_LastUniqueNumber)
-
-
-def MakePacketID(backupID, blockNumber, supplierNumber, dataORparity):
-<<<<<<< HEAD
-    """
-    Create a full packet ID from backup ID and other parts.
-        import packetid
-        packetid.MakePacketID('0/0/1/0/F20131120053803PM', 1234, 63, 'Data')
-        '0/0/1/0/F20131120053803PM/1234-63-Data'
-=======
+    """
+    global _LastUniqueNumber
+    _LastUniqueNumber += 1
+    if _LastUniqueNumber > 1000000000:
+        _LastUniqueNumber = 0
+    inttime = int(time.time() * 100.0)
+    if _LastUniqueNumber < inttime:
+        _LastUniqueNumber = inttime
+    return str(_LastUniqueNumber)
+
+
+def MakePacketID(backupID, blockNumber, supplierNumber, dataORparity):
     """
     Create a full packet ID from backup ID and other parts.
 
     import packetid packetid.MakePacketID('0/0/1/0/F20131120053803PM',
     1234, 63, 'Data') '0/0/1/0/F20131120053803PM/1234-63-Data'
->>>>>>> 7d91a7f0
-    """
-    return backupID + '/' + str(blockNumber) + '-' + \
-        str(supplierNumber) + '-' + dataORparity
-
-
-
-def Valid(packetID):
-<<<<<<< HEAD
+    """
+    return backupID + '/' + str(blockNumber) + '-' + str(supplierNumber) + '-' + dataORparity
+
+
+def Valid(packetID):
     """
     The packet ID may have a different forms:
+
         - full:     0/0/1/0/F20131120053803PM/0-1-Data
         - backupID: 0/0/1/0/F20131120053803PM
         - pathID:   0/0/1/0
@@ -119,236 +91,178 @@
         - blockNum :     0
         - supplierNum :  1
         - dataORparity : Data
-=======
-    """
-    The packet ID may have a different forms:
-
-        - full:     0/0/1/0/F20131120053803PM/0-1-Data
-        - backupID: 0/0/1/0/F20131120053803PM
-        - pathID:   0/0/1/0
-
-    Here is:
-        - pathID:        0/0/1/0
-        - versionName:   F20131120053803PM
-        - blockNum :     0
-        - supplierNum :  1
-        - dataORparity : Data
->>>>>>> 7d91a7f0
-    """
-    head, x, tail = packetID.rpartition('/')
-    if x == '' and head == '':
-        # this seems to be a shortest pathID: 0, 1, 2, ...
-        try:
-            x = int(tail)
-        except:
-            return False
-        return True
-    if tail.endswith('-Data') or tail.endswith('-Parity'):
-        # seems to be in the full form
-        if not IsPacketNameCorrect(tail):
-            return False
-        pathID, x, versionName = head.rpartition('/')
-        if not IsCanonicalVersion(versionName):
-            return False
-        if not IsPathIDCorrect(pathID):
-            return False
-        return True
-    if IsPathIDCorrect(packetID):
-        # we have only two options now, let's if this is a pathID
-        return True
-        # this should be a backupID - no other cases
-    if IsCanonicalVersion(tail) and IsPathIDCorrect(head):
-        return True
-    # something is not fine with that string
-    return False
-
-
-def Split(packetID):
-<<<<<<< HEAD
-    """
-    Split a full packet ID into tuple of 4 parts.
-        packetid.Split("0/0/1/0/F20131120053803PM/0-1-Data")
-        ('0/0/1/0/F20131120053803PM', 0, 1, 'Data')
-=======
+    """
+    head, x, tail = packetID.rpartition('/')
+    if x == '' and head == '':
+        # this seems to be a shortest pathID: 0, 1, 2, ...
+        try:
+            x = int(tail)
+        except:
+            return False
+        return True
+    if tail.endswith('-Data') or tail.endswith('-Parity'):
+        # seems to be in the full form
+        if not IsPacketNameCorrect(tail):
+            return False
+        pathID, x, versionName = head.rpartition('/')
+        if not IsCanonicalVersion(versionName):
+            return False
+        if not IsPathIDCorrect(pathID):
+            return False
+        return True
+    if IsPathIDCorrect(packetID):
+        # we have only two options now, let's if this is a pathID
+        return True
+        # this should be a backupID - no other cases
+    if IsCanonicalVersion(tail) and IsPathIDCorrect(head):
+        return True
+    # something is not fine with that string
+    return False
+
+
+def Split(packetID):
     """
     Split a full packet ID into tuple of 4 parts.
 
     packetid.Split("0/0/1/0/F20131120053803PM/0-1-Data")
     ('0/0/1/0/F20131120053803PM', 0, 1, 'Data')
->>>>>>> 7d91a7f0
-    """
-    try:
-        backupID, x, fileName = packetID.rpartition('/')
-        blockNum, supplierNum, dataORparity = fileName.split('-')
-        blockNum = int(blockNum)
-        supplierNum = int(supplierNum)
-    except:
-        return None, None, None, None
-    return backupID, blockNum, supplierNum, dataORparity
-
-
-def SplitFull(packetID):
+    """
+    try:
+        backupID, x, fileName = packetID.rpartition('/')
+        blockNum, supplierNum, dataORparity = fileName.split('-')
+        blockNum = int(blockNum)
+        supplierNum = int(supplierNum)
+    except:
+        return None, None, None, None
+    return backupID, blockNum, supplierNum, dataORparity
+
+
+def SplitFull(packetID):
     """
     Almost the same but return 5 parts:
     packetid.SplitFull("0/0/1/0/F20131120053803PM/0-1-Data") ('0/0/1/0',
     'F20131120053803PM', 0, 1, 'Data')
-    """
-    try:
-        backupID, x, fileName = packetID.rpartition('/')
-        pathID, x, versionName = backupID.rpartition('/')
-        blockNum, supplierNum, dataORparity = fileName.split('-')
-        blockNum = int(blockNum)
-        supplierNum = int(supplierNum)
-    except:
-        return None, None, None, None, None
-    return pathID, versionName, blockNum, supplierNum, dataORparity
-
-
-def SplitVersionFilename(packetID):
+    """
+    try:
+        backupID, x, fileName = packetID.rpartition('/')
+        pathID, x, versionName = backupID.rpartition('/')
+        blockNum, supplierNum, dataORparity = fileName.split('-')
+        blockNum = int(blockNum)
+        supplierNum = int(supplierNum)
+    except:
+        return None, None, None, None, None
+    return pathID, versionName, blockNum, supplierNum, dataORparity
+
+
+def SplitVersionFilename(packetID):
     """
     Return 3 parts:
     packetid.SplitVersionFilename("0/0/1/0/F20131120053803PM/0-1-Data")
     ('0/0/1/0', 'F20131120053803PM', '0-1-Data')
-    """
-<<<<<<< HEAD
-    Return 3 parts:
-        packetid.SplitVersionFilename("0/0/1/0/F20131120053803PM/0-1-Data")
-        ('0/0/1/0', 'F20131120053803PM', '0-1-Data')
-    """
-=======
->>>>>>> 7d91a7f0
-    try:
-        backupID, x, fileName = packetID.rpartition('/')
-        pathID, x, versionName = backupID.rpartition('/')
-    except:
-        return None, None, None
-    return pathID, versionName, fileName
-
-
-def SplitBackupID(backupID):
-<<<<<<< HEAD
-    """
-    This takes a short string, only backup ID:
-        packetid.SplitBackupID('0/0/1/0/F20131120053803PM')
-        ('0/0/1/0', 'F20131120053803PM')
-=======
+    """
+    try:
+        backupID, x, fileName = packetID.rpartition('/')
+        pathID, x, versionName = backupID.rpartition('/')
+    except:
+        return None, None, None
+    return pathID, versionName, fileName
+
+
+def SplitBackupID(backupID):
     """
     This takes a short string, only backup ID:
     packetid.SplitBackupID('0/0/1/0/F20131120053803PM') ('0/0/1/0',
     'F20131120053803PM')
->>>>>>> 7d91a7f0
-    """
-    try:
-        pathID, x, versionName = backupID.rpartition('/')
-    except:
-        return None, None
-    return pathID, versionName
-
-
-def IsCanonicalVersion(versionName):
-<<<<<<< HEAD
+    """
+    try:
+        pathID, x, versionName = backupID.rpartition('/')
+    except:
+        return None, None
+    return pathID, versionName
+
+
+def IsCanonicalVersion(versionName):
     """
     Check given ``versionName`` to have a valid format.
-=======
-    """
-    Check given ``versionName`` to have a valid format.
->>>>>>> 7d91a7f0
-    """
-    return re.match('^F\d+?(AM|PM)\d*?$', versionName) is not None
-
-
-def IsPacketNameCorrect(fileName):
-<<<<<<< HEAD
-    """
-    Check the ``fileName`` (this is a last 3 parts of packet ID) to have a valid format.
-=======
+    """
+    return re.match('^F\d+?(AM|PM)\d*?$', versionName) is not None
+
+
+def IsPacketNameCorrect(fileName):
     """
     Check the ``fileName`` (this is a last 3 parts of packet ID) to have a
     valid format.
->>>>>>> 7d91a7f0
-    """
-    return re.match('^\d+?\-\d+?\-(Data|Parity)$', fileName) is not None
-
-
-def IsPathIDCorrect(pathID):
+    """
+    return re.match('^\d+?\-\d+?\-(Data|Parity)$', fileName) is not None
+
+
+def IsPathIDCorrect(pathID):
     """
     Validate a given ``pathID``, should have only digits and '/' symbol.
-    """
-<<<<<<< HEAD
-    Validate a given ``pathID``, should have only digits and '/' symbol.
-    """
-=======
->>>>>>> 7d91a7f0
-    # TODO more strict validation
-    return pathID.replace('/', '').isdigit()
-
-
-def IsBackupIDCorrect(backupID):
+    """
+    # TODO more strict validation
+    return pathID.replace('/', '').isdigit()
+
+
+def IsBackupIDCorrect(backupID):
     """
     Validate a given ``backupID``, must have such format:
     0/0/1/0/F20131120053803PM.
-    """
-    pathID, x, version = backupID.rpartition('/')
-    if not IsCanonicalVersion(version):
-        return False
-    if not IsPathIDCorrect(pathID):
-        return False
-    return True
-
-
-def BidBnSnDp(packetID):
+    """
+    pathID, x, version = backupID.rpartition('/')
+    if not IsCanonicalVersion(version):
+        return False
+    if not IsPathIDCorrect(pathID):
+        return False
+    return True
+
+
+def BidBnSnDp(packetID):
     """
     A wrapper for ``Split()`` method.
-    """
-    return Split(packetID)
-
-
-def BackupID(packetID):
-    """
-    A wrapper for ``Split()`` method to get the first part - backup ID.
-    """
-    return Split(packetID)[0]
-
-
-def BlockNumber(packetID):
-    """
-    A wrapper for ``Split()`` method to get the second part - block number.
-    """
-    return Split(packetID)[1]
-
-
-def SupplierNumber(packetID):
-    """
-    A wrapper for ``Split()`` method to get the third part - supplier number.
-    """
-    return Split(packetID)[2]
-
-
-def DataOrParity(packetID):
-    """
-    A wrapper for ``Split()`` method to get the last part - is this Data or Parity packet .
-    """
-    return Split(packetID)[3]
-
-
-def parentPathsList(ID):
-<<<<<<< HEAD
-    """
-    Return an iterator to go thru all parent paths of the given path ``ID``:
-        list(packetid.parentPathsList('0/0/1/0/F20131120053803PM/0-1-Data'))
-        ['0', '0/0', '0/0/1', '0/0/1/0', '0/0/1/0/F20131120053803PM', '0/0/1/0/F20131120053803PM/0-1-Data']
-=======
+    """
+    return Split(packetID)
+
+
+def BackupID(packetID):
+    """
+    A wrapper for ``Split()`` method to get the first part - backup ID.
+    """
+    return Split(packetID)[0]
+
+
+def BlockNumber(packetID):
+    """
+    A wrapper for ``Split()`` method to get the second part - block number.
+    """
+    return Split(packetID)[1]
+
+
+def SupplierNumber(packetID):
+    """
+    A wrapper for ``Split()`` method to get the third part - supplier number.
+    """
+    return Split(packetID)[2]
+
+
+def DataOrParity(packetID):
+    """
+    A wrapper for ``Split()`` method to get the last part - is this Data or Parity packet .
+    """
+    return Split(packetID)[3]
+
+
+def parentPathsList(ID):
     """
     Return an iterator to go thru all parent paths of the given path ``ID``:
     list(packetid.parentPathsList('0/0/1/0/F20131120053803PM/0-1-Data'))
 
     ['0', '0/0', '0/0/1', '0/0/1/0', '0/0/1/0/F20131120053803PM',
     '0/0/1/0/F20131120053803PM/0-1-Data']
->>>>>>> 7d91a7f0
-    """
-    path = ''
-    for word in ID.split('/'):
-        if path:
-            path += '/'
-        path += word
-        yield path
+    """
+    path = ''
+    for word in ID.split('/'):
+        if path:
+            path += '/'
+        path += word
+        yield path