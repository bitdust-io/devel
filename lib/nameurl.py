--- conflicted
+++ resolved
@@ -1,32 +1,31 @@
-#!/usr/bin/python
-# nameurl.py
-#
-# Copyright (C) 2008-2016 Veselin Penev, http://bitdust.io
-#
-# This file (nameurl.py) is part of BitDust Software.
-#
-# BitDust is free software: you can redistribute it and/or modify
-# it under the terms of the GNU Affero General Public License as published by
-# the Free Software Foundation, either version 3 of the License, or
-# (at your option) any later version.
-#
-# BitDust Software is distributed in the hope that it will be useful,
-# but WITHOUT ANY WARRANTY; without even the implied warranty of
-# MERCHANTABILITY or FITNESS FOR A PARTICULAR PURPOSE.  See the
-# GNU Affero General Public License for more details.
-#
-# You should have received a copy of the GNU Affero General Public License
-# along with BitDust Software.  If not, see <http://www.gnu.org/licenses/>.
-#
-# Please contact us if you have any questions at bitdust.io@gmail.com
-#
-#
-#
-#
-
-<<<<<<< HEAD
+#!/usr/bin/python
+# nameurl.py
+#
+# Copyright (C) 2008-2016 Veselin Penev, http://bitdust.io
+#
+# This file (nameurl.py) is part of BitDust Software.
+#
+# BitDust is free software: you can redistribute it and/or modify
+# it under the terms of the GNU Affero General Public License as published by
+# the Free Software Foundation, either version 3 of the License, or
+# (at your option) any later version.
+#
+# BitDust Software is distributed in the hope that it will be useful,
+# but WITHOUT ANY WARRANTY; without even the implied warranty of
+# MERCHANTABILITY or FITNESS FOR A PARTICULAR PURPOSE.  See the
+# GNU Affero General Public License for more details.
+#
+# You should have received a copy of the GNU Affero General Public License
+# along with BitDust Software.  If not, see <http://www.gnu.org/licenses/>.
+#
+# Please contact us if you have any questions at bitdust.io@gmail.com
+#
+#
+#
+#
+
 """
-.. module:: nameurl
+.. module:: nameurl.
 
 Here is a methods to work with URL strings.
 We assume BitDust URLs are of the form::
@@ -39,216 +38,166 @@
 and they move the location from the second to the 3rd
 argument if you have "http" vs "ssh" or "tcp".
 This seems like trouble.
-=======
-"""
-.. module:: nameurl.
-
-Here is a methods to work with URL strings.
-We assume BitDust URLs are of the form::
-
-    ssh://host.name.com:port/fooobar.xml  (maybe no foobar.xml)
-    tcp://123.45.67.89:4321
-    udp://veselin@my.identityserver.net:8080/some_folder/veselin
-
-Tried built-in methods ``urlparse()`` and ``urlsplit()``
-and they move the location from the second to the 3rd
-argument if you have "http" vs "ssh" or "tcp".
-This seems like trouble.
->>>>>>> 7d91a7f0
-"""
-
-import re
-import urllib
-import urlparse
-
-#------------------------------------------------------------------------------
-<<<<<<< HEAD
-
-legalchars = "#.-_()ABCDEFGHIJKLMNOPQRSTUVWXYZabcdefghijklmnopqrstuvwxyz0123456789"
-legalset = set(legalchars)
-
-=======
-
-legalchars = "#.-_()ABCDEFGHIJKLMNOPQRSTUVWXYZabcdefghijklmnopqrstuvwxyz0123456789"
-legalset = set(legalchars)
-
->>>>>>> 7d91a7f0
-#------------------------------------------------------------------------------
-
-
-def UrlParse(url):
-    """
-    Return a tuple of strings from url address : ( proto, host, port, filename )
-        import nameurl
-        nameurl.UrlParse('http://id.bitdust.io/veselin.xml')
-        ('http', 'id.bitdust.io', '', 'veselin.xml')
-    """
-    o = urlparse.urlparse(url)
-    proto = o.scheme.strip()
-    base = o.netloc.lstrip(' /')
-    filename = o.path.lstrip(' /')
-    if base == '':
-        base = o.path.lstrip(' /')
-        filename = ''
-
-    if base.find('/') < 0:
-        if base.find(':') < 0:
-            host = base
-            port = ''
-        else:
-            host, port = base.split(':', 1)
-    else:
-        host, tail = base.split('/', 1)
-        if host.find(':') < 0:
-            port = ''
-        else:
-            host, port = host.split(':', 1)
-
-        if filename == '':
-            filename = tail
-
-    return proto.strip(), host.strip(), port.strip(), filename.strip()
-
-
-def UrlMake(protocol='', machine='', port='', filename='', parts=None):
+"""
+
+import re
+import urllib
+import urlparse
+
+#------------------------------------------------------------------------------
+
+legalchars = "#.-_()ABCDEFGHIJKLMNOPQRSTUVWXYZabcdefghijklmnopqrstuvwxyz0123456789"
+legalset = set(legalchars)
+
+#------------------------------------------------------------------------------
+
+
+def UrlParse(url):
+    """
+    Return a tuple of strings from url address : ( proto, host, port, filename )
+        import nameurl
+        nameurl.UrlParse('http://id.bitdust.io/veselin.xml')
+        ('http', 'id.bitdust.io', '', 'veselin.xml')
+    """
+    o = urlparse.urlparse(url)
+    proto = o.scheme.strip()
+    base = o.netloc.lstrip(' /')
+    filename = o.path.lstrip(' /')
+    if base == '':
+        base = o.path.lstrip(' /')
+        filename = ''
+
+    if base.find('/') < 0:
+        if base.find(':') < 0:
+            host = base
+            port = ''
+        else:
+            host, port = base.split(':', 1)
+    else:
+        host, tail = base.split('/', 1)
+        if host.find(':') < 0:
+            port = ''
+        else:
+            host, port = host.split(':', 1)
+
+        if filename == '':
+            filename = tail
+
+    return proto.strip(), host.strip(), port.strip(), filename.strip()
+
+
+def UrlMake(protocol='', machine='', port='', filename='', parts=None):
     """
     Reverse method, create a URL from 4 pieces.
-    """
-    if parts is not None:
-        protocol, machine, port, filename = parts
-    url = protocol + '://' + machine
-    if port != '':
-        url += ':' + str(port)
-    if filename != '':
-        url += '/' + filename
-    return url
-
-
-def UrlFilename(url):
-<<<<<<< HEAD
-    """
-    Generate a 'safe' filename from URL address.
-    This is useful when need to store identity files on disk.
-        nameurl.UrlFilename('http://id.bitdust.io/veselin.xml')
-        'http###id.bitdust.io#veselin.xml'
-=======
+    """
+    if parts is not None:
+        protocol, machine, port, filename = parts
+    url = protocol + '://' + machine
+    if port != '':
+        url += ':' + str(port)
+    if filename != '':
+        url += '/' + filename
+    return url
+
+
+def UrlFilename(url):
     """
     Generate a 'safe' filename from URL address.
 
     This is useful when need to store identity files on disk.
     nameurl.UrlFilename('http://id.bitdust.io/veselin.xml')
     'http###id.bitdust.io#veselin.xml'
->>>>>>> 7d91a7f0
-    """
-    if url is None:
-        return None
-    result = url.replace("://", "###")
-    result = result.replace("/", "#")
-    result = re.sub('(\:)(\d+)', '(#\g<2>#)', result)
-    result = result.lower()
-#    global legalset
-#    # SECURITY  Test that all characters are legal ones
-#    for x in result:
-#        if x not in legalset:
-#            raise Exception("nameurl.UrlFilename ERROR illegal character: \n" + url)
-    return result
-
-
-def FilenameUrl(filename):
+    """
+    if url is None:
+        return None
+    result = url.replace("://", "###")
+    result = result.replace("/", "#")
+    result = re.sub('(\:)(\d+)', '(#\g<2>#)', result)
+    result = result.lower()
+#    global legalset
+#    # SECURITY  Test that all characters are legal ones
+#    for x in result:
+#        if x not in legalset:
+#            raise Exception("nameurl.UrlFilename ERROR illegal character: \n" + url)
+    return result
+
+
+def FilenameUrl(filename):
     """
     A reverse method for ``UrlFilename()``.
-    """
-    src = filename.strip().lower()
-    if not src.startswith('http###'):
-        return None
-    src = re.sub('\(#(\d+)#\)', ':\g<1>', src)
-    src = 'http://' + src[7:].replace('#', '/')
-    return str(src)
-
-
-def UrlFilenameHTML(url):
-<<<<<<< HEAD
-    """
-    Another method to simplify URL, so you can create a filename from URL string.
-        nameurl.UrlFilenameHTML('http://id.bitdust.io/veselin.xml')
-        'id_bitdust_net_veselin_xml'
-=======
+    """
+    src = filename.strip().lower()
+    if not src.startswith('http###'):
+        return None
+    src = re.sub('\(#(\d+)#\)', ':\g<1>', src)
+    src = 'http://' + src[7:].replace('#', '/')
+    return str(src)
+
+
+def UrlFilenameHTML(url):
     """
     Another method to simplify URL, so you can create a filename from URL
     string.
 
     nameurl.UrlFilenameHTML('http://id.bitdust.io/veselin.xml')
     'id_bitdust_net_veselin_xml'
->>>>>>> 7d91a7f0
-    """
-    global legalset
-    s = url.replace('http://', '')
-    o = ''
-    for x in s:
-        if x not in legalset or x == '.' or x == ':' or x == '#':
-            o += '_'
-        else:
-            o += x
-    return o
-
-
-def GetName(url):
+    """
+    global legalset
+    s = url.replace('http://', '')
+    o = ''
+    for x in s:
+        if x not in legalset or x == '.' or x == ':' or x == '#':
+            o += '_'
+        else:
+            o += x
+    return o
+
+
+def GetName(url):
     """
     Deal with the identities, return a filename (without extension) from URL
     address.
 
     nameurl.GetName('http://id.bitdust.io/kinggeorge.xml') 'kinggeorge'
-    """
-<<<<<<< HEAD
-    Deal with the identities, return a filename (without extension) from URL address.
-        nameurl.GetName('http://id.bitdust.io/kinggeorge.xml')
-        'kinggeorge'
-    """
-=======
->>>>>>> 7d91a7f0
-    if url in [None, 'None', '', ]:
-        return ''
-    if not url.endswith('.xml'):
-        return url
-<<<<<<< HEAD
-    # return url[url.rfind("/")+1:url.rfind(".")]
-    return url[url.rfind("/") + 1:-4]
-=======
-    return url[url.rfind("/") + 1:-4]  # return url[url.rfind("/")+1:url.rfind(".")]
->>>>>>> 7d91a7f0
-
-
-def GetFileName(url):
+    """
+    if url in [None, 'None', '', ]:
+        return ''
+    if not url.endswith('.xml'):
+        return url
+    return url[url.rfind("/") + 1:-4]  # return url[url.rfind("/")+1:url.rfind(".")]
+
+
+def GetFileName(url):
     """
     Almost the same, but keeps the file extension.
-    """
-    if url in [None, 'None', ]:
-        return ''
-    return url[url.rfind("/") + 1:]
-
-
-def Quote(s):
+    """
+    if url in [None, 'None', ]:
+        return ''
+    return url[url.rfind("/") + 1:]
+
+
+def Quote(s):
     """
     A wrapper for built-in method ``urllib.quote()``.
-    """
-    return urllib.quote(s, '')
-
-
-def UnQuote(s):
+    """
+    return urllib.quote(s, '')
+
+
+def UnQuote(s):
     """
     A wrapper for built-in method ``urllib.unquote()``.
-    """
-    return urllib.unquote(s)
-
-
-def IdContactSplit(contact):
-    try:
-        return contact.split('://')
-    except:
-        return '', ''
-
-
-def DjangoQuote(s):
+    """
+    return urllib.unquote(s)
+
+
+def IdContactSplit(contact):
+    try:
+        return contact.split('://')
+    except:
+        return '', ''
+
+
+def DjangoQuote(s):
     """
     Ensure that primary key values do not confuse the admin URLs by escaping
     any '/', '_' and ':' and similarly problematic characters.
@@ -256,63 +205,63 @@
     Similar to urllib.quote, except that the quoting is slightly
     different so that it doesn't get automatically unquoted by the Web
     browser.
-    """
-    res = list(s)
-    for i in range(len(res)):
-        c = res[i]
-        if c in """:/_#?;@&=+$,"<>%\\""":
-            res[i] = '_%02X' % ord(c)
-    return ''.join(res)
-
-
-def DjangoUnQuote(s):
+    """
+    res = list(s)
+    for i in range(len(res)):
+        c = res[i]
+        if c in """:/_#?;@&=+$,"<>%\\""":
+            res[i] = '_%02X' % ord(c)
+    return ''.join(res)
+
+
+def DjangoUnQuote(s):
     """
     Undo the effects of quote().
 
     Based heavily on urllib.unquote().
-    """
-    mychr = chr
-    myatoi = int
-    list = s.split('_')
-    res = [list[0]]
-    myappend = res.append
-    del list[0]
-    for item in list:
-        if item[1:2]:
-            try:
-                myappend(mychr(myatoi(item[:2], 16)) + item[2:])
-            except ValueError:
-                myappend('_' + item)
-        else:
-            myappend('_' + item)
-    return "".join(res)
-
-#------------------------------------------------------------------------------
-
-
-def main():
+    """
+    mychr = chr
+    myatoi = int
+    list = s.split('_')
+    res = [list[0]]
+    myappend = res.append
+    del list[0]
+    for item in list:
+        if item[1:2]:
+            try:
+                myappend(mychr(myatoi(item[:2], 16)) + item[2:])
+            except ValueError:
+                myappend('_' + item)
+        else:
+            myappend('_' + item)
+    return "".join(res)
+
+#------------------------------------------------------------------------------
+
+
+def main():
     """
     I used this place for tests.
-    """
-#    url = 'http://id.bitdust.io:565/sdfsdfsdf/veselin2.xml'
-##    url = 'ssh://34.67.22.5: 5654 /gfgfg.sdfsdf/sdfsd'
-##    url = 'q2q://d5wJMQRBYD72V6Zb5aZ1@work.offshore.ai'
-# print UrlParse(url)
-#    print url
-#    fn =  UrlFilename(url)
-#    print fn
-#    ur = FilenameUrl(fn)
-#    print ur
-# print filenameurl
-# print FilenameUrl(filenameurl)
-##    proto, machine, port, name = UrlParse(url)
-##    url2 = UrlMake(proto, machine, 1234, name)
-# print url2
-##    filenameurl2 = UrlFilename(url2)
-# print filenameurl2
-# print FilenameUrl(filenameurl2)
-# print UrlParse('q2q://d5wJMQRBYD72V6Zb5aZ1@work.offshore.ai')
-    print GetName(str(None))
-
-if __name__ == '__main__':
-    main()
+    """
+#    url = 'http://id.bitdust.io:565/sdfsdfsdf/veselin2.xml'
+##    url = 'ssh://34.67.22.5: 5654 /gfgfg.sdfsdf/sdfsd'
+##    url = 'q2q://d5wJMQRBYD72V6Zb5aZ1@work.offshore.ai'
+# print UrlParse(url)
+#    print url
+#    fn =  UrlFilename(url)
+#    print fn
+#    ur = FilenameUrl(fn)
+#    print ur
+# print filenameurl
+# print FilenameUrl(filenameurl)
+##    proto, machine, port, name = UrlParse(url)
+##    url2 = UrlMake(proto, machine, 1234, name)
+# print url2
+##    filenameurl2 = UrlFilename(url2)
+# print filenameurl2
+# print FilenameUrl(filenameurl2)
+# print UrlParse('q2q://d5wJMQRBYD72V6Zb5aZ1@work.offshore.ai')
+    print GetName(str(None))
+
+if __name__ == '__main__':
+    main()