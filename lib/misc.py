#!/usr/bin/python
# misc.py
#
# Copyright (C) 2008-2016 Veselin Penev, http://bitdust.io
#
# This file (misc.py) is part of BitDust Software.
#
# BitDust is free software: you can redistribute it and/or modify
# it under the terms of the GNU Affero General Public License as published by
# the Free Software Foundation, either version 3 of the License, or
# (at your option) any later version.
#
# BitDust Software is distributed in the hope that it will be useful,
# but WITHOUT ANY WARRANTY; without even the implied warranty of
# MERCHANTABILITY or FITNESS FOR A PARTICULAR PURPOSE.  See the
# GNU Affero General Public License for more details.
#
# You should have received a copy of the GNU Affero General Public License
# along with BitDust Software.  If not, see <http://www.gnu.org/licenses/>.
#
# Please contact us if you have any questions at bitdust.io@gmail.com
#
#
#
#

<<<<<<< HEAD
"""
.. module:: misc

A set of different methods across the code.

TODO:
    Really need to do some refactoring here - too many things in one place.
=======
"""
.. module:: misc.

A set of different methods across the code.

TODO:
    Really need to do some refactoring here - too many things in one place.
>>>>>>> 7d91a7f0
"""

import os
import sys
import random
import time
import math
import hmac
import hashlib
import base64
import string
import subprocess
import re
import tempfile
import urllib
import locale
import textwrap
import cPickle

from twisted.python.win32 import cmdLineQuote

#------------------------------------------------------------------------------

if __name__ == '__main__':
    import os.path as _p
    sys.path.insert(
        0, _p.abspath(
            _p.join(
                _p.dirname(
                    _p.abspath(
                        sys.argv[0])), '..')))

#------------------------------------------------------------------------------

from logs import lg

from userid import identity

from system import bpio

from main import settings

import net_misc
import packetid

#------------------------------------------------------------------------------

_RemoveAfterSent = True

# Functions outside should use getLocalIdentity()

# if we come up with more valid transports,
# we'll need to add them here
# in the case we don't have any valid transports,
# we use this array as the default
# order is important!
# this is default order to be used for new users
# more stable transports must be higher
_AttenuationFactor = 2.0

#-------------------------------------------------------------------------



def init():
    """
    Will be called in main thread at start up.

    Can put here some minor things if needed.
    """
    lg.out(4, 'misc.init')

#------------------------------------------------------------------------------


def readLocalIP():
    """
    Read local IP stored in the file [BitDust data dir]/metadata/localip.
    """
    return bpio.ReadBinaryFile(settings.LocalIPFilename())


def readExternalIP():
    """
    Read external IP stored in the file [BitDust data dir]/metadata/externalip.
    """
    return bpio.ReadBinaryFile(settings.ExternalIPFilename())


def readSupplierData(idurl, filename):
<<<<<<< HEAD
    """
    Read a file from [BitDust data dir]/suppliers/[IDURL] folder.
    The file names right now is ['connected', 'disconnected', 'listfiles'].
=======
    """
    Read a file from [BitDust data dir]/suppliers/[IDURL] folder.

    The file names right now is ['connected', 'disconnected',
    'listfiles'].
>>>>>>> 7d91a7f0
    """
    path = settings.SupplierPath(idurl, filename)
    if not os.path.isfile(path):
        return ''
    return bpio.ReadTextFile(path)


def writeSupplierData(idurl, filename, data):
    """
    Writes to a config file for given supplier.
    """
    dirPath = settings.SupplierPath(idurl)
    if not os.path.isdir(dirPath):
        os.makedirs(dirPath)
    path = settings.SupplierPath(idurl, filename)
    return bpio.WriteFile(path, data)

#-------------------------------------------------------------------------



def NewBackupID(time_st=None):
<<<<<<< HEAD
    """
    BackupID is just a string representing time and date.
    Symbol "F" is placed at the start to identify that this is a FULL backup.
    We have a plans to provide INCREMENTAL backups also.
=======
    """
    BackupID is just a string representing time and date.

    Symbol "F" is placed at the start to identify that this is a FULL
    backup. We have a plans to provide INCREMENTAL backups also.
>>>>>>> 7d91a7f0
    """
    if time_st is None:
        time_st = time.localtime()
    ampm = time.strftime("%p", time_st)
    if ampm == '':
        lg.warn('time.strftime("%p") returns empty string')
        ampm = 'AM' if time.time() % 86400 < 43200 else 'PM'
    result = "F" + time.strftime("%Y%m%d%I%M%S", time_st) + ampm
    return result


def TimeStructFromVersion(backupID):
    """
    
    """
    try:
        if backupID.endswith('AM') or backupID.endswith('PM'):
            ampm = backupID[-2:]
            st_time = list(time.strptime(backupID[1:-2], '%Y%m%d%I%M%S'))
        else:
            i = backupID.rfind('M')
            ampm = backupID[i - 1:i + 1]
            st_time = list(time.strptime(backupID[1:i - 1], '%Y%m%d%I%M%S'))
        if ampm == 'PM':
            st_time[3] += 12
        return st_time
    except:
        lg.exc()
        return None


def TimeFromBackupID(backupID):
    """
    Reverse method - return a date and time from given BackupID with ``time.mktime()``.
    """
    try:
        return time.mktime(TimeStructFromVersion(backupID))
    except:
        return None


def modified_version(a):
    """
    Next functions are to come up with a sorted list of backup ids (dealing
    with AM/PM).

    This method make a number for given BackupID - used to compare two BackupID's.
    """
    try:
        if a.endswith('AM') or a.endswith('PM'):
            int_a = int(a[1:-2])
            int_b = 0
        else:
            i = a.rfind('M')
            int_a = int(a[1:i - 1])
            int_b = int(a[i + 1:])
    except:
        lg.exc()
        return -1
    hour = a[-8:-6]
    if a.endswith('PM') and hour != '12':
        int_a += 120000
    elif a.endswith('AM') and hour == '12':
        int_a -= 120000
    return int_a + int_b


def version_compare(version1, version2):
    """
    Compare two BackupID's, I start using another term for BackupID not so long
    ago: ``version``. I decided to create a complex ID to identify the data on
    remote machine.:

    <path>/<version>/<packetName> This way same data can have
    different versions. See ``lib.packetid`` module for more info.
    """
    return cmp(modified_version(version1), modified_version(version2))


def backup_id_compare(backupID1, backupID2):
    """
    Compare two 'complex' backupID's: at first compare paths, than version.
    """
    if isinstance(backupID1, tuple):
        backupID1 = backupID1[0]
        backupID2 = backupID2[0]
    pathID1, version1 = packetid.SplitBackupID(backupID1)
    pathID2, version2 = packetid.SplitBackupID(backupID2)
    if pathID1 is None or pathID2 is None:
        return 0
    if pathID1 != pathID2:
        return cmp(pathID1, pathID2)
    return version_compare(version1, version2)


def sorted_backup_ids(backupIds, reverse=False):
    """
    Sort a list of backupID's.
    """
    sorted_ids = sorted(backupIds, backup_id_compare, reverse=reverse)
    return sorted_ids


def sorted_versions(versions, reverse=False):
    """
    Sort a list of versions.
    """
    sorted_versions_list = sorted(versions, version_compare, reverse=reverse)
    return sorted_versions_list

#------------------------------------------------------------------------------

BASE_ALPHABET = '0123456789abcdefghijklmnopqrstuvwxyzABCDEFGHIJKLMNOPQRSTUVWXYZ!()+-#$^&_=@[]{}`~'
BASE_LIST = BASE_ALPHABET
BASE_DICT = dict((c, i) for i, c in enumerate(BASE_LIST))


def base_decode(string, reverse_base=BASE_DICT):
    """
    Not used right now, I was playing with file paths on remote peers.
    """
    return base64.decodestring(string)
#    length = len(reverse_base)
#    ret = 0
#    for i, c in enumerate(string[::-1]):
#        ret += (length ** i) * reverse_base[c]
#    return ret


def base_encode(string, base=BASE_LIST):
    """
    Not used at the moment.
    """
    return base64.encodestring(string)
#    length = len(base)
#    ret = ''
#    while integer != 0:
#        ret = base[integer % length] + ret
#        integer /= length
#    return ret


def FilePathToBackupID(filepath):
<<<<<<< HEAD
    """
    The idea was to hide the original file and folders names on suppliers machines but keep the directory structure.
    Finally I came to index file wich is encrypted and all data is stored in the same directory tree,
    but files and folders names are replaced with numbers.
    Not used at the moment.
=======
    """
    The idea was to hide the original file and folders names on suppliers
    machines but keep the directory structure.

    Finally I came to index file wich is encrypted and all data is
    stored in the same directory tree, but files and folders names are
    replaced with numbers. Not used at the moment.
>>>>>>> 7d91a7f0
    """
    # be sure the string is in unicode
    fp = bpio.portablePath(filepath)
    # now convert to string with char codes as numbers
    result = ''
    for part in fp.split('/'):
        if part == '':
            result += '/'
            continue
        if len(result) > 0:
            # skip first separator
            # if this is Linux absolute path
            result += '/'
        # switch from unicode if it was
        part = str(part)  # unicode(part).encode()
        # word = base64.b64encode(part).replace('+', '-').replace('/', '_')
        # word = base64.b64encode(hashlib.sha1(part+os.urandom(8)).digest()).replace('+', '-').replace('/', '_').replace('=', '')
        # word = hashlib.sha1(part+os.urandom(8)).hexdigest()
        print base64.b64encode(os.urandom(6))
        word = hashlib.md5(part + os.urandom(4)).hexdigest()
        print len(word)
#        # compress the string
#        if compress:
#            # import zlib
#            # word = base_encode(zlib.compress(upart, 9))
#            word = base_encode(upart)
#        else:
#            word = u''
#            for c in upart:
#                word += '%04d' % ord(c)
#        word = word.strip()
        # print '[%s]' % word
        result += word
    return result


def BackupIDToFilePath(backupID, decompress=False):
    """
    Not used.
    """
    result = ''
    part = ''
    ch = ''
    for c in backupID:
        if c == '/':
            if part != '':
                # base64.b64encode(part).replace('+', '-').replace('/', '_')
                result += base64.b64decode(part.replace('-',
                                                        '+').replace('_', '/'))
#                if decompress:
#                    import zlib
#                    # result += zlib.decompress(base_decode(part))
#                    result += base_decode(part)
#                else:
#                    result += part
            result += c
            part = ''
        else:
            part += c
#            if decompress:
#                part += c
#            else:
#                ch += c
#                if len(ch) == 4:
#                    try:
#                        v = int(ch)
#                    except:
#                        lg.exc()
#                    part += unichr(v)
#                    ch = ''
    if part:
        result += base64.b64decode(part.replace('-', '+').replace('_', '/'))
        # result += part
#        if decompress:
#            import zlib
#            result += zlib.decompress(base_decode(part))
#        else:
#            result += part
    # we return string in unicode
    return unicode(result)

#------------------------------------------------------------------------------


def DigitsOnly(input, includes=''):
    """
    Very basic method to convert string to number.

    This returns same string but with digits only.
    """
    return ''.join([c for c in input if c in '0123456789' + includes])


def IsDigitsOnly(input):
<<<<<<< HEAD
    """
    Return True if ``input`` string contains only digits.
=======
    """
    Return True if ``input`` string contains only digits.
>>>>>>> 7d91a7f0
    """
    for c in input:
        if c not in '0123456789':
            return False
    return True


def ToInt(input, default=0):
    """
    Convert a string to number using built-in int() method.
    """
    try:
        return int(input)
    except:
        return default


def ToFloat(input, default=0.0):
    """
    Convert a string to number using built-in float() method.
    """
    try:
        return float(input)
    except:
        return default

#------------------------------------------------------------------------------


def ValidUserName(username):
    """
    A method to validate account name entered by user.
    """
    if len(username) < settings.MinimumUsernameLength():
        return False
    if len(username) > settings.MaximumUsernameLength():
        return False
    for c in username:
        if c not in settings.LegalUsernameChars():
            return False
    if username[0] not in set('abcdefghijklmnopqrstuvwxyz'):
        return False
    return True


def ValidNickName(username):
    """
    A method to validate account name entered by user.
    """
    if len(username) < settings.MinimumUsernameLength():
        return False
    if len(username) > settings.MaximumUsernameLength():
        return False
    # for c in username:
    #     if c not in settings.LegalNickNameChars():
    #         return False
    return True


def ValidEmail(email, full_check=True):
    """
    A method to validate typed email address.
    """
    regexp = '^[\w\-\.\@]*$'
    if re.match(regexp, email) is None:
        return False
    if email.startswith('.'):
        return False
    if email.endswith('.'):
        return False
    if email.startswith('-'):
        return False
    if email.endswith('-'):
        return False
    if email.startswith('@'):
        return False
    if email.endswith('@'):
        return False
    if len(email) < 3:
        return False
    if full_check:
        regexp2 = '^[\w\-\.]*\@[\w\-\.]*$'
        if re.match(regexp2, email) is None:
            return False
    return True


def ValidPhone(value):
    """
    A method to validate typed phone number.
    """
    regexp = '^[ \d\-\+]*$'
    if re.match(regexp, value) is None:
        return False
    if len(value) < 5:
        return False
    return True


def ValidName(value):
    """
    A method to validate user name.
    """
    regexp = '^[\w\-]*$'
    if re.match(regexp, value) is None:
        return False
    if len(value) > 100:
        return False
    return True


def MakeValidHTMLComment(text):
    """
    Keeps only ascii symbols of the string.
    """
    ret = ''
    for c in text:
        if c in set(
                "abcdefghijklmnopqrstuvwxyzABCDEFGHIJKLMNOPQRSTUVWXYZ0123456789-+*/=_()[]{}:;,.?!@#$%|~ "):
            ret += c
    return ret


def ValidateBitCoinAddress(strAddr):
<<<<<<< HEAD
    """
    Does simple validation of a bitcoin address.
        :param strAddr: an ASCII or unicode string, of a bitcoin public address.
        :return boolean: indicating that the address has a correct format.
    http://www.rugatu.com/questions/3255/anybody-has-python-code-to-verifyvalidate-bitcoin-address
=======
    """
    Does simple validation of a bitcoin address.

        :param strAddr: an ASCII or unicode string, of a bitcoin public address.
        :return boolean: indicating that the address has a correct format.
    http://www.rugatu.com/questions/3255/anybody-has-python-code-to-verifyvalidate-bitcoin-address
>>>>>>> 7d91a7f0
    """
    # The first character indicates the "version" of the address.
    CHARS_OK_FIRST = "123"
    # alphanumeric characters without : l I O 0
    CHARS_OK = "123456789ABCDEFGHJKLMNPQRSTUVWXYZabcdefghijkmnopqrstuvwxyz"
    # We do not check the high length limit of the adress.
    if len(strAddr) < 27:
        return False
    if len(strAddr) > 35:
        return False
    if strAddr[0] not in CHARS_OK_FIRST:
        return False
    # We use the function "all" by passing it an enumerator as parameter.
    # It does a little optimisation :
    # if one of the character is not valid, the next ones are not tested.
    return all((char in CHARS_OK for char in strAddr[1:]))

#------------------------------------------------------------------------------


def RoundupFile(filename, stepsize):
<<<<<<< HEAD
    """
    For some things we need to have files which are round sizes,
    for example some encryption needs files that are multiples of 8 bytes.
    This function rounds file up to the next multiple of step size.
=======
    """
    For some things we need to have files which are round sizes, for example
    some encryption needs files that are multiples of 8 bytes.

    This function rounds file up to the next multiple of step size.
>>>>>>> 7d91a7f0
    """
    try:
        size = os.path.getsize(filename)
    except:
        return
    mod = size % stepsize
    increase = 0
    if mod > 0:
        increase = stepsize - mod
        fil = open(filename, 'a')
        fil.write(' ' * increase)
        fil.close()


def RoundupString(data, stepsize):
    """
    
    """
    size = len(data)
    mod = size % stepsize
    increase = 0
    addon = ''
    if mod > 0:
        increase = stepsize - mod
        addon = ' ' * increase
    return data + addon


def AddNL(s):
<<<<<<< HEAD
    """
    Just return a same string but with '\n' symbol at the end.
=======
    """
    Just return a same string but with '\n' symbol at the end.
>>>>>>> 7d91a7f0
    """
    return s + "\n"


def Data():
    """
    An alias for Data packets.
    """
    return "Data"


def Parity():
    """
    An alias for Parity packets.
    """
    return "Parity"


def BinaryToAscii(input):
    """
    Not used right now.

    Have had some troubles with jelly/banana. Plan to move to my own
    serialization of objects but leaving this here for now.
    """
    return base64.encodestring(input)


def AsciiToBinary(input):
    """
    Uses built-in method ``base64.decodestring``.
    """
    return base64.decodestring(input)


def ObjectToString_old(obj):
    """
    
    """
    return cPickle.dumps(obj, protocol=cPickle.HIGHEST_PROTOCOL)


def StringToObject_old(inp):
    """
    
    """
    return cPickle.loads(inp)


def ObjectToString(obj):
    """
    
    """
    import serialization
    return serialization.ObjectToString(obj)


def StringToObject(inp):
    """
    
    """
    import serialization
    return serialization.StringToObject(inp)


def ObjectToAscii(input):
    """
    Not used.
    """
    return BinaryToAscii(ObjectToString(input))


def AsciiToObject(input):
    """
    Not used.
    """
    return StringToObject(AsciiToBinary(
        input))              # works for 384 bit RSA keys

#------------------------------------------------------------------------------

<<<<<<< HEAD
=======
#------------------------------------------------------------------------------

>>>>>>> 7d91a7f0

def pack_url_param(s):
    """
    A wrapper for built-in ``urllib.quote`` method.
    """
    try:
        return urllib.quote(s)
    except:
        try:
            return str(urllib.quote(str(s)))
        except:
            lg.exc()
    return s


def unpack_url_param(s, default=None):
    """
    A wrapper for built-in ``urllib.unquote`` method.
    """
    if s is None or s == '':
        if default is not None:
            return default
        return s
    try:
        return urllib.unquote(str(s))
    except:
        lg.exc()
        return default


def rndstr(length):
    """
    This generates a random string of given ``length`` - with only digits and letters.
    """
<<<<<<< HEAD
    return ''.join([random.choice(string.letters + string.digits)
                    for i in range(0, length)])
=======
    return ''.join([random.choice(string.letters + string.digits) for i in range(0, length)])
>>>>>>> 7d91a7f0


def stringToLong(s):
    """
    Not used.
    """
<<<<<<< HEAD
    Not used.
    """
=======
>>>>>>> 7d91a7f0
    return long('\0' + s, 256)


def longToString(n):
    """
    Not used.
    """
    s = n.tostring()
    if s[0] == '\0' and s != '\0':
        s = s[1:]
    return s


def receiptIDstr(receipt_id):
<<<<<<< HEAD
    """
    This method is used to make good string for receipt ID.
=======
    """
    This method is used to make good string for receipt ID.
>>>>>>> 7d91a7f0
    """
    try:
        return '%08d' % int(receipt_id)
    except:
        return str(receipt_id)


def username2idurl(username, host='id.bitdust.io'):
    """
    Creates an IDURL from given username, default identity server is used.
    """
    return 'http://' + host + '/' + username + '.xml'


def calculate_best_dimension(sz, maxsize=8):
<<<<<<< HEAD
    """
    This method is used to visually organize users on screen.
    Say 4 items is pretty good looking in one line.
    But 13 items seems fine in three lines.
        :param sz: number of items to be organized
        :param maxsize: the maximum width of the matrix.
=======
    """
    This method is used to visually organize users on screen. Say 4 items is
    pretty good looking in one line. But 13 items seems fine in three lines.

    :param sz: number of items to be organized
    :param maxsize: the maximum width of the matrix.
>>>>>>> 7d91a7f0
    """
    cached = {2: (2, 1),
              4: (4, 1),
              7: (4, 2),
              13: (5, 3),
              18: (6, 3),
              26: (7, 4),
              64: (8, 8)}.get(sz, None)
    if cached:
        return cached
    try:
        w = math.sqrt(sz)
        h = sz / w
    except:
        lg.exc()
    w = w * 1.4
    h = h / 1.4
    if int(w) * int(h) < sz and int(h) > 0:
        w += 1.0
    if w > maxsize:
        w = float(maxsize)
        h = sz / w
    w = int(w)
    h = int(h)
    w = 1 if w == 0 else w
    h = 1 if h == 0 else h
    if w * h < sz:
        h += 1
    if w * h - sz > h:
        w -= 1
    return w, h


def calculate_padding(w, h):
<<<<<<< HEAD
    """
    Calculates space between icons to show in the GUI.
    Need to put less spaces when show a lot of items.
=======
    """
    Calculates space between icons to show in the GUI.

    Need to put less spaces when show a lot of items.
>>>>>>> 7d91a7f0
    """
    imgW = 64
    imgH = 64
    if w >= 4:
        imgW = 4 * imgW / w
        imgH = 4 * imgH / w
    padding = 64 / w - 8
    return imgW, imgH, padding


def getDeltaTime(tm):
    """
    Return a string shows how much time passed since ``tm`` moment.
    """
    try:
        #        tm = time.mktime(time.strptime(self.backupID, "F%Y%m%d%I%M%S%p"))
        dt = round(time.time() - tm)
        if dt > 2 * 60 * 60:
            return round(dt / (60.0 * 60.0)), 'hours'
        if dt > 60:
            return round(dt / 60.0), 'minutes'
        return dt, 'seconds'
    except:
        return None, None


def getRealHost(host, port=None):
    """
    Some tricks to get a 'host' from contact method (see ``lib.identity``).
    """
    if isinstance(host, str):
        if port is not None:
            host += ':' + str(port)
    elif isinstance(host, tuple) and len(host) == 2:
        host = host[0] + ':' + str(host[1])
    elif host is None:
        host = 'None'
    else:
        if getattr(host, 'host', None) is not None:
            if getattr(host, 'port', None) is not None:
                host = str(getattr(host, 'host')) + ':' + \
                    str(getattr(host, 'port'))
            else:
                host = str(getattr(host, 'host'))
        elif getattr(host, 'underlying', None) is not None:
            host = str(getattr(host, 'underlying'))
        else:
            host = str(host)
            if port is not None:
                host += ':' + str(port)
    return host


def split_geom_string(geomstr):
    """
    Split strings created with format "%dx%d+%d+%d" into 4 integers.
    """
    try:
        r = re.split('\D+', geomstr, 4)
        return int(r[0]), int(r[1]), int(r[2]), int(r[3])
    except:
        return None, None, None, None


def percent2string(percent, precis=3):
<<<<<<< HEAD
    """
    A tool to make a string (with % at the end) from given float, ``precis`` is precision to round the number.
=======
    """
    A tool to make a string (with % at the end) from given float, ``precis`` is
    precision to round the number.
>>>>>>> 7d91a7f0
    """
    s = float2str(round(percent, precis),
                  mask=("%%3.%df" % (precis + 2)))
    return s + '%'


def value2percent(value, total, precis=3):
    """
    
    """
    if not total:
        return '0%'
    return percent2string(100.0 * (float(value) / float(total)), precis)


def float2str(float_value, mask='%6.8f', no_trailing_zeros=True):
    """
    Some smart method to do simple operation - convert float value into string.
    """
    try:
        f = float(float_value)
    except:
        return float_value
    s = mask % f
    if no_trailing_zeros:
        s = s.rstrip('0').rstrip('.')
    return s


def seconds_to_time_left_string(seconds):
    """
    Using this method you can print briefly some period of time.

    This is my post on StackOverflow to share that:
    http://stackoverflow.com/questions/538666/python-format-timedelta-
    to-string/19074707#19074707
    """
    s = int(seconds)
    years = s // 31104000
    if years > 1:
        return '%d years' % years
    s = s - (years * 31104000)
    months = s // 2592000
    if years == 1:
        r = 'one year'
        if months > 0:
            r += ' and %d months' % months
        return r
    if months > 1:
        return '%d months' % months
    s = s - (months * 2592000)
    days = s // 86400
    if months == 1:
        r = 'one month'
        if days > 0:
            r += ' and %d days' % days
        return r
    if days > 1:
        return '%d days' % days
    s = s - (days * 86400)
    hours = s // 3600
    if days == 1:
        r = 'one day'
        if hours > 0:
            r += ' and %d hours' % hours
        return r
    s = s - (hours * 3600)
    minutes = s // 60
    seconds = s - (minutes * 60)
    if hours >= 6:
        return '%d hours' % hours
    if hours >= 1:
        r = '%d hours' % hours
        if hours == 1:
            r = 'one hour'
        if minutes > 0:
            r += ' and %d minutes' % minutes
        return r
    if minutes == 1:
        r = 'one minute'
        if seconds > 0:
            r += ' and %d seconds' % seconds
        return r
    if minutes == 0:
        return '%d seconds' % seconds
    if seconds == 0:
        return '%d minutes' % minutes
    return '%d minutes and %d seconds' % (minutes, seconds)


def unicode_to_str_safe(unicode_string, encodings=None):
<<<<<<< HEAD
    """
    I tried to make an 'ultimate' method to convert unicode to string here.
=======
    """
    I tried to make an 'ultimate' method to convert unicode to string here.
>>>>>>> 7d91a7f0
    """
    try:
        return str(unicode_string)  # .decode('utf-8')
    except:
        try:
            return unicode(unicode_string).encode(
                locale.getpreferredencoding(), errors='ignore')
        except:
            pass
    if encodings is None:
        encodings = [locale.getpreferredencoding(), ]  # 'utf-8'
    output = ''
    for i in xrange(len(unicode_string)):
        unicode_char = unicode_string[i]
        char = '?'
        try:
            char = unicode_char.encode(encodings[0])
            # print char, encodings[0]
        except:
            for encoding in encodings:
                try:
                    char = unicode_char.encode(encoding, errors='ignore')
                    # print char, encoding
                    break
                except:
                    pass
        output += char
    return output


def wrap_long_string(longstring, width=40, wraptext='\n'):
    w = len(longstring)
    if w < width:
        return longstring
    return wraptext.join(textwrap.wrap(longstring, width))


def cut_long_string(longstring, length=40, suffix=''):
    l = len(longstring)
    if l < length:
        return longstring
    return longstring[:length] + suffix


def isEnglishString(s):
    try:
        s.decode('ascii')
    except UnicodeDecodeError:
        return False
    else:
        return True

#------------------------------------------------------------------------------


def getClipboardText():
    """
    A portable way to get a clipboard data - some sort of Ctrl-V.
    """
    if bpio.Windows():
        try:
            import win32clipboard
            import win32con
            win32clipboard.OpenClipboard()
            d = win32clipboard.GetClipboardData(win32con.CF_TEXT)
            win32clipboard.CloseClipboard()
            return d.replace('\r\n', '\n')
        except:
            lg.exc()
            return ''
    elif bpio.Linux():
        try:
            import wx
            # may crash, otherwise
            # this needs app.MainLoop() to be started
            if not wx.TheClipboard.IsOpened():
                do = wx.TextDataObject()
                wx.TheClipboard.Open()
                success = wx.TheClipboard.GetData(do)
                wx.TheClipboard.Close()
                if success:
                    return do.GetText()
                else:
                    return ''
            else:
                return ''
        except:
            return ''
    else:
        return ''


def setClipboardText(txt):
    """
    A portable way to set a clipboard data - just like when you select something and press Ctrl-C.
    """
    if bpio.Windows():
        try:
            import win32clipboard
            import win32con
            win32clipboard.OpenClipboard()
            win32clipboard.EmptyClipboard()
            win32clipboard.SetClipboardData(win32con.CF_TEXT, txt)
            win32clipboard.CloseClipboard()
        except:
            lg.exc()
    elif bpio.Linux():
        try:
            import wx
            clipdata = wx.TextDataObject()
            clipdata.SetText(txt)
            if wx.TheClipboard:
                wx.TheClipboard.Open()
                wx.TheClipboard.SetData(clipdata)
                wx.TheClipboard.Close()
        except:
            lg.exc()
    elif bpio.Mac():
        #         import tempfile
        #         fd, fname = tempfile.mkstemp()
        #         fd.write(txt)
        #         fd.close()
        #         subprocess.Popen('')
        #         os.system('cat %s | pbcopy')
        # TODO
        return

#------------------------------------------------------------------------------


def hmac_hash(string):
    """
    Not used.
    """
    h = hmac.HMAC(settings.HMAC_key_word(), string)
    return h.hexdigest().upper()


def encode64(s):
    """
    A wrapper for built-in ``base64.b64encode``.
    """
    return base64.b64encode(s)


def decode64(s):
    """
    A wrapper for built-in ``base64.b64decode``.
    """
    return base64.b64decode(s)


def get_hash(src):
    """
    Get a good looking MD5 hash of ``src`` string.
    """
    return hashlib.md5(src).hexdigest()


def file_hash(path):
    """
    Read file and get get its hash.
    """
    src = bpio.ReadBinaryFile(path)
    if not src:
        return None
    return get_hash(src)

#-------------------------------------------------------------------------



def time2daystring(tm=None):
    """
    Use built-in method ``time.strftime`` to conver ``tm`` to string in
    '%Y%m%d' format.
    """
    tm_ = tm
    if tm_ is None:
        tm_ = time.time()
    return time.strftime('%Y%m%d', time.localtime(tm_))


def daystring2time(daystring):
    """
    Reverse method for ``time2daystring``.
    """
    try:
        t = time.strptime(daystring, '%Y%m%d')
    except:
        return None
    return time.mktime(t)


def time2str(format):
    """
    A wrapper for ``time.strftime``.
    """
    return time.strftime(format)


def gmtime2str(format, seconds=None):
    """
    Almost the same to ``time2str``, but uses ``time.gmtime`` to get the
    current moment.
    """
    if not seconds:
        return time.strftime(format, time.gmtime())
    return time.strftime(format, time.gmtime(seconds))


def str2gmtime(time_string, format):
    """
    A reverse method for ``gmtime2str``.
    """
    return time.mktime(time.strptime(time_string, format))

#------------------------------------------------------------------------------


def ReadRepoLocation():
    """
    This method reutrn a tuple of two strings: "name of the current repo" and
    "repository location".
    """
    if bpio.Linux() or bpio.Mac():
        repo_file = os.path.join(bpio.getExecutableDir(), 'repo')
        if os.path.isfile(repo_file):
            src = bpio.ReadTextFile(repo_file)
            if src:
                try:
<<<<<<< HEAD
                    return src.split('\n')[0].strip(
                    ), src.split('\n')[1].strip()
=======
                    return src.split('\n')[0].strip(), src.split('\n')[1].strip()
>>>>>>> 7d91a7f0
                except:
                    lg.exc()
        return 'sources', 'http://bitdust.io/download/'
    src = bpio.ReadTextFile(settings.RepoFile()).strip()
    if src == '':
        return settings.DefaultRepo(), settings.DefaultRepoURL(settings.DefaultRepo())
    l = src.split('\n')
    if len(l) < 2:
        return settings.DefaultRepo(), settings.DefaultRepoURL(settings.DefaultRepo())
    return l[0], l[1]
<<<<<<< HEAD

#-------------------------------------------------------------------------
=======
>>>>>>> 7d91a7f0



def SetAutorunWindows():
    """
    Creates a shortcut in Start->Applications->Startup under Windows, so
    program can be started during system startup.
    """
    if os.path.abspath(
            bpio.getExecutableDir()) != os.path.abspath(
            settings.WindowsBinDir()):
        return
    createWindowsShortcut(
        'BitDust.lnk',
        '%s' %
        settings.getIconLaunchFilename(),
        bpio.getExecutableDir(),
        os.path.join(
            bpio.getExecutableDir(),
            'icons',
            settings.IconFilename()),
        '',
        'Startup',
    )



def ClearAutorunWindows():
    """
    Remove a shortcut from Windows startup menu.
    """
    removeWindowsShortcut('BitDust.lnk', folder='Startup')

# def SetAutorunWindowsOld(CUorLM='CU', location=settings.getAutorunFilename(), name=settings.ApplicationName()):
#    cmdexec = r'reg add HK%s\software\microsoft\windows\currentversion\run /v "%s" /t REG_SZ /d "%s" /f' % (CUorLM, name, location)
#    lg.out(6, 'misc.SetAutorunWindows executing: ' + cmdexec)
#    return nonblocking.ExecuteString(cmdexec)

# def ClearAutorunWindowsOld(CUorLM='CU', name = settings.ApplicationName()):
#    cmdexec = r'reg delete HK%s\software\microsoft\windows\currentversion\run /v "%s" /f' % (CUorLM, name)
#    lg.out(6, 'misc.ClearAutorunWindows executing: ' + cmdexec)
#    return nonblocking.ExecuteString(cmdexec)

#-------------------------------------------------------------------------



def transport_control_remove_after():
    """
    Not used.
    """
    global _RemoveAfterSent
    return _RemoveAfterSent


def set_transport_control_remove_after(flag):
    """
    Not used.
    """
    global _RemoveAfterSent
    _RemoveAfterSent = flag

#-------------------------------------------------------------------------



def pathToWindowsShortcut(filename, folder='Desktop'):
    """
    This should return a path to the "Desktop" folder, creating a files in that
    folder will show an icons on the desktop.
    """
    try:
        from win32com.client import Dispatch
        shell = Dispatch('WScript.Shell')
        desktop = shell.SpecialFolders(folder)
        return os.path.join(desktop, filename)
    except:
        lg.exc()
        return ''


<<<<<<< HEAD
def createWindowsShortcut(
        filename,
        target='',
        wDir='',
        icon='',
        args='',
        folder='Desktop'):
    """
    Creates a shortcut for BitDust on the desktop.
=======
def createWindowsShortcut(filename, target='', wDir='', icon='', args='', folder='Desktop'):
    """
    Creates a shortcut for BitDust on the desktop.
>>>>>>> 7d91a7f0
    """
    if bpio.Windows():
        try:
            from win32com.client import Dispatch
            shell = Dispatch('WScript.Shell')
            desktop = shell.SpecialFolders(folder)
            path = os.path.join(desktop, filename)
            shortcut = shell.CreateShortCut(path)
            shortcut.Targetpath = target
            shortcut.WorkingDirectory = wDir
            shortcut.Arguments = args
            if icon != '':
                shortcut.IconLocation = icon
            shortcut.save()
        except:
            lg.exc()


def removeWindowsShortcut(filename, folder='Desktop'):
    """
    Removes a BitDust shortcut from the desktop.
    """
    if bpio.Windows():
        path = pathToWindowsShortcut(filename, folder)
        if os.path.isfile(path) and os.access(path, os.W_OK):
            try:
                os.remove(path)
            except:
                lg.exc()

#-------------------------------------------------------------------------



def pathToStartMenuShortcut(filename):
    """
    Path to the Windows start menu folder.
    """
    try:
        from win32com.shell import shell, shellcon  # @UnresolvedImport
        from win32com.client import Dispatch
        shell_ = Dispatch('WScript.Shell')
        csidl = getattr(shellcon, 'CSIDL_PROGRAMS')
        startmenu = shell.SHGetSpecialFolderPath(0, csidl, False)
        return os.path.join(startmenu, filename)
    except:
        lg.exc()
        return ''


def createStartMenuShortcut(filename, target='', wDir='', icon='', args=''):
    """
    Create a BitDust shortcut in the Windows start menu.
    """
    if bpio.Windows():
        try:
            from win32com.shell import shell, shellcon  # @UnresolvedImport
            from win32com.client import Dispatch
            shell_ = Dispatch('WScript.Shell')
            csidl = getattr(shellcon, 'CSIDL_PROGRAMS')
            startmenu = shell.SHGetSpecialFolderPath(0, csidl, False)
            path = os.path.join(startmenu, filename)
            shortcut = shell_.CreateShortCut(path)
            shortcut.Targetpath = target
            shortcut.WorkingDirectory = wDir
            shortcut.Arguments = args
            if icon != '':
                shortcut.IconLocation = icon
            shortcut.save()
        except:
            lg.exc()


def removeStartMenuShortcut(filename):
    """
    Remove a shortcut from Windows start menu.
    """
    if bpio.Windows():
        path = pathToStartMenuShortcut(filename)
        if os.path.isfile(path) and os.access(path, os.W_OK):
            try:
                os.remove(path)
            except:
                lg.exc()
    return

#------------------------------------------------------------------------------


def DoRestart(param='', detach=False):
    """
    A smart and portable way to restart a whole program.
    """
    if bpio.Windows():
        if bpio.isFrozen():
            # lg.out(2, "misc.DoRestart under Windows (Frozen), param=%s" % param)
            # lg.out(2, "misc.DoRestart sys.executable=" + sys.executable)
            # lg.out(2, "misc.DoRestart sys.argv=" + str(sys.argv))
            starter_filepath = os.path.join(
                bpio.getExecutableDir(),
                settings.WindowsStarterFileName())
            if not os.path.isfile(starter_filepath):
                # lg.out(2, "misc.DoRestart ERROR %s not found" % starter_filepath)
<<<<<<< HEAD
                main_filepath = os.path.join(
                    bpio.getExecutableDir(),
                    settings.WindowsMainScritpFileName())
=======
                main_filepath = os.path.join(bpio.getExecutableDir(), settings.WindowsMainScritpFileName())
>>>>>>> 7d91a7f0
                cmdargs = [os.path.basename(main_filepath), ]
                if param != '':
                    cmdargs.append(param)
                # lg.out(2, "misc.DoRestart cmdargs="+str(cmdargs))
<<<<<<< HEAD
                return os.spawnve(
                    os.P_DETACH, main_filepath, cmdargs, os.environ)
=======
                return os.spawnve(os.P_DETACH, main_filepath, cmdargs, os.environ)
>>>>>>> 7d91a7f0
            cmdargs = [os.path.basename(starter_filepath), ]
            if param != '':
                cmdargs.append(param)
            # lg.out(2, "misc.DoRestart cmdargs="+str(cmdargs))
            return os.spawnve(
                os.P_DETACH,
                starter_filepath,
                cmdargs,
                os.environ)

        else:
            lg.out(2, "misc.DoRestart under Windows param=%s" % param)
            lg.out(2, "misc.DoRestart sys.executable=" + sys.executable)
            lg.out(2, "misc.DoRestart sys.argv=" + str(sys.argv))
            pypath = sys.executable
            cmdargs = [sys.executable]
            cmdargs.append(sys.argv[0])
            cmdargs += sys.argv[1:]
            if param != '' and not sys.argv.count(param):
                cmdargs.append(param)
            if cmdargs.count('restart'):
                cmdargs.remove('restart')
            if cmdargs.count('detach'):
                cmdargs.remove('detach')
            if detach:
                from system import child_process
                lg.out(0, 'run "%s"' % str(' '.join(cmdargs)))
                return child_process.detach(cmdargs)
            lg.out(2, "misc.DoRestart cmdargs=" + str(cmdargs))
            return os.execvpe(pypath, cmdargs, os.environ)

    else:
        lg.out(2, "misc.DoRestart under Linux param=%s" % param)
        lg.out(2, "misc.DoRestart sys.executable=" + sys.executable)
        lg.out(2, "misc.DoRestart sys.argv=" + str(sys.argv))
        pypyth = sys.executable
        cmdargs = [sys.executable]
        if sys.argv[0] == '/usr/share/bitdust/bitdust.py':
            cmdargs.append('/usr/bin/bitdust')
        else:
            cmdargs.append(sys.argv[0])
        if param:
            cmdargs.append(param)
        if cmdargs.count('restart'):
            cmdargs.remove('restart')
        if cmdargs.count('detach'):
            cmdargs.remove('detach')
        pid = os.fork()
        if pid != 0:
            lg.out(2, "misc.DoRestart os.fork returned: " + str(pid))
            return None
        if detach:
            #     from lib import child_process
            #     return child_process.detach(cmdargs)
            # return os.spawnv(os.P_DETACH, pypath, cmdargs)
            cmdargs[1] = os.path.abspath(cmdargs[1])
            # cmdargs.insert(0, '/usr/bin/nohup')
            cmdargs.append('1>/dev/null')
            cmdargs.append('2>/dev/null')
            # return os.spawnve(os.P_NOWAIT, '/usr/bin/nohup', cmdargs,
            # os.environ)
            cmd = 'nohup ' + (' '.join(cmdargs)) + ' &'
            # lg.out(0, 'run "%s"' % cmd)
            return os.system(cmd)
        lg.out(2, "misc.DoRestart cmdargs=" + str(cmdargs))
        return os.execvpe(pypyth, cmdargs, os.environ)


def RunBatFile(filename, output_filename=None):
    """
    Can execute a bat file under Windows.
    """
    if not bpio.Windows():
        return
    lg.out(0, 'misc.RunBatFile going to execute ' + str(filename))

    cmd = os.path.abspath(filename).replace('\\', '/')
    if output_filename is not None:
        cmd += ' >"%s"' % os.path.abspath(output_filename).replace('\\', '/')

    return RunShellCommand(cmd, False)


def RunShellCommand(cmdstr, wait=True):
<<<<<<< HEAD
    """
    This uses ``subprocess.Popen`` to execute a process.
        :param cmdstr: a full command line ( with arguments ) to execute.
        :param wait: if True - the main process will be blocked until child is finished.
=======
    """
    This uses ``subprocess.Popen`` to execute a process.

    :param cmdstr: a full command line ( with arguments ) to execute.
    :param wait: if True - the main process will be blocked until child is finished.
>>>>>>> 7d91a7f0
    """
    lg.out(8, 'misc.RunShellCommand ' + cmdstr)
    try:
        if bpio.Windows():
            import win32process
            p = subprocess.Popen(
                cmdstr,
                shell=True,
                creationflags=win32process.CREATE_NO_WINDOW,)
        else:
            p = subprocess.Popen(
                cmdstr,
                shell=True,)
    except:
        lg.exc()
        return None
    if wait:
        try:
            result = p.wait()
        except:
            lg.exc()
            return None
    else:
        return p.pid
    return result


def ExplorePathInOS(filepath):
<<<<<<< HEAD
    """
    Very nice and portable way to show location or file on local disk.
=======
    """
    Very nice and portable way to show location or file on local disk.
>>>>>>> 7d91a7f0
    """
    try:
        if bpio.Windows():
            # os.startfile(filepath)
            if os.path.isfile(filepath):
<<<<<<< HEAD
                subprocess.Popen(['explorer', '/select,', '%s' %
                                  (filepath.replace('/', '\\'))])
            else:
                subprocess.Popen(['explorer', '%s' %
                                  (filepath.replace('/', '\\'))])
=======
                subprocess.Popen(['explorer', '/select,', '%s' % (filepath.replace('/', '\\'))])
            else:
                subprocess.Popen(['explorer', '%s' % (filepath.replace('/', '\\'))])
>>>>>>> 7d91a7f0

        elif bpio.Linux():
            subprocess.Popen(['`which xdg-open`', filepath])

        elif bpio.Mac():
            subprocess.Popen(["open", "-R", filepath])

    except:
        try:
            import webbrowser
            webbrowser.open(filepath)
        except:
            lg.exc()
    return


def MoveFolderWithFiles(current_dir, new_dir, remove_old=False):
<<<<<<< HEAD
    """
    The idea was to be able to move the files inside the donated area to another location.
    Say, user want to switch our software to donate space from another HDD.
    At the moment this feature is off.
=======
    """
    The idea was to be able to move the files inside the donated area to
    another location.

    Say, user want to switch our software to donate space from another
    HDD. At the moment this feature is off.
>>>>>>> 7d91a7f0
    """
    if os.path.abspath(current_dir) == os.path.abspath(new_dir):
        return None

    current = cmdLineQuote(current_dir)
    new = cmdLineQuote(new_dir)

    try:
        if bpio.Linux():
            cmdargs = ['cp', '-r', current, new]
            lg.out(4, 'misc.MoveFolderWithFiles wish to call: ' + str(cmdargs))
            subprocess.call(cmdargs)
            if remove_old:
                cmdargs = ['rm', '-r', current]
                lg.out(
                    4,
                    'misc.MoveFolderWithFiles wish to call: ' +
                    str(cmdargs))
                subprocess.call(cmdargs)
            return 'ok'

        if bpio.Windows():
            cmdstr0 = 'mkdir %s' % new
            cmdstr1 = 'xcopy %s %s /E /K /R /H /Y' % (
                cmdLineQuote(os.path.join(current_dir, '*.*')), new)
            cmdstr2 = 'rmdir /S /Q %s' % current
            if not os.path.isdir(new):
                lg.out(
                    4,
                    'misc.MoveFolderWithFiles wish to call: ' +
                    str(cmdstr0))
                if RunShellCommand(cmdstr0) is None:
                    return 'error'
                lg.out(
                    4,
                    'misc.MoveFolderWithFiles wish to call: ' +
                    str(cmdstr1))
            if RunShellCommand(cmdstr1) is None:
                return 'error'
            if remove_old:
                lg.out(
                    4,
                    'misc.MoveFolderWithFiles wish to call: ' +
                    str(cmdstr2))
                if RunShellCommand(cmdstr2) is None:
                    return 'error'
            return 'ok'

        if bpio.Mac():
            # TODO
            return 'error'

    except:
        lg.exc()
        return 'failed'

    return 'ok'

#------------------------------------------------------------------------------

# def UpdateDesktopShortcut():
#    """
#    Called at startup to update BitDust shortcut on the desktop.
#    I was playing with that, tried to keep the shortcut on the desktop always (even if user removes it).
#    This is switched off now, it was very anoying for one my friend who install the software.
#    """
#    lg.out(6, 'misc.UpdateDesktopShortcut')
#    if bpio.Windows() and bpio.isFrozen():
#        if settings.getGeneralDesktopShortcut():
#            if not os.path.exists(pathToWindowsShortcut(settings.getIconLinkFilename())):
#                createWindowsShortcut(
#                    settings.getIconLinkFilename(),
#                    '%s' % settings.getIconLaunchFilename(),
#                    bpio.getExecutableDir(),
#                    os.path.join(bpio.getExecutableDir(), 'icons', settings.IconFilename()),
#                    'show' )
#        else:
#            if os.path.exists(pathToWindowsShortcut(settings.getIconLinkFilename())):
#                removeWindowsShortcut(settings.getIconLinkFilename())
#
#
# def UpdateStartMenuShortcut():
#    """
#    Update icons in the start menu, switched off right now.
#    """
#    lg.out(6, 'misc.UpdateStartMenuShortcut')
#    if bpio.Windows() and bpio.isFrozen():
#        if settings.getGeneralStartMenuShortcut():
#            if not os.path.exists(pathToStartMenuShortcut(settings.getIconLinkFilename())):
#                createStartMenuShortcut(
#                    settings.getIconLinkFilename(),
#                    '%s' % settings.getIconLaunchFilename(),
#                    bpio.getExecutableDir(),
#                    os.path.join(bpio.getExecutableDir(), 'icons', settings.IconFilename()),
#                    'show' )
#        else:
#            if os.path.exists(pathToStartMenuShortcut(settings.getIconLinkFilename())):
#                removeStartMenuShortcut('Data Haven .NET.lnk')


def UpdateSettings():
    """
    This method is called at startup, during "local initialization" part.

    I used that place sometimes to 'patch' users settings on clients.
    """
    lg.out(6, 'misc.UpdateSettings')

#-------------------------------------------------------------------------



def SendDevReportOld(subject, body, includelogs):
    """
    The old stuff to send dev.

    reports.
    """
    try:
        filesList = []
        if includelogs:
            filesList.append(settings.LocalIdentityFilename())
            filesList.append(settings.UserConfigFilename())
            filesList.append(
                os.path.join(
                    bpio.getExecutableDir(),
                    'bpmain.exe.log'))
            filesList.append(
                os.path.join(
                    bpio.getExecutableDir(),
                    'bpmain.log'))
            for filename in os.listdir(settings.LogsDir()):
                filepath = os.path.join(settings.LogsDir(), filename)
                filesList.append(filepath)
        if len(filesList) > 0:
            import zipfile
            import time
            username = bpio.ReadTextFile(settings.UserNameFilename())
<<<<<<< HEAD
            zipfd, zipfilename = tempfile.mkstemp(
                '.zip', username + '-' + time.strftime('%Y%m%d%I%M%S') + '-')
            zfile = zipfile.ZipFile(
                zipfilename, "w", compression=zipfile.ZIP_DEFLATED)
=======
            zipfd, zipfilename = tempfile.mkstemp('.zip', username + '-' + time.strftime('%Y%m%d%I%M%S') + '-')
            zfile = zipfile.ZipFile(zipfilename, "w", compression=zipfile.ZIP_DEFLATED)
>>>>>>> 7d91a7f0
            for filename in filesList:
                if os.path.isfile(filename):
                    try:
                        if os.path.getsize(filename) < 1024 * 512:
                            zfile.write(filename, os.path.basename(filename))
                    except:
                        pass
            zfile.close()
            filesList = [zipfilename]
        net_misc.SendEmail(
            'to@mail',
            'from@mail',
            'smtp.gmail.com',
            587,
            'user',
            'password',
            subject,
            body,
            filesList,)
    except:
        lg.exc()


def SendDevReport(subject, body, includelogs, progress=None):
    """
    Send a developer report to our public cgi script at: http://bitdust.io/cgi-
    bin/feedback.py It should record it and so I can get your message and (
    optional ) your logs.

    TODO:     This seems to be not working correct yet.     The process
    may not finish for big data, and progress is not shown correctly.
    """
    try:
        zipfilename = ''
        filesList = []
        if includelogs:
            filesList.append(settings.LocalIdentityFilename())
            filesList.append(settings.UserConfigFilename())
            filesList.append(
                os.path.join(
                    bpio.getExecutableDir(),
                    'bpmain.exe.log'))
            filesList.append(
                os.path.join(
                    bpio.getExecutableDir(),
                    'bpmain.log'))
            lst = os.listdir(settings.LogsDir())
<<<<<<< HEAD
            lst.sort(
                key=lambda fn: os.path.getatime(
                    os.path.join(
                        settings.LogsDir(),
                        fn)),
                reverse=True)
=======
            lst.sort(key=lambda fn: os.path.getatime(os.path.join(settings.LogsDir(), fn)),
                     reverse=True)
>>>>>>> 7d91a7f0
            totalsz = 0
            for filename in lst:
                filepath = os.path.join(settings.LogsDir(), filename)
                sz = os.path.getsize(filepath)
                if totalsz + sz > 1024 * 1024 * 10:
                    continue
                totalsz += sz
                filesList.append(filepath)
        if len(filesList) > 0:
            import zipfile
            import time
            username = bpio.ReadTextFile(settings.UserNameFilename())
<<<<<<< HEAD
            zipfd, zipfilename = tempfile.mkstemp(
                '.zip', username + '-' + time.strftime('%Y%m%d%I%M%S') + '-')
            zfile = zipfile.ZipFile(
                zipfilename, "w", compression=zipfile.ZIP_DEFLATED)
=======
            zipfd, zipfilename = tempfile.mkstemp('.zip', username + '-' + time.strftime('%Y%m%d%I%M%S') + '-')
            zfile = zipfile.ZipFile(zipfilename, "w", compression=zipfile.ZIP_DEFLATED)
>>>>>>> 7d91a7f0
            for filename in filesList:
                if os.path.isfile(filename):
                    try:
                        if os.path.getsize(filename) < 1024 * 1024 * 10:
                            zfile.write(filename, os.path.basename(filename))
                    except:
                        pass
            zfile.close()
        files = {}
        if zipfilename:
            files['upload'] = zipfilename
        data = {'subject': subject, 'body': body}
        return net_misc.uploadHTTP(
            'http://bitdust.io/cgi-bin/feedback.py',
            files,
            data,
            progress)
        # r.addErrback(lambda err: lg.out(2, 'misc.SendDevReport ERROR : %s' % str(err)))
        # r.addCallback(lambda src: lg.out(2, 'misc.SendDevReport : %s' % str(src)))
        # return r
    except:
        lg.exc()
    return None

#------------------------------------------------------------------------------


def GetUserProfilePicturePath():
<<<<<<< HEAD
    """
    Not used right now.
    I wish to show some personal images instead of green or gray boys.
    Users can provide own avatars, but more smart way is to take that avatar from user private space.
    This should be used only during first install of the program.
    May be we can use facebook or google personal page to get the picture.
    The idea was taken from:
        http://social.msdn.microsoft.com/Forums/en/vcgeneral/thread/8c72b948-d32c-4785-930e-0d6fdf032ecc
    For linux we just check the file ~/.face.
    Than user can upload his avatar to some place (we can store avatars for free)
    and set that url into his identity - so others can get his avatar very easy.
=======
    """
    Not used right now. I wish to show some personal images instead of green or
    gray boys. Users can provide own avatars, but more smart way is to take
    that avatar from user private space. This should be used only during first
    install of the program. May be we can use facebook or google personal page
    to get the picture. The idea was taken from: http://social.msdn.microsoft.c
    om/Forums/en/vcgeneral/thread/8c72b948-d32c-4785-930e-0d6fdf032ecc For
    linux we just check the file ~/.face. Than user can upload his avatar to
    some place (we can store avatars for free)

    and set that url into his identity - so others can get his avatar very easy.
>>>>>>> 7d91a7f0
    """
    if bpio.Windows():

        username = os.path.basename(os.path.expanduser('~'))
        if bpio.windows_version() == 5:  # Windows XP
            # %ALLUSERSPROFILE%\Application Data\Microsoft\User Account Pictures
<<<<<<< HEAD
            allusers = os.environ.get(
                'ALLUSERSPROFILE',
                os.path.join(
                    os.path.dirname(
                        os.path.expanduser('~')),
                    'All Users'))
            return os.path.join(
                allusers,
                'Application Data',
                'Microsoft',
                'User Account Pictures',
                username + '.bmp')
        elif bpio.windows_version() == 6:  # Windows 7
            # C:\Users\<username>\AppData\Local\Temp\<domain>+<username>.bmp
            default_path = os.path.join(
                os.path.expanduser('~'), 'Application Data')
            return os.path.join(
                os.environ.get(
                    'APPDATA',
                    default_path),
                'Local',
                'Temp',
                username +
                '.bmp')
=======
            allusers = os.environ.get('ALLUSERSPROFILE', os.path.join(os.path.dirname(os.path.expanduser('~')), 'All Users'))
            return os.path.join(allusers, 'Application Data', 'Microsoft', 'User Account Pictures', username + '.bmp')
        elif bpio.windows_version() == 6:  # Windows 7
            # C:\Users\<username>\AppData\Local\Temp\<domain>+<username>.bmp
            default_path = os.path.join(os.path.expanduser('~'), 'Application Data')
            return os.path.join(os.environ.get('APPDATA', default_path), 'Local', 'Temp', username + '.bmp')
>>>>>>> 7d91a7f0
        else:
            return ''
    elif bpio.Linux():
        return os.path.join(os.path.expanduser('~'), '.face')
    elif bpio.Mac():
        # TODO
        return ''
    return ''


def UpdateRegistryUninstall(uninstall=False):
    """
    This is not used right now.

    Now BitDust is installed via .msi file and we do all that stuff
    inside it.
    """
    try:
        import _winreg
    except:
        return False
    unistallpath = "SOFTWARE\\Microsoft\\Windows\\CurrentVersion\\Uninstall"
    regpath = unistallpath + "\\BitDust"
    values = {
<<<<<<< HEAD
        'DisplayIcon': '%s,0' % str(
            bpio.getExecutableFilename()),
        'DisplayName': 'BitDust',
        'DisplayVersion': bpio.ReadTextFile(
            settings.VersionNumberFile()).strip(),
=======
        'DisplayIcon': '%s,0' % str(bpio.getExecutableFilename()),
        'DisplayName': 'BitDust',
        'DisplayVersion': bpio.ReadTextFile(settings.VersionNumberFile()).strip(),
>>>>>>> 7d91a7f0
        'InstallLocation:': settings.BaseDir(),
        'NoModify': 1,
        'NoRepair': 1,
        'UninstallString': '%s uninstall' % bpio.getExecutableFilename(),
<<<<<<< HEAD
        'URLInfoAbout': 'http://bitdust.io',
    }
=======
        'URLInfoAbout': 'http://bitdust.io', }
>>>>>>> 7d91a7f0
    # open
    try:
        reg = _winreg.OpenKey(
            _winreg.HKEY_LOCAL_MACHINE,
            regpath,
            0,
            _winreg.KEY_ALL_ACCESS)
    except:
        try:
            reg = _winreg.CreateKey(_winreg.HKEY_LOCAL_MACHINE, regpath)
        except:
            lg.exc()
            return False
    # check
    i = 0
    while True:
        try:
            name, value, typ = _winreg.EnumValue(reg, i)
        except:
            break
        i += 1
        if uninstall:
            try:
                _winreg.DeleteKey(reg, name)
            except:
                try:
                    _winreg.DeleteValue(reg, name)
                except:
                    lg.exc()
        else:
            if name == 'DisplayName' and value == 'BitDust':
                _winreg.CloseKey(reg)
                return True
    # delete
    if uninstall:
        _winreg.CloseKey(reg)
        try:
            reg = _winreg.OpenKey(
                _winreg.HKEY_LOCAL_MACHINE,
                unistallpath,
                0,
                _winreg.KEY_ALL_ACCESS)
        except:
            lg.exc()
            return False
        try:
            _winreg.DeleteKey(reg, 'BitDust')
        except:
            lg.exc()
            _winreg.CloseKey(reg)
            return False
        _winreg.CloseKey(reg)
        return True
    # write
    for key, value in values.items():
        typ = _winreg.REG_SZ
        if isinstance(value, int):
            typ = _winreg.REG_DWORD
        _winreg.SetValueEx(reg, key, 0, typ, value)
    _winreg.CloseKey(reg)
    return True


<<<<<<< HEAD
def MakeBatFileToUninstall(
        wait_appname='bpmain.exe',
        local_dir=bpio.getExecutableDir(),
        dirs2delete=[
            settings.BaseDir(),
        ]):
    """
    Not used.
=======
def MakeBatFileToUninstall(wait_appname='bpmain.exe', local_dir=bpio.getExecutableDir(), dirs2delete=[settings.BaseDir(), ]):
    """
    Not used.
>>>>>>> 7d91a7f0
    """
    lg.out(0, 'misc.MakeBatFileToUninstall')
    batfileno, batfilename = tempfile.mkstemp('.bat', 'BitDust-uninstall-')
    batsrc = ''
    batsrc += 'cd "%s"\n' % local_dir
    batsrc += 'del search.log /Q\n'
    batsrc += ':again\n'
    batsrc += 'sleep 1\n'
    batsrc += 'tasklist /FI "IMAGENAME eq %s" /FO CSV > search.log\n' % wait_appname
    batsrc += 'FOR /F %%A IN (search.log) DO IF %%-zA EQU 0 GOTO again\n'
#    batsrc += 'start /B /D"%s" %s\n' % (local_dir, start_cmd)
#    batsrc += 'start /B /D"%s" %s\n' % (bpio.shortPath(local_dir), start_cmd)
    for dirpath in dirs2delete:
        batsrc += 'rmdir /S /Q "%s"\n' % os.path.abspath(dirpath)
    batsrc += 'del /F /S /Q "%s"\n' % os.path.abspath(batfilename)
    print batsrc
    os.write(batfileno, batsrc)
    os.close(batfileno)
    return os.path.abspath(batfilename)

#------------------------------------------------------------------------------


def LoopAttenuation(current_delay, faster, min, max):
<<<<<<< HEAD
    """
    Pretty common method.
    Twisted reactor is very nice, you can call ``reactor.callLater(3, method_a, 'param1')``
    and method_a('param1') will be called exactly when 3 seconds passed.
    But we do not want fixed periods sometimes.
    You must be hury when you have a lot of work, in the next moment - need rest.
    For example - need to read some queue as fast as possible when you have some items inside.
    This method is used to calculate the delay to the next call of some 'idle' method.
        :param current_delay: current period of time in seconds between calls
        :param faster:  if this is True - method should return ``min`` period - call next time as soon as possible
                        if this is False - method will multiply ``current_delay`` by ``_AttenuationFactor`` and so decrease the speed
        :param min: the minimum delay between calls
        :param max: the maximum delay between calls
=======
    """
    Pretty common method. Twisted reactor is very nice, you can call
    ``reactor.callLater(3, method_a, 'param1')`` and method_a('param1') will be
    called exactly when 3 seconds passed. But we do not want fixed periods
    sometimes.

    You must be hury when you have a lot of work, in the next moment - need rest.
    For example - need to read some queue as fast as possible when you have some items inside.
    This method is used to calculate the delay to the next call of some 'idle' method.
        :param current_delay: current period of time in seconds between calls
        :param faster:  if this is True - method should return ``min`` period - call next time as soon as possible
                        if this is False - method will multiply ``current_delay`` by ``_AttenuationFactor`` and so decrease the speed
        :param min: the minimum delay between calls
        :param max: the maximum delay between calls
>>>>>>> 7d91a7f0
    """
    global _AttenuationFactor
    if faster:
        return min
    if current_delay < max:
        current_delay *= _AttenuationFactor
        if current_delay > max:
            current_delay = max
    return current_delay

#------------------------------------------------------------------------------

if __name__ == '__main__':
    lg.set_debug_level(10)
    bpio.init()
    init()

    if True:
        from twisted.internet import reactor
        from twisted.internet.defer import Deferred

        def _progress(x, y):
            print '%d/%d' % (x, y)

        def _done(x):
            print 'DONE', x
            reactor.stop()
            return x

        def _fail(x):
            print 'FAIL', x
            reactor.stop()
            return x
        d = SendDevReport('subject ', 'some body112', True, _progress)
        if d:
            d.addCallback(_done)
            d.addErrback(_fail)
        reactor.run()
<|MERGE_RESOLUTION|>--- conflicted
+++ resolved
@@ -1,249 +1,219 @@
-#!/usr/bin/python
-# misc.py
-#
-# Copyright (C) 2008-2016 Veselin Penev, http://bitdust.io
-#
-# This file (misc.py) is part of BitDust Software.
-#
-# BitDust is free software: you can redistribute it and/or modify
-# it under the terms of the GNU Affero General Public License as published by
-# the Free Software Foundation, either version 3 of the License, or
-# (at your option) any later version.
-#
-# BitDust Software is distributed in the hope that it will be useful,
-# but WITHOUT ANY WARRANTY; without even the implied warranty of
-# MERCHANTABILITY or FITNESS FOR A PARTICULAR PURPOSE.  See the
-# GNU Affero General Public License for more details.
-#
-# You should have received a copy of the GNU Affero General Public License
-# along with BitDust Software.  If not, see <http://www.gnu.org/licenses/>.
-#
-# Please contact us if you have any questions at bitdust.io@gmail.com
-#
-#
-#
-#
-
-<<<<<<< HEAD
+#!/usr/bin/python
+# misc.py
+#
+# Copyright (C) 2008-2016 Veselin Penev, http://bitdust.io
+#
+# This file (misc.py) is part of BitDust Software.
+#
+# BitDust is free software: you can redistribute it and/or modify
+# it under the terms of the GNU Affero General Public License as published by
+# the Free Software Foundation, either version 3 of the License, or
+# (at your option) any later version.
+#
+# BitDust Software is distributed in the hope that it will be useful,
+# but WITHOUT ANY WARRANTY; without even the implied warranty of
+# MERCHANTABILITY or FITNESS FOR A PARTICULAR PURPOSE.  See the
+# GNU Affero General Public License for more details.
+#
+# You should have received a copy of the GNU Affero General Public License
+# along with BitDust Software.  If not, see <http://www.gnu.org/licenses/>.
+#
+# Please contact us if you have any questions at bitdust.io@gmail.com
+#
+#
+#
+#
+
 """
-.. module:: misc
+.. module:: misc.
 
 A set of different methods across the code.
 
 TODO:
     Really need to do some refactoring here - too many things in one place.
-=======
-"""
-.. module:: misc.
-
-A set of different methods across the code.
-
-TODO:
-    Really need to do some refactoring here - too many things in one place.
->>>>>>> 7d91a7f0
-"""
-
-import os
-import sys
-import random
-import time
-import math
-import hmac
-import hashlib
-import base64
-import string
-import subprocess
-import re
-import tempfile
-import urllib
-import locale
-import textwrap
-import cPickle
-
-from twisted.python.win32 import cmdLineQuote
-
-#------------------------------------------------------------------------------
-
-if __name__ == '__main__':
-    import os.path as _p
-    sys.path.insert(
-        0, _p.abspath(
-            _p.join(
-                _p.dirname(
-                    _p.abspath(
-                        sys.argv[0])), '..')))
-
-#------------------------------------------------------------------------------
-
-from logs import lg
-
-from userid import identity
-
-from system import bpio
-
-from main import settings
-
-import net_misc
-import packetid
-
-#------------------------------------------------------------------------------
-
-_RemoveAfterSent = True
-
-# Functions outside should use getLocalIdentity()
-
-# if we come up with more valid transports,
-# we'll need to add them here
-# in the case we don't have any valid transports,
-# we use this array as the default
-# order is important!
-# this is default order to be used for new users
-# more stable transports must be higher
-_AttenuationFactor = 2.0
-
-#-------------------------------------------------------------------------
-
-
-
-def init():
+"""
+
+import os
+import sys
+import random
+import time
+import math
+import hmac
+import hashlib
+import base64
+import string
+import subprocess
+import re
+import tempfile
+import urllib
+import locale
+import textwrap
+import cPickle
+
+from twisted.python.win32 import cmdLineQuote
+
+#------------------------------------------------------------------------------
+
+if __name__ == '__main__':
+    import os.path as _p
+    sys.path.insert(0, _p.abspath(_p.join(_p.dirname(_p.abspath(sys.argv[0])), '..')))
+
+#------------------------------------------------------------------------------
+
+from logs import lg
+
+from userid import identity
+
+from system import bpio
+
+from main import settings
+
+import net_misc
+import packetid
+
+#------------------------------------------------------------------------------
+
+_RemoveAfterSent = True
+
+# Functions outside should use getLocalIdentity()
+
+# if we come up with more valid transports,
+# we'll need to add them here
+# in the case we don't have any valid transports,
+# we use this array as the default
+# order is important!
+# this is default order to be used for new users
+# more stable transports must be higher
+_AttenuationFactor = 2.0
+
+#-------------------------------------------------------------------------------
+
+
+def init():
     """
     Will be called in main thread at start up.
 
     Can put here some minor things if needed.
-    """
-    lg.out(4, 'misc.init')
-
-#------------------------------------------------------------------------------
-
-
-def readLocalIP():
+    """
+    lg.out(4, 'misc.init')
+
+#------------------------------------------------------------------------------
+
+
+def readLocalIP():
     """
     Read local IP stored in the file [BitDust data dir]/metadata/localip.
-    """
-    return bpio.ReadBinaryFile(settings.LocalIPFilename())
-
-
-def readExternalIP():
+    """
+    return bpio.ReadBinaryFile(settings.LocalIPFilename())
+
+
+def readExternalIP():
     """
     Read external IP stored in the file [BitDust data dir]/metadata/externalip.
-    """
-    return bpio.ReadBinaryFile(settings.ExternalIPFilename())
-
-
-def readSupplierData(idurl, filename):
-<<<<<<< HEAD
-    """
-    Read a file from [BitDust data dir]/suppliers/[IDURL] folder.
-    The file names right now is ['connected', 'disconnected', 'listfiles'].
-=======
+    """
+    return bpio.ReadBinaryFile(settings.ExternalIPFilename())
+
+
+def readSupplierData(idurl, filename):
     """
     Read a file from [BitDust data dir]/suppliers/[IDURL] folder.
 
     The file names right now is ['connected', 'disconnected',
     'listfiles'].
->>>>>>> 7d91a7f0
-    """
-    path = settings.SupplierPath(idurl, filename)
-    if not os.path.isfile(path):
-        return ''
-    return bpio.ReadTextFile(path)
-
-
-def writeSupplierData(idurl, filename, data):
+    """
+    path = settings.SupplierPath(idurl, filename)
+    if not os.path.isfile(path):
+        return ''
+    return bpio.ReadTextFile(path)
+
+
+def writeSupplierData(idurl, filename, data):
     """
     Writes to a config file for given supplier.
-    """
-    dirPath = settings.SupplierPath(idurl)
-    if not os.path.isdir(dirPath):
-        os.makedirs(dirPath)
-    path = settings.SupplierPath(idurl, filename)
-    return bpio.WriteFile(path, data)
-
-#-------------------------------------------------------------------------
-
-
-
-def NewBackupID(time_st=None):
-<<<<<<< HEAD
-    """
-    BackupID is just a string representing time and date.
-    Symbol "F" is placed at the start to identify that this is a FULL backup.
-    We have a plans to provide INCREMENTAL backups also.
-=======
+    """
+    dirPath = settings.SupplierPath(idurl)
+    if not os.path.isdir(dirPath):
+        os.makedirs(dirPath)
+    path = settings.SupplierPath(idurl, filename)
+    return bpio.WriteFile(path, data)
+
+#-------------------------------------------------------------------------------
+
+
+def NewBackupID(time_st=None):
     """
     BackupID is just a string representing time and date.
 
     Symbol "F" is placed at the start to identify that this is a FULL
     backup. We have a plans to provide INCREMENTAL backups also.
->>>>>>> 7d91a7f0
-    """
-    if time_st is None:
-        time_st = time.localtime()
-    ampm = time.strftime("%p", time_st)
-    if ampm == '':
-        lg.warn('time.strftime("%p") returns empty string')
-        ampm = 'AM' if time.time() % 86400 < 43200 else 'PM'
-    result = "F" + time.strftime("%Y%m%d%I%M%S", time_st) + ampm
-    return result
-
-
-def TimeStructFromVersion(backupID):
+    """
+    if time_st is None:
+        time_st = time.localtime()
+    ampm = time.strftime("%p", time_st)
+    if ampm == '':
+        lg.warn('time.strftime("%p") returns empty string')
+        ampm = 'AM' if time.time() % 86400 < 43200 else 'PM'
+    result = "F" + time.strftime("%Y%m%d%I%M%S", time_st) + ampm
+    return result
+
+
+def TimeStructFromVersion(backupID):
     """
     
-    """
-    try:
-        if backupID.endswith('AM') or backupID.endswith('PM'):
-            ampm = backupID[-2:]
-            st_time = list(time.strptime(backupID[1:-2], '%Y%m%d%I%M%S'))
-        else:
-            i = backupID.rfind('M')
-            ampm = backupID[i - 1:i + 1]
-            st_time = list(time.strptime(backupID[1:i - 1], '%Y%m%d%I%M%S'))
-        if ampm == 'PM':
-            st_time[3] += 12
-        return st_time
-    except:
-        lg.exc()
-        return None
-
-
-def TimeFromBackupID(backupID):
-    """
-    Reverse method - return a date and time from given BackupID with ``time.mktime()``.
-    """
-    try:
-        return time.mktime(TimeStructFromVersion(backupID))
-    except:
-        return None
-
-
-def modified_version(a):
+    """
+    try:
+        if backupID.endswith('AM') or backupID.endswith('PM'):
+            ampm = backupID[-2:]
+            st_time = list(time.strptime(backupID[1:-2], '%Y%m%d%I%M%S'))
+        else:
+            i = backupID.rfind('M')
+            ampm = backupID[i - 1:i + 1]
+            st_time = list(time.strptime(backupID[1:i - 1], '%Y%m%d%I%M%S'))
+        if ampm == 'PM':
+            st_time[3] += 12
+        return st_time
+    except:
+        lg.exc()
+        return None
+
+
+def TimeFromBackupID(backupID):
+    """
+    Reverse method - return a date and time from given BackupID with ``time.mktime()``.
+    """
+    try:
+        return time.mktime(TimeStructFromVersion(backupID))
+    except:
+        return None
+
+
+def modified_version(a):
     """
     Next functions are to come up with a sorted list of backup ids (dealing
     with AM/PM).
 
     This method make a number for given BackupID - used to compare two BackupID's.
-    """
-    try:
-        if a.endswith('AM') or a.endswith('PM'):
-            int_a = int(a[1:-2])
-            int_b = 0
-        else:
-            i = a.rfind('M')
-            int_a = int(a[1:i - 1])
-            int_b = int(a[i + 1:])
-    except:
-        lg.exc()
-        return -1
-    hour = a[-8:-6]
-    if a.endswith('PM') and hour != '12':
-        int_a += 120000
-    elif a.endswith('AM') and hour == '12':
-        int_a -= 120000
-    return int_a + int_b
-
-
-def version_compare(version1, version2):
+    """
+    try:
+        if a.endswith('AM') or a.endswith('PM'):
+            int_a = int(a[1:-2])
+            int_b = 0
+        else:
+            i = a.rfind('M')
+            int_a = int(a[1:i - 1])
+            int_b = int(a[i + 1:])
+    except:
+        lg.exc()
+        return -1
+    hour = a[-8:-6]
+    if a.endswith('PM') and hour != '12':
+        int_a += 120000
+    elif a.endswith('AM') and hour == '12':
+        int_a -= 120000
+    return int_a + int_b
+
+
+def version_compare(version1, version2):
     """
     Compare two BackupID's, I start using another term for BackupID not so long
     ago: ``version``. I decided to create a complex ID to identify the data on
@@ -251,81 +221,74 @@
 
     <path>/<version>/<packetName> This way same data can have
     different versions. See ``lib.packetid`` module for more info.
-    """
-    return cmp(modified_version(version1), modified_version(version2))
-
-
-def backup_id_compare(backupID1, backupID2):
+    """
+    return cmp(modified_version(version1), modified_version(version2))
+
+
+def backup_id_compare(backupID1, backupID2):
     """
     Compare two 'complex' backupID's: at first compare paths, than version.
-    """
-    if isinstance(backupID1, tuple):
-        backupID1 = backupID1[0]
-        backupID2 = backupID2[0]
-    pathID1, version1 = packetid.SplitBackupID(backupID1)
-    pathID2, version2 = packetid.SplitBackupID(backupID2)
-    if pathID1 is None or pathID2 is None:
-        return 0
-    if pathID1 != pathID2:
-        return cmp(pathID1, pathID2)
-    return version_compare(version1, version2)
-
-
-def sorted_backup_ids(backupIds, reverse=False):
+    """
+    if isinstance(backupID1, tuple):
+        backupID1 = backupID1[0]
+        backupID2 = backupID2[0]
+    pathID1, version1 = packetid.SplitBackupID(backupID1)
+    pathID2, version2 = packetid.SplitBackupID(backupID2)
+    if pathID1 is None or pathID2 is None:
+        return 0
+    if pathID1 != pathID2:
+        return cmp(pathID1, pathID2)
+    return version_compare(version1, version2)
+
+
+def sorted_backup_ids(backupIds, reverse=False):
     """
     Sort a list of backupID's.
-    """
-    sorted_ids = sorted(backupIds, backup_id_compare, reverse=reverse)
-    return sorted_ids
-
-
-def sorted_versions(versions, reverse=False):
+    """
+    sorted_ids = sorted(backupIds, backup_id_compare, reverse=reverse)
+    return sorted_ids
+
+
+def sorted_versions(versions, reverse=False):
     """
     Sort a list of versions.
-    """
-    sorted_versions_list = sorted(versions, version_compare, reverse=reverse)
-    return sorted_versions_list
-
-#------------------------------------------------------------------------------
-
-BASE_ALPHABET = '0123456789abcdefghijklmnopqrstuvwxyzABCDEFGHIJKLMNOPQRSTUVWXYZ!()+-#$^&_=@[]{}`~'
-BASE_LIST = BASE_ALPHABET
-BASE_DICT = dict((c, i) for i, c in enumerate(BASE_LIST))
-
-
-def base_decode(string, reverse_base=BASE_DICT):
+    """
+    sorted_versions_list = sorted(versions, version_compare, reverse=reverse)
+    return sorted_versions_list
+
+#------------------------------------------------------------------------------
+
+BASE_ALPHABET = '0123456789abcdefghijklmnopqrstuvwxyzABCDEFGHIJKLMNOPQRSTUVWXYZ!()+-#$^&_=@[]{}`~'
+BASE_LIST = BASE_ALPHABET
+BASE_DICT = dict((c, i) for i, c in enumerate(BASE_LIST))
+
+
+def base_decode(string, reverse_base=BASE_DICT):
     """
     Not used right now, I was playing with file paths on remote peers.
-    """
-    return base64.decodestring(string)
-#    length = len(reverse_base)
-#    ret = 0
-#    for i, c in enumerate(string[::-1]):
-#        ret += (length ** i) * reverse_base[c]
-#    return ret
-
-
-def base_encode(string, base=BASE_LIST):
+    """
+    return base64.decodestring(string)
+#    length = len(reverse_base)
+#    ret = 0
+#    for i, c in enumerate(string[::-1]):
+#        ret += (length ** i) * reverse_base[c]
+#    return ret
+
+
+def base_encode(string, base=BASE_LIST):
     """
     Not used at the moment.
-    """
-    return base64.encodestring(string)
-#    length = len(base)
-#    ret = ''
-#    while integer != 0:
-#        ret = base[integer % length] + ret
-#        integer /= length
-#    return ret
-
-
-def FilePathToBackupID(filepath):
-<<<<<<< HEAD
-    """
-    The idea was to hide the original file and folders names on suppliers machines but keep the directory structure.
-    Finally I came to index file wich is encrypted and all data is stored in the same directory tree,
-    but files and folders names are replaced with numbers.
-    Not used at the moment.
-=======
+    """
+    return base64.encodestring(string)
+#    length = len(base)
+#    ret = ''
+#    while integer != 0:
+#        ret = base[integer % length] + ret
+#        integer /= length
+#    return ret
+
+
+def FilePathToBackupID(filepath):
     """
     The idea was to hide the original file and folders names on suppliers
     machines but keep the directory structure.
@@ -333,1534 +296,1353 @@
     Finally I came to index file wich is encrypted and all data is
     stored in the same directory tree, but files and folders names are
     replaced with numbers. Not used at the moment.
->>>>>>> 7d91a7f0
-    """
-    # be sure the string is in unicode
-    fp = bpio.portablePath(filepath)
-    # now convert to string with char codes as numbers
-    result = ''
-    for part in fp.split('/'):
-        if part == '':
-            result += '/'
-            continue
-        if len(result) > 0:
-            # skip first separator
-            # if this is Linux absolute path
-            result += '/'
-        # switch from unicode if it was
-        part = str(part)  # unicode(part).encode()
-        # word = base64.b64encode(part).replace('+', '-').replace('/', '_')
-        # word = base64.b64encode(hashlib.sha1(part+os.urandom(8)).digest()).replace('+', '-').replace('/', '_').replace('=', '')
-        # word = hashlib.sha1(part+os.urandom(8)).hexdigest()
-        print base64.b64encode(os.urandom(6))
-        word = hashlib.md5(part + os.urandom(4)).hexdigest()
-        print len(word)
-#        # compress the string
-#        if compress:
-#            # import zlib
-#            # word = base_encode(zlib.compress(upart, 9))
-#            word = base_encode(upart)
-#        else:
-#            word = u''
-#            for c in upart:
-#                word += '%04d' % ord(c)
-#        word = word.strip()
-        # print '[%s]' % word
-        result += word
-    return result
-
-
-def BackupIDToFilePath(backupID, decompress=False):
+    """
+    # be sure the string is in unicode
+    fp = bpio.portablePath(filepath)
+    # now convert to string with char codes as numbers
+    result = ''
+    for part in fp.split('/'):
+        if part == '':
+            result += '/'
+            continue
+        if len(result) > 0:
+            # skip first separator
+            # if this is Linux absolute path
+            result += '/'
+        # switch from unicode if it was
+        part = str(part)  # unicode(part).encode()
+        # word = base64.b64encode(part).replace('+', '-').replace('/', '_')
+        # word = base64.b64encode(hashlib.sha1(part+os.urandom(8)).digest()).replace('+', '-').replace('/', '_').replace('=', '')
+        # word = hashlib.sha1(part+os.urandom(8)).hexdigest()
+        print base64.b64encode(os.urandom(6))
+        word = hashlib.md5(part + os.urandom(4)).hexdigest()
+        print len(word)
+#        # compress the string
+#        if compress:
+#            # import zlib
+#            # word = base_encode(zlib.compress(upart, 9))
+#            word = base_encode(upart)
+#        else:
+#            word = u''
+#            for c in upart:
+#                word += '%04d' % ord(c)
+#        word = word.strip()
+        # print '[%s]' % word
+        result += word
+    return result
+
+
+def BackupIDToFilePath(backupID, decompress=False):
     """
     Not used.
-    """
-    result = ''
-    part = ''
-    ch = ''
-    for c in backupID:
-        if c == '/':
-            if part != '':
-                # base64.b64encode(part).replace('+', '-').replace('/', '_')
-                result += base64.b64decode(part.replace('-',
-                                                        '+').replace('_', '/'))
-#                if decompress:
-#                    import zlib
-#                    # result += zlib.decompress(base_decode(part))
-#                    result += base_decode(part)
-#                else:
-#                    result += part
-            result += c
-            part = ''
-        else:
-            part += c
-#            if decompress:
-#                part += c
-#            else:
-#                ch += c
-#                if len(ch) == 4:
-#                    try:
-#                        v = int(ch)
-#                    except:
-#                        lg.exc()
-#                    part += unichr(v)
-#                    ch = ''
-    if part:
-        result += base64.b64decode(part.replace('-', '+').replace('_', '/'))
-        # result += part
-#        if decompress:
-#            import zlib
-#            result += zlib.decompress(base_decode(part))
-#        else:
-#            result += part
-    # we return string in unicode
-    return unicode(result)
-
-#------------------------------------------------------------------------------
-
-
-def DigitsOnly(input, includes=''):
+    """
+    result = ''
+    part = ''
+    ch = ''
+    for c in backupID:
+        if c == '/':
+            if part != '':
+                # base64.b64encode(part).replace('+', '-').replace('/', '_')
+                result += base64.b64decode(part.replace('-', '+').replace('_', '/'))
+#                if decompress:
+#                    import zlib
+#                    # result += zlib.decompress(base_decode(part))
+#                    result += base_decode(part)
+#                else:
+#                    result += part
+            result += c
+            part = ''
+        else:
+            part += c
+#            if decompress:
+#                part += c
+#            else:
+#                ch += c
+#                if len(ch) == 4:
+#                    try:
+#                        v = int(ch)
+#                    except:
+#                        lg.exc()
+#                    part += unichr(v)
+#                    ch = ''
+    if part:
+        result += base64.b64decode(part.replace('-', '+').replace('_', '/'))
+        # result += part
+#        if decompress:
+#            import zlib
+#            result += zlib.decompress(base_decode(part))
+#        else:
+#            result += part
+    # we return string in unicode
+    return unicode(result)
+
+#------------------------------------------------------------------------------
+
+
+def DigitsOnly(input, includes=''):
     """
     Very basic method to convert string to number.
 
     This returns same string but with digits only.
-    """
-    return ''.join([c for c in input if c in '0123456789' + includes])
-
-
-def IsDigitsOnly(input):
-<<<<<<< HEAD
+    """
+    return ''.join([c for c in input if c in '0123456789' + includes])
+
+
+def IsDigitsOnly(input):
     """
     Return True if ``input`` string contains only digits.
-=======
-    """
-    Return True if ``input`` string contains only digits.
->>>>>>> 7d91a7f0
-    """
-    for c in input:
-        if c not in '0123456789':
-            return False
-    return True
-
-
-def ToInt(input, default=0):
+    """
+    for c in input:
+        if c not in '0123456789':
+            return False
+    return True
+
+
+def ToInt(input, default=0):
     """
     Convert a string to number using built-in int() method.
-    """
-    try:
-        return int(input)
-    except:
-        return default
-
-
-def ToFloat(input, default=0.0):
+    """
+    try:
+        return int(input)
+    except:
+        return default
+
+
+def ToFloat(input, default=0.0):
     """
     Convert a string to number using built-in float() method.
-    """
-    try:
-        return float(input)
-    except:
-        return default
-
-#------------------------------------------------------------------------------
-
-
-def ValidUserName(username):
+    """
+    try:
+        return float(input)
+    except:
+        return default
+
+#------------------------------------------------------------------------------
+
+
+def ValidUserName(username):
     """
     A method to validate account name entered by user.
-    """
-    if len(username) < settings.MinimumUsernameLength():
-        return False
-    if len(username) > settings.MaximumUsernameLength():
-        return False
-    for c in username:
-        if c not in settings.LegalUsernameChars():
-            return False
-    if username[0] not in set('abcdefghijklmnopqrstuvwxyz'):
-        return False
-    return True
-
-
-def ValidNickName(username):
+    """
+    if len(username) < settings.MinimumUsernameLength():
+        return False
+    if len(username) > settings.MaximumUsernameLength():
+        return False
+    for c in username:
+        if c not in settings.LegalUsernameChars():
+            return False
+    if username[0] not in set('abcdefghijklmnopqrstuvwxyz'):
+        return False
+    return True
+
+
+def ValidNickName(username):
     """
     A method to validate account name entered by user.
-    """
-    if len(username) < settings.MinimumUsernameLength():
-        return False
-    if len(username) > settings.MaximumUsernameLength():
-        return False
-    # for c in username:
-    #     if c not in settings.LegalNickNameChars():
-    #         return False
-    return True
-
-
-def ValidEmail(email, full_check=True):
+    """
+    if len(username) < settings.MinimumUsernameLength():
+        return False
+    if len(username) > settings.MaximumUsernameLength():
+        return False
+    # for c in username:
+    #     if c not in settings.LegalNickNameChars():
+    #         return False
+    return True
+
+
+def ValidEmail(email, full_check=True):
     """
     A method to validate typed email address.
-    """
-    regexp = '^[\w\-\.\@]*$'
-    if re.match(regexp, email) is None:
-        return False
-    if email.startswith('.'):
-        return False
-    if email.endswith('.'):
-        return False
-    if email.startswith('-'):
-        return False
-    if email.endswith('-'):
-        return False
-    if email.startswith('@'):
-        return False
-    if email.endswith('@'):
-        return False
-    if len(email) < 3:
-        return False
-    if full_check:
-        regexp2 = '^[\w\-\.]*\@[\w\-\.]*$'
-        if re.match(regexp2, email) is None:
-            return False
-    return True
-
-
-def ValidPhone(value):
+    """
+    regexp = '^[\w\-\.\@]*$'
+    if re.match(regexp, email) is None:
+        return False
+    if email.startswith('.'):
+        return False
+    if email.endswith('.'):
+        return False
+    if email.startswith('-'):
+        return False
+    if email.endswith('-'):
+        return False
+    if email.startswith('@'):
+        return False
+    if email.endswith('@'):
+        return False
+    if len(email) < 3:
+        return False
+    if full_check:
+        regexp2 = '^[\w\-\.]*\@[\w\-\.]*$'
+        if re.match(regexp2, email) is None:
+            return False
+    return True
+
+
+def ValidPhone(value):
     """
     A method to validate typed phone number.
-    """
-    regexp = '^[ \d\-\+]*$'
-    if re.match(regexp, value) is None:
-        return False
-    if len(value) < 5:
-        return False
-    return True
-
-
-def ValidName(value):
+    """
+    regexp = '^[ \d\-\+]*$'
+    if re.match(regexp, value) is None:
+        return False
+    if len(value) < 5:
+        return False
+    return True
+
+
+def ValidName(value):
     """
     A method to validate user name.
-    """
-    regexp = '^[\w\-]*$'
-    if re.match(regexp, value) is None:
-        return False
-    if len(value) > 100:
-        return False
-    return True
-
-
-def MakeValidHTMLComment(text):
+    """
+    regexp = '^[\w\-]*$'
+    if re.match(regexp, value) is None:
+        return False
+    if len(value) > 100:
+        return False
+    return True
+
+
+def MakeValidHTMLComment(text):
     """
     Keeps only ascii symbols of the string.
-    """
-    ret = ''
-    for c in text:
-        if c in set(
-                "abcdefghijklmnopqrstuvwxyzABCDEFGHIJKLMNOPQRSTUVWXYZ0123456789-+*/=_()[]{}:;,.?!@#$%|~ "):
-            ret += c
-    return ret
-
-
-def ValidateBitCoinAddress(strAddr):
-<<<<<<< HEAD
+    """
+    ret = ''
+    for c in text:
+        if c in set("abcdefghijklmnopqrstuvwxyzABCDEFGHIJKLMNOPQRSTUVWXYZ0123456789-+*/=_()[]{}:;,.?!@#$%|~ "):
+            ret += c
+    return ret
+
+
+def ValidateBitCoinAddress(strAddr):
     """
     Does simple validation of a bitcoin address.
+
         :param strAddr: an ASCII or unicode string, of a bitcoin public address.
         :return boolean: indicating that the address has a correct format.
     http://www.rugatu.com/questions/3255/anybody-has-python-code-to-verifyvalidate-bitcoin-address
-=======
-    """
-    Does simple validation of a bitcoin address.
-
-        :param strAddr: an ASCII or unicode string, of a bitcoin public address.
-        :return boolean: indicating that the address has a correct format.
-    http://www.rugatu.com/questions/3255/anybody-has-python-code-to-verifyvalidate-bitcoin-address
->>>>>>> 7d91a7f0
-    """
-    # The first character indicates the "version" of the address.
-    CHARS_OK_FIRST = "123"
-    # alphanumeric characters without : l I O 0
-    CHARS_OK = "123456789ABCDEFGHJKLMNPQRSTUVWXYZabcdefghijkmnopqrstuvwxyz"
-    # We do not check the high length limit of the adress.
-    if len(strAddr) < 27:
-        return False
-    if len(strAddr) > 35:
-        return False
-    if strAddr[0] not in CHARS_OK_FIRST:
-        return False
-    # We use the function "all" by passing it an enumerator as parameter.
-    # It does a little optimisation :
-    # if one of the character is not valid, the next ones are not tested.
-    return all((char in CHARS_OK for char in strAddr[1:]))
-
-#------------------------------------------------------------------------------
-
-
-def RoundupFile(filename, stepsize):
-<<<<<<< HEAD
-    """
-    For some things we need to have files which are round sizes,
-    for example some encryption needs files that are multiples of 8 bytes.
-    This function rounds file up to the next multiple of step size.
-=======
+    """
+    # The first character indicates the "version" of the address.
+    CHARS_OK_FIRST = "123"
+    # alphanumeric characters without : l I O 0
+    CHARS_OK = "123456789ABCDEFGHJKLMNPQRSTUVWXYZabcdefghijkmnopqrstuvwxyz"
+    # We do not check the high length limit of the adress.
+    if len(strAddr) < 27:
+        return False
+    if len(strAddr) > 35:
+        return False
+    if strAddr[0] not in CHARS_OK_FIRST:
+        return False
+    # We use the function "all" by passing it an enumerator as parameter.
+    # It does a little optimisation :
+    # if one of the character is not valid, the next ones are not tested.
+    return all((char in CHARS_OK for char in strAddr[1:]))
+
+#------------------------------------------------------------------------------
+
+
+def RoundupFile(filename, stepsize):
     """
     For some things we need to have files which are round sizes, for example
     some encryption needs files that are multiples of 8 bytes.
 
     This function rounds file up to the next multiple of step size.
->>>>>>> 7d91a7f0
-    """
-    try:
-        size = os.path.getsize(filename)
-    except:
-        return
-    mod = size % stepsize
-    increase = 0
-    if mod > 0:
-        increase = stepsize - mod
-        fil = open(filename, 'a')
-        fil.write(' ' * increase)
-        fil.close()
-
-
-def RoundupString(data, stepsize):
+    """
+    try:
+        size = os.path.getsize(filename)
+    except:
+        return
+    mod = size % stepsize
+    increase = 0
+    if mod > 0:
+        increase = stepsize - mod
+        fil = open(filename, 'a')
+        fil.write(' ' * increase)
+        fil.close()
+
+
+def RoundupString(data, stepsize):
     """
     
-    """
-    size = len(data)
-    mod = size % stepsize
-    increase = 0
-    addon = ''
-    if mod > 0:
-        increase = stepsize - mod
-        addon = ' ' * increase
-    return data + addon
-
-
-def AddNL(s):
-<<<<<<< HEAD
+    """
+    size = len(data)
+    mod = size % stepsize
+    increase = 0
+    addon = ''
+    if mod > 0:
+        increase = stepsize - mod
+        addon = ' ' * increase
+    return data + addon
+
+
+def AddNL(s):
     """
     Just return a same string but with '\n' symbol at the end.
-=======
-    """
-    Just return a same string but with '\n' symbol at the end.
->>>>>>> 7d91a7f0
-    """
-    return s + "\n"
-
-
-def Data():
+    """
+    return s + "\n"
+
+
+def Data():
     """
     An alias for Data packets.
-    """
-    return "Data"
-
-
-def Parity():
+    """
+    return "Data"
+
+
+def Parity():
     """
     An alias for Parity packets.
-    """
-    return "Parity"
-
-
-def BinaryToAscii(input):
+    """
+    return "Parity"
+
+
+def BinaryToAscii(input):
     """
     Not used right now.
 
     Have had some troubles with jelly/banana. Plan to move to my own
     serialization of objects but leaving this here for now.
-    """
-    return base64.encodestring(input)
-
-
-def AsciiToBinary(input):
+    """
+    return base64.encodestring(input)
+
+
+def AsciiToBinary(input):
     """
     Uses built-in method ``base64.decodestring``.
-    """
-    return base64.decodestring(input)
-
-
-def ObjectToString_old(obj):
+    """
+    return base64.decodestring(input)
+
+
+def ObjectToString_old(obj):
     """
     
-    """
-    return cPickle.dumps(obj, protocol=cPickle.HIGHEST_PROTOCOL)
-
-
-def StringToObject_old(inp):
+    """
+    return cPickle.dumps(obj, protocol=cPickle.HIGHEST_PROTOCOL)
+
+
+def StringToObject_old(inp):
     """
     
-    """
-    return cPickle.loads(inp)
-
-
-def ObjectToString(obj):
+    """
+    return cPickle.loads(inp)
+
+
+def ObjectToString(obj):
     """
     
-    """
-    import serialization
-    return serialization.ObjectToString(obj)
-
-
-def StringToObject(inp):
+    """
+    import serialization
+    return serialization.ObjectToString(obj)
+
+
+def StringToObject(inp):
     """
     
-    """
-    import serialization
-    return serialization.StringToObject(inp)
-
-
-def ObjectToAscii(input):
+    """
+    import serialization
+    return serialization.StringToObject(inp)
+
+
+def ObjectToAscii(input):
     """
     Not used.
-    """
-    return BinaryToAscii(ObjectToString(input))
-
-
-def AsciiToObject(input):
+    """
+    return BinaryToAscii(ObjectToString(input))
+
+
+def AsciiToObject(input):
     """
     Not used.
-    """
-    return StringToObject(AsciiToBinary(
-        input))              # works for 384 bit RSA keys
-
-#------------------------------------------------------------------------------
-
-<<<<<<< HEAD
-=======
-#------------------------------------------------------------------------------
-
->>>>>>> 7d91a7f0
-
-def pack_url_param(s):
+    """
+    return StringToObject(AsciiToBinary(input))              # works for 384 bit RSA keys
+
+#------------------------------------------------------------------------------
+
+
+def pack_url_param(s):
     """
     A wrapper for built-in ``urllib.quote`` method.
-    """
-    try:
-        return urllib.quote(s)
-    except:
-        try:
-            return str(urllib.quote(str(s)))
-        except:
-            lg.exc()
-    return s
-
-
-def unpack_url_param(s, default=None):
+    """
+    try:
+        return urllib.quote(s)
+    except:
+        try:
+            return str(urllib.quote(str(s)))
+        except:
+            lg.exc()
+    return s
+
+
+def unpack_url_param(s, default=None):
     """
     A wrapper for built-in ``urllib.unquote`` method.
-    """
-    if s is None or s == '':
-        if default is not None:
-            return default
-        return s
-    try:
-        return urllib.unquote(str(s))
-    except:
-        lg.exc()
-        return default
-
-
-def rndstr(length):
-    """
-    This generates a random string of given ``length`` - with only digits and letters.
-    """
-<<<<<<< HEAD
-    return ''.join([random.choice(string.letters + string.digits)
-                    for i in range(0, length)])
-=======
-    return ''.join([random.choice(string.letters + string.digits) for i in range(0, length)])
->>>>>>> 7d91a7f0
-
-
-def stringToLong(s):
+    """
+    if s is None or s == '':
+        if default is not None:
+            return default
+        return s
+    try:
+        return urllib.unquote(str(s))
+    except:
+        lg.exc()
+        return default
+
+
+def rndstr(length):
+    """
+    This generates a random string of given ``length`` - with only digits and letters.
+    """
+    return ''.join([random.choice(string.letters + string.digits) for i in range(0, length)])
+
+
+def stringToLong(s):
     """
     Not used.
-    """
-<<<<<<< HEAD
+    """
+    return long('\0' + s, 256)
+
+
+def longToString(n):
+    """
     Not used.
-    """
-=======
->>>>>>> 7d91a7f0
-    return long('\0' + s, 256)
-
-
-def longToString(n):
-    """
-    Not used.
-    """
-    s = n.tostring()
-    if s[0] == '\0' and s != '\0':
-        s = s[1:]
-    return s
-
-
-def receiptIDstr(receipt_id):
-<<<<<<< HEAD
+    """
+    s = n.tostring()
+    if s[0] == '\0' and s != '\0':
+        s = s[1:]
+    return s
+
+
+def receiptIDstr(receipt_id):
     """
     This method is used to make good string for receipt ID.
-=======
-    """
-    This method is used to make good string for receipt ID.
->>>>>>> 7d91a7f0
-    """
-    try:
-        return '%08d' % int(receipt_id)
-    except:
-        return str(receipt_id)
-
-
-def username2idurl(username, host='id.bitdust.io'):
+    """
+    try:
+        return '%08d' % int(receipt_id)
+    except:
+        return str(receipt_id)
+
+
+def username2idurl(username, host='id.bitdust.io'):
     """
     Creates an IDURL from given username, default identity server is used.
-    """
-    return 'http://' + host + '/' + username + '.xml'
-
-
-def calculate_best_dimension(sz, maxsize=8):
-<<<<<<< HEAD
-    """
-    This method is used to visually organize users on screen.
-    Say 4 items is pretty good looking in one line.
-    But 13 items seems fine in three lines.
-        :param sz: number of items to be organized
-        :param maxsize: the maximum width of the matrix.
-=======
+    """
+    return 'http://' + host + '/' + username + '.xml'
+
+
+def calculate_best_dimension(sz, maxsize=8):
     """
     This method is used to visually organize users on screen. Say 4 items is
     pretty good looking in one line. But 13 items seems fine in three lines.
 
     :param sz: number of items to be organized
     :param maxsize: the maximum width of the matrix.
->>>>>>> 7d91a7f0
-    """
-    cached = {2: (2, 1),
-              4: (4, 1),
-              7: (4, 2),
-              13: (5, 3),
-              18: (6, 3),
-              26: (7, 4),
-              64: (8, 8)}.get(sz, None)
-    if cached:
-        return cached
-    try:
-        w = math.sqrt(sz)
-        h = sz / w
-    except:
-        lg.exc()
-    w = w * 1.4
-    h = h / 1.4
-    if int(w) * int(h) < sz and int(h) > 0:
-        w += 1.0
-    if w > maxsize:
-        w = float(maxsize)
-        h = sz / w
-    w = int(w)
-    h = int(h)
-    w = 1 if w == 0 else w
-    h = 1 if h == 0 else h
-    if w * h < sz:
-        h += 1
-    if w * h - sz > h:
-        w -= 1
-    return w, h
-
-
-def calculate_padding(w, h):
-<<<<<<< HEAD
+    """
+    cached = {2: (2, 1),
+              4: (4, 1),
+              7: (4, 2),
+              13: (5, 3),
+              18: (6, 3),
+              26: (7, 4),
+              64: (8, 8)}.get(sz, None)
+    if cached:
+        return cached
+    try:
+        w = math.sqrt(sz)
+        h = sz / w
+    except:
+        lg.exc()
+    w = w * 1.4
+    h = h / 1.4
+    if int(w) * int(h) < sz and int(h) > 0:
+        w += 1.0
+    if w > maxsize:
+        w = float(maxsize)
+        h = sz / w
+    w = int(w)
+    h = int(h)
+    w = 1 if w == 0 else w
+    h = 1 if h == 0 else h
+    if w * h < sz:
+        h += 1
+    if w * h - sz > h:
+        w -= 1
+    return w, h
+
+
+def calculate_padding(w, h):
     """
     Calculates space between icons to show in the GUI.
+
     Need to put less spaces when show a lot of items.
-=======
-    """
-    Calculates space between icons to show in the GUI.
-
-    Need to put less spaces when show a lot of items.
->>>>>>> 7d91a7f0
-    """
-    imgW = 64
-    imgH = 64
-    if w >= 4:
-        imgW = 4 * imgW / w
-        imgH = 4 * imgH / w
-    padding = 64 / w - 8
-    return imgW, imgH, padding
-
-
-def getDeltaTime(tm):
+    """
+    imgW = 64
+    imgH = 64
+    if w >= 4:
+        imgW = 4 * imgW / w
+        imgH = 4 * imgH / w
+    padding = 64 / w - 8
+    return imgW, imgH, padding
+
+
+def getDeltaTime(tm):
     """
     Return a string shows how much time passed since ``tm`` moment.
-    """
-    try:
-        #        tm = time.mktime(time.strptime(self.backupID, "F%Y%m%d%I%M%S%p"))
-        dt = round(time.time() - tm)
-        if dt > 2 * 60 * 60:
-            return round(dt / (60.0 * 60.0)), 'hours'
-        if dt > 60:
-            return round(dt / 60.0), 'minutes'
-        return dt, 'seconds'
-    except:
-        return None, None
-
-
-def getRealHost(host, port=None):
+    """
+    try:
+        #        tm = time.mktime(time.strptime(self.backupID, "F%Y%m%d%I%M%S%p"))
+        dt = round(time.time() - tm)
+        if dt > 2 * 60 * 60:
+            return round(dt / (60.0 * 60.0)), 'hours'
+        if dt > 60:
+            return round(dt / 60.0), 'minutes'
+        return dt, 'seconds'
+    except:
+        return None, None
+
+
+def getRealHost(host, port=None):
     """
     Some tricks to get a 'host' from contact method (see ``lib.identity``).
-    """
-    if isinstance(host, str):
-        if port is not None:
-            host += ':' + str(port)
-    elif isinstance(host, tuple) and len(host) == 2:
-        host = host[0] + ':' + str(host[1])
-    elif host is None:
-        host = 'None'
-    else:
-        if getattr(host, 'host', None) is not None:
-            if getattr(host, 'port', None) is not None:
-                host = str(getattr(host, 'host')) + ':' + \
-                    str(getattr(host, 'port'))
-            else:
-                host = str(getattr(host, 'host'))
-        elif getattr(host, 'underlying', None) is not None:
-            host = str(getattr(host, 'underlying'))
-        else:
-            host = str(host)
-            if port is not None:
-                host += ':' + str(port)
-    return host
-
-
-def split_geom_string(geomstr):
+    """
+    if isinstance(host, str):
+        if port is not None:
+            host += ':' + str(port)
+    elif isinstance(host, tuple) and len(host) == 2:
+        host = host[0] + ':' + str(host[1])
+    elif host is None:
+        host = 'None'
+    else:
+        if getattr(host, 'host', None) is not None:
+            if getattr(host, 'port', None) is not None:
+                host = str(getattr(host, 'host')) + ':' + str(getattr(host, 'port'))
+            else:
+                host = str(getattr(host, 'host'))
+        elif getattr(host, 'underlying', None) is not None:
+            host = str(getattr(host, 'underlying'))
+        else:
+            host = str(host)
+            if port is not None:
+                host += ':' + str(port)
+    return host
+
+
+def split_geom_string(geomstr):
     """
     Split strings created with format "%dx%d+%d+%d" into 4 integers.
-    """
-    try:
-        r = re.split('\D+', geomstr, 4)
-        return int(r[0]), int(r[1]), int(r[2]), int(r[3])
-    except:
-        return None, None, None, None
-
-
-def percent2string(percent, precis=3):
-<<<<<<< HEAD
-    """
-    A tool to make a string (with % at the end) from given float, ``precis`` is precision to round the number.
-=======
+    """
+    try:
+        r = re.split('\D+', geomstr, 4)
+        return int(r[0]), int(r[1]), int(r[2]), int(r[3])
+    except:
+        return None, None, None, None
+
+
+def percent2string(percent, precis=3):
     """
     A tool to make a string (with % at the end) from given float, ``precis`` is
     precision to round the number.
->>>>>>> 7d91a7f0
-    """
-    s = float2str(round(percent, precis),
-                  mask=("%%3.%df" % (precis + 2)))
-    return s + '%'
-
-
-def value2percent(value, total, precis=3):
+    """
+    s = float2str(round(percent, precis),
+                  mask=("%%3.%df" % (precis + 2)))
+    return s + '%'
+
+
+def value2percent(value, total, precis=3):
     """
     
-    """
-    if not total:
-        return '0%'
-    return percent2string(100.0 * (float(value) / float(total)), precis)
-
-
-def float2str(float_value, mask='%6.8f', no_trailing_zeros=True):
-    """
-    Some smart method to do simple operation - convert float value into string.
-    """
-    try:
-        f = float(float_value)
-    except:
-        return float_value
-    s = mask % f
-    if no_trailing_zeros:
-        s = s.rstrip('0').rstrip('.')
-    return s
-
-
-def seconds_to_time_left_string(seconds):
+    """
+    if not total:
+        return '0%'
+    return percent2string(100.0 * (float(value) / float(total)), precis)
+
+
+def float2str(float_value, mask='%6.8f', no_trailing_zeros=True):
+    """
+    Some smart method to do simple operation - convert float value into string.
+    """
+    try:
+        f = float(float_value)
+    except:
+        return float_value
+    s = mask % f
+    if no_trailing_zeros:
+        s = s.rstrip('0').rstrip('.')
+    return s
+
+
+def seconds_to_time_left_string(seconds):
     """
     Using this method you can print briefly some period of time.
 
     This is my post on StackOverflow to share that:
     http://stackoverflow.com/questions/538666/python-format-timedelta-
     to-string/19074707#19074707
-    """
-    s = int(seconds)
-    years = s // 31104000
-    if years > 1:
-        return '%d years' % years
-    s = s - (years * 31104000)
-    months = s // 2592000
-    if years == 1:
-        r = 'one year'
-        if months > 0:
-            r += ' and %d months' % months
-        return r
-    if months > 1:
-        return '%d months' % months
-    s = s - (months * 2592000)
-    days = s // 86400
-    if months == 1:
-        r = 'one month'
-        if days > 0:
-            r += ' and %d days' % days
-        return r
-    if days > 1:
-        return '%d days' % days
-    s = s - (days * 86400)
-    hours = s // 3600
-    if days == 1:
-        r = 'one day'
-        if hours > 0:
-            r += ' and %d hours' % hours
-        return r
-    s = s - (hours * 3600)
-    minutes = s // 60
-    seconds = s - (minutes * 60)
-    if hours >= 6:
-        return '%d hours' % hours
-    if hours >= 1:
-        r = '%d hours' % hours
-        if hours == 1:
-            r = 'one hour'
-        if minutes > 0:
-            r += ' and %d minutes' % minutes
-        return r
-    if minutes == 1:
-        r = 'one minute'
-        if seconds > 0:
-            r += ' and %d seconds' % seconds
-        return r
-    if minutes == 0:
-        return '%d seconds' % seconds
-    if seconds == 0:
-        return '%d minutes' % minutes
-    return '%d minutes and %d seconds' % (minutes, seconds)
-
-
-def unicode_to_str_safe(unicode_string, encodings=None):
-<<<<<<< HEAD
+    """
+    s = int(seconds)
+    years = s // 31104000
+    if years > 1:
+        return '%d years' % years
+    s = s - (years * 31104000)
+    months = s // 2592000
+    if years == 1:
+        r = 'one year'
+        if months > 0:
+            r += ' and %d months' % months
+        return r
+    if months > 1:
+        return '%d months' % months
+    s = s - (months * 2592000)
+    days = s // 86400
+    if months == 1:
+        r = 'one month'
+        if days > 0:
+            r += ' and %d days' % days
+        return r
+    if days > 1:
+        return '%d days' % days
+    s = s - (days * 86400)
+    hours = s // 3600
+    if days == 1:
+        r = 'one day'
+        if hours > 0:
+            r += ' and %d hours' % hours
+        return r
+    s = s - (hours * 3600)
+    minutes = s // 60
+    seconds = s - (minutes * 60)
+    if hours >= 6:
+        return '%d hours' % hours
+    if hours >= 1:
+        r = '%d hours' % hours
+        if hours == 1:
+            r = 'one hour'
+        if minutes > 0:
+            r += ' and %d minutes' % minutes
+        return r
+    if minutes == 1:
+        r = 'one minute'
+        if seconds > 0:
+            r += ' and %d seconds' % seconds
+        return r
+    if minutes == 0:
+        return '%d seconds' % seconds
+    if seconds == 0:
+        return '%d minutes' % minutes
+    return '%d minutes and %d seconds' % (minutes, seconds)
+
+
+def unicode_to_str_safe(unicode_string, encodings=None):
     """
     I tried to make an 'ultimate' method to convert unicode to string here.
-=======
-    """
-    I tried to make an 'ultimate' method to convert unicode to string here.
->>>>>>> 7d91a7f0
-    """
-    try:
-        return str(unicode_string)  # .decode('utf-8')
-    except:
-        try:
-            return unicode(unicode_string).encode(
-                locale.getpreferredencoding(), errors='ignore')
-        except:
-            pass
-    if encodings is None:
-        encodings = [locale.getpreferredencoding(), ]  # 'utf-8'
-    output = ''
-    for i in xrange(len(unicode_string)):
-        unicode_char = unicode_string[i]
-        char = '?'
-        try:
-            char = unicode_char.encode(encodings[0])
-            # print char, encodings[0]
-        except:
-            for encoding in encodings:
-                try:
-                    char = unicode_char.encode(encoding, errors='ignore')
-                    # print char, encoding
-                    break
-                except:
-                    pass
-        output += char
-    return output
-
-
-def wrap_long_string(longstring, width=40, wraptext='\n'):
-    w = len(longstring)
-    if w < width:
-        return longstring
-    return wraptext.join(textwrap.wrap(longstring, width))
-
-
-def cut_long_string(longstring, length=40, suffix=''):
-    l = len(longstring)
-    if l < length:
-        return longstring
-    return longstring[:length] + suffix
-
-
-def isEnglishString(s):
-    try:
-        s.decode('ascii')
-    except UnicodeDecodeError:
-        return False
-    else:
-        return True
-
-#------------------------------------------------------------------------------
-
-
-def getClipboardText():
-    """
-    A portable way to get a clipboard data - some sort of Ctrl-V.
-    """
-    if bpio.Windows():
-        try:
-            import win32clipboard
-            import win32con
-            win32clipboard.OpenClipboard()
-            d = win32clipboard.GetClipboardData(win32con.CF_TEXT)
-            win32clipboard.CloseClipboard()
-            return d.replace('\r\n', '\n')
-        except:
-            lg.exc()
-            return ''
-    elif bpio.Linux():
-        try:
-            import wx
-            # may crash, otherwise
-            # this needs app.MainLoop() to be started
-            if not wx.TheClipboard.IsOpened():
-                do = wx.TextDataObject()
-                wx.TheClipboard.Open()
-                success = wx.TheClipboard.GetData(do)
-                wx.TheClipboard.Close()
-                if success:
-                    return do.GetText()
-                else:
-                    return ''
-            else:
-                return ''
-        except:
-            return ''
-    else:
-        return ''
-
-
-def setClipboardText(txt):
-    """
-    A portable way to set a clipboard data - just like when you select something and press Ctrl-C.
-    """
-    if bpio.Windows():
-        try:
-            import win32clipboard
-            import win32con
-            win32clipboard.OpenClipboard()
-            win32clipboard.EmptyClipboard()
-            win32clipboard.SetClipboardData(win32con.CF_TEXT, txt)
-            win32clipboard.CloseClipboard()
-        except:
-            lg.exc()
-    elif bpio.Linux():
-        try:
-            import wx
-            clipdata = wx.TextDataObject()
-            clipdata.SetText(txt)
-            if wx.TheClipboard:
-                wx.TheClipboard.Open()
-                wx.TheClipboard.SetData(clipdata)
-                wx.TheClipboard.Close()
-        except:
-            lg.exc()
-    elif bpio.Mac():
-        #         import tempfile
-        #         fd, fname = tempfile.mkstemp()
-        #         fd.write(txt)
-        #         fd.close()
-        #         subprocess.Popen('')
-        #         os.system('cat %s | pbcopy')
-        # TODO
-        return
-
-#------------------------------------------------------------------------------
-
-
-def hmac_hash(string):
+    """
+    try:
+        return str(unicode_string)  # .decode('utf-8')
+    except:
+        try:
+            return unicode(unicode_string).encode(locale.getpreferredencoding(), errors='ignore')
+        except:
+            pass
+    if encodings is None:
+        encodings = [locale.getpreferredencoding(), ]  # 'utf-8'
+    output = ''
+    for i in xrange(len(unicode_string)):
+        unicode_char = unicode_string[i]
+        char = '?'
+        try:
+            char = unicode_char.encode(encodings[0])
+            # print char, encodings[0]
+        except:
+            for encoding in encodings:
+                try:
+                    char = unicode_char.encode(encoding, errors='ignore')
+                    # print char, encoding
+                    break
+                except:
+                    pass
+        output += char
+    return output
+
+
+def wrap_long_string(longstring, width=40, wraptext='\n'):
+    w = len(longstring)
+    if w < width:
+        return longstring
+    return wraptext.join(textwrap.wrap(longstring, width))
+
+
+def cut_long_string(longstring, length=40, suffix=''):
+    l = len(longstring)
+    if l < length:
+        return longstring
+    return longstring[:length] + suffix
+
+
+def isEnglishString(s):
+    try:
+        s.decode('ascii')
+    except UnicodeDecodeError:
+        return False
+    else:
+        return True
+
+#------------------------------------------------------------------------------
+
+
+def getClipboardText():
+    """
+    A portable way to get a clipboard data - some sort of Ctrl-V.
+    """
+    if bpio.Windows():
+        try:
+            import win32clipboard
+            import win32con
+            win32clipboard.OpenClipboard()
+            d = win32clipboard.GetClipboardData(win32con.CF_TEXT)
+            win32clipboard.CloseClipboard()
+            return d.replace('\r\n', '\n')
+        except:
+            lg.exc()
+            return ''
+    elif bpio.Linux():
+        try:
+            import wx
+            # may crash, otherwise
+            # this needs app.MainLoop() to be started
+            if not wx.TheClipboard.IsOpened():
+                do = wx.TextDataObject()
+                wx.TheClipboard.Open()
+                success = wx.TheClipboard.GetData(do)
+                wx.TheClipboard.Close()
+                if success:
+                    return do.GetText()
+                else:
+                    return ''
+            else:
+                return ''
+        except:
+            return ''
+    else:
+        return ''
+
+
+def setClipboardText(txt):
+    """
+    A portable way to set a clipboard data - just like when you select something and press Ctrl-C.
+    """
+    if bpio.Windows():
+        try:
+            import win32clipboard
+            import win32con
+            win32clipboard.OpenClipboard()
+            win32clipboard.EmptyClipboard()
+            win32clipboard.SetClipboardData(win32con.CF_TEXT, txt)
+            win32clipboard.CloseClipboard()
+        except:
+            lg.exc()
+    elif bpio.Linux():
+        try:
+            import wx
+            clipdata = wx.TextDataObject()
+            clipdata.SetText(txt)
+            if wx.TheClipboard:
+                wx.TheClipboard.Open()
+                wx.TheClipboard.SetData(clipdata)
+                wx.TheClipboard.Close()
+        except:
+            lg.exc()
+    elif bpio.Mac():
+        #         import tempfile
+        #         fd, fname = tempfile.mkstemp()
+        #         fd.write(txt)
+        #         fd.close()
+        #         subprocess.Popen('')
+        #         os.system('cat %s | pbcopy')
+        # TODO
+        return
+
+#------------------------------------------------------------------------------
+
+
+def hmac_hash(string):
     """
     Not used.
-    """
-    h = hmac.HMAC(settings.HMAC_key_word(), string)
-    return h.hexdigest().upper()
-
-
-def encode64(s):
+    """
+    h = hmac.HMAC(settings.HMAC_key_word(), string)
+    return h.hexdigest().upper()
+
+
+def encode64(s):
     """
     A wrapper for built-in ``base64.b64encode``.
-    """
-    return base64.b64encode(s)
-
-
-def decode64(s):
+    """
+    return base64.b64encode(s)
+
+
+def decode64(s):
     """
     A wrapper for built-in ``base64.b64decode``.
-    """
-    return base64.b64decode(s)
-
-
-def get_hash(src):
+    """
+    return base64.b64decode(s)
+
+
+def get_hash(src):
     """
     Get a good looking MD5 hash of ``src`` string.
-    """
-    return hashlib.md5(src).hexdigest()
-
-
-def file_hash(path):
+    """
+    return hashlib.md5(src).hexdigest()
+
+
+def file_hash(path):
     """
     Read file and get get its hash.
-    """
-    src = bpio.ReadBinaryFile(path)
-    if not src:
-        return None
-    return get_hash(src)
-
-#-------------------------------------------------------------------------
-
-
-
-def time2daystring(tm=None):
+    """
+    src = bpio.ReadBinaryFile(path)
+    if not src:
+        return None
+    return get_hash(src)
+
+#-------------------------------------------------------------------------------
+
+
+def time2daystring(tm=None):
     """
     Use built-in method ``time.strftime`` to conver ``tm`` to string in
     '%Y%m%d' format.
-    """
-    tm_ = tm
-    if tm_ is None:
-        tm_ = time.time()
-    return time.strftime('%Y%m%d', time.localtime(tm_))
-
-
-def daystring2time(daystring):
+    """
+    tm_ = tm
+    if tm_ is None:
+        tm_ = time.time()
+    return time.strftime('%Y%m%d', time.localtime(tm_))
+
+
+def daystring2time(daystring):
     """
     Reverse method for ``time2daystring``.
-    """
-    try:
-        t = time.strptime(daystring, '%Y%m%d')
-    except:
-        return None
-    return time.mktime(t)
-
-
-def time2str(format):
+    """
+    try:
+        t = time.strptime(daystring, '%Y%m%d')
+    except:
+        return None
+    return time.mktime(t)
+
+
+def time2str(format):
     """
     A wrapper for ``time.strftime``.
-    """
-    return time.strftime(format)
-
-
-def gmtime2str(format, seconds=None):
+    """
+    return time.strftime(format)
+
+
+def gmtime2str(format, seconds=None):
     """
     Almost the same to ``time2str``, but uses ``time.gmtime`` to get the
     current moment.
-    """
-    if not seconds:
-        return time.strftime(format, time.gmtime())
-    return time.strftime(format, time.gmtime(seconds))
-
-
-def str2gmtime(time_string, format):
+    """
+    if not seconds:
+        return time.strftime(format, time.gmtime())
+    return time.strftime(format, time.gmtime(seconds))
+
+
+def str2gmtime(time_string, format):
     """
     A reverse method for ``gmtime2str``.
-    """
-    return time.mktime(time.strptime(time_string, format))
-
-#------------------------------------------------------------------------------
-
-
-def ReadRepoLocation():
+    """
+    return time.mktime(time.strptime(time_string, format))
+
+#------------------------------------------------------------------------------
+
+
+def ReadRepoLocation():
     """
     This method reutrn a tuple of two strings: "name of the current repo" and
     "repository location".
-    """
-    if bpio.Linux() or bpio.Mac():
-        repo_file = os.path.join(bpio.getExecutableDir(), 'repo')
-        if os.path.isfile(repo_file):
-            src = bpio.ReadTextFile(repo_file)
-            if src:
-                try:
-<<<<<<< HEAD
-                    return src.split('\n')[0].strip(
-                    ), src.split('\n')[1].strip()
-=======
-                    return src.split('\n')[0].strip(), src.split('\n')[1].strip()
->>>>>>> 7d91a7f0
-                except:
-                    lg.exc()
-        return 'sources', 'http://bitdust.io/download/'
-    src = bpio.ReadTextFile(settings.RepoFile()).strip()
-    if src == '':
-        return settings.DefaultRepo(), settings.DefaultRepoURL(settings.DefaultRepo())
-    l = src.split('\n')
-    if len(l) < 2:
-        return settings.DefaultRepo(), settings.DefaultRepoURL(settings.DefaultRepo())
-    return l[0], l[1]
-<<<<<<< HEAD
-
-#-------------------------------------------------------------------------
-=======
->>>>>>> 7d91a7f0
-
-
-
-def SetAutorunWindows():
+    """
+    if bpio.Linux() or bpio.Mac():
+        repo_file = os.path.join(bpio.getExecutableDir(), 'repo')
+        if os.path.isfile(repo_file):
+            src = bpio.ReadTextFile(repo_file)
+            if src:
+                try:
+                    return src.split('\n')[0].strip(), src.split('\n')[1].strip()
+                except:
+                    lg.exc()
+        return 'sources', 'http://bitdust.io/download/'
+    src = bpio.ReadTextFile(settings.RepoFile()).strip()
+    if src == '':
+        return settings.DefaultRepo(), settings.DefaultRepoURL(settings.DefaultRepo())
+    l = src.split('\n')
+    if len(l) < 2:
+        return settings.DefaultRepo(), settings.DefaultRepoURL(settings.DefaultRepo())
+    return l[0], l[1]
+
+#-------------------------------------------------------------------------------
+
+
+def SetAutorunWindows():
     """
     Creates a shortcut in Start->Applications->Startup under Windows, so
     program can be started during system startup.
-    """
-    if os.path.abspath(
-            bpio.getExecutableDir()) != os.path.abspath(
-            settings.WindowsBinDir()):
-        return
-    createWindowsShortcut(
-        'BitDust.lnk',
-        '%s' %
-        settings.getIconLaunchFilename(),
-        bpio.getExecutableDir(),
-        os.path.join(
-            bpio.getExecutableDir(),
-            'icons',
-            settings.IconFilename()),
-        '',
-        'Startup',
-    )
-
-
-
-def ClearAutorunWindows():
+    """
+    if os.path.abspath(bpio.getExecutableDir()) != os.path.abspath(settings.WindowsBinDir()):
+        return
+    createWindowsShortcut(
+        'BitDust.lnk',
+        '%s' % settings.getIconLaunchFilename(),
+        bpio.getExecutableDir(),
+        os.path.join(bpio.getExecutableDir(), 'icons', settings.IconFilename()),
+        '',
+        'Startup', )
+
+
+def ClearAutorunWindows():
     """
     Remove a shortcut from Windows startup menu.
-    """
-    removeWindowsShortcut('BitDust.lnk', folder='Startup')
-
-# def SetAutorunWindowsOld(CUorLM='CU', location=settings.getAutorunFilename(), name=settings.ApplicationName()):
-#    cmdexec = r'reg add HK%s\software\microsoft\windows\currentversion\run /v "%s" /t REG_SZ /d "%s" /f' % (CUorLM, name, location)
-#    lg.out(6, 'misc.SetAutorunWindows executing: ' + cmdexec)
-#    return nonblocking.ExecuteString(cmdexec)
-
-# def ClearAutorunWindowsOld(CUorLM='CU', name = settings.ApplicationName()):
-#    cmdexec = r'reg delete HK%s\software\microsoft\windows\currentversion\run /v "%s" /f' % (CUorLM, name)
-#    lg.out(6, 'misc.ClearAutorunWindows executing: ' + cmdexec)
-#    return nonblocking.ExecuteString(cmdexec)
-
-#-------------------------------------------------------------------------
-
-
-
-def transport_control_remove_after():
+    """
+    removeWindowsShortcut('BitDust.lnk', folder='Startup')
+
+# def SetAutorunWindowsOld(CUorLM='CU', location=settings.getAutorunFilename(), name=settings.ApplicationName()):
+#    cmdexec = r'reg add HK%s\software\microsoft\windows\currentversion\run /v "%s" /t REG_SZ /d "%s" /f' % (CUorLM, name, location)
+#    lg.out(6, 'misc.SetAutorunWindows executing: ' + cmdexec)
+#    return nonblocking.ExecuteString(cmdexec)
+
+# def ClearAutorunWindowsOld(CUorLM='CU', name = settings.ApplicationName()):
+#    cmdexec = r'reg delete HK%s\software\microsoft\windows\currentversion\run /v "%s" /f' % (CUorLM, name)
+#    lg.out(6, 'misc.ClearAutorunWindows executing: ' + cmdexec)
+#    return nonblocking.ExecuteString(cmdexec)
+
+#-------------------------------------------------------------------------------
+
+
+def transport_control_remove_after():
     """
     Not used.
-    """
-    global _RemoveAfterSent
-    return _RemoveAfterSent
-
-
-def set_transport_control_remove_after(flag):
+    """
+    global _RemoveAfterSent
+    return _RemoveAfterSent
+
+
+def set_transport_control_remove_after(flag):
     """
     Not used.
-    """
-    global _RemoveAfterSent
-    _RemoveAfterSent = flag
-
-#-------------------------------------------------------------------------
-
-
-
-def pathToWindowsShortcut(filename, folder='Desktop'):
+    """
+    global _RemoveAfterSent
+    _RemoveAfterSent = flag
+
+#-------------------------------------------------------------------------------
+
+
+def pathToWindowsShortcut(filename, folder='Desktop'):
     """
     This should return a path to the "Desktop" folder, creating a files in that
     folder will show an icons on the desktop.
-    """
-    try:
-        from win32com.client import Dispatch
-        shell = Dispatch('WScript.Shell')
-        desktop = shell.SpecialFolders(folder)
-        return os.path.join(desktop, filename)
-    except:
-        lg.exc()
-        return ''
-
-
-<<<<<<< HEAD
-def createWindowsShortcut(
-        filename,
-        target='',
-        wDir='',
-        icon='',
-        args='',
-        folder='Desktop'):
+    """
+    try:
+        from win32com.client import Dispatch
+        shell = Dispatch('WScript.Shell')
+        desktop = shell.SpecialFolders(folder)
+        return os.path.join(desktop, filename)
+    except:
+        lg.exc()
+        return ''
+
+
+def createWindowsShortcut(filename, target='', wDir='', icon='', args='', folder='Desktop'):
     """
     Creates a shortcut for BitDust on the desktop.
-=======
-def createWindowsShortcut(filename, target='', wDir='', icon='', args='', folder='Desktop'):
-    """
-    Creates a shortcut for BitDust on the desktop.
->>>>>>> 7d91a7f0
-    """
-    if bpio.Windows():
-        try:
-            from win32com.client import Dispatch
-            shell = Dispatch('WScript.Shell')
-            desktop = shell.SpecialFolders(folder)
-            path = os.path.join(desktop, filename)
-            shortcut = shell.CreateShortCut(path)
-            shortcut.Targetpath = target
-            shortcut.WorkingDirectory = wDir
-            shortcut.Arguments = args
-            if icon != '':
-                shortcut.IconLocation = icon
-            shortcut.save()
-        except:
-            lg.exc()
-
-
-def removeWindowsShortcut(filename, folder='Desktop'):
+    """
+    if bpio.Windows():
+        try:
+            from win32com.client import Dispatch
+            shell = Dispatch('WScript.Shell')
+            desktop = shell.SpecialFolders(folder)
+            path = os.path.join(desktop, filename)
+            shortcut = shell.CreateShortCut(path)
+            shortcut.Targetpath = target
+            shortcut.WorkingDirectory = wDir
+            shortcut.Arguments = args
+            if icon != '':
+                shortcut.IconLocation = icon
+            shortcut.save()
+        except:
+            lg.exc()
+
+
+def removeWindowsShortcut(filename, folder='Desktop'):
     """
     Removes a BitDust shortcut from the desktop.
-    """
-    if bpio.Windows():
-        path = pathToWindowsShortcut(filename, folder)
-        if os.path.isfile(path) and os.access(path, os.W_OK):
-            try:
-                os.remove(path)
-            except:
-                lg.exc()
-
-#-------------------------------------------------------------------------
-
-
-
-def pathToStartMenuShortcut(filename):
+    """
+    if bpio.Windows():
+        path = pathToWindowsShortcut(filename, folder)
+        if os.path.isfile(path) and os.access(path, os.W_OK):
+            try:
+                os.remove(path)
+            except:
+                lg.exc()
+
+#-------------------------------------------------------------------------------
+
+
+def pathToStartMenuShortcut(filename):
     """
     Path to the Windows start menu folder.
-    """
-    try:
-        from win32com.shell import shell, shellcon  # @UnresolvedImport
-        from win32com.client import Dispatch
-        shell_ = Dispatch('WScript.Shell')
-        csidl = getattr(shellcon, 'CSIDL_PROGRAMS')
-        startmenu = shell.SHGetSpecialFolderPath(0, csidl, False)
-        return os.path.join(startmenu, filename)
-    except:
-        lg.exc()
-        return ''
-
-
-def createStartMenuShortcut(filename, target='', wDir='', icon='', args=''):
+    """
+    try:
+        from win32com.shell import shell, shellcon  # @UnresolvedImport
+        from win32com.client import Dispatch
+        shell_ = Dispatch('WScript.Shell')
+        csidl = getattr(shellcon, 'CSIDL_PROGRAMS')
+        startmenu = shell.SHGetSpecialFolderPath(0, csidl, False)
+        return os.path.join(startmenu, filename)
+    except:
+        lg.exc()
+        return ''
+
+
+def createStartMenuShortcut(filename, target='', wDir='', icon='', args=''):
     """
     Create a BitDust shortcut in the Windows start menu.
-    """
-    if bpio.Windows():
-        try:
-            from win32com.shell import shell, shellcon  # @UnresolvedImport
-            from win32com.client import Dispatch
-            shell_ = Dispatch('WScript.Shell')
-            csidl = getattr(shellcon, 'CSIDL_PROGRAMS')
-            startmenu = shell.SHGetSpecialFolderPath(0, csidl, False)
-            path = os.path.join(startmenu, filename)
-            shortcut = shell_.CreateShortCut(path)
-            shortcut.Targetpath = target
-            shortcut.WorkingDirectory = wDir
-            shortcut.Arguments = args
-            if icon != '':
-                shortcut.IconLocation = icon
-            shortcut.save()
-        except:
-            lg.exc()
-
-
-def removeStartMenuShortcut(filename):
+    """
+    if bpio.Windows():
+        try:
+            from win32com.shell import shell, shellcon  # @UnresolvedImport
+            from win32com.client import Dispatch
+            shell_ = Dispatch('WScript.Shell')
+            csidl = getattr(shellcon, 'CSIDL_PROGRAMS')
+            startmenu = shell.SHGetSpecialFolderPath(0, csidl, False)
+            path = os.path.join(startmenu, filename)
+            shortcut = shell_.CreateShortCut(path)
+            shortcut.Targetpath = target
+            shortcut.WorkingDirectory = wDir
+            shortcut.Arguments = args
+            if icon != '':
+                shortcut.IconLocation = icon
+            shortcut.save()
+        except:
+            lg.exc()
+
+
+def removeStartMenuShortcut(filename):
     """
     Remove a shortcut from Windows start menu.
-    """
-    if bpio.Windows():
-        path = pathToStartMenuShortcut(filename)
-        if os.path.isfile(path) and os.access(path, os.W_OK):
-            try:
-                os.remove(path)
-            except:
-                lg.exc()
-    return
-
-#------------------------------------------------------------------------------
-
-
-def DoRestart(param='', detach=False):
+    """
+    if bpio.Windows():
+        path = pathToStartMenuShortcut(filename)
+        if os.path.isfile(path) and os.access(path, os.W_OK):
+            try:
+                os.remove(path)
+            except:
+                lg.exc()
+    return
+
+#------------------------------------------------------------------------------
+
+
+def DoRestart(param='', detach=False):
     """
     A smart and portable way to restart a whole program.
-    """
-    if bpio.Windows():
-        if bpio.isFrozen():
-            # lg.out(2, "misc.DoRestart under Windows (Frozen), param=%s" % param)
-            # lg.out(2, "misc.DoRestart sys.executable=" + sys.executable)
-            # lg.out(2, "misc.DoRestart sys.argv=" + str(sys.argv))
-            starter_filepath = os.path.join(
-                bpio.getExecutableDir(),
-                settings.WindowsStarterFileName())
-            if not os.path.isfile(starter_filepath):
-                # lg.out(2, "misc.DoRestart ERROR %s not found" % starter_filepath)
-<<<<<<< HEAD
-                main_filepath = os.path.join(
-                    bpio.getExecutableDir(),
-                    settings.WindowsMainScritpFileName())
-=======
-                main_filepath = os.path.join(bpio.getExecutableDir(), settings.WindowsMainScritpFileName())
->>>>>>> 7d91a7f0
-                cmdargs = [os.path.basename(main_filepath), ]
-                if param != '':
-                    cmdargs.append(param)
-                # lg.out(2, "misc.DoRestart cmdargs="+str(cmdargs))
-<<<<<<< HEAD
-                return os.spawnve(
-                    os.P_DETACH, main_filepath, cmdargs, os.environ)
-=======
-                return os.spawnve(os.P_DETACH, main_filepath, cmdargs, os.environ)
->>>>>>> 7d91a7f0
-            cmdargs = [os.path.basename(starter_filepath), ]
-            if param != '':
-                cmdargs.append(param)
-            # lg.out(2, "misc.DoRestart cmdargs="+str(cmdargs))
-            return os.spawnve(
-                os.P_DETACH,
-                starter_filepath,
-                cmdargs,
-                os.environ)
-
-        else:
-            lg.out(2, "misc.DoRestart under Windows param=%s" % param)
-            lg.out(2, "misc.DoRestart sys.executable=" + sys.executable)
-            lg.out(2, "misc.DoRestart sys.argv=" + str(sys.argv))
-            pypath = sys.executable
-            cmdargs = [sys.executable]
-            cmdargs.append(sys.argv[0])
-            cmdargs += sys.argv[1:]
-            if param != '' and not sys.argv.count(param):
-                cmdargs.append(param)
-            if cmdargs.count('restart'):
-                cmdargs.remove('restart')
-            if cmdargs.count('detach'):
-                cmdargs.remove('detach')
-            if detach:
-                from system import child_process
-                lg.out(0, 'run "%s"' % str(' '.join(cmdargs)))
-                return child_process.detach(cmdargs)
-            lg.out(2, "misc.DoRestart cmdargs=" + str(cmdargs))
-            return os.execvpe(pypath, cmdargs, os.environ)
-
-    else:
-        lg.out(2, "misc.DoRestart under Linux param=%s" % param)
-        lg.out(2, "misc.DoRestart sys.executable=" + sys.executable)
-        lg.out(2, "misc.DoRestart sys.argv=" + str(sys.argv))
-        pypyth = sys.executable
-        cmdargs = [sys.executable]
-        if sys.argv[0] == '/usr/share/bitdust/bitdust.py':
-            cmdargs.append('/usr/bin/bitdust')
-        else:
-            cmdargs.append(sys.argv[0])
-        if param:
-            cmdargs.append(param)
-        if cmdargs.count('restart'):
-            cmdargs.remove('restart')
-        if cmdargs.count('detach'):
-            cmdargs.remove('detach')
-        pid = os.fork()
-        if pid != 0:
-            lg.out(2, "misc.DoRestart os.fork returned: " + str(pid))
-            return None
-        if detach:
-            #     from lib import child_process
-            #     return child_process.detach(cmdargs)
-            # return os.spawnv(os.P_DETACH, pypath, cmdargs)
-            cmdargs[1] = os.path.abspath(cmdargs[1])
-            # cmdargs.insert(0, '/usr/bin/nohup')
-            cmdargs.append('1>/dev/null')
-            cmdargs.append('2>/dev/null')
-            # return os.spawnve(os.P_NOWAIT, '/usr/bin/nohup', cmdargs,
-            # os.environ)
-            cmd = 'nohup ' + (' '.join(cmdargs)) + ' &'
-            # lg.out(0, 'run "%s"' % cmd)
-            return os.system(cmd)
-        lg.out(2, "misc.DoRestart cmdargs=" + str(cmdargs))
-        return os.execvpe(pypyth, cmdargs, os.environ)
-
-
-def RunBatFile(filename, output_filename=None):
+    """
+    if bpio.Windows():
+        if bpio.isFrozen():
+            # lg.out(2, "misc.DoRestart under Windows (Frozen), param=%s" % param)
+            # lg.out(2, "misc.DoRestart sys.executable=" + sys.executable)
+            # lg.out(2, "misc.DoRestart sys.argv=" + str(sys.argv))
+            starter_filepath = os.path.join(bpio.getExecutableDir(), settings.WindowsStarterFileName())
+            if not os.path.isfile(starter_filepath):
+                # lg.out(2, "misc.DoRestart ERROR %s not found" % starter_filepath)
+                main_filepath = os.path.join(bpio.getExecutableDir(), settings.WindowsMainScritpFileName())
+                cmdargs = [os.path.basename(main_filepath), ]
+                if param != '':
+                    cmdargs.append(param)
+                # lg.out(2, "misc.DoRestart cmdargs="+str(cmdargs))
+                return os.spawnve(os.P_DETACH, main_filepath, cmdargs, os.environ)
+            cmdargs = [os.path.basename(starter_filepath), ]
+            if param != '':
+                cmdargs.append(param)
+            # lg.out(2, "misc.DoRestart cmdargs="+str(cmdargs))
+            return os.spawnve(os.P_DETACH, starter_filepath, cmdargs, os.environ)
+
+        else:
+            lg.out(2, "misc.DoRestart under Windows param=%s" % param)
+            lg.out(2, "misc.DoRestart sys.executable=" + sys.executable)
+            lg.out(2, "misc.DoRestart sys.argv=" + str(sys.argv))
+            pypath = sys.executable
+            cmdargs = [sys.executable]
+            cmdargs.append(sys.argv[0])
+            cmdargs += sys.argv[1:]
+            if param != '' and not sys.argv.count(param):
+                cmdargs.append(param)
+            if cmdargs.count('restart'):
+                cmdargs.remove('restart')
+            if cmdargs.count('detach'):
+                cmdargs.remove('detach')
+            if detach:
+                from system import child_process
+                lg.out(0, 'run "%s"' % str(' '.join(cmdargs)))
+                return child_process.detach(cmdargs)
+            lg.out(2, "misc.DoRestart cmdargs=" + str(cmdargs))
+            return os.execvpe(pypath, cmdargs, os.environ)
+
+    else:
+        lg.out(2, "misc.DoRestart under Linux param=%s" % param)
+        lg.out(2, "misc.DoRestart sys.executable=" + sys.executable)
+        lg.out(2, "misc.DoRestart sys.argv=" + str(sys.argv))
+        pypyth = sys.executable
+        cmdargs = [sys.executable]
+        if sys.argv[0] == '/usr/share/bitdust/bitdust.py':
+            cmdargs.append('/usr/bin/bitdust')
+        else:
+            cmdargs.append(sys.argv[0])
+        if param:
+            cmdargs.append(param)
+        if cmdargs.count('restart'):
+            cmdargs.remove('restart')
+        if cmdargs.count('detach'):
+            cmdargs.remove('detach')
+        pid = os.fork()
+        if pid != 0:
+            lg.out(2, "misc.DoRestart os.fork returned: " + str(pid))
+            return None
+        if detach:
+            #     from lib import child_process
+            #     return child_process.detach(cmdargs)
+            # return os.spawnv(os.P_DETACH, pypath, cmdargs)
+            cmdargs[1] = os.path.abspath(cmdargs[1])
+            # cmdargs.insert(0, '/usr/bin/nohup')
+            cmdargs.append('1>/dev/null')
+            cmdargs.append('2>/dev/null')
+            # return os.spawnve(os.P_NOWAIT, '/usr/bin/nohup', cmdargs, os.environ)
+            cmd = 'nohup ' + (' '.join(cmdargs)) + ' &'
+            # lg.out(0, 'run "%s"' % cmd)
+            return os.system(cmd)
+        lg.out(2, "misc.DoRestart cmdargs=" + str(cmdargs))
+        return os.execvpe(pypyth, cmdargs, os.environ)
+
+
+def RunBatFile(filename, output_filename=None):
     """
     Can execute a bat file under Windows.
-    """
-    if not bpio.Windows():
-        return
-    lg.out(0, 'misc.RunBatFile going to execute ' + str(filename))
-
-    cmd = os.path.abspath(filename).replace('\\', '/')
-    if output_filename is not None:
-        cmd += ' >"%s"' % os.path.abspath(output_filename).replace('\\', '/')
-
-    return RunShellCommand(cmd, False)
-
-
-def RunShellCommand(cmdstr, wait=True):
-<<<<<<< HEAD
-    """
-    This uses ``subprocess.Popen`` to execute a process.
-        :param cmdstr: a full command line ( with arguments ) to execute.
-        :param wait: if True - the main process will be blocked until child is finished.
-=======
+    """
+    if not bpio.Windows():
+        return
+    lg.out(0, 'misc.RunBatFile going to execute ' + str(filename))
+
+    cmd = os.path.abspath(filename).replace('\\', '/')
+    if output_filename is not None:
+        cmd += ' >"%s"' % os.path.abspath(output_filename).replace('\\', '/')
+
+    return RunShellCommand(cmd, False)
+
+
+def RunShellCommand(cmdstr, wait=True):
     """
     This uses ``subprocess.Popen`` to execute a process.
 
     :param cmdstr: a full command line ( with arguments ) to execute.
     :param wait: if True - the main process will be blocked until child is finished.
->>>>>>> 7d91a7f0
-    """
-    lg.out(8, 'misc.RunShellCommand ' + cmdstr)
-    try:
-        if bpio.Windows():
-            import win32process
-            p = subprocess.Popen(
-                cmdstr,
-                shell=True,
-                creationflags=win32process.CREATE_NO_WINDOW,)
-        else:
-            p = subprocess.Popen(
-                cmdstr,
-                shell=True,)
-    except:
-        lg.exc()
-        return None
-    if wait:
-        try:
-            result = p.wait()
-        except:
-            lg.exc()
-            return None
-    else:
-        return p.pid
-    return result
-
-
-def ExplorePathInOS(filepath):
-<<<<<<< HEAD
+    """
+    lg.out(8, 'misc.RunShellCommand ' + cmdstr)
+    try:
+        if bpio.Windows():
+            import win32process
+            p = subprocess.Popen(
+                cmdstr,
+                shell=True,
+                creationflags=win32process.CREATE_NO_WINDOW,)
+        else:
+            p = subprocess.Popen(
+                cmdstr,
+                shell=True,)
+    except:
+        lg.exc()
+        return None
+    if wait:
+        try:
+            result = p.wait()
+        except:
+            lg.exc()
+            return None
+    else:
+        return p.pid
+    return result
+
+
+def ExplorePathInOS(filepath):
     """
     Very nice and portable way to show location or file on local disk.
-=======
-    """
-    Very nice and portable way to show location or file on local disk.
->>>>>>> 7d91a7f0
-    """
-    try:
-        if bpio.Windows():
-            # os.startfile(filepath)
-            if os.path.isfile(filepath):
-<<<<<<< HEAD
-                subprocess.Popen(['explorer', '/select,', '%s' %
-                                  (filepath.replace('/', '\\'))])
-            else:
-                subprocess.Popen(['explorer', '%s' %
-                                  (filepath.replace('/', '\\'))])
-=======
-                subprocess.Popen(['explorer', '/select,', '%s' % (filepath.replace('/', '\\'))])
-            else:
-                subprocess.Popen(['explorer', '%s' % (filepath.replace('/', '\\'))])
->>>>>>> 7d91a7f0
-
-        elif bpio.Linux():
-            subprocess.Popen(['`which xdg-open`', filepath])
-
-        elif bpio.Mac():
-            subprocess.Popen(["open", "-R", filepath])
-
-    except:
-        try:
-            import webbrowser
-            webbrowser.open(filepath)
-        except:
-            lg.exc()
-    return
-
-
-def MoveFolderWithFiles(current_dir, new_dir, remove_old=False):
-<<<<<<< HEAD
-    """
-    The idea was to be able to move the files inside the donated area to another location.
-    Say, user want to switch our software to donate space from another HDD.
-    At the moment this feature is off.
-=======
+    """
+    try:
+        if bpio.Windows():
+            # os.startfile(filepath)
+            if os.path.isfile(filepath):
+                subprocess.Popen(['explorer', '/select,', '%s' % (filepath.replace('/', '\\'))])
+            else:
+                subprocess.Popen(['explorer', '%s' % (filepath.replace('/', '\\'))])
+
+        elif bpio.Linux():
+            subprocess.Popen(['`which xdg-open`', filepath])
+
+        elif bpio.Mac():
+            subprocess.Popen(["open", "-R", filepath])
+
+    except:
+        try:
+            import webbrowser
+            webbrowser.open(filepath)
+        except:
+            lg.exc()
+    return
+
+
+def MoveFolderWithFiles(current_dir, new_dir, remove_old=False):
     """
     The idea was to be able to move the files inside the donated area to
     another location.
 
     Say, user want to switch our software to donate space from another
     HDD. At the moment this feature is off.
->>>>>>> 7d91a7f0
-    """
-    if os.path.abspath(current_dir) == os.path.abspath(new_dir):
-        return None
-
-    current = cmdLineQuote(current_dir)
-    new = cmdLineQuote(new_dir)
-
-    try:
-        if bpio.Linux():
-            cmdargs = ['cp', '-r', current, new]
-            lg.out(4, 'misc.MoveFolderWithFiles wish to call: ' + str(cmdargs))
-            subprocess.call(cmdargs)
-            if remove_old:
-                cmdargs = ['rm', '-r', current]
-                lg.out(
-                    4,
-                    'misc.MoveFolderWithFiles wish to call: ' +
-                    str(cmdargs))
-                subprocess.call(cmdargs)
-            return 'ok'
-
-        if bpio.Windows():
-            cmdstr0 = 'mkdir %s' % new
-            cmdstr1 = 'xcopy %s %s /E /K /R /H /Y' % (
-                cmdLineQuote(os.path.join(current_dir, '*.*')), new)
-            cmdstr2 = 'rmdir /S /Q %s' % current
-            if not os.path.isdir(new):
-                lg.out(
-                    4,
-                    'misc.MoveFolderWithFiles wish to call: ' +
-                    str(cmdstr0))
-                if RunShellCommand(cmdstr0) is None:
-                    return 'error'
-                lg.out(
-                    4,
-                    'misc.MoveFolderWithFiles wish to call: ' +
-                    str(cmdstr1))
-            if RunShellCommand(cmdstr1) is None:
-                return 'error'
-            if remove_old:
-                lg.out(
-                    4,
-                    'misc.MoveFolderWithFiles wish to call: ' +
-                    str(cmdstr2))
-                if RunShellCommand(cmdstr2) is None:
-                    return 'error'
-            return 'ok'
-
-        if bpio.Mac():
-            # TODO
-            return 'error'
-
-    except:
-        lg.exc()
-        return 'failed'
-
-    return 'ok'
-
-#------------------------------------------------------------------------------
-
-# def UpdateDesktopShortcut():
-#    """
-#    Called at startup to update BitDust shortcut on the desktop.
-#    I was playing with that, tried to keep the shortcut on the desktop always (even if user removes it).
-#    This is switched off now, it was very anoying for one my friend who install the software.
-#    """
-#    lg.out(6, 'misc.UpdateDesktopShortcut')
-#    if bpio.Windows() and bpio.isFrozen():
-#        if settings.getGeneralDesktopShortcut():
-#            if not os.path.exists(pathToWindowsShortcut(settings.getIconLinkFilename())):
-#                createWindowsShortcut(
-#                    settings.getIconLinkFilename(),
-#                    '%s' % settings.getIconLaunchFilename(),
-#                    bpio.getExecutableDir(),
-#                    os.path.join(bpio.getExecutableDir(), 'icons', settings.IconFilename()),
-#                    'show' )
-#        else:
-#            if os.path.exists(pathToWindowsShortcut(settings.getIconLinkFilename())):
-#                removeWindowsShortcut(settings.getIconLinkFilename())
-#
-#
-# def UpdateStartMenuShortcut():
-#    """
-#    Update icons in the start menu, switched off right now.
-#    """
-#    lg.out(6, 'misc.UpdateStartMenuShortcut')
-#    if bpio.Windows() and bpio.isFrozen():
-#        if settings.getGeneralStartMenuShortcut():
-#            if not os.path.exists(pathToStartMenuShortcut(settings.getIconLinkFilename())):
-#                createStartMenuShortcut(
-#                    settings.getIconLinkFilename(),
-#                    '%s' % settings.getIconLaunchFilename(),
-#                    bpio.getExecutableDir(),
-#                    os.path.join(bpio.getExecutableDir(), 'icons', settings.IconFilename()),
-#                    'show' )
-#        else:
-#            if os.path.exists(pathToStartMenuShortcut(settings.getIconLinkFilename())):
-#                removeStartMenuShortcut('Data Haven .NET.lnk')
-
-
-def UpdateSettings():
+    """
+    if os.path.abspath(current_dir) == os.path.abspath(new_dir):
+        return None
+
+    current = cmdLineQuote(current_dir)
+    new = cmdLineQuote(new_dir)
+
+    try:
+        if bpio.Linux():
+            cmdargs = ['cp', '-r', current, new]
+            lg.out(4, 'misc.MoveFolderWithFiles wish to call: ' + str(cmdargs))
+            subprocess.call(cmdargs)
+            if remove_old:
+                cmdargs = ['rm', '-r', current]
+                lg.out(4, 'misc.MoveFolderWithFiles wish to call: ' + str(cmdargs))
+                subprocess.call(cmdargs)
+            return 'ok'
+
+        if bpio.Windows():
+            cmdstr0 = 'mkdir %s' % new
+            cmdstr1 = 'xcopy %s %s /E /K /R /H /Y' % (cmdLineQuote(os.path.join(current_dir, '*.*')), new)
+            cmdstr2 = 'rmdir /S /Q %s' % current
+            if not os.path.isdir(new):
+                lg.out(4, 'misc.MoveFolderWithFiles wish to call: ' + str(cmdstr0))
+                if RunShellCommand(cmdstr0) is None:
+                    return 'error'
+                lg.out(4, 'misc.MoveFolderWithFiles wish to call: ' + str(cmdstr1))
+            if RunShellCommand(cmdstr1) is None:
+                return 'error'
+            if remove_old:
+                lg.out(4, 'misc.MoveFolderWithFiles wish to call: ' + str(cmdstr2))
+                if RunShellCommand(cmdstr2) is None:
+                    return 'error'
+            return 'ok'
+
+        if bpio.Mac():
+            # TODO
+            return 'error'
+
+    except:
+        lg.exc()
+        return 'failed'
+
+    return 'ok'
+
+#------------------------------------------------------------------------------
+
+# def UpdateDesktopShortcut():
+#    """
+#    Called at startup to update BitDust shortcut on the desktop.
+#    I was playing with that, tried to keep the shortcut on the desktop always (even if user removes it).
+#    This is switched off now, it was very anoying for one my friend who install the software.
+#    """
+#    lg.out(6, 'misc.UpdateDesktopShortcut')
+#    if bpio.Windows() and bpio.isFrozen():
+#        if settings.getGeneralDesktopShortcut():
+#            if not os.path.exists(pathToWindowsShortcut(settings.getIconLinkFilename())):
+#                createWindowsShortcut(
+#                    settings.getIconLinkFilename(),
+#                    '%s' % settings.getIconLaunchFilename(),
+#                    bpio.getExecutableDir(),
+#                    os.path.join(bpio.getExecutableDir(), 'icons', settings.IconFilename()),
+#                    'show' )
+#        else:
+#            if os.path.exists(pathToWindowsShortcut(settings.getIconLinkFilename())):
+#                removeWindowsShortcut(settings.getIconLinkFilename())
+#
+#
+# def UpdateStartMenuShortcut():
+#    """
+#    Update icons in the start menu, switched off right now.
+#    """
+#    lg.out(6, 'misc.UpdateStartMenuShortcut')
+#    if bpio.Windows() and bpio.isFrozen():
+#        if settings.getGeneralStartMenuShortcut():
+#            if not os.path.exists(pathToStartMenuShortcut(settings.getIconLinkFilename())):
+#                createStartMenuShortcut(
+#                    settings.getIconLinkFilename(),
+#                    '%s' % settings.getIconLaunchFilename(),
+#                    bpio.getExecutableDir(),
+#                    os.path.join(bpio.getExecutableDir(), 'icons', settings.IconFilename()),
+#                    'show' )
+#        else:
+#            if os.path.exists(pathToStartMenuShortcut(settings.getIconLinkFilename())):
+#                removeStartMenuShortcut('Data Haven .NET.lnk')
+
+
+def UpdateSettings():
     """
     This method is called at startup, during "local initialization" part.
 
     I used that place sometimes to 'patch' users settings on clients.
-    """
-    lg.out(6, 'misc.UpdateSettings')
-
-#-------------------------------------------------------------------------
-
-
-
-def SendDevReportOld(subject, body, includelogs):
+    """
+    lg.out(6, 'misc.UpdateSettings')
+
+#-------------------------------------------------------------------------------
+
+
+def SendDevReportOld(subject, body, includelogs):
     """
     The old stuff to send dev.
 
     reports.
-    """
-    try:
-        filesList = []
-        if includelogs:
-            filesList.append(settings.LocalIdentityFilename())
-            filesList.append(settings.UserConfigFilename())
-            filesList.append(
-                os.path.join(
-                    bpio.getExecutableDir(),
-                    'bpmain.exe.log'))
-            filesList.append(
-                os.path.join(
-                    bpio.getExecutableDir(),
-                    'bpmain.log'))
-            for filename in os.listdir(settings.LogsDir()):
-                filepath = os.path.join(settings.LogsDir(), filename)
-                filesList.append(filepath)
-        if len(filesList) > 0:
-            import zipfile
-            import time
-            username = bpio.ReadTextFile(settings.UserNameFilename())
-<<<<<<< HEAD
-            zipfd, zipfilename = tempfile.mkstemp(
-                '.zip', username + '-' + time.strftime('%Y%m%d%I%M%S') + '-')
-            zfile = zipfile.ZipFile(
-                zipfilename, "w", compression=zipfile.ZIP_DEFLATED)
-=======
-            zipfd, zipfilename = tempfile.mkstemp('.zip', username + '-' + time.strftime('%Y%m%d%I%M%S') + '-')
-            zfile = zipfile.ZipFile(zipfilename, "w", compression=zipfile.ZIP_DEFLATED)
->>>>>>> 7d91a7f0
-            for filename in filesList:
-                if os.path.isfile(filename):
-                    try:
-                        if os.path.getsize(filename) < 1024 * 512:
-                            zfile.write(filename, os.path.basename(filename))
-                    except:
-                        pass
-            zfile.close()
-            filesList = [zipfilename]
-        net_misc.SendEmail(
-            'to@mail',
-            'from@mail',
-            'smtp.gmail.com',
-            587,
-            'user',
-            'password',
-            subject,
-            body,
-            filesList,)
-    except:
-        lg.exc()
-
-
-def SendDevReport(subject, body, includelogs, progress=None):
+    """
+    try:
+        filesList = []
+        if includelogs:
+            filesList.append(settings.LocalIdentityFilename())
+            filesList.append(settings.UserConfigFilename())
+            filesList.append(os.path.join(bpio.getExecutableDir(), 'bpmain.exe.log'))
+            filesList.append(os.path.join(bpio.getExecutableDir(), 'bpmain.log'))
+            for filename in os.listdir(settings.LogsDir()):
+                filepath = os.path.join(settings.LogsDir(), filename)
+                filesList.append(filepath)
+        if len(filesList) > 0:
+            import zipfile
+            import time
+            username = bpio.ReadTextFile(settings.UserNameFilename())
+            zipfd, zipfilename = tempfile.mkstemp('.zip', username + '-' + time.strftime('%Y%m%d%I%M%S') + '-')
+            zfile = zipfile.ZipFile(zipfilename, "w", compression=zipfile.ZIP_DEFLATED)
+            for filename in filesList:
+                if os.path.isfile(filename):
+                    try:
+                        if os.path.getsize(filename) < 1024 * 512:
+                            zfile.write(filename, os.path.basename(filename))
+                    except:
+                        pass
+            zfile.close()
+            filesList = [zipfilename]
+        net_misc.SendEmail(
+            'to@mail',
+            'from@mail',
+            'smtp.gmail.com',
+            587,
+            'user',
+            'password',
+            subject,
+            body,
+            filesList,)
+    except:
+        lg.exc()
+
+
+def SendDevReport(subject, body, includelogs, progress=None):
     """
     Send a developer report to our public cgi script at: http://bitdust.io/cgi-
     bin/feedback.py It should record it and so I can get your message and (
@@ -1868,95 +1650,56 @@
 
     TODO:     This seems to be not working correct yet.     The process
     may not finish for big data, and progress is not shown correctly.
-    """
-    try:
-        zipfilename = ''
-        filesList = []
-        if includelogs:
-            filesList.append(settings.LocalIdentityFilename())
-            filesList.append(settings.UserConfigFilename())
-            filesList.append(
-                os.path.join(
-                    bpio.getExecutableDir(),
-                    'bpmain.exe.log'))
-            filesList.append(
-                os.path.join(
-                    bpio.getExecutableDir(),
-                    'bpmain.log'))
-            lst = os.listdir(settings.LogsDir())
-<<<<<<< HEAD
-            lst.sort(
-                key=lambda fn: os.path.getatime(
-                    os.path.join(
-                        settings.LogsDir(),
-                        fn)),
-                reverse=True)
-=======
-            lst.sort(key=lambda fn: os.path.getatime(os.path.join(settings.LogsDir(), fn)),
-                     reverse=True)
->>>>>>> 7d91a7f0
-            totalsz = 0
-            for filename in lst:
-                filepath = os.path.join(settings.LogsDir(), filename)
-                sz = os.path.getsize(filepath)
-                if totalsz + sz > 1024 * 1024 * 10:
-                    continue
-                totalsz += sz
-                filesList.append(filepath)
-        if len(filesList) > 0:
-            import zipfile
-            import time
-            username = bpio.ReadTextFile(settings.UserNameFilename())
-<<<<<<< HEAD
-            zipfd, zipfilename = tempfile.mkstemp(
-                '.zip', username + '-' + time.strftime('%Y%m%d%I%M%S') + '-')
-            zfile = zipfile.ZipFile(
-                zipfilename, "w", compression=zipfile.ZIP_DEFLATED)
-=======
-            zipfd, zipfilename = tempfile.mkstemp('.zip', username + '-' + time.strftime('%Y%m%d%I%M%S') + '-')
-            zfile = zipfile.ZipFile(zipfilename, "w", compression=zipfile.ZIP_DEFLATED)
->>>>>>> 7d91a7f0
-            for filename in filesList:
-                if os.path.isfile(filename):
-                    try:
-                        if os.path.getsize(filename) < 1024 * 1024 * 10:
-                            zfile.write(filename, os.path.basename(filename))
-                    except:
-                        pass
-            zfile.close()
-        files = {}
-        if zipfilename:
-            files['upload'] = zipfilename
-        data = {'subject': subject, 'body': body}
-        return net_misc.uploadHTTP(
-            'http://bitdust.io/cgi-bin/feedback.py',
-            files,
-            data,
-            progress)
-        # r.addErrback(lambda err: lg.out(2, 'misc.SendDevReport ERROR : %s' % str(err)))
-        # r.addCallback(lambda src: lg.out(2, 'misc.SendDevReport : %s' % str(src)))
-        # return r
-    except:
-        lg.exc()
-    return None
-
-#------------------------------------------------------------------------------
-
-
-def GetUserProfilePicturePath():
-<<<<<<< HEAD
-    """
-    Not used right now.
-    I wish to show some personal images instead of green or gray boys.
-    Users can provide own avatars, but more smart way is to take that avatar from user private space.
-    This should be used only during first install of the program.
-    May be we can use facebook or google personal page to get the picture.
-    The idea was taken from:
-        http://social.msdn.microsoft.com/Forums/en/vcgeneral/thread/8c72b948-d32c-4785-930e-0d6fdf032ecc
-    For linux we just check the file ~/.face.
-    Than user can upload his avatar to some place (we can store avatars for free)
-    and set that url into his identity - so others can get his avatar very easy.
-=======
+    """
+    try:
+        zipfilename = ''
+        filesList = []
+        if includelogs:
+            filesList.append(settings.LocalIdentityFilename())
+            filesList.append(settings.UserConfigFilename())
+            filesList.append(os.path.join(bpio.getExecutableDir(), 'bpmain.exe.log'))
+            filesList.append(os.path.join(bpio.getExecutableDir(), 'bpmain.log'))
+            lst = os.listdir(settings.LogsDir())
+            lst.sort(key=lambda fn: os.path.getatime(os.path.join(settings.LogsDir(), fn)),
+                     reverse=True)
+            totalsz = 0
+            for filename in lst:
+                filepath = os.path.join(settings.LogsDir(), filename)
+                sz = os.path.getsize(filepath)
+                if totalsz + sz > 1024 * 1024 * 10:
+                    continue
+                totalsz += sz
+                filesList.append(filepath)
+        if len(filesList) > 0:
+            import zipfile
+            import time
+            username = bpio.ReadTextFile(settings.UserNameFilename())
+            zipfd, zipfilename = tempfile.mkstemp('.zip', username + '-' + time.strftime('%Y%m%d%I%M%S') + '-')
+            zfile = zipfile.ZipFile(zipfilename, "w", compression=zipfile.ZIP_DEFLATED)
+            for filename in filesList:
+                if os.path.isfile(filename):
+                    try:
+                        if os.path.getsize(filename) < 1024 * 1024 * 10:
+                            zfile.write(filename, os.path.basename(filename))
+                    except:
+                        pass
+            zfile.close()
+        files = {}
+        if zipfilename:
+            files['upload'] = zipfilename
+        data = {'subject': subject, 'body': body}
+        return net_misc.uploadHTTP('http://bitdust.io/cgi-bin/feedback.py', files, data, progress)
+        # r.addErrback(lambda err: lg.out(2, 'misc.SendDevReport ERROR : %s' % str(err)))
+        # r.addCallback(lambda src: lg.out(2, 'misc.SendDevReport : %s' % str(src)))
+        # return r
+    except:
+        lg.exc()
+    return None
+
+#------------------------------------------------------------------------------
+
+
+def GetUserProfilePicturePath():
     """
     Not used right now. I wish to show some personal images instead of green or
     gray boys. Users can provide own avatars, but more smart way is to take
@@ -1968,198 +1711,138 @@
     some place (we can store avatars for free)
 
     and set that url into his identity - so others can get his avatar very easy.
->>>>>>> 7d91a7f0
-    """
-    if bpio.Windows():
-
-        username = os.path.basename(os.path.expanduser('~'))
-        if bpio.windows_version() == 5:  # Windows XP
-            # %ALLUSERSPROFILE%\Application Data\Microsoft\User Account Pictures
-<<<<<<< HEAD
-            allusers = os.environ.get(
-                'ALLUSERSPROFILE',
-                os.path.join(
-                    os.path.dirname(
-                        os.path.expanduser('~')),
-                    'All Users'))
-            return os.path.join(
-                allusers,
-                'Application Data',
-                'Microsoft',
-                'User Account Pictures',
-                username + '.bmp')
-        elif bpio.windows_version() == 6:  # Windows 7
-            # C:\Users\<username>\AppData\Local\Temp\<domain>+<username>.bmp
-            default_path = os.path.join(
-                os.path.expanduser('~'), 'Application Data')
-            return os.path.join(
-                os.environ.get(
-                    'APPDATA',
-                    default_path),
-                'Local',
-                'Temp',
-                username +
-                '.bmp')
-=======
-            allusers = os.environ.get('ALLUSERSPROFILE', os.path.join(os.path.dirname(os.path.expanduser('~')), 'All Users'))
-            return os.path.join(allusers, 'Application Data', 'Microsoft', 'User Account Pictures', username + '.bmp')
-        elif bpio.windows_version() == 6:  # Windows 7
-            # C:\Users\<username>\AppData\Local\Temp\<domain>+<username>.bmp
-            default_path = os.path.join(os.path.expanduser('~'), 'Application Data')
-            return os.path.join(os.environ.get('APPDATA', default_path), 'Local', 'Temp', username + '.bmp')
->>>>>>> 7d91a7f0
-        else:
-            return ''
-    elif bpio.Linux():
-        return os.path.join(os.path.expanduser('~'), '.face')
-    elif bpio.Mac():
-        # TODO
-        return ''
-    return ''
-
-
-def UpdateRegistryUninstall(uninstall=False):
+    """
+    if bpio.Windows():
+
+        username = os.path.basename(os.path.expanduser('~'))
+        if bpio.windows_version() == 5:  # Windows XP
+            # %ALLUSERSPROFILE%\Application Data\Microsoft\User Account Pictures
+            allusers = os.environ.get('ALLUSERSPROFILE', os.path.join(os.path.dirname(os.path.expanduser('~')), 'All Users'))
+            return os.path.join(allusers, 'Application Data', 'Microsoft', 'User Account Pictures', username + '.bmp')
+        elif bpio.windows_version() == 6:  # Windows 7
+            # C:\Users\<username>\AppData\Local\Temp\<domain>+<username>.bmp
+            default_path = os.path.join(os.path.expanduser('~'), 'Application Data')
+            return os.path.join(os.environ.get('APPDATA', default_path), 'Local', 'Temp', username + '.bmp')
+        else:
+            return ''
+    elif bpio.Linux():
+        return os.path.join(os.path.expanduser('~'), '.face')
+    elif bpio.Mac():
+        # TODO
+        return ''
+    return ''
+
+
+def UpdateRegistryUninstall(uninstall=False):
     """
     This is not used right now.
 
     Now BitDust is installed via .msi file and we do all that stuff
     inside it.
-    """
-    try:
-        import _winreg
-    except:
-        return False
-    unistallpath = "SOFTWARE\\Microsoft\\Windows\\CurrentVersion\\Uninstall"
-    regpath = unistallpath + "\\BitDust"
-    values = {
-<<<<<<< HEAD
-        'DisplayIcon': '%s,0' % str(
-            bpio.getExecutableFilename()),
-        'DisplayName': 'BitDust',
-        'DisplayVersion': bpio.ReadTextFile(
-            settings.VersionNumberFile()).strip(),
-=======
-        'DisplayIcon': '%s,0' % str(bpio.getExecutableFilename()),
-        'DisplayName': 'BitDust',
-        'DisplayVersion': bpio.ReadTextFile(settings.VersionNumberFile()).strip(),
->>>>>>> 7d91a7f0
-        'InstallLocation:': settings.BaseDir(),
-        'NoModify': 1,
-        'NoRepair': 1,
-        'UninstallString': '%s uninstall' % bpio.getExecutableFilename(),
-<<<<<<< HEAD
-        'URLInfoAbout': 'http://bitdust.io',
-    }
-=======
-        'URLInfoAbout': 'http://bitdust.io', }
->>>>>>> 7d91a7f0
-    # open
-    try:
-        reg = _winreg.OpenKey(
-            _winreg.HKEY_LOCAL_MACHINE,
-            regpath,
-            0,
-            _winreg.KEY_ALL_ACCESS)
-    except:
-        try:
-            reg = _winreg.CreateKey(_winreg.HKEY_LOCAL_MACHINE, regpath)
-        except:
-            lg.exc()
-            return False
-    # check
-    i = 0
-    while True:
-        try:
-            name, value, typ = _winreg.EnumValue(reg, i)
-        except:
-            break
-        i += 1
-        if uninstall:
-            try:
-                _winreg.DeleteKey(reg, name)
-            except:
-                try:
-                    _winreg.DeleteValue(reg, name)
-                except:
-                    lg.exc()
-        else:
-            if name == 'DisplayName' and value == 'BitDust':
-                _winreg.CloseKey(reg)
-                return True
-    # delete
-    if uninstall:
-        _winreg.CloseKey(reg)
-        try:
-            reg = _winreg.OpenKey(
-                _winreg.HKEY_LOCAL_MACHINE,
-                unistallpath,
-                0,
-                _winreg.KEY_ALL_ACCESS)
-        except:
-            lg.exc()
-            return False
-        try:
-            _winreg.DeleteKey(reg, 'BitDust')
-        except:
-            lg.exc()
-            _winreg.CloseKey(reg)
-            return False
-        _winreg.CloseKey(reg)
-        return True
-    # write
-    for key, value in values.items():
-        typ = _winreg.REG_SZ
-        if isinstance(value, int):
-            typ = _winreg.REG_DWORD
-        _winreg.SetValueEx(reg, key, 0, typ, value)
-    _winreg.CloseKey(reg)
-    return True
-
-
-<<<<<<< HEAD
-def MakeBatFileToUninstall(
-        wait_appname='bpmain.exe',
-        local_dir=bpio.getExecutableDir(),
-        dirs2delete=[
-            settings.BaseDir(),
-        ]):
+    """
+    try:
+        import _winreg
+    except:
+        return False
+    unistallpath = "SOFTWARE\\Microsoft\\Windows\\CurrentVersion\\Uninstall"
+    regpath = unistallpath + "\\BitDust"
+    values = {
+        'DisplayIcon': '%s,0' % str(bpio.getExecutableFilename()),
+        'DisplayName': 'BitDust',
+        'DisplayVersion': bpio.ReadTextFile(settings.VersionNumberFile()).strip(),
+        'InstallLocation:': settings.BaseDir(),
+        'NoModify': 1,
+        'NoRepair': 1,
+        'UninstallString': '%s uninstall' % bpio.getExecutableFilename(),
+        'URLInfoAbout': 'http://bitdust.io', }
+    # open
+    try:
+        reg = _winreg.OpenKey(_winreg.HKEY_LOCAL_MACHINE, regpath, 0, _winreg.KEY_ALL_ACCESS)
+    except:
+        try:
+            reg = _winreg.CreateKey(_winreg.HKEY_LOCAL_MACHINE, regpath)
+        except:
+            lg.exc()
+            return False
+    # check
+    i = 0
+    while True:
+        try:
+            name, value, typ = _winreg.EnumValue(reg, i)
+        except:
+            break
+        i += 1
+        if uninstall:
+            try:
+                _winreg.DeleteKey(reg, name)
+            except:
+                try:
+                    _winreg.DeleteValue(reg, name)
+                except:
+                    lg.exc()
+        else:
+            if name == 'DisplayName' and value == 'BitDust':
+                _winreg.CloseKey(reg)
+                return True
+    # delete
+    if uninstall:
+        _winreg.CloseKey(reg)
+        try:
+            reg = _winreg.OpenKey(_winreg.HKEY_LOCAL_MACHINE, unistallpath, 0, _winreg.KEY_ALL_ACCESS)
+        except:
+            lg.exc()
+            return False
+        try:
+            _winreg.DeleteKey(reg, 'BitDust')
+        except:
+            lg.exc()
+            _winreg.CloseKey(reg)
+            return False
+        _winreg.CloseKey(reg)
+        return True
+    # write
+    for key, value in values.items():
+        typ = _winreg.REG_SZ
+        if isinstance(value, int):
+            typ = _winreg.REG_DWORD
+        _winreg.SetValueEx(reg, key, 0, typ, value)
+    _winreg.CloseKey(reg)
+    return True
+
+
+def MakeBatFileToUninstall(wait_appname='bpmain.exe', local_dir=bpio.getExecutableDir(), dirs2delete=[settings.BaseDir(), ]):
     """
     Not used.
-=======
-def MakeBatFileToUninstall(wait_appname='bpmain.exe', local_dir=bpio.getExecutableDir(), dirs2delete=[settings.BaseDir(), ]):
-    """
-    Not used.
->>>>>>> 7d91a7f0
-    """
-    lg.out(0, 'misc.MakeBatFileToUninstall')
-    batfileno, batfilename = tempfile.mkstemp('.bat', 'BitDust-uninstall-')
-    batsrc = ''
-    batsrc += 'cd "%s"\n' % local_dir
-    batsrc += 'del search.log /Q\n'
-    batsrc += ':again\n'
-    batsrc += 'sleep 1\n'
-    batsrc += 'tasklist /FI "IMAGENAME eq %s" /FO CSV > search.log\n' % wait_appname
-    batsrc += 'FOR /F %%A IN (search.log) DO IF %%-zA EQU 0 GOTO again\n'
-#    batsrc += 'start /B /D"%s" %s\n' % (local_dir, start_cmd)
-#    batsrc += 'start /B /D"%s" %s\n' % (bpio.shortPath(local_dir), start_cmd)
-    for dirpath in dirs2delete:
-        batsrc += 'rmdir /S /Q "%s"\n' % os.path.abspath(dirpath)
-    batsrc += 'del /F /S /Q "%s"\n' % os.path.abspath(batfilename)
-    print batsrc
-    os.write(batfileno, batsrc)
-    os.close(batfileno)
-    return os.path.abspath(batfilename)
-
-#------------------------------------------------------------------------------
-
-
-def LoopAttenuation(current_delay, faster, min, max):
-<<<<<<< HEAD
-    """
-    Pretty common method.
-    Twisted reactor is very nice, you can call ``reactor.callLater(3, method_a, 'param1')``
-    and method_a('param1') will be called exactly when 3 seconds passed.
-    But we do not want fixed periods sometimes.
+    """
+    lg.out(0, 'misc.MakeBatFileToUninstall')
+    batfileno, batfilename = tempfile.mkstemp('.bat', 'BitDust-uninstall-')
+    batsrc = ''
+    batsrc += 'cd "%s"\n' % local_dir
+    batsrc += 'del search.log /Q\n'
+    batsrc += ':again\n'
+    batsrc += 'sleep 1\n'
+    batsrc += 'tasklist /FI "IMAGENAME eq %s" /FO CSV > search.log\n' % wait_appname
+    batsrc += 'FOR /F %%A IN (search.log) DO IF %%-zA EQU 0 GOTO again\n'
+#    batsrc += 'start /B /D"%s" %s\n' % (local_dir, start_cmd)
+#    batsrc += 'start /B /D"%s" %s\n' % (bpio.shortPath(local_dir), start_cmd)
+    for dirpath in dirs2delete:
+        batsrc += 'rmdir /S /Q "%s"\n' % os.path.abspath(dirpath)
+    batsrc += 'del /F /S /Q "%s"\n' % os.path.abspath(batfilename)
+    print batsrc
+    os.write(batfileno, batsrc)
+    os.close(batfileno)
+    return os.path.abspath(batfilename)
+
+#------------------------------------------------------------------------------
+
+
+def LoopAttenuation(current_delay, faster, min, max):
+    """
+    Pretty common method. Twisted reactor is very nice, you can call
+    ``reactor.callLater(3, method_a, 'param1')`` and method_a('param1') will be
+    called exactly when 3 seconds passed. But we do not want fixed periods
+    sometimes.
+
     You must be hury when you have a lot of work, in the next moment - need rest.
     For example - need to read some queue as fast as possible when you have some items inside.
     This method is used to calculate the delay to the next call of some 'idle' method.
@@ -2168,57 +1851,41 @@
                         if this is False - method will multiply ``current_delay`` by ``_AttenuationFactor`` and so decrease the speed
         :param min: the minimum delay between calls
         :param max: the maximum delay between calls
-=======
-    """
-    Pretty common method. Twisted reactor is very nice, you can call
-    ``reactor.callLater(3, method_a, 'param1')`` and method_a('param1') will be
-    called exactly when 3 seconds passed. But we do not want fixed periods
-    sometimes.
-
-    You must be hury when you have a lot of work, in the next moment - need rest.
-    For example - need to read some queue as fast as possible when you have some items inside.
-    This method is used to calculate the delay to the next call of some 'idle' method.
-        :param current_delay: current period of time in seconds between calls
-        :param faster:  if this is True - method should return ``min`` period - call next time as soon as possible
-                        if this is False - method will multiply ``current_delay`` by ``_AttenuationFactor`` and so decrease the speed
-        :param min: the minimum delay between calls
-        :param max: the maximum delay between calls
->>>>>>> 7d91a7f0
-    """
-    global _AttenuationFactor
-    if faster:
-        return min
-    if current_delay < max:
-        current_delay *= _AttenuationFactor
-        if current_delay > max:
-            current_delay = max
-    return current_delay
-
-#------------------------------------------------------------------------------
-
-if __name__ == '__main__':
-    lg.set_debug_level(10)
-    bpio.init()
-    init()
-
-    if True:
-        from twisted.internet import reactor
-        from twisted.internet.defer import Deferred
-
-        def _progress(x, y):
-            print '%d/%d' % (x, y)
-
-        def _done(x):
-            print 'DONE', x
-            reactor.stop()
-            return x
-
-        def _fail(x):
-            print 'FAIL', x
-            reactor.stop()
-            return x
-        d = SendDevReport('subject ', 'some body112', True, _progress)
-        if d:
-            d.addCallback(_done)
-            d.addErrback(_fail)
-        reactor.run()
+    """
+    global _AttenuationFactor
+    if faster:
+        return min
+    if current_delay < max:
+        current_delay *= _AttenuationFactor
+        if current_delay > max:
+            current_delay = max
+    return current_delay
+
+#------------------------------------------------------------------------------
+
+if __name__ == '__main__':
+    lg.set_debug_level(10)
+    bpio.init()
+    init()
+
+    if True:
+        from twisted.internet import reactor
+        from twisted.internet.defer import Deferred
+
+        def _progress(x, y):
+            print '%d/%d' % (x, y)
+
+        def _done(x):
+            print 'DONE', x
+            reactor.stop()
+            return x
+
+        def _fail(x):
+            print 'FAIL', x
+            reactor.stop()
+            return x
+        d = SendDevReport('subject ', 'some body112', True, _progress)
+        if d:
+            d.addCallback(_done)
+            d.addErrback(_fail)
+        reactor.run()