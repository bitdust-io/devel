#!/usr/bin/env python
# tcp_connection.py
#
# Copyright (C) 2008-2016 Veselin Penev, http://bitdust.io
#
# This file (tcp_connection.py) is part of BitDust Software.
#
# BitDust is free software: you can redistribute it and/or modify
# it under the terms of the GNU Affero General Public License as published by
# the Free Software Foundation, either version 3 of the License, or
# (at your option) any later version.
#
# BitDust Software is distributed in the hope that it will be useful,
# but WITHOUT ANY WARRANTY; without even the implied warranty of
# MERCHANTABILITY or FITNESS FOR A PARTICULAR PURPOSE.  See the
# GNU Affero General Public License for more details.
#
# You should have received a copy of the GNU Affero General Public License
# along with BitDust Software.  If not, see <http://www.gnu.org/licenses/>.
#
# Please contact us if you have any questions at bitdust.io@gmail.com


<<<<<<< HEAD
=======
"""
.. module:: tcp_connection.

.. role:: red

BitDust tcp_connection() Automat

EVENTS:
    * :red:`connection-lost`
    * :red:`connection-made`
    * :red:`data-received`
    * :red:`disconnect`
    * :red:`timer-10sec`
>>>>>>> 7d91a7f0
"""
#------------------------------------------------------------------------------

<<<<<<< HEAD
EVENTS:
    * :red:`connection-lost`
    * :red:`connection-made`
    * :red:`data-received`
    * :red:`disconnect`
    * :red:`timer-10sec`

"""
#------------------------------------------------------------------------------

_Debug = True
_DebugLevel = 18

=======
_Debug = True
_DebugLevel = 18

>>>>>>> 7d91a7f0
#------------------------------------------------------------------------------

import os
import time

from twisted.protocols import basic

#------------------------------------------------------------------------------

from logs import lg

from automats import automat

#------------------------------------------------------------------------------

MAX_SIMULTANEOUS_CONNECTIONS = 250

CMD_HELLO = 'h'
CMD_WAZAP = 'w'
CMD_DATA = 'd'
CMD_OK = 'o'
CMD_ABORT = 'a'

#------------------------------------------------------------------------------


class TCPConnection(automat.Automat, basic.Int32StringReceiver):
    SoftwareVersion = '1'

    timers = {
        'timer-10sec': (10.0, ['CLIENT?', 'SERVER?']),
    }

    def __init__(self):
        self.stream = None
        self.peer_address = None
        self.peer_external_address = None
        self.peer_idurl = None
        self.total_bytes_received = 0
        self.total_bytes_sent = 0
        self.outboxQueue = []

    def init(self):
        """
        Method to initialize additional variables and flags at creation of the
        state machine.
        """

    def A(self, event, arg):
        #---CONNECTED---
        if self.state == 'CONNECTED':
            if event == 'data-received':
                self.doReceiveData(arg)
            elif event == 'connection-lost':
                self.state = 'CLOSED'
                self.doStopInOutFiles(arg)
                self.doCloseStream(arg)
                self.doDestroyMe(arg)
            elif event == 'disconnect':
                self.state = 'DISCONNECT'
                self.doStopInOutFiles(arg)
                self.doCloseStream(arg)
                self.doDisconnect(arg)
        #---AT_STARTUP---
        elif self.state == 'AT_STARTUP':
            if event == 'connection-made' and not self.isOutgoing(arg):
                self.state = 'SERVER?'
                self.doInit(arg)
            elif event == 'connection-made' and self.isOutgoing(arg):
                self.state = 'CLIENT?'
                self.doInit(arg)
                self.doCloseOutgoing(arg)
                self.doSendHello(arg)
        #---CLIENT?---
        elif self.state == 'CLIENT?':
            if event == 'connection-lost':
                self.state = 'CLOSED'
                self.doDestroyMe(arg)
            elif event == 'data-received' and self.isWazap(arg) and self.isSomePendingFiles(arg):
                self.state = 'CONNECTED'
                self.doReadWazap(arg)
                self.doOpenStream(arg)
                self.doStartPendingFiles(arg)
            elif event == 'timer-10sec' or event == 'disconnect' or (event == 'data-received' and not (self.isWazap(arg) and self.isSomePendingFiles())):
                self.state = 'DISCONNECT'
                self.doDisconnect(arg)
        #---SERVER?---
        elif self.state == 'SERVER?':
            if event == 'connection-lost':
                self.state = 'CLOSED'
                self.doDestroyMe(arg)
            elif event == 'data-received' and self.isHello(arg):
                self.state = 'CONNECTED'
                self.doReadHello(arg)
                self.doSendWazap(arg)
                self.doOpenStream(arg)
                self.doStartPendingFiles(arg)
            elif event == 'timer-10sec' or event == 'disconnect' or (event == 'data-received' and not self.isHello(arg)):
                self.state = 'DISCONNECT'
                self.doDisconnect(arg)
        #---CLOSED---
        elif self.state == 'CLOSED':
            pass
        #---DISCONNECT---
        elif self.state == 'DISCONNECT':
            if event == 'connection-lost':
                self.state = 'CLOSED'
                self.doDestroyMe(arg)
        return None

    def isHello(self, arg):
        """
        Condition method.
        """
        try:
            command, payload = arg
            peeraddress, peeridurl = payload.split(' ')
            peerip, peerport = peeraddress.split(':')
            peerport = int(peerport)
            peeraddress = (peerip, peerport)
        except:
            return False
        return command == CMD_HELLO

    def isWazap(self, arg):
        """
        Condition method.
        """
        try:
            command, payload = arg
        except:
            return False
        return command == CMD_WAZAP

    def isOutgoing(self, arg):
        """
        Condition method.
        """
<<<<<<< HEAD
        Condition method.
        """
=======
>>>>>>> 7d91a7f0
        from transport.tcp import tcp_node
        if self.getConnectionAddress() is not None:
            if self.getConnectionAddress() in tcp_node.started_connections().keys():
                return True
        return False

    def isSomePendingFiles(self, arg):
        """
        Condition method.
        """
        return len(self.factory.pendingoutboxfiles) > 0

    def doInit(self, arg):
        """
        Action method.
        """
<<<<<<< HEAD
        Action method.
        """
=======
>>>>>>> 7d91a7f0
        from transport.tcp import tcp_node
        self.peer_address = self.getTransportAddress()
        self.peer_external_address = self.peer_address
        self.connected = time.time()
        if self.peer_address not in tcp_node.opened_connections():
            tcp_node.opened_connections()[self.peer_address] = []
        tcp_node.opened_connections()[self.peer_address].append(self)
        tcp_node.increase_connections_counter()

    def doCloseOutgoing(self, arg):
        """
        Action method.
        """
<<<<<<< HEAD
        Action method.
        """
=======
>>>>>>> 7d91a7f0
        from transport.tcp import tcp_node
        conn = tcp_node.started_connections().pop(self.getConnectionAddress())
        conn.connector = None
        # lg.out(18, 'tcp_connection.doCloseOutgoing    %s closed, %d more started' % (
        #     str(self.peer_address), len(tcp_node.started_connections())))

    def doReadHello(self, arg):
        """
        Action method.
        """
<<<<<<< HEAD
        Action method.
        """
=======
>>>>>>> 7d91a7f0
        from transport.tcp import tcp_node
        try:
            command, payload = arg
            peeraddress, peeridurl = payload.split(' ')
            peerip, peerport = peeraddress.split(':')
            peerport = int(peerport)
            peeraddress = (peerip, peerport)
        except:
            return
        # self.peer_external_address = (self.peer_external_address[0], peerport)
        self.peer_external_address = peeraddress
        self.peer_idurl = peeridurl
        if self.peer_address != self.peer_external_address:
            tcp_node.opened_connections()[self.peer_address].remove(self)
            if len(tcp_node.opened_connections()[self.peer_address]) == 0:
                tcp_node.opened_connections().pop(self.peer_address)
            self.peer_address = self.peer_external_address
            if self.peer_address not in tcp_node.opened_connections():
                tcp_node.opened_connections()[self.peer_address] = []
            tcp_node.opened_connections()[self.peer_address].append(self)
            lg.out(6, '%s : external peer address changed to %s' % (
                self, self.peer_address))
        # lg.out(18, 'tcp_connection.doReadHello from %s' % (self.peer_idurl))

    def doReadWazap(self, arg):
        """
        Action method.
        """
        try:
            command, payload = arg
        except:
            return
        self.peer_idurl = payload
        # lg.out(18, 'tcp_connection.doReadWazap from %s' % (self.peer_idurl))

    def doReceiveData(self, arg):
        """
        Action method.
        """
        try:
            command, payload = arg
        except:
            return
        if command == CMD_DATA:
            self.stream.data_received(payload)
        elif command == CMD_OK:
            self.stream.ok_received(payload)
        elif command == CMD_ABORT:
            self.stream.abort_received(payload)
        else:
            pass

    def doSendHello(self, arg):
        """
        Action method.
        """
<<<<<<< HEAD
        Action method.
        """
=======
>>>>>>> 7d91a7f0
        from transport.tcp import tcp_node
        host = tcp_node.my_host() or '127.0.0.1:7771'
        idurl = tcp_node.my_idurl() or 'None'
        payload = host + ' ' + idurl
        self.sendData(CMD_HELLO, payload)

    def doSendWazap(self, arg):
        """
        Action method.
        """
<<<<<<< HEAD
        Action method.
        """
=======
>>>>>>> 7d91a7f0
        from transport.tcp import tcp_node
        payload = tcp_node.my_idurl() or 'None'
        self.sendData(CMD_WAZAP, payload)

    def doStartPendingFiles(self, arg):
        """
        Action method.
        """
        for filename, description, result_defer, single in self.factory.pendingoutboxfiles:
            self.append_outbox_file(
                filename, description, result_defer, single)
        self.factory.pendingoutboxfiles = []

    def doStopInOutFiles(self, arg):
        """
        Action method.
        """
        self.stream.abort_files('disconnecting')

    def doOpenStream(self, arg):
        """
        Action method.
        """
<<<<<<< HEAD
        Action method.
        """
=======
>>>>>>> 7d91a7f0
        from transport.tcp import tcp_stream
        self.stream = tcp_stream.TCPFileStream(self)

    def doCloseStream(self, arg):
        """
        Action method.
        """
        self.stream.close()
        del self.stream
        self.stream = None

    def doDisconnect(self, arg):
<<<<<<< HEAD
        """
        Action method.
=======
        """
        Action method.
>>>>>>> 7d91a7f0
        """
        if _Debug:
            lg.out(
                _DebugLevel,
                'tcp_connection.doDisconnect with %s' % str(
                    self.peer_address))
        try:
            self.transport.abortConnection()
        except:
            self.transport.loseConnection()

    def doDestroyMe(self, arg):
        """
        Action method.
        """
<<<<<<< HEAD
        Action method.
        """
=======
>>>>>>> 7d91a7f0
        from transport.tcp import tcp_node
        # lg.out(18, 'tcp_connection.doDestroyMe %s' % str(self))
        self.destroy()
        if self.peer_address in tcp_node.opened_connections():
            tcp_node.opened_connections()[self.peer_address].remove(self)
            if len(tcp_node.opened_connections()[self.peer_address]) == 0:
                tcp_node.opened_connections().pop(self.peer_address)
            tcp_node.decrease_connections_counter()
        else:
            raise Exception(
                'not found %s in the opened connections' %
                self.peer_address)
        self.stream = None
        self.peer_address = None
        self.peer_external_address = None
        self.peer_idurl = None
        self.outboxQueue = []

    def getTransportAddress(self):
        peer = self.transport.getPeer()
        return (peer.host, int(peer.port))

    def getConnectionAddress(self):
        return self.factory.connection_address

    def getAddress(self):
        addr = self.getConnectionAddress()
        if not addr:
            addr = self.getTransportAddress()
        return addr

    def connectionMade(self):
        if _Debug:
            lg.out(
                _DebugLevel,
                'tcp_connection.connectionMade %s:%d' %
                self.getTransportAddress())
        address = self.getAddress()
        name = 'tcp_connection[%s:%d]' % (address[0], address[1])
        automat.Automat.__init__(self, name, 'AT_STARTUP', _DebugLevel, _Debug)
        self.automat('connection-made')

    def connectionLost(self, reason):
        if _Debug:
            lg.out(
                _DebugLevel,
                'tcp_connection.connectionLost with %s:%d' %
                self.getTransportAddress())
        self.automat('connection-lost')

    def sendData(self, command, payload):
        try:
            data = self.SoftwareVersion + str(command.lower())[0] + payload
            self.sendString(data)
        except:
            return False
        self.automat('data-sent', data)
        return True

    def stringReceived(self, data):
        try:
            version = data[0]
            command = data[1]
            payload = data[2:]
        except:
            lg.exc()
            self.transport.loseConnection()
            return
        # print '>>>>>> [%s] %d bytes' % (command, len(payload))
        self.automat('data-received', (command, payload))

    def append_outbox_file(
            self,
            filename,
            description='',
            result_defer=None,
            single=False):
        self.outboxQueue.append((filename, description, result_defer, single))

    def process_outbox_queue(self):
        if self.state != 'CONNECTED':
            return False
        if self.stream is None:
            return False
        from transport.tcp import tcp_stream
        has_reads = False
<<<<<<< HEAD
        while len(
                self.outboxQueue) > 0 and len(
                self.stream.outboxFiles) < tcp_stream.MAX_SIMULTANEOUS_OUTGOING_FILES:
            filename, description, result_defer, single = self.outboxQueue.pop(
                0)
=======
        while len(self.outboxQueue) > 0 and len(self.stream.outboxFiles) < tcp_stream.MAX_SIMULTANEOUS_OUTGOING_FILES:
            filename, description, result_defer, single = self.outboxQueue.pop(0)
>>>>>>> 7d91a7f0
            has_reads = True
            # we have a queue of files to be sent
            # somehow file may be removed before we start sending it
            # so we check it here and skip not existed files
            if not os.path.isfile(filename):
                self.failed_outbox_queue_item(
                    filename, description, 'file not exist')
                if single:
                    self.automat('shutdown')
                continue
            try:
                filesize = os.path.getsize(filename)
            except:
                self.failed_outbox_queue_item(
                    filename, description, 'can not get file size')
                if single:
                    self.automat('shutdown')
                continue
            self.stream.create_outbox_file(
                filename, filesize, description, result_defer, single)
        return has_reads

<<<<<<< HEAD
    def failed_outbox_queue_item(
            self,
            filename,
            description='',
            error_message=''):
        from transport.tcp import tcp_interface
        lg.out(
            6, 'tcp_connection.failed_outbox_queue_item %s because %s' %
            (filename, error_message))
=======
    def failed_outbox_queue_item(self, filename, description='', error_message=''):
        from transport.tcp import tcp_interface
        lg.out(6, 'tcp_connection.failed_outbox_queue_item %s because %s' % (filename, error_message))
>>>>>>> 7d91a7f0
        tcp_interface.interface_cancelled_file_sending(
            self.getAddress(), filename, 0, description, error_message)
<|MERGE_RESOLUTION|>--- conflicted
+++ resolved
@@ -1,28 +1,26 @@
-#!/usr/bin/env python
-# tcp_connection.py
-#
-# Copyright (C) 2008-2016 Veselin Penev, http://bitdust.io
-#
-# This file (tcp_connection.py) is part of BitDust Software.
-#
-# BitDust is free software: you can redistribute it and/or modify
-# it under the terms of the GNU Affero General Public License as published by
-# the Free Software Foundation, either version 3 of the License, or
-# (at your option) any later version.
-#
-# BitDust Software is distributed in the hope that it will be useful,
-# but WITHOUT ANY WARRANTY; without even the implied warranty of
-# MERCHANTABILITY or FITNESS FOR A PARTICULAR PURPOSE.  See the
-# GNU Affero General Public License for more details.
-#
-# You should have received a copy of the GNU Affero General Public License
-# along with BitDust Software.  If not, see <http://www.gnu.org/licenses/>.
-#
-# Please contact us if you have any questions at bitdust.io@gmail.com
-
-
-<<<<<<< HEAD
-=======
+#!/usr/bin/env python
+# tcp_connection.py
+#
+# Copyright (C) 2008-2016 Veselin Penev, http://bitdust.io
+#
+# This file (tcp_connection.py) is part of BitDust Software.
+#
+# BitDust is free software: you can redistribute it and/or modify
+# it under the terms of the GNU Affero General Public License as published by
+# the Free Software Foundation, either version 3 of the License, or
+# (at your option) any later version.
+#
+# BitDust Software is distributed in the hope that it will be useful,
+# but WITHOUT ANY WARRANTY; without even the implied warranty of
+# MERCHANTABILITY or FITNESS FOR A PARTICULAR PURPOSE.  See the
+# GNU Affero General Public License for more details.
+#
+# You should have received a copy of the GNU Affero General Public License
+# along with BitDust Software.  If not, see <http://www.gnu.org/licenses/>.
+#
+# Please contact us if you have any questions at bitdust.io@gmail.com
+
+
 """
 .. module:: tcp_connection.
 
@@ -36,501 +34,399 @@
     * :red:`data-received`
     * :red:`disconnect`
     * :red:`timer-10sec`
->>>>>>> 7d91a7f0
-"""
-#------------------------------------------------------------------------------
-
-<<<<<<< HEAD
-EVENTS:
-    * :red:`connection-lost`
-    * :red:`connection-made`
-    * :red:`data-received`
-    * :red:`disconnect`
-    * :red:`timer-10sec`
-
-"""
-#------------------------------------------------------------------------------
-
-_Debug = True
-_DebugLevel = 18
-
-=======
-_Debug = True
-_DebugLevel = 18
-
->>>>>>> 7d91a7f0
-#------------------------------------------------------------------------------
-
-import os
-import time
-
-from twisted.protocols import basic
-
-#------------------------------------------------------------------------------
-
-from logs import lg
-
-from automats import automat
-
-#------------------------------------------------------------------------------
-
-MAX_SIMULTANEOUS_CONNECTIONS = 250
-
-CMD_HELLO = 'h'
-CMD_WAZAP = 'w'
-CMD_DATA = 'd'
-CMD_OK = 'o'
-CMD_ABORT = 'a'
-
-#------------------------------------------------------------------------------
-
-
-class TCPConnection(automat.Automat, basic.Int32StringReceiver):
-    SoftwareVersion = '1'
-
-    timers = {
-        'timer-10sec': (10.0, ['CLIENT?', 'SERVER?']),
-    }
-
-    def __init__(self):
-        self.stream = None
-        self.peer_address = None
-        self.peer_external_address = None
-        self.peer_idurl = None
-        self.total_bytes_received = 0
-        self.total_bytes_sent = 0
-        self.outboxQueue = []
-
-    def init(self):
+"""
+#------------------------------------------------------------------------------
+
+_Debug = True
+_DebugLevel = 18
+
+#------------------------------------------------------------------------------
+
+import os
+import time
+
+from twisted.protocols import basic
+
+#------------------------------------------------------------------------------
+
+from logs import lg
+
+from automats import automat
+
+#------------------------------------------------------------------------------
+
+MAX_SIMULTANEOUS_CONNECTIONS = 250
+
+CMD_HELLO = 'h'
+CMD_WAZAP = 'w'
+CMD_DATA = 'd'
+CMD_OK = 'o'
+CMD_ABORT = 'a'
+
+#------------------------------------------------------------------------------
+
+
+class TCPConnection(automat.Automat, basic.Int32StringReceiver):
+    SoftwareVersion = '1'
+
+    timers = {
+        'timer-10sec': (10.0, ['CLIENT?', 'SERVER?']),
+    }
+
+    def __init__(self):
+        self.stream = None
+        self.peer_address = None
+        self.peer_external_address = None
+        self.peer_idurl = None
+        self.total_bytes_received = 0
+        self.total_bytes_sent = 0
+        self.outboxQueue = []
+
+    def init(self):
         """
         Method to initialize additional variables and flags at creation of the
         state machine.
-        """
-
-    def A(self, event, arg):
-        #---CONNECTED---
-        if self.state == 'CONNECTED':
-            if event == 'data-received':
-                self.doReceiveData(arg)
-            elif event == 'connection-lost':
-                self.state = 'CLOSED'
-                self.doStopInOutFiles(arg)
-                self.doCloseStream(arg)
-                self.doDestroyMe(arg)
-            elif event == 'disconnect':
-                self.state = 'DISCONNECT'
-                self.doStopInOutFiles(arg)
-                self.doCloseStream(arg)
-                self.doDisconnect(arg)
-        #---AT_STARTUP---
-        elif self.state == 'AT_STARTUP':
-            if event == 'connection-made' and not self.isOutgoing(arg):
-                self.state = 'SERVER?'
-                self.doInit(arg)
-            elif event == 'connection-made' and self.isOutgoing(arg):
-                self.state = 'CLIENT?'
-                self.doInit(arg)
-                self.doCloseOutgoing(arg)
-                self.doSendHello(arg)
-        #---CLIENT?---
-        elif self.state == 'CLIENT?':
-            if event == 'connection-lost':
-                self.state = 'CLOSED'
-                self.doDestroyMe(arg)
-            elif event == 'data-received' and self.isWazap(arg) and self.isSomePendingFiles(arg):
-                self.state = 'CONNECTED'
-                self.doReadWazap(arg)
-                self.doOpenStream(arg)
-                self.doStartPendingFiles(arg)
-            elif event == 'timer-10sec' or event == 'disconnect' or (event == 'data-received' and not (self.isWazap(arg) and self.isSomePendingFiles())):
-                self.state = 'DISCONNECT'
-                self.doDisconnect(arg)
-        #---SERVER?---
-        elif self.state == 'SERVER?':
-            if event == 'connection-lost':
-                self.state = 'CLOSED'
-                self.doDestroyMe(arg)
-            elif event == 'data-received' and self.isHello(arg):
-                self.state = 'CONNECTED'
-                self.doReadHello(arg)
-                self.doSendWazap(arg)
-                self.doOpenStream(arg)
-                self.doStartPendingFiles(arg)
-            elif event == 'timer-10sec' or event == 'disconnect' or (event == 'data-received' and not self.isHello(arg)):
-                self.state = 'DISCONNECT'
-                self.doDisconnect(arg)
-        #---CLOSED---
-        elif self.state == 'CLOSED':
-            pass
-        #---DISCONNECT---
-        elif self.state == 'DISCONNECT':
-            if event == 'connection-lost':
-                self.state = 'CLOSED'
-                self.doDestroyMe(arg)
-        return None
-
-    def isHello(self, arg):
+        """
+
+    def A(self, event, arg):
+        #---CONNECTED---
+        if self.state == 'CONNECTED':
+            if event == 'data-received':
+                self.doReceiveData(arg)
+            elif event == 'connection-lost':
+                self.state = 'CLOSED'
+                self.doStopInOutFiles(arg)
+                self.doCloseStream(arg)
+                self.doDestroyMe(arg)
+            elif event == 'disconnect':
+                self.state = 'DISCONNECT'
+                self.doStopInOutFiles(arg)
+                self.doCloseStream(arg)
+                self.doDisconnect(arg)
+        #---AT_STARTUP---
+        elif self.state == 'AT_STARTUP':
+            if event == 'connection-made' and not self.isOutgoing(arg):
+                self.state = 'SERVER?'
+                self.doInit(arg)
+            elif event == 'connection-made' and self.isOutgoing(arg):
+                self.state = 'CLIENT?'
+                self.doInit(arg)
+                self.doCloseOutgoing(arg)
+                self.doSendHello(arg)
+        #---CLIENT?---
+        elif self.state == 'CLIENT?':
+            if event == 'connection-lost':
+                self.state = 'CLOSED'
+                self.doDestroyMe(arg)
+            elif event == 'data-received' and self.isWazap(arg) and self.isSomePendingFiles(arg):
+                self.state = 'CONNECTED'
+                self.doReadWazap(arg)
+                self.doOpenStream(arg)
+                self.doStartPendingFiles(arg)
+            elif event == 'timer-10sec' or event == 'disconnect' or (event == 'data-received' and not (self.isWazap(arg) and self.isSomePendingFiles())):
+                self.state = 'DISCONNECT'
+                self.doDisconnect(arg)
+        #---SERVER?---
+        elif self.state == 'SERVER?':
+            if event == 'connection-lost':
+                self.state = 'CLOSED'
+                self.doDestroyMe(arg)
+            elif event == 'data-received' and self.isHello(arg):
+                self.state = 'CONNECTED'
+                self.doReadHello(arg)
+                self.doSendWazap(arg)
+                self.doOpenStream(arg)
+                self.doStartPendingFiles(arg)
+            elif event == 'timer-10sec' or event == 'disconnect' or (event == 'data-received' and not self.isHello(arg)):
+                self.state = 'DISCONNECT'
+                self.doDisconnect(arg)
+        #---CLOSED---
+        elif self.state == 'CLOSED':
+            pass
+        #---DISCONNECT---
+        elif self.state == 'DISCONNECT':
+            if event == 'connection-lost':
+                self.state = 'CLOSED'
+                self.doDestroyMe(arg)
+        return None
+
+    def isHello(self, arg):
         """
         Condition method.
-        """
-        try:
-            command, payload = arg
-            peeraddress, peeridurl = payload.split(' ')
-            peerip, peerport = peeraddress.split(':')
-            peerport = int(peerport)
-            peeraddress = (peerip, peerport)
-        except:
-            return False
-        return command == CMD_HELLO
-
-    def isWazap(self, arg):
+        """
+        try:
+            command, payload = arg
+            peeraddress, peeridurl = payload.split(' ')
+            peerip, peerport = peeraddress.split(':')
+            peerport = int(peerport)
+            peeraddress = (peerip, peerport)
+        except:
+            return False
+        return command == CMD_HELLO
+
+    def isWazap(self, arg):
         """
         Condition method.
-        """
-        try:
-            command, payload = arg
-        except:
-            return False
-        return command == CMD_WAZAP
-
-    def isOutgoing(self, arg):
+        """
+        try:
+            command, payload = arg
+        except:
+            return False
+        return command == CMD_WAZAP
+
+    def isOutgoing(self, arg):
         """
         Condition method.
-        """
-<<<<<<< HEAD
+        """
+        from transport.tcp import tcp_node
+        if self.getConnectionAddress() is not None:
+            if self.getConnectionAddress() in tcp_node.started_connections().keys():
+                return True
+        return False
+
+    def isSomePendingFiles(self, arg):
+        """
         Condition method.
-        """
-=======
->>>>>>> 7d91a7f0
-        from transport.tcp import tcp_node
-        if self.getConnectionAddress() is not None:
-            if self.getConnectionAddress() in tcp_node.started_connections().keys():
-                return True
-        return False
-
-    def isSomePendingFiles(self, arg):
-        """
-        Condition method.
-        """
-        return len(self.factory.pendingoutboxfiles) > 0
-
-    def doInit(self, arg):
-        """
-        Action method.
-        """
-<<<<<<< HEAD
-        Action method.
-        """
-=======
->>>>>>> 7d91a7f0
-        from transport.tcp import tcp_node
-        self.peer_address = self.getTransportAddress()
-        self.peer_external_address = self.peer_address
-        self.connected = time.time()
-        if self.peer_address not in tcp_node.opened_connections():
-            tcp_node.opened_connections()[self.peer_address] = []
-        tcp_node.opened_connections()[self.peer_address].append(self)
-        tcp_node.increase_connections_counter()
-
-    def doCloseOutgoing(self, arg):
-        """
-        Action method.
-        """
-<<<<<<< HEAD
-        Action method.
-        """
-=======
->>>>>>> 7d91a7f0
-        from transport.tcp import tcp_node
-        conn = tcp_node.started_connections().pop(self.getConnectionAddress())
-        conn.connector = None
-        # lg.out(18, 'tcp_connection.doCloseOutgoing    %s closed, %d more started' % (
-        #     str(self.peer_address), len(tcp_node.started_connections())))
-
-    def doReadHello(self, arg):
-        """
-        Action method.
-        """
-<<<<<<< HEAD
-        Action method.
-        """
-=======
->>>>>>> 7d91a7f0
-        from transport.tcp import tcp_node
-        try:
-            command, payload = arg
-            peeraddress, peeridurl = payload.split(' ')
-            peerip, peerport = peeraddress.split(':')
-            peerport = int(peerport)
-            peeraddress = (peerip, peerport)
-        except:
-            return
-        # self.peer_external_address = (self.peer_external_address[0], peerport)
-        self.peer_external_address = peeraddress
-        self.peer_idurl = peeridurl
-        if self.peer_address != self.peer_external_address:
-            tcp_node.opened_connections()[self.peer_address].remove(self)
-            if len(tcp_node.opened_connections()[self.peer_address]) == 0:
-                tcp_node.opened_connections().pop(self.peer_address)
-            self.peer_address = self.peer_external_address
-            if self.peer_address not in tcp_node.opened_connections():
-                tcp_node.opened_connections()[self.peer_address] = []
-            tcp_node.opened_connections()[self.peer_address].append(self)
-            lg.out(6, '%s : external peer address changed to %s' % (
-                self, self.peer_address))
-        # lg.out(18, 'tcp_connection.doReadHello from %s' % (self.peer_idurl))
-
-    def doReadWazap(self, arg):
-        """
-        Action method.
-        """
-        try:
-            command, payload = arg
-        except:
-            return
-        self.peer_idurl = payload
-        # lg.out(18, 'tcp_connection.doReadWazap from %s' % (self.peer_idurl))
-
-    def doReceiveData(self, arg):
-        """
-        Action method.
-        """
-        try:
-            command, payload = arg
-        except:
-            return
-        if command == CMD_DATA:
-            self.stream.data_received(payload)
-        elif command == CMD_OK:
-            self.stream.ok_received(payload)
-        elif command == CMD_ABORT:
-            self.stream.abort_received(payload)
-        else:
-            pass
-
-    def doSendHello(self, arg):
-        """
-        Action method.
-        """
-<<<<<<< HEAD
-        Action method.
-        """
-=======
->>>>>>> 7d91a7f0
-        from transport.tcp import tcp_node
-        host = tcp_node.my_host() or '127.0.0.1:7771'
-        idurl = tcp_node.my_idurl() or 'None'
-        payload = host + ' ' + idurl
-        self.sendData(CMD_HELLO, payload)
-
-    def doSendWazap(self, arg):
-        """
-        Action method.
-        """
-<<<<<<< HEAD
-        Action method.
-        """
-=======
->>>>>>> 7d91a7f0
-        from transport.tcp import tcp_node
-        payload = tcp_node.my_idurl() or 'None'
-        self.sendData(CMD_WAZAP, payload)
-
-    def doStartPendingFiles(self, arg):
-        """
-        Action method.
-        """
-        for filename, description, result_defer, single in self.factory.pendingoutboxfiles:
-            self.append_outbox_file(
-                filename, description, result_defer, single)
-        self.factory.pendingoutboxfiles = []
-
-    def doStopInOutFiles(self, arg):
-        """
-        Action method.
-        """
-        self.stream.abort_files('disconnecting')
-
-    def doOpenStream(self, arg):
-        """
-        Action method.
-        """
-<<<<<<< HEAD
-        Action method.
-        """
-=======
->>>>>>> 7d91a7f0
-        from transport.tcp import tcp_stream
-        self.stream = tcp_stream.TCPFileStream(self)
-
-    def doCloseStream(self, arg):
-        """
-        Action method.
-        """
-        self.stream.close()
-        del self.stream
-        self.stream = None
-
-    def doDisconnect(self, arg):
-<<<<<<< HEAD
-        """
-        Action method.
-=======
-        """
-        Action method.
->>>>>>> 7d91a7f0
-        """
-        if _Debug:
-            lg.out(
-                _DebugLevel,
-                'tcp_connection.doDisconnect with %s' % str(
-                    self.peer_address))
-        try:
-            self.transport.abortConnection()
-        except:
-            self.transport.loseConnection()
-
-    def doDestroyMe(self, arg):
-        """
-        Action method.
-        """
-<<<<<<< HEAD
-        Action method.
-        """
-=======
->>>>>>> 7d91a7f0
-        from transport.tcp import tcp_node
-        # lg.out(18, 'tcp_connection.doDestroyMe %s' % str(self))
-        self.destroy()
-        if self.peer_address in tcp_node.opened_connections():
-            tcp_node.opened_connections()[self.peer_address].remove(self)
-            if len(tcp_node.opened_connections()[self.peer_address]) == 0:
-                tcp_node.opened_connections().pop(self.peer_address)
-            tcp_node.decrease_connections_counter()
-        else:
-            raise Exception(
-                'not found %s in the opened connections' %
-                self.peer_address)
-        self.stream = None
-        self.peer_address = None
-        self.peer_external_address = None
-        self.peer_idurl = None
-        self.outboxQueue = []
-
-    def getTransportAddress(self):
-        peer = self.transport.getPeer()
-        return (peer.host, int(peer.port))
-
-    def getConnectionAddress(self):
-        return self.factory.connection_address
-
-    def getAddress(self):
-        addr = self.getConnectionAddress()
-        if not addr:
-            addr = self.getTransportAddress()
-        return addr
-
-    def connectionMade(self):
-        if _Debug:
-            lg.out(
-                _DebugLevel,
-                'tcp_connection.connectionMade %s:%d' %
-                self.getTransportAddress())
-        address = self.getAddress()
-        name = 'tcp_connection[%s:%d]' % (address[0], address[1])
-        automat.Automat.__init__(self, name, 'AT_STARTUP', _DebugLevel, _Debug)
-        self.automat('connection-made')
-
-    def connectionLost(self, reason):
-        if _Debug:
-            lg.out(
-                _DebugLevel,
-                'tcp_connection.connectionLost with %s:%d' %
-                self.getTransportAddress())
-        self.automat('connection-lost')
-
-    def sendData(self, command, payload):
-        try:
-            data = self.SoftwareVersion + str(command.lower())[0] + payload
-            self.sendString(data)
-        except:
-            return False
-        self.automat('data-sent', data)
-        return True
-
-    def stringReceived(self, data):
-        try:
-            version = data[0]
-            command = data[1]
-            payload = data[2:]
-        except:
-            lg.exc()
-            self.transport.loseConnection()
-            return
-        # print '>>>>>> [%s] %d bytes' % (command, len(payload))
-        self.automat('data-received', (command, payload))
-
-    def append_outbox_file(
-            self,
-            filename,
-            description='',
-            result_defer=None,
-            single=False):
-        self.outboxQueue.append((filename, description, result_defer, single))
-
-    def process_outbox_queue(self):
-        if self.state != 'CONNECTED':
-            return False
-        if self.stream is None:
-            return False
-        from transport.tcp import tcp_stream
-        has_reads = False
-<<<<<<< HEAD
-        while len(
-                self.outboxQueue) > 0 and len(
-                self.stream.outboxFiles) < tcp_stream.MAX_SIMULTANEOUS_OUTGOING_FILES:
-            filename, description, result_defer, single = self.outboxQueue.pop(
-                0)
-=======
-        while len(self.outboxQueue) > 0 and len(self.stream.outboxFiles) < tcp_stream.MAX_SIMULTANEOUS_OUTGOING_FILES:
-            filename, description, result_defer, single = self.outboxQueue.pop(0)
->>>>>>> 7d91a7f0
-            has_reads = True
-            # we have a queue of files to be sent
-            # somehow file may be removed before we start sending it
-            # so we check it here and skip not existed files
-            if not os.path.isfile(filename):
-                self.failed_outbox_queue_item(
-                    filename, description, 'file not exist')
-                if single:
-                    self.automat('shutdown')
-                continue
-            try:
-                filesize = os.path.getsize(filename)
-            except:
-                self.failed_outbox_queue_item(
-                    filename, description, 'can not get file size')
-                if single:
-                    self.automat('shutdown')
-                continue
-            self.stream.create_outbox_file(
-                filename, filesize, description, result_defer, single)
-        return has_reads
-
-<<<<<<< HEAD
-    def failed_outbox_queue_item(
-            self,
-            filename,
-            description='',
-            error_message=''):
-        from transport.tcp import tcp_interface
-        lg.out(
-            6, 'tcp_connection.failed_outbox_queue_item %s because %s' %
-            (filename, error_message))
-=======
-    def failed_outbox_queue_item(self, filename, description='', error_message=''):
-        from transport.tcp import tcp_interface
-        lg.out(6, 'tcp_connection.failed_outbox_queue_item %s because %s' % (filename, error_message))
->>>>>>> 7d91a7f0
-        tcp_interface.interface_cancelled_file_sending(
-            self.getAddress(), filename, 0, description, error_message)
+        """
+        return len(self.factory.pendingoutboxfiles) > 0
+
+    def doInit(self, arg):
+        """
+        Action method.
+        """
+        from transport.tcp import tcp_node
+        self.peer_address = self.getTransportAddress()
+        self.peer_external_address = self.peer_address
+        self.connected = time.time()
+        if self.peer_address not in tcp_node.opened_connections():
+            tcp_node.opened_connections()[self.peer_address] = []
+        tcp_node.opened_connections()[self.peer_address].append(self)
+        tcp_node.increase_connections_counter()
+
+    def doCloseOutgoing(self, arg):
+        """
+        Action method.
+        """
+        from transport.tcp import tcp_node
+        conn = tcp_node.started_connections().pop(self.getConnectionAddress())
+        conn.connector = None
+        # lg.out(18, 'tcp_connection.doCloseOutgoing    %s closed, %d more started' % (
+        #     str(self.peer_address), len(tcp_node.started_connections())))
+
+    def doReadHello(self, arg):
+        """
+        Action method.
+        """
+        from transport.tcp import tcp_node
+        try:
+            command, payload = arg
+            peeraddress, peeridurl = payload.split(' ')
+            peerip, peerport = peeraddress.split(':')
+            peerport = int(peerport)
+            peeraddress = (peerip, peerport)
+        except:
+            return
+        # self.peer_external_address = (self.peer_external_address[0], peerport)
+        self.peer_external_address = peeraddress
+        self.peer_idurl = peeridurl
+        if self.peer_address != self.peer_external_address:
+            tcp_node.opened_connections()[self.peer_address].remove(self)
+            if len(tcp_node.opened_connections()[self.peer_address]) == 0:
+                tcp_node.opened_connections().pop(self.peer_address)
+            self.peer_address = self.peer_external_address
+            if self.peer_address not in tcp_node.opened_connections():
+                tcp_node.opened_connections()[self.peer_address] = []
+            tcp_node.opened_connections()[self.peer_address].append(self)
+            lg.out(6, '%s : external peer address changed to %s' % (
+                self, self.peer_address))
+        # lg.out(18, 'tcp_connection.doReadHello from %s' % (self.peer_idurl))
+
+    def doReadWazap(self, arg):
+        """
+        Action method.
+        """
+        try:
+            command, payload = arg
+        except:
+            return
+        self.peer_idurl = payload
+        # lg.out(18, 'tcp_connection.doReadWazap from %s' % (self.peer_idurl))
+
+    def doReceiveData(self, arg):
+        """
+        Action method.
+        """
+        try:
+            command, payload = arg
+        except:
+            return
+        if command == CMD_DATA:
+            self.stream.data_received(payload)
+        elif command == CMD_OK:
+            self.stream.ok_received(payload)
+        elif command == CMD_ABORT:
+            self.stream.abort_received(payload)
+        else:
+            pass
+
+    def doSendHello(self, arg):
+        """
+        Action method.
+        """
+        from transport.tcp import tcp_node
+        host = tcp_node.my_host() or '127.0.0.1:7771'
+        idurl = tcp_node.my_idurl() or 'None'
+        payload = host + ' ' + idurl
+        self.sendData(CMD_HELLO, payload)
+
+    def doSendWazap(self, arg):
+        """
+        Action method.
+        """
+        from transport.tcp import tcp_node
+        payload = tcp_node.my_idurl() or 'None'
+        self.sendData(CMD_WAZAP, payload)
+
+    def doStartPendingFiles(self, arg):
+        """
+        Action method.
+        """
+        for filename, description, result_defer, single in self.factory.pendingoutboxfiles:
+            self.append_outbox_file(filename, description, result_defer, single)
+        self.factory.pendingoutboxfiles = []
+
+    def doStopInOutFiles(self, arg):
+        """
+        Action method.
+        """
+        self.stream.abort_files('disconnecting')
+
+    def doOpenStream(self, arg):
+        """
+        Action method.
+        """
+        from transport.tcp import tcp_stream
+        self.stream = tcp_stream.TCPFileStream(self)
+
+    def doCloseStream(self, arg):
+        """
+        Action method.
+        """
+        self.stream.close()
+        del self.stream
+        self.stream = None
+
+    def doDisconnect(self, arg):
+        """
+        Action method.
+        """
+        if _Debug:
+            lg.out(_DebugLevel, 'tcp_connection.doDisconnect with %s' % str(self.peer_address))
+        try:
+            self.transport.abortConnection()
+        except:
+            self.transport.loseConnection()
+
+    def doDestroyMe(self, arg):
+        """
+        Action method.
+        """
+        from transport.tcp import tcp_node
+        # lg.out(18, 'tcp_connection.doDestroyMe %s' % str(self))
+        self.destroy()
+        if self.peer_address in tcp_node.opened_connections():
+            tcp_node.opened_connections()[self.peer_address].remove(self)
+            if len(tcp_node.opened_connections()[self.peer_address]) == 0:
+                tcp_node.opened_connections().pop(self.peer_address)
+            tcp_node.decrease_connections_counter()
+        else:
+            raise Exception('not found %s in the opened connections' % self.peer_address)
+        self.stream = None
+        self.peer_address = None
+        self.peer_external_address = None
+        self.peer_idurl = None
+        self.outboxQueue = []
+
+    def getTransportAddress(self):
+        peer = self.transport.getPeer()
+        return (peer.host, int(peer.port))
+
+    def getConnectionAddress(self):
+        return self.factory.connection_address
+
+    def getAddress(self):
+        addr = self.getConnectionAddress()
+        if not addr:
+            addr = self.getTransportAddress()
+        return addr
+
+    def connectionMade(self):
+        if _Debug:
+            lg.out(_DebugLevel, 'tcp_connection.connectionMade %s:%d' % self.getTransportAddress())
+        address = self.getAddress()
+        name = 'tcp_connection[%s:%d]' % (address[0], address[1])
+        automat.Automat.__init__(self, name, 'AT_STARTUP', _DebugLevel, _Debug)
+        self.automat('connection-made')
+
+    def connectionLost(self, reason):
+        if _Debug:
+            lg.out(_DebugLevel, 'tcp_connection.connectionLost with %s:%d' % self.getTransportAddress())
+        self.automat('connection-lost')
+
+    def sendData(self, command, payload):
+        try:
+            data = self.SoftwareVersion + str(command.lower())[0] + payload
+            self.sendString(data)
+        except:
+            return False
+        self.automat('data-sent', data)
+        return True
+
+    def stringReceived(self, data):
+        try:
+            version = data[0]
+            command = data[1]
+            payload = data[2:]
+        except:
+            lg.exc()
+            self.transport.loseConnection()
+            return
+        # print '>>>>>> [%s] %d bytes' % (command, len(payload))
+        self.automat('data-received', (command, payload))
+
+    def append_outbox_file(self, filename, description='', result_defer=None, single=False):
+        self.outboxQueue.append((filename, description, result_defer, single))
+
+    def process_outbox_queue(self):
+        if self.state != 'CONNECTED':
+            return False
+        if self.stream is None:
+            return False
+        from transport.tcp import tcp_stream
+        has_reads = False
+        while len(self.outboxQueue) > 0 and len(self.stream.outboxFiles) < tcp_stream.MAX_SIMULTANEOUS_OUTGOING_FILES:
+            filename, description, result_defer, single = self.outboxQueue.pop(0)
+            has_reads = True
+            # we have a queue of files to be sent
+            # somehow file may be removed before we start sending it
+            # so we check it here and skip not existed files
+            if not os.path.isfile(filename):
+                self.failed_outbox_queue_item(filename, description, 'file not exist')
+                if single:
+                    self.automat('shutdown')
+                continue
+            try:
+                filesize = os.path.getsize(filename)
+            except:
+                self.failed_outbox_queue_item(filename, description, 'can not get file size')
+                if single:
+                    self.automat('shutdown')
+                continue
+            self.stream.create_outbox_file(filename, filesize, description, result_defer, single)
+        return has_reads
+
+    def failed_outbox_queue_item(self, filename, description='', error_message=''):
+        from transport.tcp import tcp_interface
+        lg.out(6, 'tcp_connection.failed_outbox_queue_item %s because %s' % (filename, error_message))
+        tcp_interface.interface_cancelled_file_sending(
+            self.getAddress(), filename, 0, description, error_message)