--- conflicted
+++ resolved
@@ -1,367 +1,302 @@
-#!/usr/bin/python
-# tcp_interface.py
-#
-#
-# Copyright (C) 2008-2016 Veselin Penev, http://bitdust.io
-#
-# This file (tcp_interface.py) is part of BitDust Software.
-#
-# BitDust is free software: you can redistribute it and/or modify
-# it under the terms of the GNU Affero General Public License as published by
-# the Free Software Foundation, either version 3 of the License, or
-# (at your option) any later version.
-#
-# BitDust Software is distributed in the hope that it will be useful,
-# but WITHOUT ANY WARRANTY; without even the implied warranty of
-# MERCHANTABILITY or FITNESS FOR A PARTICULAR PURPOSE.  See the
-# GNU Affero General Public License for more details.
-#
-# You should have received a copy of the GNU Affero General Public License
-# along with BitDust Software.  If not, see <http://www.gnu.org/licenses/>.
-#
-# Please contact us if you have any questions at bitdust.io@gmail.com
-#
-#
-#
-#
-
+#!/usr/bin/python
+# tcp_interface.py
+#
+#
+# Copyright (C) 2008-2016 Veselin Penev, http://bitdust.io
+#
+# This file (tcp_interface.py) is part of BitDust Software.
+#
+# BitDust is free software: you can redistribute it and/or modify
+# it under the terms of the GNU Affero General Public License as published by
+# the Free Software Foundation, either version 3 of the License, or
+# (at your option) any later version.
+#
+# BitDust Software is distributed in the hope that it will be useful,
+# but WITHOUT ANY WARRANTY; without even the implied warranty of
+# MERCHANTABILITY or FITNESS FOR A PARTICULAR PURPOSE.  See the
+# GNU Affero General Public License for more details.
+#
+# You should have received a copy of the GNU Affero General Public License
+# along with BitDust Software.  If not, see <http://www.gnu.org/licenses/>.
+#
+# Please contact us if you have any questions at bitdust.io@gmail.com
+#
+#
+#
+#
+
 """
 .. module:: tcp_interface.
 
 This is a client side part of the TCP plug-in. The server side part is
 placed in the file tcp_process.py.
-"""
-
-<<<<<<< HEAD
-This is a client side part of the TCP plug-in.
-The server side part is placed in the file tcp_process.py.
-"""
-
-=======
->>>>>>> 7d91a7f0
-#------------------------------------------------------------------------------
-
-_Debug = True
-
-#------------------------------------------------------------------------------
-
-import os
-import sys
-
-try:
-    from twisted.internet import reactor
-except:
-    sys.exit('Error initializing twisted.internet.reactor in t_tcp.py')
-
-from twisted.web import xmlrpc
-from twisted.internet.defer import fail
-
-from logs import lg
-
-from main import settings
-
-from lib import misc
-
-from transport.tcp import tcp_node
-
-#------------------------------------------------------------------------------
-
-_GateProxy = None
-
-#------------------------------------------------------------------------------
-
-
-def proxy():
-    global _GateProxy
-    return _GateProxy
-
-#------------------------------------------------------------------------------
-
-
-class GateInterface():
-
-    def init(self, xml_rpc_url_or_object):
-        """
-        
-        """
-        global _GateProxy
-        if _Debug:
-            lg.out(4, 'tcp_interface.init')
-        if isinstance(xml_rpc_url_or_object, str):
-            _GateProxy = xmlrpc.Proxy(xml_rpc_url_or_object, allowNone=True)
-        else:
-            _GateProxy = xml_rpc_url_or_object
-        proxy().callRemote('transport_initialized', 'tcp')
-        return True
-
-    def shutdown(self):
-        """
-        
-        """
-        if _Debug:
-            lg.out(4, 'tcp_interface.shutdown')
-        ret = self.disconnect()
-        global _GateProxy
-        if _GateProxy:
-            # del _GateProxy
-            _GateProxy = None
-        return ret
-
-    def connect(self, options):
-        """
-        
-        """
-        if _Debug:
-            lg.out(4, 'tcp_interface.connect %s' % str(options))
-        tcp_node.start_streams()
-        return tcp_node.receive(options)
-
-    def disconnect(self):
-        """
-        
-        """
-        if _Debug:
-            lg.out(4, 'tcp_interface.disconnect')
-        tcp_node.stop_streams()
-        tcp_node.close_connections()
-        return tcp_node.disconnect()
-
-    def build_contacts(self, id_obj):
-        """
-        
-        """
-        result = []
-        nowip = misc.readExternalIP()
-        result.append('tcp://%s:%s' % (nowip, str(settings.getTCPPort())))
-        # TODO:
-        #    # if IP is not external and upnp configuration was failed for some reasons
-        #    # we may want to use another contact methods, NOT tcp
-        #    if IPisLocal() and run_upnpc.last_result('tcp') != 'upnp-done':
-        #        lg.out(4, 'p2p_connector.update_identity want to push tcp contact: local IP, no upnp ...')
-        #        lid.pushProtoContact('tcp')
-        if _Debug:
-            lg.out(4, 'tcp_interface.build_contacts : %s' % str(result))
-        return result
-
-    def verify_contacts(self, id_obj):
-        """
-        
-        """
-        nowip = misc.readExternalIP()
-        tcp_contact = 'tcp://%s:%s' % (nowip, str(settings.getTCPPort()))
-        if id_obj.getContactIndex(contact=tcp_contact) < 0:
-            if _Debug:
-                lg.out(
-                    4,
-                    'tcp_interface.verify_contacts returning False: tcp contact not found or changed')
-            return False
-        if tcp_node.get_internal_port() != settings.getTCPPort():
-            if _Debug:
-<<<<<<< HEAD
-                lg.out(
-                    4, 'tcp_interface.verify_contacts returning False: tcp port has been changed')
-=======
-                lg.out(4, 'tcp_interface.verify_contacts returning False: tcp port has been changed')
->>>>>>> 7d91a7f0
-            return False
-        if _Debug:
-            lg.out(4, 'tcp_interface.verify_contacts returning True')
-        return True
-
-    def send_file(self, remote_idurl, filename, host, description=''):
-        """
-        
-        """
-        host = host.split(':')
-        host = (host[0], int(host[1]))
-        return tcp_node.send(filename, host, description, False)
-
-    def send_file_single(self, remote_idurl, filename, host, description=''):
-        """
-        
-        """
-        host = host.split(':')
-        host = (host[0], int(host[1]))
-        return tcp_node.send(filename, host, description, True)
-
-    def connect_to(self, host):
-        """
-        
-        """
-<<<<<<< HEAD
-        """
-=======
->>>>>>> 7d91a7f0
-        return tcp_node.connect_to(host)
-
-    def disconnect_from(self, host):
-        """
-        
-        """
-<<<<<<< HEAD
-        """
-=======
->>>>>>> 7d91a7f0
-        return tcp_node.disconnect_from(host)
-
-    def cancel_file_sending(self, transferID):
-        """
-        
-        """
-        return tcp_node.cancel_file_sending(transferID)
-
-    def cancel_file_receiving(self, transferID):
-        """
-        
-        """
-        return tcp_node.cancel_file_receiving(transferID)
-
-    def cancel_outbox_file(self, host, filename):
-        """
-        
-        """
-        return tcp_node.cancel_outbox_file(host, filename)
-
-    def list_sessions(self):
-        """
-        
-        """
-        result = []
-        for opened_connection in tcp_node.opened_connections().values():
-            for channel in opened_connection:
-                result.append(channel)
-        for started_connection in tcp_node.started_connections():
-            result.append(started_connection)
-        return result
-
-    def list_streams(self, sorted_by_time=True):
-        """
-        
-        """
-        result = []
-        result.extend(tcp_node.list_input_streams(sorted_by_time))
-        result.extend(tcp_node.list_output_streams(sorted_by_time))
-        return result
-
-#------------------------------------------------------------------------------
-
-
-def interface_transport_initialized(xmlrpcurl):
-    if proxy():
-        return proxy().callRemote('transport_initialized', 'tcp', xmlrpcurl)
-    lg.warn('transport_tcp is not ready')
-    return fail('transport_tcp is not ready')
-
-
-def interface_receiving_started(host, new_options={}):
-    if proxy():
-        return proxy().callRemote('receiving_started', 'tcp', host, new_options)
-    lg.warn('transport_tcp is not ready')
-    return fail('transport_tcp is not ready')
-
-
-def interface_receiving_failed(error_code=None):
-    if proxy():
-        return proxy().callRemote('receiving_failed', 'tcp', error_code)
-    lg.warn('transport_tcp is not ready')
-    return fail('transport_tcp is not ready')
-
-
-def interface_disconnected(result=None):
-    if proxy():
-        return proxy().callRemote('disconnected', 'tcp', result)
-    lg.warn('transport_tcp is not ready')
-    return fail('transport_tcp is not ready')
-
-
-<<<<<<< HEAD
-def interface_register_file_sending(
-        host,
-        receiver_idurl,
-        filename,
-        size=0,
-        description=''):
-    """
-=======
-def interface_register_file_sending(host, receiver_idurl, filename, size=0, description=''):
-    """
-    
->>>>>>> 7d91a7f0
-    """
-    if proxy():
-        return proxy().callRemote(
-            'register_file_sending', 'tcp', '%s:%d' %
-            host, receiver_idurl, filename, size, description)
-    lg.warn('transport_tcp is not ready')
-    return fail('transport_tcp is not ready')
-
-
-def interface_register_file_receiving(host, sender_idurl, filename, size=0):
-    """
-    
-    """
-    if proxy():
-        return proxy().callRemote(
-            'register_file_receiving', 'tcp', '%s:%d' %
-            host, sender_idurl, filename, size)
-    lg.warn('transport_tcp is not ready')
-    return fail('transport_tcp is not ready')
-
-
-<<<<<<< HEAD
-def interface_unregister_file_sending(
-        transfer_id,
-        status,
-        size=0,
-        error_message=None):
-    """
-=======
-def interface_unregister_file_sending(transfer_id, status, size=0, error_message=None):
-    """
-    
->>>>>>> 7d91a7f0
-    """
-    if proxy():
-        return proxy().callRemote('unregister_file_sending',
-                                  transfer_id, status, size, error_message)
-    lg.warn('transport_tcp is not ready')
-    return fail('transport_tcp is not ready')
-
-
-<<<<<<< HEAD
-def interface_unregister_file_receiving(
-        transfer_id, status, size=0, error_message=None):
-    """
-=======
-def interface_unregister_file_receiving(transfer_id, status, size=0, error_message=None):
-    """
-    
->>>>>>> 7d91a7f0
-    """
-    if proxy():
-        return proxy().callRemote('unregister_file_receiving',
-                                  transfer_id, status, size, error_message)
-    lg.warn('transport_tcp is not ready')
-    return fail('transport_tcp is not ready')
-
-
-<<<<<<< HEAD
-def interface_cancelled_file_sending(
-        host,
-        filename,
-        size=0,
-        description=None,
-        error_message=None):
-    """
-=======
-def interface_cancelled_file_sending(host, filename, size=0, description=None, error_message=None):
-    """
-    
->>>>>>> 7d91a7f0
-    """
-    if proxy():
-        return proxy().callRemote(
-            'cancelled_file_sending', 'tcp', '%s:%d' %
-            host, filename, size, description, error_message)
-    lg.warn('transport_tcp is not ready')
-    return fail('transport_tcp is not ready')
+"""
+
+#------------------------------------------------------------------------------
+
+_Debug = True
+
+#------------------------------------------------------------------------------
+
+import os
+import sys
+
+try:
+    from twisted.internet import reactor
+except:
+    sys.exit('Error initializing twisted.internet.reactor in t_tcp.py')
+
+from twisted.web import xmlrpc
+from twisted.internet.defer import fail
+
+from logs import lg
+
+from main import settings
+
+from lib import misc
+
+from transport.tcp import tcp_node
+
+#------------------------------------------------------------------------------
+
+_GateProxy = None
+
+#------------------------------------------------------------------------------
+
+
+def proxy():
+    global _GateProxy
+    return _GateProxy
+
+#------------------------------------------------------------------------------
+
+
+class GateInterface():
+
+    def init(self, xml_rpc_url_or_object):
+        """
+        
+        """
+        global _GateProxy
+        if _Debug:
+            lg.out(4, 'tcp_interface.init')
+        if isinstance(xml_rpc_url_or_object, str):
+            _GateProxy = xmlrpc.Proxy(xml_rpc_url_or_object, allowNone=True)
+        else:
+            _GateProxy = xml_rpc_url_or_object
+        proxy().callRemote('transport_initialized', 'tcp')
+        return True
+
+    def shutdown(self):
+        """
+        
+        """
+        if _Debug:
+            lg.out(4, 'tcp_interface.shutdown')
+        ret = self.disconnect()
+        global _GateProxy
+        if _GateProxy:
+            # del _GateProxy
+            _GateProxy = None
+        return ret
+
+    def connect(self, options):
+        """
+        
+        """
+        if _Debug:
+            lg.out(4, 'tcp_interface.connect %s' % str(options))
+        tcp_node.start_streams()
+        return tcp_node.receive(options)
+
+    def disconnect(self):
+        """
+        
+        """
+        if _Debug:
+            lg.out(4, 'tcp_interface.disconnect')
+        tcp_node.stop_streams()
+        tcp_node.close_connections()
+        return tcp_node.disconnect()
+
+    def build_contacts(self, id_obj):
+        """
+        
+        """
+        result = []
+        nowip = misc.readExternalIP()
+        result.append('tcp://%s:%s' % (nowip, str(settings.getTCPPort())))
+        # TODO:
+        #    # if IP is not external and upnp configuration was failed for some reasons
+        #    # we may want to use another contact methods, NOT tcp
+        #    if IPisLocal() and run_upnpc.last_result('tcp') != 'upnp-done':
+        #        lg.out(4, 'p2p_connector.update_identity want to push tcp contact: local IP, no upnp ...')
+        #        lid.pushProtoContact('tcp')
+        if _Debug:
+            lg.out(4, 'tcp_interface.build_contacts : %s' % str(result))
+        return result
+
+    def verify_contacts(self, id_obj):
+        """
+        
+        """
+        nowip = misc.readExternalIP()
+        tcp_contact = 'tcp://%s:%s' % (nowip, str(settings.getTCPPort()))
+        if id_obj.getContactIndex(contact=tcp_contact) < 0:
+            if _Debug:
+                lg.out(4, 'tcp_interface.verify_contacts returning False: tcp contact not found or changed')
+            return False
+        if tcp_node.get_internal_port() != settings.getTCPPort():
+            if _Debug:
+                lg.out(4, 'tcp_interface.verify_contacts returning False: tcp port has been changed')
+            return False
+        if _Debug:
+            lg.out(4, 'tcp_interface.verify_contacts returning True')
+        return True
+
+    def send_file(self, remote_idurl, filename, host, description=''):
+        """
+        
+        """
+        host = host.split(':')
+        host = (host[0], int(host[1]))
+        return tcp_node.send(filename, host, description, False)
+
+    def send_file_single(self, remote_idurl, filename, host, description=''):
+        """
+        
+        """
+        host = host.split(':')
+        host = (host[0], int(host[1]))
+        return tcp_node.send(filename, host, description, True)
+
+    def connect_to(self, host):
+        """
+        
+        """
+        return tcp_node.connect_to(host)
+
+    def disconnect_from(self, host):
+        """
+        
+        """
+        return tcp_node.disconnect_from(host)
+
+    def cancel_file_sending(self, transferID):
+        """
+        
+        """
+        return tcp_node.cancel_file_sending(transferID)
+
+    def cancel_file_receiving(self, transferID):
+        """
+        
+        """
+        return tcp_node.cancel_file_receiving(transferID)
+
+    def cancel_outbox_file(self, host, filename):
+        """
+        
+        """
+        return tcp_node.cancel_outbox_file(host, filename)
+
+    def list_sessions(self):
+        """
+        
+        """
+        result = []
+        for opened_connection in tcp_node.opened_connections().values():
+            for channel in opened_connection:
+                result.append(channel)
+        for started_connection in tcp_node.started_connections():
+            result.append(started_connection)
+        return result
+
+    def list_streams(self, sorted_by_time=True):
+        """
+        
+        """
+        result = []
+        result.extend(tcp_node.list_input_streams(sorted_by_time))
+        result.extend(tcp_node.list_output_streams(sorted_by_time))
+        return result
+
+#------------------------------------------------------------------------------
+
+
+def interface_transport_initialized(xmlrpcurl):
+    if proxy():
+        return proxy().callRemote('transport_initialized', 'tcp', xmlrpcurl)
+    lg.warn('transport_tcp is not ready')
+    return fail('transport_tcp is not ready')
+
+
+def interface_receiving_started(host, new_options={}):
+    if proxy():
+        return proxy().callRemote('receiving_started', 'tcp', host, new_options)
+    lg.warn('transport_tcp is not ready')
+    return fail('transport_tcp is not ready')
+
+
+def interface_receiving_failed(error_code=None):
+    if proxy():
+        return proxy().callRemote('receiving_failed', 'tcp', error_code)
+    lg.warn('transport_tcp is not ready')
+    return fail('transport_tcp is not ready')
+
+
+def interface_disconnected(result=None):
+    if proxy():
+        return proxy().callRemote('disconnected', 'tcp', result)
+    lg.warn('transport_tcp is not ready')
+    return fail('transport_tcp is not ready')
+
+
+def interface_register_file_sending(host, receiver_idurl, filename, size=0, description=''):
+    """
+    
+    """
+    if proxy():
+        return proxy().callRemote('register_file_sending', 'tcp', '%s:%d' % host, receiver_idurl, filename, size, description)
+    lg.warn('transport_tcp is not ready')
+    return fail('transport_tcp is not ready')
+
+
+def interface_register_file_receiving(host, sender_idurl, filename, size=0):
+    """
+    
+    """
+    if proxy():
+        return proxy().callRemote('register_file_receiving', 'tcp', '%s:%d' % host, sender_idurl, filename, size)
+    lg.warn('transport_tcp is not ready')
+    return fail('transport_tcp is not ready')
+
+
+def interface_unregister_file_sending(transfer_id, status, size=0, error_message=None):
+    """
+    
+    """
+    if proxy():
+        return proxy().callRemote('unregister_file_sending', transfer_id, status, size, error_message)
+    lg.warn('transport_tcp is not ready')
+    return fail('transport_tcp is not ready')
+
+
+def interface_unregister_file_receiving(transfer_id, status, size=0, error_message=None):
+    """
+    
+    """
+    if proxy():
+        return proxy().callRemote('unregister_file_receiving', transfer_id, status, size, error_message)
+    lg.warn('transport_tcp is not ready')
+    return fail('transport_tcp is not ready')
+
+
+def interface_cancelled_file_sending(host, filename, size=0, description=None, error_message=None):
+    """
+    
+    """
+    if proxy():
+        return proxy().callRemote('cancelled_file_sending', 'tcp', '%s:%d' % host, filename, size, description, error_message)
+    lg.warn('transport_tcp is not ready')
+    return fail('transport_tcp is not ready')