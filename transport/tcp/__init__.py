#
# Copyright (C) 2008-2016 Veselin Penev, http://bitdust.io
#
# This file (__init__.py) is part of BitDust Software.
#
# BitDust is free software: you can redistribute it and/or modify
# it under the terms of the GNU Affero General Public License as published by
# the Free Software Foundation, either version 3 of the License, or
# (at your option) any later version.
#
# BitDust Software is distributed in the hope that it will be useful,
# but WITHOUT ANY WARRANTY; without even the implied warranty of
# MERCHANTABILITY or FITNESS FOR A PARTICULAR PURPOSE.  See the
# GNU Affero General Public License for more details.
#
# You should have received a copy of the GNU Affero General Public License
# along with BitDust Software.  If not, see <http://www.gnu.org/licenses/>.
#
# Please contact us if you have any questions at bitdust.io@gmail.com
#
#
#
#

"""
<<<<<<< HEAD
.. module:: tcp

=======
..

module:: tcp
>>>>>>> 7d91a7f0
"""<|MERGE_RESOLUTION|>--- conflicted
+++ resolved
@@ -23,12 +23,7 @@
 #
 
 """
-<<<<<<< HEAD
-.. module:: tcp
-
-=======
 ..
 
 module:: tcp
->>>>>>> 7d91a7f0
 """