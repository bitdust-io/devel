--- conflicted
+++ resolved
@@ -1,41 +1,31 @@
-#!/usr/bin/python
-# tcp_connection.py
-#
-#
-# Copyright (C) 2008-2016 Veselin Penev, http://bitdust.io
-#
-# This file (tcp_node.py) is part of BitDust Software.
-#
-# BitDust is free software: you can redistribute it and/or modify
-# it under the terms of the GNU Affero General Public License as published by
-# the Free Software Foundation, either version 3 of the License, or
-# (at your option) any later version.
-#
-# BitDust Software is distributed in the hope that it will be useful,
-# but WITHOUT ANY WARRANTY; without even the implied warranty of
-# MERCHANTABILITY or FITNESS FOR A PARTICULAR PURPOSE.  See the
-# GNU Affero General Public License for more details.
-#
-# You should have received a copy of the GNU Affero General Public License
-# along with BitDust Software.  If not, see <http://www.gnu.org/licenses/>.
-#
-# Please contact us if you have any questions at bitdust.io@gmail.com
-#
-#
-#
-#
-
-
-<<<<<<< HEAD
-"""
-.. module:: tcp_process
-
-This is a
-This is a sub process to send/receive files between users over TCP protocol.
-1) listen for incoming connections on a port 7771 (by default)
-2) establish connections to remote peers
-3) keeps TCP session opened to be able to send asap
-=======
+#!/usr/bin/python
+# tcp_connection.py
+#
+#
+# Copyright (C) 2008-2016 Veselin Penev, http://bitdust.io
+#
+# This file (tcp_node.py) is part of BitDust Software.
+#
+# BitDust is free software: you can redistribute it and/or modify
+# it under the terms of the GNU Affero General Public License as published by
+# the Free Software Foundation, either version 3 of the License, or
+# (at your option) any later version.
+#
+# BitDust Software is distributed in the hope that it will be useful,
+# but WITHOUT ANY WARRANTY; without even the implied warranty of
+# MERCHANTABILITY or FITNESS FOR A PARTICULAR PURPOSE.  See the
+# GNU Affero General Public License for more details.
+#
+# You should have received a copy of the GNU Affero General Public License
+# along with BitDust Software.  If not, see <http://www.gnu.org/licenses/>.
+#
+# Please contact us if you have any questions at bitdust.io@gmail.com
+#
+#
+#
+#
+
+
 """
 .. module:: tcp_process.
 
@@ -43,421 +33,366 @@
 TCP protocol. 1) listen for incoming connections on a port 7771 (by
 default) 2) establish connections to remote peers 3) keeps TCP session
 opened to be able to send asap
->>>>>>> 7d91a7f0
-"""
-
-import sys
-import optparse
-
-try:
-    from twisted.internet import reactor
-except:
-    sys.exit('Error initializing twisted.internet.reactor in tcp_connection.py')
-
-from twisted.internet import protocol
-from twisted.internet.defer import Deferred
-from twisted.internet.error import CannotListenError
-
-from logs import lg
-
-from transport.tcp import tcp_stream
-
-#------------------------------------------------------------------------------
-
-_MyIDURL = None
-_MyHost = None
-_InternalPort = 7771
-_Listener = None
-_ByTransferID = {}
-_OpenedConnections = {}
-_StartedConnections = {}
-_ConnectionsCounter = 0
-
-#------------------------------------------------------------------------------
-
-
-def started_connections():
-    global _StartedConnections
-    return _StartedConnections
-
-
-def opened_connections():
-    global _OpenedConnections
-    return _OpenedConnections
-
-
-def opened_connections_count():
-    global _ConnectionsCounter
-    return _ConnectionsCounter
-
-#------------------------------------------------------------------------------
-
-
-def increase_connections_counter():
-    global _ConnectionsCounter
-    _ConnectionsCounter += 1
-
-
-def decrease_connections_counter():
-    global _ConnectionsCounter
-    _ConnectionsCounter -= 1
-
-#------------------------------------------------------------------------------
-
-
-def get_internal_port():
-    global _InternalPort
-    return _InternalPort
-
-
-def my_idurl():
-    global _MyIDURL
-    return _MyIDURL
-
-
-def my_host():
-    global _MyHost
-    return _MyHost
-
-#------------------------------------------------------------------------------
-
-
-def receive(options):
-    global _MyIDURL
-    global _MyHost
-    global _InternalPort
-    global _Listener
-    from transport.tcp import tcp_interface
-    if _Listener:
-        tcp_interface.interface_receiving_failed('already listening')
-        return None
-    try:
-        _MyIDURL = options['idurl']
-        _InternalPort = int(options['tcp_port'])
-<<<<<<< HEAD
-        _Listener = reactor.listenTCP(
-            _InternalPort, TCPFactory(
-                None, keep_alive=True))
-=======
-        _Listener = reactor.listenTCP(_InternalPort, TCPFactory(None, keep_alive=True))
->>>>>>> 7d91a7f0
-        _MyHost = options['host'].split(':')[0] + ':' + str(_InternalPort)
-        tcp_interface.interface_receiving_started(_MyHost, options)
-    except CannotListenError as ex:
-        tcp_interface.interface_receiving_failed('port is busy')
-    except Exception as ex:
-        # print err, dir(err)
-        try:
-            e = ex.getErrorMessage()
-        except:
-            e = str(ex)
-        tcp_interface.interface_receiving_failed(e)
-        # lg.exc()
-    return _Listener
-
-
-def connect_to(host, keep_alive=True):
-    """
-    
-    """
-    if host in started_connections():
-        return False
-    for peeraddr, connections in opened_connections().items():
-        if peeraddr == host:
-            return True
-        for connection in connections:
-            if connection.getConnectionAddress():
-                if connection.getConnectionAddress() == host:
-                    return True
-    connection = TCPFactory(host, keep_alive=keep_alive)
-    connection.connector = reactor.connectTCP(host[0], host[1], connection)
-    started_connections()[host] = connection
-    return False
-
-
-def disconnect_from(host):
-    """
-    
-    """
-    ok = False
-    for peeraddr, connections in opened_connections().items():
-        alll = False
-        if peeraddr == host:
-            alll = True
-        for connection in connections:
-            if alll:
-                connection.automat('disconnect')
-                ok = True
-                continue
-            if connection.getConnectionAddress():
-                if connection.getConnectionAddress() == host:
-                    connection.automat('disconnect')
-                    return True
-    return ok
-
-
-def disconnect():
-    """
-    
-    """
-    global _Listener
-    from transport.tcp import tcp_interface
-    if not _Listener:
-        tcp_interface.interface_disconnected(None)
-        return True
-    _Listener.stopListening().addBoth(tcp_interface.interface_disconnected)
-    _Listener = None
-    return True
-
-
-def close_connections():
-    """
-    
-    """
-    for sc in started_connections().values():
-        sc.connector.disconnect()
-    for oclist in opened_connections().values():
-        for oc in oclist:
-            oc.automat('disconnect')
-            oc.automat('connection-lost')
-
-
-def send(filename, remoteaddress, description=None, single=False):
-    """
-    
-    """
-    result_defer = Deferred()
-    if remoteaddress in started_connections():
-        started_connections()[remoteaddress].add_outbox_file(
-            filename, description, result_defer, single)
-        if single:
-            lg.out(
-                6, 'tcp_node.send single, use started connection to %s, %d already started and %d opened' %
-                (str(remoteaddress), len(
-                    started_connections()), len(
-                    opened_connections())))
-        return result_defer
-    for peeraddr, connections in opened_connections().items():
-        for connection in connections:
-            if peeraddr == remoteaddress:
-                connection.append_outbox_file(
-                    filename, description, result_defer, single)
-                if single:
-                    lg.out(
-                        6, 'tcp_node.send single, use opened connection to %s, %d already started and %d opened' %
-                        (str(remoteaddress), len(
-                            started_connections()), len(
-                            opened_connections())))
-                return result_defer
-            if connection.getConnectionAddress():
-                if connection.getConnectionAddress() == remoteaddress:
-                    connection.append_outbox_file(
-                        filename, description, result_defer, single)
-                    if single:
-                        lg.out(
-                            6, 'tcp_node.send single, use opened(2) connection to %s, %d already started and %d opened' %
-                            (str(remoteaddress), len(
-                                started_connections()), len(
-                                opened_connections())))
-                    return result_defer
-    connection = TCPFactory(remoteaddress, keep_alive=not single)
-    connection.add_outbox_file(filename, description, result_defer, single)
-    connection.connector = reactor.connectTCP(
-        remoteaddress[0], remoteaddress[1], connection)
-    started_connections()[remoteaddress] = connection
-    if single:
-        lg.out(
-            6, 'tcp_node.send opened a single connection to %s, %d already started and %d opened' %
-            (str(remoteaddress), len(
-                started_connections()), len(
-                opened_connections())))
-    return result_defer
-
-
-def start_streams():
-    """
-    
-    """
-    return tcp_stream.start_process_streams()
-
-
-def stop_streams():
-    """
-    
-    """
-    return tcp_stream.stop_process_streams()
-
-
-def list_input_streams(sorted_by_time=True):
-    """
-    
-    """
-    return tcp_stream.list_input_streams(sorted_by_time)
-
-
-def list_output_streams(sorted_by_time=True):
-    """
-    
-    """
-    return tcp_stream.list_output_streams(sorted_by_time)
-
-
-def cancel_file_receiving(transferID):
-    """
-    
-    """
-    # at the moment for TCP transport we can not stop particular file transfer
-    # we can only close connection itself, which is not we really want
-    return False
-#     for connections in opened_connections().values():
-#         for connection in connections:
-#             for in_file in connection.stream.inboxFiles.values():
-#                 if in_file.transfer_id and in_file.transfer_id == transferID:
-#                     connection.automat('disconnect')
-#                     return True
-#     lg.warn('%r not found' % transferID)
-#     return False
-
-
-def cancel_file_sending(transferID):
-    """
-    
-    """
-    for connections in opened_connections().values():
-        for connection in connections:
-            if connection.stream:
-                for out_file in connection.stream.outboxFiles.values():
-                    if out_file.transfer_id and out_file.transfer_id == transferID:
-                        out_file.cancel()
-                        return True
-    lg.warn('%r not found' % transferID)
-    return False
-
-
-def cancel_outbox_file(host, filename):
-    """
-    
-    """
-    from transport.tcp import tcp_interface
-    for connections in opened_connections().values():
-        for connection in connections:
-            if  connection.peer_address and connection.peer_address == host or \
-                    connection.peer_external_address and connection.peer_external_address == host:
-                i = 0
-                while i < len(connection.outboxQueue):
-                    fn, description, result_defer, single = connection.outboxQueue[
-                        i]
-                    if fn == filename:
-                        connection.outboxQueue.pop(i)
-                        connection.failed_outbox_queue_item(
-                            fn, description, 'cancelled')
-                        continue
-                    i += 1
-    for connection in started_connections().values():
-        if connection.connection_address and connection.connection_address == host:
-            i = 0
-            while i < len(connection.pendingoutboxfiles):
-                fn, description, result_defer, single = connection.pendingoutboxfiles[
-                    i]
-                if fn == filename:
-                    connection.pendingoutboxfiles.pop(i)
-                    if not single:
-                        tcp_interface.interface_cancelled_file_sending(
-                            host, filename, 0, description, 'cancelled')
-                    if result_defer:
-                        result_defer.callback(
-                            (filename, description, 'failed', 'cancelled'))
-                    continue
-                i += 1
-
-#------------------------------------------------------------------------------
-
-
-class TCPFactory(protocol.ClientFactory):
-    protocol = None
-
-    def __init__(self, connection_address, keep_alive=True):
-        from transport.tcp import tcp_connection
-        self.protocol = tcp_connection.TCPConnection
-        self.connection_address = connection_address
-        self.keep_alive = keep_alive
-        self.pendingoutboxfiles = []
-        self.connector = None
-
-    def __repr__(self):
-        return 'TCPFactory(%s)' % str(self.connection_address)
-
-    def clientConnectionFailed(self, connector, reason):
-        from transport.tcp import tcp_interface
-        protocol.ClientFactory.clientConnectionFailed(self, connector, reason)
-        destaddress = (
-            connector.getDestination().host, int(
-                connector.getDestination().port))
-        connection = started_connections().pop(self.connection_address, None)
-        if connection:
-            connection.connector = None
-        for filename, description, result_defer, single in self.pendingoutboxfiles:
-            if not single:
-                tcp_interface.interface_cancelled_file_sending(
-                    destaddress, filename, 0, description, 'connection failed')
-            if result_defer:
-                result_defer.callback(
-                    (filename, description, 'failed', 'connection failed'))
-        self.pendingoutboxfiles = []
-        # lg.out(18, 'tcp_node.clientConnectionFailed from %s  :   %s closed, %d more started' % (
-        #     str(destaddress), self, len(started_connections())))
-
-<<<<<<< HEAD
-    def add_outbox_file(
-            self,
-            filename,
-            description='',
-            result_defer=None,
-            single=False):
-        self.pendingoutboxfiles.append(
-            (filename, description, result_defer, single))
-=======
-    def add_outbox_file(self, filename, description='', result_defer=None, single=False):
-        self.pendingoutboxfiles.append((filename, description, result_defer, single))
->>>>>>> 7d91a7f0
-        tcp_stream.process_streams()
-
-#------------------------------------------------------------------------------
-
-
-def parseCommandLine():
-    oparser = optparse.OptionParser()
-    # oparser.add_option("-p", "--tcpport", dest="tcpport", type="int", help="specify port to listen for incoming TCP connections")
-    oparser.add_option(
-        "-r",
-        "--rooturl",
-        dest="rooturl",
-        help="specify XMLRPC server URL address in the main process")
-    oparser.add_option(
-        "-x",
-        "--xmlrpcport",
-        dest="xmlrpcport",
-        type="int",
-        help="specify port for XMLRPC control")
-    oparser.add_option(
-        "-d",
-        "--debug",
-        dest="debug",
-        action="store_true",
-        help="redirect output to stderr")
-    # oparser.set_default('tcpport', 7771)
-    oparser.set_default('rooturl', '')
-    oparser.set_default('xmlrpcport', 0)
-    oparser.set_default('debug', False)
-    (options, args) = oparser.parse_args()
-    options.xmlrpcport = int(options.xmlrpcport)
-    # options.tcpport = int(options.tcpport)
-    return options, args
-
-
-def main():
-    pass
-
-if __name__ == "__main__":
-    main()
-    reactor.run()
+"""
+
+import sys
+import optparse
+
+try:
+    from twisted.internet import reactor
+except:
+    sys.exit('Error initializing twisted.internet.reactor in tcp_connection.py')
+
+from twisted.internet import protocol
+from twisted.internet.defer import Deferred
+from twisted.internet.error import CannotListenError
+
+from logs import lg
+
+from transport.tcp import tcp_stream
+
+#------------------------------------------------------------------------------
+
+_MyIDURL = None
+_MyHost = None
+_InternalPort = 7771
+_Listener = None
+_ByTransferID = {}
+_OpenedConnections = {}
+_StartedConnections = {}
+_ConnectionsCounter = 0
+
+#------------------------------------------------------------------------------
+
+
+def started_connections():
+    global _StartedConnections
+    return _StartedConnections
+
+
+def opened_connections():
+    global _OpenedConnections
+    return _OpenedConnections
+
+
+def opened_connections_count():
+    global _ConnectionsCounter
+    return _ConnectionsCounter
+
+#------------------------------------------------------------------------------
+
+
+def increase_connections_counter():
+    global _ConnectionsCounter
+    _ConnectionsCounter += 1
+
+
+def decrease_connections_counter():
+    global _ConnectionsCounter
+    _ConnectionsCounter -= 1
+
+#------------------------------------------------------------------------------
+
+
+def get_internal_port():
+    global _InternalPort
+    return _InternalPort
+
+
+def my_idurl():
+    global _MyIDURL
+    return _MyIDURL
+
+
+def my_host():
+    global _MyHost
+    return _MyHost
+
+#------------------------------------------------------------------------------
+
+
+def receive(options):
+    global _MyIDURL
+    global _MyHost
+    global _InternalPort
+    global _Listener
+    from transport.tcp import tcp_interface
+    if _Listener:
+        tcp_interface.interface_receiving_failed('already listening')
+        return None
+    try:
+        _MyIDURL = options['idurl']
+        _InternalPort = int(options['tcp_port'])
+        _Listener = reactor.listenTCP(_InternalPort, TCPFactory(None, keep_alive=True))
+        _MyHost = options['host'].split(':')[0] + ':' + str(_InternalPort)
+        tcp_interface.interface_receiving_started(_MyHost, options)
+    except CannotListenError as ex:
+        tcp_interface.interface_receiving_failed('port is busy')
+    except Exception as ex:
+        # print err, dir(err)
+        try:
+            e = ex.getErrorMessage()
+        except:
+            e = str(ex)
+        tcp_interface.interface_receiving_failed(e)
+        # lg.exc()
+    return _Listener
+
+
+def connect_to(host, keep_alive=True):
+    """
+    
+    """
+    if host in started_connections():
+        return False
+    for peeraddr, connections in opened_connections().items():
+        if peeraddr == host:
+            return True
+        for connection in connections:
+            if connection.getConnectionAddress():
+                if connection.getConnectionAddress() == host:
+                    return True
+    connection = TCPFactory(host, keep_alive=keep_alive)
+    connection.connector = reactor.connectTCP(host[0], host[1], connection)
+    started_connections()[host] = connection
+    return False
+
+
+def disconnect_from(host):
+    """
+    
+    """
+    ok = False
+    for peeraddr, connections in opened_connections().items():
+        alll = False
+        if peeraddr == host:
+            alll = True
+        for connection in connections:
+            if alll:
+                connection.automat('disconnect')
+                ok = True
+                continue
+            if connection.getConnectionAddress():
+                if connection.getConnectionAddress() == host:
+                    connection.automat('disconnect')
+                    return True
+    return ok
+
+
+def disconnect():
+    """
+    
+    """
+    global _Listener
+    from transport.tcp import tcp_interface
+    if not _Listener:
+        tcp_interface.interface_disconnected(None)
+        return True
+    _Listener.stopListening().addBoth(tcp_interface.interface_disconnected)
+    _Listener = None
+    return True
+
+
+def close_connections():
+    """
+    
+    """
+    for sc in started_connections().values():
+        sc.connector.disconnect()
+    for oclist in opened_connections().values():
+        for oc in oclist:
+            oc.automat('disconnect')
+            oc.automat('connection-lost')
+
+
+def send(filename, remoteaddress, description=None, single=False):
+    """
+    
+    """
+    result_defer = Deferred()
+    if remoteaddress in started_connections():
+        started_connections()[remoteaddress].add_outbox_file(filename, description, result_defer, single)
+        if single:
+            lg.out(6, 'tcp_node.send single, use started connection to %s, %d already started and %d opened' % (
+                str(remoteaddress), len(started_connections()), len(opened_connections())))
+        return result_defer
+    for peeraddr, connections in opened_connections().items():
+        for connection in connections:
+            if peeraddr == remoteaddress:
+                connection.append_outbox_file(filename, description, result_defer, single)
+                if single:
+                    lg.out(6, 'tcp_node.send single, use opened connection to %s, %d already started and %d opened' % (
+                        str(remoteaddress), len(started_connections()), len(opened_connections())))
+                return result_defer
+            if connection.getConnectionAddress():
+                if connection.getConnectionAddress() == remoteaddress:
+                    connection.append_outbox_file(filename, description, result_defer, single)
+                    if single:
+                        lg.out(6, 'tcp_node.send single, use opened(2) connection to %s, %d already started and %d opened' % (
+                            str(remoteaddress), len(started_connections()), len(opened_connections())))
+                    return result_defer
+    connection = TCPFactory(remoteaddress, keep_alive=not single)
+    connection.add_outbox_file(filename, description, result_defer, single)
+    connection.connector = reactor.connectTCP(remoteaddress[0], remoteaddress[1], connection)
+    started_connections()[remoteaddress] = connection
+    if single:
+        lg.out(6, 'tcp_node.send opened a single connection to %s, %d already started and %d opened' % (
+            str(remoteaddress), len(started_connections()), len(opened_connections())))
+    return result_defer
+
+
+def start_streams():
+    """
+    
+    """
+    return tcp_stream.start_process_streams()
+
+
+def stop_streams():
+    """
+    
+    """
+    return tcp_stream.stop_process_streams()
+
+
+def list_input_streams(sorted_by_time=True):
+    """
+    
+    """
+    return tcp_stream.list_input_streams(sorted_by_time)
+
+
+def list_output_streams(sorted_by_time=True):
+    """
+    
+    """
+    return tcp_stream.list_output_streams(sorted_by_time)
+
+
+def cancel_file_receiving(transferID):
+    """
+    
+    """
+    # at the moment for TCP transport we can not stop particular file transfer
+    # we can only close connection itself, which is not we really want
+    return False
+#     for connections in opened_connections().values():
+#         for connection in connections:
+#             for in_file in connection.stream.inboxFiles.values():
+#                 if in_file.transfer_id and in_file.transfer_id == transferID:
+#                     connection.automat('disconnect')
+#                     return True
+#     lg.warn('%r not found' % transferID)
+#     return False
+
+
+def cancel_file_sending(transferID):
+    """
+    
+    """
+    for connections in opened_connections().values():
+        for connection in connections:
+            if connection.stream:
+                for out_file in connection.stream.outboxFiles.values():
+                    if out_file.transfer_id and out_file.transfer_id == transferID:
+                        out_file.cancel()
+                        return True
+    lg.warn('%r not found' % transferID)
+    return False
+
+
+def cancel_outbox_file(host, filename):
+    """
+    
+    """
+    from transport.tcp import tcp_interface
+    for connections in opened_connections().values():
+        for connection in connections:
+            if  connection.peer_address and connection.peer_address == host or \
+                    connection.peer_external_address and connection.peer_external_address == host:
+                i = 0
+                while i < len(connection.outboxQueue):
+                    fn, description, result_defer, single = connection.outboxQueue[i]
+                    if fn == filename:
+                        connection.outboxQueue.pop(i)
+                        connection.failed_outbox_queue_item(fn, description, 'cancelled')
+                        continue
+                    i += 1
+    for connection in started_connections().values():
+        if connection.connection_address and connection.connection_address == host:
+            i = 0
+            while i < len(connection.pendingoutboxfiles):
+                fn, description, result_defer, single = connection.pendingoutboxfiles[i]
+                if fn == filename:
+                    connection.pendingoutboxfiles.pop(i)
+                    if not single:
+                        tcp_interface.interface_cancelled_file_sending(
+                            host, filename, 0, description, 'cancelled')
+                    if result_defer:
+                        result_defer.callback((filename, description, 'failed', 'cancelled'))
+                    continue
+                i += 1
+
+#------------------------------------------------------------------------------
+
+
+class TCPFactory(protocol.ClientFactory):
+    protocol = None
+
+    def __init__(self, connection_address, keep_alive=True):
+        from transport.tcp import tcp_connection
+        self.protocol = tcp_connection.TCPConnection
+        self.connection_address = connection_address
+        self.keep_alive = keep_alive
+        self.pendingoutboxfiles = []
+        self.connector = None
+
+    def __repr__(self):
+        return 'TCPFactory(%s)' % str(self.connection_address)
+
+    def clientConnectionFailed(self, connector, reason):
+        from transport.tcp import tcp_interface
+        protocol.ClientFactory.clientConnectionFailed(self, connector, reason)
+        destaddress = (connector.getDestination().host, int(connector.getDestination().port))
+        connection = started_connections().pop(self.connection_address, None)
+        if connection:
+            connection.connector = None
+        for filename, description, result_defer, single in self.pendingoutboxfiles:
+            if not single:
+                tcp_interface.interface_cancelled_file_sending(
+                    destaddress, filename, 0, description, 'connection failed')
+            if result_defer:
+                result_defer.callback((filename, description, 'failed', 'connection failed'))
+        self.pendingoutboxfiles = []
+        # lg.out(18, 'tcp_node.clientConnectionFailed from %s  :   %s closed, %d more started' % (
+        #     str(destaddress), self, len(started_connections())))
+
+    def add_outbox_file(self, filename, description='', result_defer=None, single=False):
+        self.pendingoutboxfiles.append((filename, description, result_defer, single))
+        tcp_stream.process_streams()
+
+#------------------------------------------------------------------------------
+
+
+def parseCommandLine():
+    oparser = optparse.OptionParser()
+    # oparser.add_option("-p", "--tcpport", dest="tcpport", type="int", help="specify port to listen for incoming TCP connections")
+    oparser.add_option("-r", "--rooturl", dest="rooturl", help="specify XMLRPC server URL address in the main process")
+    oparser.add_option("-x", "--xmlrpcport", dest="xmlrpcport", type="int", help="specify port for XMLRPC control")
+    oparser.add_option("-d", "--debug", dest="debug", action="store_true", help="redirect output to stderr")
+    # oparser.set_default('tcpport', 7771)
+    oparser.set_default('rooturl', '')
+    oparser.set_default('xmlrpcport', 0)
+    oparser.set_default('debug', False)
+    (options, args) = oparser.parse_args()
+    options.xmlrpcport = int(options.xmlrpcport)
+    # options.tcpport = int(options.tcpport)
+    return options, args
+
+
+def main():
+    pass
+
+if __name__ == "__main__":
+    main()
+    reactor.run()