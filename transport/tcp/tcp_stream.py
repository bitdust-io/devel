#!/usr/bin/env python
# tcp_stream.py
#
# Copyright (C) 2008-2016 Veselin Penev, http://bitdust.io
#
# This file (tcp_stream.py) is part of BitDust Software.
#
# BitDust is free software: you can redistribute it and/or modify
# it under the terms of the GNU Affero General Public License as published by
# the Free Software Foundation, either version 3 of the License, or
# (at your option) any later version.
#
# BitDust Software is distributed in the hope that it will be useful,
# but WITHOUT ANY WARRANTY; without even the implied warranty of
# MERCHANTABILITY or FITNESS FOR A PARTICULAR PURPOSE.  See the
# GNU Affero General Public License for more details.
#
# You should have received a copy of the GNU Affero General Public License
# along with BitDust Software.  If not, see <http://www.gnu.org/licenses/>.
#
# Please contact us if you have any questions at bitdust.io@gmail.com
<<<<<<< HEAD
=======


"""
..module:: tcp_stream.
"""
>>>>>>> 7d91a7f0

#------------------------------------------------------------------------------

<<<<<<< HEAD
"""
..module:: tcp_stream
"""

#------------------------------------------------------------------------------

=======
>>>>>>> 7d91a7f0
_Debug = True
_DebugLevel = 18

#------------------------------------------------------------------------------

import os
import time
import cStringIO
import struct

from twisted.internet import reactor
from twisted.protocols import basic

from logs import lg

from system import tmpfile
from main import settings
from lib import misc

#------------------------------------------------------------------------------

MIN_PROCESS_STREAMS_DELAY = 0.1
MAX_PROCESS_STREAMS_DELAY = 1
# TODO: at the moment for TCP - only one file per connection at once
# need to switch from basic.FileSender to something more advanced
MAX_SIMULTANEOUS_OUTGOING_FILES = 1

#------------------------------------------------------------------------------

_LastFileID = None
_ProcessStreamsDelay = 0.01
_ProcessStreamsTask = None

#------------------------------------------------------------------------------


def start_process_streams():
    reactor.callLater(0, process_streams)
    return True


def stop_process_streams():
    global _ProcessStreamsTask
    if _ProcessStreamsTask:
        if _ProcessStreamsTask.active():
            _ProcessStreamsTask.cancel()
        _ProcessStreamsTask = None
        return True
    return False


def process_streams():
    from transport.tcp import tcp_node
    global _ProcessStreamsDelay
    global _ProcessStreamsTask
    has_activity = False
    for connections in tcp_node.opened_connections().values():
        for connection in connections:
            has_timeouts = False  # connection.stream.timeout_incoming_files()
            has_sends = False  # connection.stream.process_sending_data()
            has_outbox = connection.process_outbox_queue()
            if has_timeouts or has_sends or has_outbox:
                has_activity = True
    _ProcessStreamsDelay = misc.LoopAttenuation(
        _ProcessStreamsDelay, has_activity,
        MIN_PROCESS_STREAMS_DELAY,
        MAX_PROCESS_STREAMS_DELAY,)
    # attenuation
    _ProcessStreamsTask = reactor.callLater(
        _ProcessStreamsDelay, process_streams)

#------------------------------------------------------------------------------


def list_input_streams(sorted_by_time=True):
    from transport.tcp import tcp_node
    streams = []
    for connections in tcp_node.opened_connections().values():
        for connection in connections:
            if connection.stream:
                streams.extend(connection.stream.inboxFiles.values())
    if sorted_by_time:
        streams.sort(key=lambda stream: stream.started)
    return streams


def list_output_streams(sorted_by_time=True):
    from transport.tcp import tcp_node
    streams = []
    for connections in tcp_node.opened_connections().values():
        for connection in connections:
            if connection.stream:
                streams.extend(connection.stream.outboxFiles.values())
    if sorted_by_time:
        streams.sort(key=lambda stream: stream.started)
    return streams

#------------------------------------------------------------------------------


def make_file_id():
<<<<<<< HEAD
    """
    Generate a unique file ID for OutboxFile.
=======
    """
    Generate a unique file ID for OutboxFile.
>>>>>>> 7d91a7f0
    """
    global _LastFileID
    newid = int(str(int(time.time() * 100.0))[4:])
    if _LastFileID is None:
        _LastFileID = newid
    elif _LastFileID >= newid:
        _LastFileID += 1
    return _LastFileID

#------------------------------------------------------------------------------


class TCPFileStream():

    def __init__(self, connection):
        self.connection = connection
        self.outboxFiles = {}
        self.inboxFiles = {}
        self.started = time.time()

    def close(self):
        """
        
        """
<<<<<<< HEAD
        """
=======
>>>>>>> 7d91a7f0
        self.connection = None

    def abort_files(self, reason='connection closed'):
        from transport.tcp import tcp_connection
        file_ids_to_remove = self.inboxFiles.keys()
        for file_id in file_ids_to_remove:
            # self.send_data(tcp_connection.CMD_ABORT, struct.pack('i', file_id)+' '+reason)
            self.inbox_file_done(file_id, 'failed', reason)
        file_ids_to_remove = self.outboxFiles.keys()
        for file_id in file_ids_to_remove:
            self.send_data(
                tcp_connection.CMD_ABORT, struct.pack(
                    'i', file_id) + ' ' + reason)
            self.outbox_file_done(file_id, 'failed', reason)

    def data_received(self, payload):
        """
        
        """
<<<<<<< HEAD
        """
=======
>>>>>>> 7d91a7f0
        from transport.tcp import tcp_connection
        inp = cStringIO.StringIO(payload)
        try:
            file_id = struct.unpack('i', inp.read(4))[0]
            file_size = struct.unpack('i', inp.read(4))[0]
        except:
            inp.close()
            lg.exc()
            return
        inp_data = inp.read()
        inp.close()
        if file_id not in self.inboxFiles:
            if len(self.inboxFiles) >= 2 * MAX_SIMULTANEOUS_OUTGOING_FILES:
                # too many incoming files, seems remote guy is cheating - drop
                # that session!
                lg.warn('too many incoming files, close connection %s' %
                        str(self.connection))
                self.connection.automat('disconnect')
                return
            self.create_inbox_file(file_id, file_size)
        self.inboxFiles[file_id].input_data(inp_data)
        if self.inboxFiles[file_id].is_done():
            self.send_data(tcp_connection.CMD_OK, struct.pack('i', file_id))
            self.inbox_file_done(file_id, 'finished')

    def ok_received(self, payload):
        inp = cStringIO.StringIO(payload)
        try:
            file_id = struct.unpack('i', inp.read(4))[0]
        except:
            inp.close()
            lg.exc()
            return
        inp.close()
        self.outboxFiles[file_id].ok_received = True
        if not self.outboxFiles[file_id].registration:
            self.outbox_file_done(file_id, 'finished')

    def abort_received(self, payload):
        inp = cStringIO.StringIO(payload)
        try:
            file_id = struct.unpack('i', inp.read(4))[0]
        except:
            inp.close()
            lg.exc()
            return
        reason = inp.read()
        inp.close()
        self.inbox_file_done(file_id, 'failed', reason)

    def send_data(self, command, payload):
        return self.connection.sendData(command, payload)

    def create_inbox_file(self, file_id, file_size):
        from transport.tcp import tcp_interface
        infile = InboxFile(self, file_id, file_size)
        d = tcp_interface.interface_register_file_receiving(
            self.connection.getAddress(), self.connection.peer_idurl, infile.filename)
        d.addCallback(self.on_inbox_file_registered, file_id)
        d.addErrback(self.on_inbox_file_register_failed, file_id)
        infile.registration = d
        self.inboxFiles[file_id] = infile

    def on_inbox_file_registered(self, response, file_id):
        try:
            transfer_id = int(response)
        except:
            transfer_id = None
        self.inboxFiles[file_id].transfer_id = transfer_id
        self.inboxFiles[file_id].registration = None
        if self.inboxFiles[file_id].is_done():
            infile = self.inboxFiles[file_id]
            self.close_inbox_file(file_id)
            self.report_inbox_file(
                infile.transfer_id,
                'finished',
                infile.get_bytes_received())

    def on_inbox_file_register_failed(self, err, file_id):
        if _Debug:
            lg.warn(
                'failed to register, file_id=%s err:\n%s' %
                (str(file_id), str(err)))
            lg.out(_DebugLevel - 8, '        close session %s' % self.session)
        self.connection.automat('disconnect')

    def create_outbox_file(
            self,
            filename,
            filesize,
            description,
            result_defer,
            single):
        from transport.tcp import tcp_interface
        file_id = make_file_id()
        outfile = OutboxFile(
            self,
            filename,
            file_id,
            filesize,
            description,
            result_defer,
            single)
        if not single:
            d = tcp_interface.interface_register_file_sending(
                self.connection.getAddress(), self.connection.peer_idurl, filename, description)
            d.addCallback(self.on_outbox_file_registered, file_id)
            d.addErrback(self.on_outbox_file_register_failed, file_id)
            outfile.registration = d
        self.outboxFiles[file_id] = outfile
        outfile.start()

    def on_outbox_file_registered(self, response, file_id):
        try:
            transfer_id = int(response)
        except:
            transfer_id = None
        self.outboxFiles[file_id].transfer_id = transfer_id
        self.outboxFiles[file_id].registration = None
        if self.outboxFiles[file_id].is_done():
            self.outbox_file_done(file_id, 'finished')

    def on_outbox_file_register_failed(self, err, file_id):
        if _Debug:
            lg.warn(
                'failed to register, file_id=%s :\n%s' %
                (str(file_id), str(err)))
            lg.out(
                _DebugLevel -
                8,
                '        close session %s' %
                self.connection)
        self.connection.automat('disconnect')

    def close_outbox_file(self, file_id):
        self.outboxFiles[file_id].close()
        del self.outboxFiles[file_id]

    def close_inbox_file(self, file_id):
        self.inboxFiles[file_id].close()
        del self.inboxFiles[file_id]

    def report_outbox_file(
            self,
            transfer_id,
            status,
            bytes_sent,
            error_message=None):
        from transport.tcp import tcp_interface
        # lg.out(18, 'tcp_stream.report_outbox_file %s %s %d' % (transfer_id, status, bytes_sent))
        tcp_interface.interface_unregister_file_sending(
            transfer_id, status, bytes_sent, error_message)

    def report_inbox_file(
            self,
            transfer_id,
            status,
            bytes_received,
            error_message=None):
        from transport.tcp import tcp_interface
        # lg.out(18, 'tcp_stream.report_inbox_file %s %s %d' % (transfer_id, status, bytes_received))
        tcp_interface.interface_unregister_file_receiving(
            transfer_id, status, bytes_received, error_message)

    def inbox_file_done(self, file_id, status, error_message=None):
        try:
            infile = self.inboxFiles[file_id]
        except:
            lg.exc()
            return
        if infile.registration:
            return
        self.close_inbox_file(file_id)
        if infile.transfer_id:
            self.report_inbox_file(
                infile.transfer_id,
                status,
                infile.get_bytes_received(),
                error_message)
        else:
            lg.warn('transfer_id is None, file_id=%s' % (str(file_id)))
        del infile

    def outbox_file_done(self, file_id, status, error_message=None):
        """
        
        """
<<<<<<< HEAD
        """
=======
>>>>>>> 7d91a7f0
        try:
            outfile = self.outboxFiles[file_id]
        except:
            lg.exc()
            return
        if outfile.result_defer:
            outfile.result_defer.callback((outfile, status, error_message))
            outfile.result_defer = None
        if outfile.registration:
            return
        self.close_outbox_file(file_id)
        if outfile.transfer_id:
            self.report_outbox_file(
                outfile.transfer_id,
                status,
                outfile.get_bytes_sent(),
                error_message)
        if outfile.single and not self.connection.factory.keep_alive:
            self.connection.automat('disconnect')
        del outfile

#------------------------------------------------------------------------------


class InboxFile():

    def __init__(self, stream, file_id, file_size):
        self.transfer_id = None
        self.registration = None
        self.stream = stream
        self.file_id = file_id
        self.size = file_size
        self.fin, self.filename = tmpfile.make("tcp-in")
        self.bytes_received = 0
        self.started = time.time()
        self.last_block_time = time.time()
        self.timeout = max(int(self.size / settings.SendingSpeedLimit()), 3)
        if _Debug:
            lg.out(_DebugLevel, '<<<TCP-IN %s with %d bytes write to %s' % (
                self.file_id, self.size, self.filename))

    def close(self):
        if _Debug:
            lg.out(_DebugLevel, '<<<TCP-IN %s CLOSED' % (self.file_id))
        try:
            os.close(self.fin)
        except:
            lg.exc()
        self.fin = None
        self.stream = None

    def get_bytes_received(self):
        return self.bytes_received

    def input_data(self, data):
        os.write(self.fin, data)
        self.bytes_received += len(data)
        self.stream.connection.total_bytes_received += len(data)
        self.last_block_time = time.time()

    def is_done(self):
        return self.bytes_received == self.size

    def is_timed_out(self):
        return time.time() - self.started > self.timeout

#------------------------------------------------------------------------------


class OutboxFile():

    def __init__(
            self,
            stream,
            filename,
            file_id,
            filesize,
            description='',
            result_defer=None,
            single=False):
        self.transfer_id = None
        self.registration = None
        self.stream = stream
        self.file_id = file_id
        self.filename = filename
        self.size = filesize
        self.description = description
        self.single = single
        self.result_defer = result_defer
        self.ok_received = False
        self.bytes_sent = 0
        self.bytes_out = 0
        self.started = time.time()
        self.timeout = max(int(self.size / settings.SendingSpeedLimit()), 6)
        self.fout = open(self.filename, 'rb')
        self.sender = None
        if _Debug:
            lg.out(
                _DebugLevel, '>>>TCP-OUT %s with %d bytes reading from %s' %
                (self.file_id, self.size, self.filename))

    def close(self):
        if _Debug:
            lg.out(_DebugLevel, '>>>TCP-OUT %s CLOSED' % (self.file_id))
        self.stop()
        try:
            self.fout.close()
        except:
            lg.exc()
        self.fout = None
        self.stream = None
        self.result_defer = None

    def start(self):
        self.sender = FileSender(self)
        d = self.sender.beginFileTransfer(
            self.fout,
            self.stream.connection.transport,
            self.sender.transform_data)
        d.addCallback(self.transfer_finished)
        d.addErrback(self.transfer_failed)

    def stop(self):
        if not self.sender:
            return
        if not self.sender.deferred:
            return
        if self.sender.deferred.called:
            return
        self.sender.stopProducing()

    def cancel(self):
        lg.out(6, 'tcp_stream.OutboxFile.cancel timeout=%d' % self.timeout)
        self.stop()

    def get_bytes_sent(self):
        return self.bytes_sent

    def is_done(self):
        return self.get_bytes_sent() == self.size and self.ok_received

    def is_timed_out(self):
        return time.time() - self.started > self.timeout

    def transfer_finished(self, last_byte):
        if not self.sender:
            return
        self.sender.close()
        del self.sender
        self.sender = None
        if self.ok_received:
            self.stream.outbox_file_done(self.file_id, 'finished')

    def transfer_failed(self, err):
        lg.out(18, 'tcp_stream.transfer_failed:   %r' % (err))
        if not self.sender:
            return None
        self.sender.close()
        del self.sender
        self.sender = None
        try:
            e = err.getErrorMessage()
        except:
            e = str(err)
        self.stream.outbox_file_done(self.file_id, 'failed', e)
        return None

#------------------------------------------------------------------------------


class FileSender(basic.FileSender):

    def __init__(self, parent):
        self.parent = parent
        from transport.tcp import tcp_connection
        self.CMD_DATA = tcp_connection.CMD_DATA

    def close(self):
        self.parent = None

    def transform_data(self, data):
        datalength = len(data)
        datagram = ''
        datagram += struct.pack('i', self.parent.file_id)
        datagram += struct.pack('i', self.parent.size)
        datagram += data
        self.parent.bytes_sent += datalength
        self.parent.stream.connection.total_bytes_sent += datalength
        return datagram

    def resumeProducing(self):
        chunk = ''
        if self.file:
            #             try:
            chunk = self.file.read(self.CHUNK_SIZE)
#             except:
#                 lg.exc()
#                 return
#                 chunk = None
#                 self.file = None
#                 self.consumer.unregisterProducer()
#                 if self.deferred:
#                     self.deferred.errback(self.lastSent)
#                     self.deferred = None
#                 lg.exc()
#                 return
        if not chunk:
            self.file = None
            self.consumer.unregisterProducer()
            if self.deferred:
                self.deferred.callback(self.lastSent)
                self.deferred = None
            return
        if self.transform:
            chunk = self.transform(chunk)
        self.parent.stream.connection.sendData(self.CMD_DATA, chunk)
        self.lastSent = chunk[-1:]
<|MERGE_RESOLUTION|>--- conflicted
+++ resolved
@@ -1,608 +1,579 @@
-#!/usr/bin/env python
-# tcp_stream.py
-#
-# Copyright (C) 2008-2016 Veselin Penev, http://bitdust.io
-#
-# This file (tcp_stream.py) is part of BitDust Software.
-#
-# BitDust is free software: you can redistribute it and/or modify
-# it under the terms of the GNU Affero General Public License as published by
-# the Free Software Foundation, either version 3 of the License, or
-# (at your option) any later version.
-#
-# BitDust Software is distributed in the hope that it will be useful,
-# but WITHOUT ANY WARRANTY; without even the implied warranty of
-# MERCHANTABILITY or FITNESS FOR A PARTICULAR PURPOSE.  See the
-# GNU Affero General Public License for more details.
-#
-# You should have received a copy of the GNU Affero General Public License
-# along with BitDust Software.  If not, see <http://www.gnu.org/licenses/>.
-#
-# Please contact us if you have any questions at bitdust.io@gmail.com
-<<<<<<< HEAD
-=======
-
-
+#!/usr/bin/env python
+# tcp_stream.py
+#
+# Copyright (C) 2008-2016 Veselin Penev, http://bitdust.io
+#
+# This file (tcp_stream.py) is part of BitDust Software.
+#
+# BitDust is free software: you can redistribute it and/or modify
+# it under the terms of the GNU Affero General Public License as published by
+# the Free Software Foundation, either version 3 of the License, or
+# (at your option) any later version.
+#
+# BitDust Software is distributed in the hope that it will be useful,
+# but WITHOUT ANY WARRANTY; without even the implied warranty of
+# MERCHANTABILITY or FITNESS FOR A PARTICULAR PURPOSE.  See the
+# GNU Affero General Public License for more details.
+#
+# You should have received a copy of the GNU Affero General Public License
+# along with BitDust Software.  If not, see <http://www.gnu.org/licenses/>.
+#
+# Please contact us if you have any questions at bitdust.io@gmail.com
+
+
 """
 ..module:: tcp_stream.
-"""
->>>>>>> 7d91a7f0
-
-#------------------------------------------------------------------------------
-
-<<<<<<< HEAD
-"""
-..module:: tcp_stream
-"""
-
-#------------------------------------------------------------------------------
-
-=======
->>>>>>> 7d91a7f0
-_Debug = True
-_DebugLevel = 18
-
-#------------------------------------------------------------------------------
-
-import os
-import time
-import cStringIO
-import struct
-
-from twisted.internet import reactor
-from twisted.protocols import basic
-
-from logs import lg
-
-from system import tmpfile
-from main import settings
-from lib import misc
-
-#------------------------------------------------------------------------------
-
-MIN_PROCESS_STREAMS_DELAY = 0.1
-MAX_PROCESS_STREAMS_DELAY = 1
-# TODO: at the moment for TCP - only one file per connection at once
-# need to switch from basic.FileSender to something more advanced
-MAX_SIMULTANEOUS_OUTGOING_FILES = 1
-
-#------------------------------------------------------------------------------
-
-_LastFileID = None
-_ProcessStreamsDelay = 0.01
-_ProcessStreamsTask = None
-
-#------------------------------------------------------------------------------
-
-
-def start_process_streams():
-    reactor.callLater(0, process_streams)
-    return True
-
-
-def stop_process_streams():
-    global _ProcessStreamsTask
-    if _ProcessStreamsTask:
-        if _ProcessStreamsTask.active():
-            _ProcessStreamsTask.cancel()
-        _ProcessStreamsTask = None
-        return True
-    return False
-
-
-def process_streams():
-    from transport.tcp import tcp_node
-    global _ProcessStreamsDelay
-    global _ProcessStreamsTask
-    has_activity = False
-    for connections in tcp_node.opened_connections().values():
-        for connection in connections:
-            has_timeouts = False  # connection.stream.timeout_incoming_files()
-            has_sends = False  # connection.stream.process_sending_data()
-            has_outbox = connection.process_outbox_queue()
-            if has_timeouts or has_sends or has_outbox:
-                has_activity = True
-    _ProcessStreamsDelay = misc.LoopAttenuation(
-        _ProcessStreamsDelay, has_activity,
-        MIN_PROCESS_STREAMS_DELAY,
-        MAX_PROCESS_STREAMS_DELAY,)
-    # attenuation
-    _ProcessStreamsTask = reactor.callLater(
-        _ProcessStreamsDelay, process_streams)
-
-#------------------------------------------------------------------------------
-
-
-def list_input_streams(sorted_by_time=True):
-    from transport.tcp import tcp_node
-    streams = []
-    for connections in tcp_node.opened_connections().values():
-        for connection in connections:
-            if connection.stream:
-                streams.extend(connection.stream.inboxFiles.values())
-    if sorted_by_time:
-        streams.sort(key=lambda stream: stream.started)
-    return streams
-
-
-def list_output_streams(sorted_by_time=True):
-    from transport.tcp import tcp_node
-    streams = []
-    for connections in tcp_node.opened_connections().values():
-        for connection in connections:
-            if connection.stream:
-                streams.extend(connection.stream.outboxFiles.values())
-    if sorted_by_time:
-        streams.sort(key=lambda stream: stream.started)
-    return streams
-
-#------------------------------------------------------------------------------
-
-
-def make_file_id():
-<<<<<<< HEAD
+"""
+
+#------------------------------------------------------------------------------
+
+_Debug = True
+_DebugLevel = 18
+
+#------------------------------------------------------------------------------
+
+import os
+import time
+import cStringIO
+import struct
+
+from twisted.internet import reactor
+from twisted.protocols import basic
+
+from logs import lg
+
+from system import tmpfile
+from main import settings
+from lib import misc
+
+#------------------------------------------------------------------------------
+
+MIN_PROCESS_STREAMS_DELAY = 0.1
+MAX_PROCESS_STREAMS_DELAY = 1
+# TODO: at the moment for TCP - only one file per connection at once
+# need to switch from basic.FileSender to something more advanced
+MAX_SIMULTANEOUS_OUTGOING_FILES = 1
+
+#------------------------------------------------------------------------------
+
+_LastFileID = None
+_ProcessStreamsDelay = 0.01
+_ProcessStreamsTask = None
+
+#------------------------------------------------------------------------------
+
+
+def start_process_streams():
+    reactor.callLater(0, process_streams)
+    return True
+
+
+def stop_process_streams():
+    global _ProcessStreamsTask
+    if _ProcessStreamsTask:
+        if _ProcessStreamsTask.active():
+            _ProcessStreamsTask.cancel()
+        _ProcessStreamsTask = None
+        return True
+    return False
+
+
+def process_streams():
+    from transport.tcp import tcp_node
+    global _ProcessStreamsDelay
+    global _ProcessStreamsTask
+    has_activity = False
+    for connections in tcp_node.opened_connections().values():
+        for connection in connections:
+            has_timeouts = False  # connection.stream.timeout_incoming_files()
+            has_sends = False  # connection.stream.process_sending_data()
+            has_outbox = connection.process_outbox_queue()
+            if has_timeouts or has_sends or has_outbox:
+                has_activity = True
+    _ProcessStreamsDelay = misc.LoopAttenuation(
+        _ProcessStreamsDelay, has_activity,
+        MIN_PROCESS_STREAMS_DELAY,
+        MAX_PROCESS_STREAMS_DELAY,)
+    # attenuation
+    _ProcessStreamsTask = reactor.callLater(
+        _ProcessStreamsDelay, process_streams)
+
+#------------------------------------------------------------------------------
+
+
+def list_input_streams(sorted_by_time=True):
+    from transport.tcp import tcp_node
+    streams = []
+    for connections in tcp_node.opened_connections().values():
+        for connection in connections:
+            if connection.stream:
+                streams.extend(connection.stream.inboxFiles.values())
+    if sorted_by_time:
+        streams.sort(key=lambda stream: stream.started)
+    return streams
+
+
+def list_output_streams(sorted_by_time=True):
+    from transport.tcp import tcp_node
+    streams = []
+    for connections in tcp_node.opened_connections().values():
+        for connection in connections:
+            if connection.stream:
+                streams.extend(connection.stream.outboxFiles.values())
+    if sorted_by_time:
+        streams.sort(key=lambda stream: stream.started)
+    return streams
+
+#------------------------------------------------------------------------------
+
+
+def make_file_id():
     """
     Generate a unique file ID for OutboxFile.
-=======
-    """
-    Generate a unique file ID for OutboxFile.
->>>>>>> 7d91a7f0
-    """
-    global _LastFileID
-    newid = int(str(int(time.time() * 100.0))[4:])
-    if _LastFileID is None:
-        _LastFileID = newid
-    elif _LastFileID >= newid:
-        _LastFileID += 1
-    return _LastFileID
-
-#------------------------------------------------------------------------------
-
-
-class TCPFileStream():
-
-    def __init__(self, connection):
-        self.connection = connection
-        self.outboxFiles = {}
-        self.inboxFiles = {}
-        self.started = time.time()
-
-    def close(self):
+    """
+    global _LastFileID
+    newid = int(str(int(time.time() * 100.0))[4:])
+    if _LastFileID is None:
+        _LastFileID = newid
+    elif _LastFileID >= newid:
+        _LastFileID += 1
+    return _LastFileID
+
+#------------------------------------------------------------------------------
+
+
+class TCPFileStream():
+
+    def __init__(self, connection):
+        self.connection = connection
+        self.outboxFiles = {}
+        self.inboxFiles = {}
+        self.started = time.time()
+
+    def close(self):
         """
         
-        """
-<<<<<<< HEAD
-        """
-=======
->>>>>>> 7d91a7f0
-        self.connection = None
-
-    def abort_files(self, reason='connection closed'):
-        from transport.tcp import tcp_connection
-        file_ids_to_remove = self.inboxFiles.keys()
-        for file_id in file_ids_to_remove:
-            # self.send_data(tcp_connection.CMD_ABORT, struct.pack('i', file_id)+' '+reason)
-            self.inbox_file_done(file_id, 'failed', reason)
-        file_ids_to_remove = self.outboxFiles.keys()
-        for file_id in file_ids_to_remove:
-            self.send_data(
-                tcp_connection.CMD_ABORT, struct.pack(
-                    'i', file_id) + ' ' + reason)
-            self.outbox_file_done(file_id, 'failed', reason)
-
-    def data_received(self, payload):
+        """
+        self.connection = None
+
+    def abort_files(self, reason='connection closed'):
+        from transport.tcp import tcp_connection
+        file_ids_to_remove = self.inboxFiles.keys()
+        for file_id in file_ids_to_remove:
+            # self.send_data(tcp_connection.CMD_ABORT, struct.pack('i', file_id)+' '+reason)
+            self.inbox_file_done(file_id, 'failed', reason)
+        file_ids_to_remove = self.outboxFiles.keys()
+        for file_id in file_ids_to_remove:
+            self.send_data(
+                tcp_connection.CMD_ABORT, struct.pack(
+                    'i', file_id) + ' ' + reason)
+            self.outbox_file_done(file_id, 'failed', reason)
+
+    def data_received(self, payload):
         """
         
-        """
-<<<<<<< HEAD
-        """
-=======
->>>>>>> 7d91a7f0
-        from transport.tcp import tcp_connection
-        inp = cStringIO.StringIO(payload)
-        try:
-            file_id = struct.unpack('i', inp.read(4))[0]
-            file_size = struct.unpack('i', inp.read(4))[0]
-        except:
-            inp.close()
-            lg.exc()
-            return
-        inp_data = inp.read()
-        inp.close()
-        if file_id not in self.inboxFiles:
-            if len(self.inboxFiles) >= 2 * MAX_SIMULTANEOUS_OUTGOING_FILES:
-                # too many incoming files, seems remote guy is cheating - drop
-                # that session!
-                lg.warn('too many incoming files, close connection %s' %
-                        str(self.connection))
-                self.connection.automat('disconnect')
-                return
-            self.create_inbox_file(file_id, file_size)
-        self.inboxFiles[file_id].input_data(inp_data)
-        if self.inboxFiles[file_id].is_done():
-            self.send_data(tcp_connection.CMD_OK, struct.pack('i', file_id))
-            self.inbox_file_done(file_id, 'finished')
-
-    def ok_received(self, payload):
-        inp = cStringIO.StringIO(payload)
-        try:
-            file_id = struct.unpack('i', inp.read(4))[0]
-        except:
-            inp.close()
-            lg.exc()
-            return
-        inp.close()
-        self.outboxFiles[file_id].ok_received = True
-        if not self.outboxFiles[file_id].registration:
-            self.outbox_file_done(file_id, 'finished')
-
-    def abort_received(self, payload):
-        inp = cStringIO.StringIO(payload)
-        try:
-            file_id = struct.unpack('i', inp.read(4))[0]
-        except:
-            inp.close()
-            lg.exc()
-            return
-        reason = inp.read()
-        inp.close()
-        self.inbox_file_done(file_id, 'failed', reason)
-
-    def send_data(self, command, payload):
-        return self.connection.sendData(command, payload)
-
-    def create_inbox_file(self, file_id, file_size):
-        from transport.tcp import tcp_interface
-        infile = InboxFile(self, file_id, file_size)
-        d = tcp_interface.interface_register_file_receiving(
-            self.connection.getAddress(), self.connection.peer_idurl, infile.filename)
-        d.addCallback(self.on_inbox_file_registered, file_id)
-        d.addErrback(self.on_inbox_file_register_failed, file_id)
-        infile.registration = d
-        self.inboxFiles[file_id] = infile
-
-    def on_inbox_file_registered(self, response, file_id):
-        try:
-            transfer_id = int(response)
-        except:
-            transfer_id = None
-        self.inboxFiles[file_id].transfer_id = transfer_id
-        self.inboxFiles[file_id].registration = None
-        if self.inboxFiles[file_id].is_done():
-            infile = self.inboxFiles[file_id]
-            self.close_inbox_file(file_id)
-            self.report_inbox_file(
-                infile.transfer_id,
-                'finished',
-                infile.get_bytes_received())
-
-    def on_inbox_file_register_failed(self, err, file_id):
-        if _Debug:
-            lg.warn(
-                'failed to register, file_id=%s err:\n%s' %
-                (str(file_id), str(err)))
-            lg.out(_DebugLevel - 8, '        close session %s' % self.session)
-        self.connection.automat('disconnect')
-
-    def create_outbox_file(
-            self,
-            filename,
-            filesize,
-            description,
-            result_defer,
-            single):
-        from transport.tcp import tcp_interface
-        file_id = make_file_id()
-        outfile = OutboxFile(
-            self,
-            filename,
-            file_id,
-            filesize,
-            description,
-            result_defer,
-            single)
-        if not single:
-            d = tcp_interface.interface_register_file_sending(
-                self.connection.getAddress(), self.connection.peer_idurl, filename, description)
-            d.addCallback(self.on_outbox_file_registered, file_id)
-            d.addErrback(self.on_outbox_file_register_failed, file_id)
-            outfile.registration = d
-        self.outboxFiles[file_id] = outfile
-        outfile.start()
-
-    def on_outbox_file_registered(self, response, file_id):
-        try:
-            transfer_id = int(response)
-        except:
-            transfer_id = None
-        self.outboxFiles[file_id].transfer_id = transfer_id
-        self.outboxFiles[file_id].registration = None
-        if self.outboxFiles[file_id].is_done():
-            self.outbox_file_done(file_id, 'finished')
-
-    def on_outbox_file_register_failed(self, err, file_id):
-        if _Debug:
-            lg.warn(
-                'failed to register, file_id=%s :\n%s' %
-                (str(file_id), str(err)))
-            lg.out(
-                _DebugLevel -
-                8,
-                '        close session %s' %
-                self.connection)
-        self.connection.automat('disconnect')
-
-    def close_outbox_file(self, file_id):
-        self.outboxFiles[file_id].close()
-        del self.outboxFiles[file_id]
-
-    def close_inbox_file(self, file_id):
-        self.inboxFiles[file_id].close()
-        del self.inboxFiles[file_id]
-
-    def report_outbox_file(
-            self,
-            transfer_id,
-            status,
-            bytes_sent,
-            error_message=None):
-        from transport.tcp import tcp_interface
-        # lg.out(18, 'tcp_stream.report_outbox_file %s %s %d' % (transfer_id, status, bytes_sent))
-        tcp_interface.interface_unregister_file_sending(
-            transfer_id, status, bytes_sent, error_message)
-
-    def report_inbox_file(
-            self,
-            transfer_id,
-            status,
-            bytes_received,
-            error_message=None):
-        from transport.tcp import tcp_interface
-        # lg.out(18, 'tcp_stream.report_inbox_file %s %s %d' % (transfer_id, status, bytes_received))
-        tcp_interface.interface_unregister_file_receiving(
-            transfer_id, status, bytes_received, error_message)
-
-    def inbox_file_done(self, file_id, status, error_message=None):
-        try:
-            infile = self.inboxFiles[file_id]
-        except:
-            lg.exc()
-            return
-        if infile.registration:
-            return
-        self.close_inbox_file(file_id)
-        if infile.transfer_id:
-            self.report_inbox_file(
-                infile.transfer_id,
-                status,
-                infile.get_bytes_received(),
-                error_message)
-        else:
-            lg.warn('transfer_id is None, file_id=%s' % (str(file_id)))
-        del infile
-
-    def outbox_file_done(self, file_id, status, error_message=None):
+        """
+        from transport.tcp import tcp_connection
+        inp = cStringIO.StringIO(payload)
+        try:
+            file_id = struct.unpack('i', inp.read(4))[0]
+            file_size = struct.unpack('i', inp.read(4))[0]
+        except:
+            inp.close()
+            lg.exc()
+            return
+        inp_data = inp.read()
+        inp.close()
+        if file_id not in self.inboxFiles:
+            if len(self.inboxFiles) >= 2 * MAX_SIMULTANEOUS_OUTGOING_FILES:
+                # too many incoming files, seems remote guy is cheating - drop
+                # that session!
+                lg.warn('too many incoming files, close connection %s' %
+                        str(self.connection))
+                self.connection.automat('disconnect')
+                return
+            self.create_inbox_file(file_id, file_size)
+        self.inboxFiles[file_id].input_data(inp_data)
+        if self.inboxFiles[file_id].is_done():
+            self.send_data(tcp_connection.CMD_OK, struct.pack('i', file_id))
+            self.inbox_file_done(file_id, 'finished')
+
+    def ok_received(self, payload):
+        inp = cStringIO.StringIO(payload)
+        try:
+            file_id = struct.unpack('i', inp.read(4))[0]
+        except:
+            inp.close()
+            lg.exc()
+            return
+        inp.close()
+        self.outboxFiles[file_id].ok_received = True
+        if not self.outboxFiles[file_id].registration:
+            self.outbox_file_done(file_id, 'finished')
+
+    def abort_received(self, payload):
+        inp = cStringIO.StringIO(payload)
+        try:
+            file_id = struct.unpack('i', inp.read(4))[0]
+        except:
+            inp.close()
+            lg.exc()
+            return
+        reason = inp.read()
+        inp.close()
+        self.inbox_file_done(file_id, 'failed', reason)
+
+    def send_data(self, command, payload):
+        return self.connection.sendData(command, payload)
+
+    def create_inbox_file(self, file_id, file_size):
+        from transport.tcp import tcp_interface
+        infile = InboxFile(self, file_id, file_size)
+        d = tcp_interface.interface_register_file_receiving(
+            self.connection.getAddress(), self.connection.peer_idurl, infile.filename)
+        d.addCallback(self.on_inbox_file_registered, file_id)
+        d.addErrback(self.on_inbox_file_register_failed, file_id)
+        infile.registration = d
+        self.inboxFiles[file_id] = infile
+
+    def on_inbox_file_registered(self, response, file_id):
+        try:
+            transfer_id = int(response)
+        except:
+            transfer_id = None
+        self.inboxFiles[file_id].transfer_id = transfer_id
+        self.inboxFiles[file_id].registration = None
+        if self.inboxFiles[file_id].is_done():
+            infile = self.inboxFiles[file_id]
+            self.close_inbox_file(file_id)
+            self.report_inbox_file(
+                infile.transfer_id,
+                'finished',
+                infile.get_bytes_received())
+
+    def on_inbox_file_register_failed(self, err, file_id):
+        if _Debug:
+            lg.warn(
+                'failed to register, file_id=%s err:\n%s' %
+                (str(file_id), str(err)))
+            lg.out(_DebugLevel - 8, '        close session %s' % self.session)
+        self.connection.automat('disconnect')
+
+    def create_outbox_file(
+            self,
+            filename,
+            filesize,
+            description,
+            result_defer,
+            single):
+        from transport.tcp import tcp_interface
+        file_id = make_file_id()
+        outfile = OutboxFile(
+            self,
+            filename,
+            file_id,
+            filesize,
+            description,
+            result_defer,
+            single)
+        if not single:
+            d = tcp_interface.interface_register_file_sending(
+                self.connection.getAddress(), self.connection.peer_idurl, filename, description)
+            d.addCallback(self.on_outbox_file_registered, file_id)
+            d.addErrback(self.on_outbox_file_register_failed, file_id)
+            outfile.registration = d
+        self.outboxFiles[file_id] = outfile
+        outfile.start()
+
+    def on_outbox_file_registered(self, response, file_id):
+        try:
+            transfer_id = int(response)
+        except:
+            transfer_id = None
+        self.outboxFiles[file_id].transfer_id = transfer_id
+        self.outboxFiles[file_id].registration = None
+        if self.outboxFiles[file_id].is_done():
+            self.outbox_file_done(file_id, 'finished')
+
+    def on_outbox_file_register_failed(self, err, file_id):
+        if _Debug:
+            lg.warn(
+                'failed to register, file_id=%s :\n%s' %
+                (str(file_id), str(err)))
+            lg.out(
+                _DebugLevel -
+                8,
+                '        close session %s' %
+                self.connection)
+        self.connection.automat('disconnect')
+
+    def close_outbox_file(self, file_id):
+        self.outboxFiles[file_id].close()
+        del self.outboxFiles[file_id]
+
+    def close_inbox_file(self, file_id):
+        self.inboxFiles[file_id].close()
+        del self.inboxFiles[file_id]
+
+    def report_outbox_file(
+            self,
+            transfer_id,
+            status,
+            bytes_sent,
+            error_message=None):
+        from transport.tcp import tcp_interface
+        # lg.out(18, 'tcp_stream.report_outbox_file %s %s %d' % (transfer_id, status, bytes_sent))
+        tcp_interface.interface_unregister_file_sending(
+            transfer_id, status, bytes_sent, error_message)
+
+    def report_inbox_file(
+            self,
+            transfer_id,
+            status,
+            bytes_received,
+            error_message=None):
+        from transport.tcp import tcp_interface
+        # lg.out(18, 'tcp_stream.report_inbox_file %s %s %d' % (transfer_id, status, bytes_received))
+        tcp_interface.interface_unregister_file_receiving(
+            transfer_id, status, bytes_received, error_message)
+
+    def inbox_file_done(self, file_id, status, error_message=None):
+        try:
+            infile = self.inboxFiles[file_id]
+        except:
+            lg.exc()
+            return
+        if infile.registration:
+            return
+        self.close_inbox_file(file_id)
+        if infile.transfer_id:
+            self.report_inbox_file(
+                infile.transfer_id,
+                status,
+                infile.get_bytes_received(),
+                error_message)
+        else:
+            lg.warn('transfer_id is None, file_id=%s' % (str(file_id)))
+        del infile
+
+    def outbox_file_done(self, file_id, status, error_message=None):
         """
         
-        """
-<<<<<<< HEAD
-        """
-=======
->>>>>>> 7d91a7f0
-        try:
-            outfile = self.outboxFiles[file_id]
-        except:
-            lg.exc()
-            return
-        if outfile.result_defer:
-            outfile.result_defer.callback((outfile, status, error_message))
-            outfile.result_defer = None
-        if outfile.registration:
-            return
-        self.close_outbox_file(file_id)
-        if outfile.transfer_id:
-            self.report_outbox_file(
-                outfile.transfer_id,
-                status,
-                outfile.get_bytes_sent(),
-                error_message)
-        if outfile.single and not self.connection.factory.keep_alive:
-            self.connection.automat('disconnect')
-        del outfile
-
-#------------------------------------------------------------------------------
-
-
-class InboxFile():
-
-    def __init__(self, stream, file_id, file_size):
-        self.transfer_id = None
-        self.registration = None
-        self.stream = stream
-        self.file_id = file_id
-        self.size = file_size
-        self.fin, self.filename = tmpfile.make("tcp-in")
-        self.bytes_received = 0
-        self.started = time.time()
-        self.last_block_time = time.time()
-        self.timeout = max(int(self.size / settings.SendingSpeedLimit()), 3)
-        if _Debug:
-            lg.out(_DebugLevel, '<<<TCP-IN %s with %d bytes write to %s' % (
-                self.file_id, self.size, self.filename))
-
-    def close(self):
-        if _Debug:
-            lg.out(_DebugLevel, '<<<TCP-IN %s CLOSED' % (self.file_id))
-        try:
-            os.close(self.fin)
-        except:
-            lg.exc()
-        self.fin = None
-        self.stream = None
-
-    def get_bytes_received(self):
-        return self.bytes_received
-
-    def input_data(self, data):
-        os.write(self.fin, data)
-        self.bytes_received += len(data)
-        self.stream.connection.total_bytes_received += len(data)
-        self.last_block_time = time.time()
-
-    def is_done(self):
-        return self.bytes_received == self.size
-
-    def is_timed_out(self):
-        return time.time() - self.started > self.timeout
-
-#------------------------------------------------------------------------------
-
-
-class OutboxFile():
-
-    def __init__(
-            self,
-            stream,
-            filename,
-            file_id,
-            filesize,
-            description='',
-            result_defer=None,
-            single=False):
-        self.transfer_id = None
-        self.registration = None
-        self.stream = stream
-        self.file_id = file_id
-        self.filename = filename
-        self.size = filesize
-        self.description = description
-        self.single = single
-        self.result_defer = result_defer
-        self.ok_received = False
-        self.bytes_sent = 0
-        self.bytes_out = 0
-        self.started = time.time()
-        self.timeout = max(int(self.size / settings.SendingSpeedLimit()), 6)
-        self.fout = open(self.filename, 'rb')
-        self.sender = None
-        if _Debug:
-            lg.out(
-                _DebugLevel, '>>>TCP-OUT %s with %d bytes reading from %s' %
-                (self.file_id, self.size, self.filename))
-
-    def close(self):
-        if _Debug:
-            lg.out(_DebugLevel, '>>>TCP-OUT %s CLOSED' % (self.file_id))
-        self.stop()
-        try:
-            self.fout.close()
-        except:
-            lg.exc()
-        self.fout = None
-        self.stream = None
-        self.result_defer = None
-
-    def start(self):
-        self.sender = FileSender(self)
-        d = self.sender.beginFileTransfer(
-            self.fout,
-            self.stream.connection.transport,
-            self.sender.transform_data)
-        d.addCallback(self.transfer_finished)
-        d.addErrback(self.transfer_failed)
-
-    def stop(self):
-        if not self.sender:
-            return
-        if not self.sender.deferred:
-            return
-        if self.sender.deferred.called:
-            return
-        self.sender.stopProducing()
-
-    def cancel(self):
-        lg.out(6, 'tcp_stream.OutboxFile.cancel timeout=%d' % self.timeout)
-        self.stop()
-
-    def get_bytes_sent(self):
-        return self.bytes_sent
-
-    def is_done(self):
-        return self.get_bytes_sent() == self.size and self.ok_received
-
-    def is_timed_out(self):
-        return time.time() - self.started > self.timeout
-
-    def transfer_finished(self, last_byte):
-        if not self.sender:
-            return
-        self.sender.close()
-        del self.sender
-        self.sender = None
-        if self.ok_received:
-            self.stream.outbox_file_done(self.file_id, 'finished')
-
-    def transfer_failed(self, err):
-        lg.out(18, 'tcp_stream.transfer_failed:   %r' % (err))
-        if not self.sender:
-            return None
-        self.sender.close()
-        del self.sender
-        self.sender = None
-        try:
-            e = err.getErrorMessage()
-        except:
-            e = str(err)
-        self.stream.outbox_file_done(self.file_id, 'failed', e)
-        return None
-
-#------------------------------------------------------------------------------
-
-
-class FileSender(basic.FileSender):
-
-    def __init__(self, parent):
-        self.parent = parent
-        from transport.tcp import tcp_connection
-        self.CMD_DATA = tcp_connection.CMD_DATA
-
-    def close(self):
-        self.parent = None
-
-    def transform_data(self, data):
-        datalength = len(data)
-        datagram = ''
-        datagram += struct.pack('i', self.parent.file_id)
-        datagram += struct.pack('i', self.parent.size)
-        datagram += data
-        self.parent.bytes_sent += datalength
-        self.parent.stream.connection.total_bytes_sent += datalength
-        return datagram
-
-    def resumeProducing(self):
-        chunk = ''
-        if self.file:
-            #             try:
-            chunk = self.file.read(self.CHUNK_SIZE)
-#             except:
-#                 lg.exc()
-#                 return
-#                 chunk = None
-#                 self.file = None
-#                 self.consumer.unregisterProducer()
-#                 if self.deferred:
-#                     self.deferred.errback(self.lastSent)
-#                     self.deferred = None
-#                 lg.exc()
-#                 return
-        if not chunk:
-            self.file = None
-            self.consumer.unregisterProducer()
-            if self.deferred:
-                self.deferred.callback(self.lastSent)
-                self.deferred = None
-            return
-        if self.transform:
-            chunk = self.transform(chunk)
-        self.parent.stream.connection.sendData(self.CMD_DATA, chunk)
-        self.lastSent = chunk[-1:]
+        """
+        try:
+            outfile = self.outboxFiles[file_id]
+        except:
+            lg.exc()
+            return
+        if outfile.result_defer:
+            outfile.result_defer.callback((outfile, status, error_message))
+            outfile.result_defer = None
+        if outfile.registration:
+            return
+        self.close_outbox_file(file_id)
+        if outfile.transfer_id:
+            self.report_outbox_file(
+                outfile.transfer_id,
+                status,
+                outfile.get_bytes_sent(),
+                error_message)
+        if outfile.single and not self.connection.factory.keep_alive:
+            self.connection.automat('disconnect')
+        del outfile
+
+#------------------------------------------------------------------------------
+
+
+class InboxFile():
+
+    def __init__(self, stream, file_id, file_size):
+        self.transfer_id = None
+        self.registration = None
+        self.stream = stream
+        self.file_id = file_id
+        self.size = file_size
+        self.fin, self.filename = tmpfile.make("tcp-in")
+        self.bytes_received = 0
+        self.started = time.time()
+        self.last_block_time = time.time()
+        self.timeout = max(int(self.size / settings.SendingSpeedLimit()), 3)
+        if _Debug:
+            lg.out(_DebugLevel, '<<<TCP-IN %s with %d bytes write to %s' % (
+                self.file_id, self.size, self.filename))
+
+    def close(self):
+        if _Debug:
+            lg.out(_DebugLevel, '<<<TCP-IN %s CLOSED' % (self.file_id))
+        try:
+            os.close(self.fin)
+        except:
+            lg.exc()
+        self.fin = None
+        self.stream = None
+
+    def get_bytes_received(self):
+        return self.bytes_received
+
+    def input_data(self, data):
+        os.write(self.fin, data)
+        self.bytes_received += len(data)
+        self.stream.connection.total_bytes_received += len(data)
+        self.last_block_time = time.time()
+
+    def is_done(self):
+        return self.bytes_received == self.size
+
+    def is_timed_out(self):
+        return time.time() - self.started > self.timeout
+
+#------------------------------------------------------------------------------
+
+
+class OutboxFile():
+
+    def __init__(
+            self,
+            stream,
+            filename,
+            file_id,
+            filesize,
+            description='',
+            result_defer=None,
+            single=False):
+        self.transfer_id = None
+        self.registration = None
+        self.stream = stream
+        self.file_id = file_id
+        self.filename = filename
+        self.size = filesize
+        self.description = description
+        self.single = single
+        self.result_defer = result_defer
+        self.ok_received = False
+        self.bytes_sent = 0
+        self.bytes_out = 0
+        self.started = time.time()
+        self.timeout = max(int(self.size / settings.SendingSpeedLimit()), 6)
+        self.fout = open(self.filename, 'rb')
+        self.sender = None
+        if _Debug:
+            lg.out(
+                _DebugLevel, '>>>TCP-OUT %s with %d bytes reading from %s' %
+                (self.file_id, self.size, self.filename))
+
+    def close(self):
+        if _Debug:
+            lg.out(_DebugLevel, '>>>TCP-OUT %s CLOSED' % (self.file_id))
+        self.stop()
+        try:
+            self.fout.close()
+        except:
+            lg.exc()
+        self.fout = None
+        self.stream = None
+        self.result_defer = None
+
+    def start(self):
+        self.sender = FileSender(self)
+        d = self.sender.beginFileTransfer(
+            self.fout,
+            self.stream.connection.transport,
+            self.sender.transform_data)
+        d.addCallback(self.transfer_finished)
+        d.addErrback(self.transfer_failed)
+
+    def stop(self):
+        if not self.sender:
+            return
+        if not self.sender.deferred:
+            return
+        if self.sender.deferred.called:
+            return
+        self.sender.stopProducing()
+
+    def cancel(self):
+        lg.out(6, 'tcp_stream.OutboxFile.cancel timeout=%d' % self.timeout)
+        self.stop()
+
+    def get_bytes_sent(self):
+        return self.bytes_sent
+
+    def is_done(self):
+        return self.get_bytes_sent() == self.size and self.ok_received
+
+    def is_timed_out(self):
+        return time.time() - self.started > self.timeout
+
+    def transfer_finished(self, last_byte):
+        if not self.sender:
+            return
+        self.sender.close()
+        del self.sender
+        self.sender = None
+        if self.ok_received:
+            self.stream.outbox_file_done(self.file_id, 'finished')
+
+    def transfer_failed(self, err):
+        lg.out(18, 'tcp_stream.transfer_failed:   %r' % (err))
+        if not self.sender:
+            return None
+        self.sender.close()
+        del self.sender
+        self.sender = None
+        try:
+            e = err.getErrorMessage()
+        except:
+            e = str(err)
+        self.stream.outbox_file_done(self.file_id, 'failed', e)
+        return None
+
+#------------------------------------------------------------------------------
+
+
+class FileSender(basic.FileSender):
+
+    def __init__(self, parent):
+        self.parent = parent
+        from transport.tcp import tcp_connection
+        self.CMD_DATA = tcp_connection.CMD_DATA
+
+    def close(self):
+        self.parent = None
+
+    def transform_data(self, data):
+        datalength = len(data)
+        datagram = ''
+        datagram += struct.pack('i', self.parent.file_id)
+        datagram += struct.pack('i', self.parent.size)
+        datagram += data
+        self.parent.bytes_sent += datalength
+        self.parent.stream.connection.total_bytes_sent += datalength
+        return datagram
+
+    def resumeProducing(self):
+        chunk = ''
+        if self.file:
+            #             try:
+            chunk = self.file.read(self.CHUNK_SIZE)
+#             except:
+#                 lg.exc()
+#                 return
+#                 chunk = None
+#                 self.file = None
+#                 self.consumer.unregisterProducer()
+#                 if self.deferred:
+#                     self.deferred.errback(self.lastSent)
+#                     self.deferred = None
+#                 lg.exc()
+#                 return
+        if not chunk:
+            self.file = None
+            self.consumer.unregisterProducer()
+            if self.deferred:
+                self.deferred.callback(self.lastSent)
+                self.deferred = None
+            return
+        if self.transform:
+            chunk = self.transform(chunk)
+        self.parent.stream.connection.sendData(self.CMD_DATA, chunk)
+        self.lastSent = chunk[-1:]