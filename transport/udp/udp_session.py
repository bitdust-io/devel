--- conflicted
+++ resolved
@@ -1,28 +1,26 @@
-#!/usr/bin/env python
-# udp_session.py
-#
-# Copyright (C) 2008-2016 Veselin Penev, http://bitdust.io
-#
-# This file (udp_session.py) is part of BitDust Software.
-#
-# BitDust is free software: you can redistribute it and/or modify
-# it under the terms of the GNU Affero General Public License as published by
-# the Free Software Foundation, either version 3 of the License, or
-# (at your option) any later version.
-#
-# BitDust Software is distributed in the hope that it will be useful,
-# but WITHOUT ANY WARRANTY; without even the implied warranty of
-# MERCHANTABILITY or FITNESS FOR A PARTICULAR PURPOSE.  See the
-# GNU Affero General Public License for more details.
-#
-# You should have received a copy of the GNU Affero General Public License
-# along with BitDust Software.  If not, see <http://www.gnu.org/licenses/>.
-#
-# Please contact us if you have any questions at bitdust.io@gmail.com
-
-
-<<<<<<< HEAD
-=======
+#!/usr/bin/env python
+# udp_session.py
+#
+# Copyright (C) 2008-2016 Veselin Penev, http://bitdust.io
+#
+# This file (udp_session.py) is part of BitDust Software.
+#
+# BitDust is free software: you can redistribute it and/or modify
+# it under the terms of the GNU Affero General Public License as published by
+# the Free Software Foundation, either version 3 of the License, or
+# (at your option) any later version.
+#
+# BitDust Software is distributed in the hope that it will be useful,
+# but WITHOUT ANY WARRANTY; without even the implied warranty of
+# MERCHANTABILITY or FITNESS FOR A PARTICULAR PURPOSE.  See the
+# GNU Affero General Public License for more details.
+#
+# You should have received a copy of the GNU Affero General Public License
+# along with BitDust Software.  If not, see <http://www.gnu.org/licenses/>.
+#
+# Please contact us if you have any questions at bitdust.io@gmail.com
+
+
 """
 .. module:: udp_session.
 
@@ -37,788 +35,747 @@
     * :red:`timer-1min`
     * :red:`timer-1sec`
     * :red:`timer-30sec`
->>>>>>> 7d91a7f0
-"""
-
-<<<<<<< HEAD
-BitDust udp_session() Automat
-
-
-EVENTS:
-    * :red:`datagram-received`
-    * :red:`init`
-    * :red:`shutdown`
-    * :red:`timer-10sec`
-    * :red:`timer-1min`
-    * :red:`timer-1sec`
-    * :red:`timer-30sec`
-
-"""
-
-=======
->>>>>>> 7d91a7f0
-#------------------------------------------------------------------------------
-
-_Debug = False
-_DebugLevel = 14
-
-#------------------------------------------------------------------------------
-
-import os
-import sys
-import time
-
-from twisted.internet import reactor
-
-from logs import lg
-
-from lib import misc
-from automats import automat
-from lib import udp
-
-#------------------------------------------------------------------------------
-
-MIN_PROCESS_SESSIONS_DELAY = 0.001
-MAX_PROCESS_SESSIONS_DELAY = 1.0
-
-#------------------------------------------------------------------------------
-
-_SessionsDict = {}
-_SessionsDictByPeerAddress = {}
-_SessionsDictByPeerID = {}
-_KnownPeersDict = {}
-_KnownUserIDsDict = {}
-_PendingOutboxFiles = []
-_ProcessSessionsTask = None
-_ProcessSessionsDelay = MIN_PROCESS_SESSIONS_DELAY
-
-#------------------------------------------------------------------------------
-
-
-def sessions():
+"""
+
+#------------------------------------------------------------------------------
+
+_Debug = False
+_DebugLevel = 14
+
+#------------------------------------------------------------------------------
+
+import os
+import sys
+import time
+
+from twisted.internet import reactor
+
+from logs import lg
+
+from lib import misc
+from automats import automat
+from lib import udp
+
+#------------------------------------------------------------------------------
+
+MIN_PROCESS_SESSIONS_DELAY = 0.001
+MAX_PROCESS_SESSIONS_DELAY = 1.0
+
+#------------------------------------------------------------------------------
+
+_SessionsDict = {}
+_SessionsDictByPeerAddress = {}
+_SessionsDictByPeerID = {}
+_KnownPeersDict = {}
+_KnownUserIDsDict = {}
+_PendingOutboxFiles = []
+_ProcessSessionsTask = None
+_ProcessSessionsDelay = MIN_PROCESS_SESSIONS_DELAY
+
+#------------------------------------------------------------------------------
+
+
+def sessions():
     """
     
-    """
-    global _SessionsDict
-    return _SessionsDict
-
-
-def sessions_by_peer_address():
-    global _SessionsDictByPeerAddress
-    return _SessionsDictByPeerAddress
-
-
-def sessions_by_peer_id():
-    global _SessionsDictByPeerID
-    return _SessionsDictByPeerID
-
-
-def pending_outbox_files():
-    global _PendingOutboxFiles
-    return _PendingOutboxFiles
-
-#------------------------------------------------------------------------------
-
-
-def create(node, peer_address, peer_id=None):
+    """
+    global _SessionsDict
+    return _SessionsDict
+
+
+def sessions_by_peer_address():
+    global _SessionsDictByPeerAddress
+    return _SessionsDictByPeerAddress
+
+
+def sessions_by_peer_id():
+    global _SessionsDictByPeerID
+    return _SessionsDictByPeerID
+
+
+def pending_outbox_files():
+    global _PendingOutboxFiles
+    return _PendingOutboxFiles
+
+#------------------------------------------------------------------------------
+
+
+def create(node, peer_address, peer_id=None):
     """
     
-    """
-    if _Debug:
-        lg.out(
-            _DebugLevel,
-            'udp_session.create peer_address=%s' %
-            str(peer_address))
-    s = UDPSession(node, peer_address, peer_id)
-    sessions()[s.id] = s
-    try:
-        sessions_by_peer_address()[peer_address].append(s)
-    except:
-        sessions_by_peer_address()[peer_address] = [s, ]
-    if peer_id:
-        try:
-            sessions_by_peer_id()[peer_id].append(s)
-        except:
-            sessions_by_peer_id()[peer_id] = [s, ]
-    return s
-
-
-def get(peer_address):
+    """
+    if _Debug:
+        lg.out(
+            _DebugLevel,
+            'udp_session.create peer_address=%s' %
+            str(peer_address))
+    s = UDPSession(node, peer_address, peer_id)
+    sessions()[s.id] = s
+    try:
+        sessions_by_peer_address()[peer_address].append(s)
+    except:
+        sessions_by_peer_address()[peer_address] = [s, ]
+    if peer_id:
+        try:
+            sessions_by_peer_id()[peer_id].append(s)
+        except:
+            sessions_by_peer_id()[peer_id] = [s, ]
+    return s
+
+
+def get(peer_address):
     """
     
-    """
-#     if _Debug:
-#         lg.out(_DebugLevel, 'udp_session.get %s %s' % (str(peer_address),
-#             str(map(lambda s:s.peer_address, sessions().values()))))
-    for s in sessions_by_peer_address().get(peer_address, []):
-        return s
-    # for id, s in sessions().items():
-    #     if s.peer_address == peer_address:
-    #         return s
-    return None
-
-
-def get_by_peer_id(peer_id):
+    """
+#     if _Debug:
+#         lg.out(_DebugLevel, 'udp_session.get %s %s' % (str(peer_address),
+#             str(map(lambda s:s.peer_address, sessions().values()))))
+    for s in sessions_by_peer_address().get(peer_address, []):
+        return s
+    # for id, s in sessions().items():
+    #     if s.peer_address == peer_address:
+    #         return s
+    return None
+
+
+def get_by_peer_id(peer_id):
     """
     
-    """
-    for s in sessions_by_peer_id().get(peer_id, []):
-        return s
-    # for id, s in sessions().items():
-    #     if s.peer_id == peer_id:
-    #         return s
-    return None
-
-
-def close(peer_address):
+    """
+    for s in sessions_by_peer_id().get(peer_id, []):
+        return s
+    # for id, s in sessions().items():
+    #     if s.peer_id == peer_id:
+    #         return s
+    return None
+
+
+def close(peer_address):
     """
     
-    """
-    s = get(peer_address)
-    if s is None:
-        return False
-    s.automat('shutdown')
-    return True
-
-
-def add_pending_outbox_file(
-        filename,
-        host,
-        description='',
-        result_defer=None,
-        single=False):
-<<<<<<< HEAD
-    """
-=======
+    """
+    s = get(peer_address)
+    if s is None:
+        return False
+    s.automat('shutdown')
+    return True
+
+
+def add_pending_outbox_file(
+        filename,
+        host,
+        description='',
+        result_defer=None,
+        single=False):
     """
     
->>>>>>> 7d91a7f0
-    """
-    pending_outbox_files().append(
-        (filename, host, description, result_defer, single, time.time()))
-    if _Debug:
-        lg.out(
-            _DebugLevel, 'udp_session.add_pending_outbox_file %s for %s : %s' %
-            (os.path.basename(filename), host, description))
-
-
-def remove_pending_outbox_file(host, filename):
-    ok = False
-    i = 0
-    while i < len(pending_outbox_files()):
-        fn, hst, description, result_defer, single, tm = pending_outbox_files()[
-            i]
-        if fn == filename and host == hst:
-            if _Debug:
-                lg.out(
-                    _DebugLevel, 'udp_interface.cancel_outbox_file removed pending %s for %s' %
-                    (os.path.basename(fn), hst))
-            pending_outbox_files().pop(i)
-            ok = True
-        else:
-            i += 1
-    return ok
-
-
-def report_and_remove_pending_outbox_files_to_host(remote_host, error_message):
+    """
+    pending_outbox_files().append(
+        (filename, host, description, result_defer, single, time.time()))
+    if _Debug:
+        lg.out(
+            _DebugLevel, 'udp_session.add_pending_outbox_file %s for %s : %s' %
+            (os.path.basename(filename), host, description))
+
+
+def remove_pending_outbox_file(host, filename):
+    ok = False
+    i = 0
+    while i < len(pending_outbox_files()):
+        fn, hst, description, result_defer, single, tm = pending_outbox_files()[
+            i]
+        if fn == filename and host == hst:
+            if _Debug:
+                lg.out(
+                    _DebugLevel, 'udp_interface.cancel_outbox_file removed pending %s for %s' %
+                    (os.path.basename(fn), hst))
+            pending_outbox_files().pop(i)
+            ok = True
+        else:
+            i += 1
+    return ok
+
+
+def report_and_remove_pending_outbox_files_to_host(remote_host, error_message):
     """
     
-    """
-<<<<<<< HEAD
-    """
-=======
->>>>>>> 7d91a7f0
-    from transport.udp import udp_interface
-    global _PendingOutboxFiles
-    i = 0
-    while i < len(_PendingOutboxFiles):
-        filename, host, description, result_defer, single, tm = _PendingOutboxFiles[
-            i]
-        if host == remote_host:
-            udp_interface.interface_cancelled_file_sending(
-                remote_host, filename, 0, description, error_message)
-            if result_defer:
-                result_defer.callback(
-                    ((filename, description), 'failed', error_message))
-            _PendingOutboxFiles.pop(i)
-        else:
-            i += 1
-
-
-def process_sessions(sessions_to_process=None):
-    global _ProcessSessionsTask
-    global _ProcessSessionsDelay
-    has_activity = False
-    if not sessions_to_process:
-        sessions_to_process = sessions().values()
-    for s in sessions_to_process:
-        if not s.peer_id:
-            continue
-        if not s.file_queue:
-            continue
-        if s.state != 'CONNECTED':
-            continue
-        has_outbox = s.file_queue.process_outbox_queue()
-        has_sends = s.file_queue.process_outbox_files()
-        if has_sends or has_outbox:
-            has_activity = True
-    if _ProcessSessionsTask is None or _ProcessSessionsTask.called:
-        if has_activity:
-            _ProcessSessionsDelay = MIN_PROCESS_SESSIONS_DELAY
-        else:
-            _ProcessSessionsDelay = misc.LoopAttenuation(
-                _ProcessSessionsDelay, has_activity,
-                MIN_PROCESS_SESSIONS_DELAY, MAX_PROCESS_SESSIONS_DELAY,)
-        # attenuation
-        _ProcessSessionsTask = reactor.callLater(
-            _ProcessSessionsDelay, process_sessions)
-
-
-def stop_process_sessions():
-    global _ProcessSessionsTask
-    if _ProcessSessionsTask:
-        if _ProcessSessionsTask.active():
-            _ProcessSessionsTask.cancel()
-        _ProcessSessionsTask = None
-
-#------------------------------------------------------------------------------
-
-
-class UDPSession(automat.Automat):
+    """
+    from transport.udp import udp_interface
+    global _PendingOutboxFiles
+    i = 0
+    while i < len(_PendingOutboxFiles):
+        filename, host, description, result_defer, single, tm = _PendingOutboxFiles[
+            i]
+        if host == remote_host:
+            udp_interface.interface_cancelled_file_sending(
+                remote_host, filename, 0, description, error_message)
+            if result_defer:
+                result_defer.callback(
+                    ((filename, description), 'failed', error_message))
+            _PendingOutboxFiles.pop(i)
+        else:
+            i += 1
+
+
+def process_sessions(sessions_to_process=None):
+    global _ProcessSessionsTask
+    global _ProcessSessionsDelay
+    has_activity = False
+    if not sessions_to_process:
+        sessions_to_process = sessions().values()
+    for s in sessions_to_process:
+        if not s.peer_id:
+            continue
+        if not s.file_queue:
+            continue
+        if s.state != 'CONNECTED':
+            continue
+        has_outbox = s.file_queue.process_outbox_queue()
+        has_sends = s.file_queue.process_outbox_files()
+        if has_sends or has_outbox:
+            has_activity = True
+    if _ProcessSessionsTask is None or _ProcessSessionsTask.called:
+        if has_activity:
+            _ProcessSessionsDelay = MIN_PROCESS_SESSIONS_DELAY
+        else:
+            _ProcessSessionsDelay = misc.LoopAttenuation(
+                _ProcessSessionsDelay, has_activity,
+                MIN_PROCESS_SESSIONS_DELAY, MAX_PROCESS_SESSIONS_DELAY,)
+        # attenuation
+        _ProcessSessionsTask = reactor.callLater(
+            _ProcessSessionsDelay, process_sessions)
+
+
+def stop_process_sessions():
+    global _ProcessSessionsTask
+    if _ProcessSessionsTask:
+        if _ProcessSessionsTask.active():
+            _ProcessSessionsTask.cancel()
+        _ProcessSessionsTask = None
+
+#------------------------------------------------------------------------------
+
+
+class UDPSession(automat.Automat):
     """
     This class implements all the functionality of the ``udp_session()`` state
     machine.
-    """
-<<<<<<< HEAD
-    This class implements all the functionality of the ``udp_session()`` state machine.
-    """
-=======
->>>>>>> 7d91a7f0
-
-    fast = True
-
-    timers = {
-        'timer-1min': (60, ['PING', 'CONNECTED']),
-        'timer-1sec': (1.0, ['PING', 'GREETING']),
-        'timer-30sec': (30.0, ['GREETING']),
-        'timer-10sec': (10.0, ['CONNECTED']),
-    }
-
-    MESSAGES = {
-        'MSG_1': 'remote peer is not active',
-        'MSG_2': 'greeting is timed out',
-        'MSG_3': 'ping remote machine has failed',
-        'MSG_4': 'session has been closed at startup',
-    }
-
-    def __init__(self, node, peer_address, peer_id=None):
-        from transport.udp import udp_file_queue
-        self.node = node
-        self.peer_address = peer_address
-        self.peer_id = peer_id
-        self.peer_idurl = None
-        self.bytes_sent = 0
-        self.bytes_received = 0
-        self.file_queue = udp_file_queue.FileQueue(self)
-        name = 'udp_session[%s:%d:%s]' % (
-            self.peer_address[0], self.peer_address[1], str(self.peer_id))
-        automat.Automat.__init__(self, name, 'AT_STARTUP', 18)
-
-    def msg(self, msgid, arg=None):
-        return self.MESSAGES.get(msgid, '')
-
-    def init(self):
+    """
+
+    fast = True
+
+    timers = {
+        'timer-1min': (60, ['PING', 'CONNECTED']),
+        'timer-1sec': (1.0, ['PING', 'GREETING']),
+        'timer-30sec': (30.0, ['GREETING']),
+        'timer-10sec': (10.0, ['CONNECTED']),
+    }
+
+    MESSAGES = {
+        'MSG_1': 'remote peer is not active',
+        'MSG_2': 'greeting is timed out',
+        'MSG_3': 'ping remote machine has failed',
+        'MSG_4': 'session has been closed at startup',
+    }
+
+    def __init__(self, node, peer_address, peer_id=None):
+        from transport.udp import udp_file_queue
+        self.node = node
+        self.peer_address = peer_address
+        self.peer_id = peer_id
+        self.peer_idurl = None
+        self.bytes_sent = 0
+        self.bytes_received = 0
+        self.file_queue = udp_file_queue.FileQueue(self)
+        name = 'udp_session[%s:%d:%s]' % (
+            self.peer_address[0], self.peer_address[1], str(self.peer_id))
+        automat.Automat.__init__(self, name, 'AT_STARTUP', 18)
+
+    def msg(self, msgid, arg=None):
+        return self.MESSAGES.get(msgid, '')
+
+    def init(self):
         """
         Method to initialize additional variables and flags at creation of the
         state machine.
-        """
-        self.log_events = False
-        self.last_datagram_received_time = 0
-        self.my_rtt_id = '0'  # out
-        self.peer_rtt_id = '0'  # in
-        self.rtts = {}
-        self.min_rtt = None
-
-    def send_packet(self, command, payload):
-        self.bytes_sent += len(payload)
-        return udp.send_command(self.node.listen_port, command,
-                                payload, self.peer_address)
-
-    def A(self, event, arg):
-        #---CONNECTED---
-        if self.state == 'CONNECTED':
-            if event == 'timer-10sec':
-                self.doAlive(arg)
-            elif event == 'shutdown' or (event == 'timer-1min' and not self.isSessionActive(arg)):
-                self.state = 'CLOSED'
-                self.doErrMsg(event, self.msg('MSG_1', arg))
-                self.doClosePendingFiles(arg)
-                self.doNotifyDisconnected(arg)
-                self.doDestroyMe(arg)
-            elif event == 'datagram-received' and self.isGreeting(arg):
-                self.doAcceptGreeting(arg)
-                self.doFinishRTT(arg)
-                self.doAlive(arg)
-            elif event == 'datagram-received' and self.isPayloadData(arg):
-                self.doReceiveData(arg)
-            elif event == 'datagram-received' and self.isPing(arg):
-                self.doAcceptPing(arg)
-                self.doGreeting(arg)
-        #---AT_STARTUP---
-        elif self.state == 'AT_STARTUP':
-            if event == 'init':
-                self.state = 'PING'
-                self.doInit(arg)
-                self.doStartRTT(arg)
-                self.doPing(arg)
-            elif event == 'shutdown':
-                self.state = 'CLOSED'
-                self.doErrMsg(event, self.msg('MSG_4', arg))
-                self.doClosePendingFiles(arg)
-                self.doNotifyDisconnected(arg)
-                self.doDestroyMe(arg)
-        #---PING---
-        elif self.state == 'PING':
-            if event == 'timer-1sec':
-                self.doStartRTT(arg)
-                self.doPing(arg)
-            elif event == 'datagram-received' and self.isGreeting(arg):
-                self.state = 'GREETING'
-                self.doAcceptGreeting(arg)
-                self.doFinishRTT(arg)
-                self.doStartRTT(arg)
-                self.doGreeting(arg)
-            elif event == 'datagram-received' and self.isPing(arg):
-                self.state = 'GREETING'
-                self.doAcceptPing(arg)
-                self.doStartRTT(arg)
-                self.doGreeting(arg)
-            elif event == 'shutdown' or event == 'timer-1min':
-                self.state = 'CLOSED'
-                self.doErrMsg(event, self.msg('MSG_3', arg))
-                self.doClosePendingFiles(arg)
-                self.doNotifyDisconnected(arg)
-                self.doDestroyMe(arg)
-        #---GREETING---
-        elif self.state == 'GREETING':
-            if event == 'timer-1sec':
-                self.doStartRTT(arg)
-                self.doGreeting(arg)
-            elif event == 'shutdown' or event == 'timer-30sec':
-                self.state = 'CLOSED'
-                self.doErrMsg(event, self.msg('MSG_2', arg))
-                self.doClosePendingFiles(arg)
-                self.doNotifyDisconnected(arg)
-                self.doDestroyMe(arg)
-            elif event == 'datagram-received' and self.isAlive(arg):
-                self.state = 'CONNECTED'
-                self.doAcceptAlive(arg)
-                self.doFinishAllRTTs(arg)
-                self.doNotifyConnected(arg)
-                self.doCheckPendingFiles(arg)
-                self.doAlive(arg)
-            elif event == 'datagram-received' and self.isPing(arg):
-                self.doAcceptPing(arg)
-                self.doStartRTT(arg)
-                self.doGreeting(arg)
-            elif event == 'datagram-received' and self.isGreeting(arg):
-                self.doAcceptGreeting(arg)
-                self.doFinishRTT(arg)
-                self.doAlive(arg)
-        #---CLOSED---
-        elif self.state == 'CLOSED':
-            pass
-        return None
-
-    def isPayloadData(self, arg):
+        """
+        self.log_events = False
+        self.last_datagram_received_time = 0
+        self.my_rtt_id = '0'  # out
+        self.peer_rtt_id = '0'  # in
+        self.rtts = {}
+        self.min_rtt = None
+
+    def send_packet(self, command, payload):
+        self.bytes_sent += len(payload)
+        return udp.send_command(self.node.listen_port, command,
+                                payload, self.peer_address)
+
+    def A(self, event, arg):
+        #---CONNECTED---
+        if self.state == 'CONNECTED':
+            if event == 'timer-10sec':
+                self.doAlive(arg)
+            elif event == 'shutdown' or (event == 'timer-1min' and not self.isSessionActive(arg)):
+                self.state = 'CLOSED'
+                self.doErrMsg(event, self.msg('MSG_1', arg))
+                self.doClosePendingFiles(arg)
+                self.doNotifyDisconnected(arg)
+                self.doDestroyMe(arg)
+            elif event == 'datagram-received' and self.isGreeting(arg):
+                self.doAcceptGreeting(arg)
+                self.doFinishRTT(arg)
+                self.doAlive(arg)
+            elif event == 'datagram-received' and self.isPayloadData(arg):
+                self.doReceiveData(arg)
+            elif event == 'datagram-received' and self.isPing(arg):
+                self.doAcceptPing(arg)
+                self.doGreeting(arg)
+        #---AT_STARTUP---
+        elif self.state == 'AT_STARTUP':
+            if event == 'init':
+                self.state = 'PING'
+                self.doInit(arg)
+                self.doStartRTT(arg)
+                self.doPing(arg)
+            elif event == 'shutdown':
+                self.state = 'CLOSED'
+                self.doErrMsg(event, self.msg('MSG_4', arg))
+                self.doClosePendingFiles(arg)
+                self.doNotifyDisconnected(arg)
+                self.doDestroyMe(arg)
+        #---PING---
+        elif self.state == 'PING':
+            if event == 'timer-1sec':
+                self.doStartRTT(arg)
+                self.doPing(arg)
+            elif event == 'datagram-received' and self.isGreeting(arg):
+                self.state = 'GREETING'
+                self.doAcceptGreeting(arg)
+                self.doFinishRTT(arg)
+                self.doStartRTT(arg)
+                self.doGreeting(arg)
+            elif event == 'datagram-received' and self.isPing(arg):
+                self.state = 'GREETING'
+                self.doAcceptPing(arg)
+                self.doStartRTT(arg)
+                self.doGreeting(arg)
+            elif event == 'shutdown' or event == 'timer-1min':
+                self.state = 'CLOSED'
+                self.doErrMsg(event, self.msg('MSG_3', arg))
+                self.doClosePendingFiles(arg)
+                self.doNotifyDisconnected(arg)
+                self.doDestroyMe(arg)
+        #---GREETING---
+        elif self.state == 'GREETING':
+            if event == 'timer-1sec':
+                self.doStartRTT(arg)
+                self.doGreeting(arg)
+            elif event == 'shutdown' or event == 'timer-30sec':
+                self.state = 'CLOSED'
+                self.doErrMsg(event, self.msg('MSG_2', arg))
+                self.doClosePendingFiles(arg)
+                self.doNotifyDisconnected(arg)
+                self.doDestroyMe(arg)
+            elif event == 'datagram-received' and self.isAlive(arg):
+                self.state = 'CONNECTED'
+                self.doAcceptAlive(arg)
+                self.doFinishAllRTTs(arg)
+                self.doNotifyConnected(arg)
+                self.doCheckPendingFiles(arg)
+                self.doAlive(arg)
+            elif event == 'datagram-received' and self.isPing(arg):
+                self.doAcceptPing(arg)
+                self.doStartRTT(arg)
+                self.doGreeting(arg)
+            elif event == 'datagram-received' and self.isGreeting(arg):
+                self.doAcceptGreeting(arg)
+                self.doFinishRTT(arg)
+                self.doAlive(arg)
+        #---CLOSED---
+        elif self.state == 'CLOSED':
+            pass
+        return None
+
+    def isPayloadData(self, arg):
         """
         Condition method.
-        """
-        command = arg[0][0]
-        return (command == udp.CMD_DATA or command == udp.CMD_ACK)
-
-    def isPing(self, arg):
+        """
+        command = arg[0][0]
+        return (command == udp.CMD_DATA or command == udp.CMD_ACK)
+
+    def isPing(self, arg):
         """
         Condition method.
-        """
-        command = arg[0][0]
-        return (command == udp.CMD_PING)
-
-    def isGreeting(self, arg):
+        """
+        command = arg[0][0]
+        return (command == udp.CMD_PING)
+
+    def isGreeting(self, arg):
         """
         Condition method.
-        """
-        command = arg[0][0]
-        return (command == udp.CMD_GREETING)
-
-    def isAlive(self, arg):
+        """
+        command = arg[0][0]
+        return (command == udp.CMD_GREETING)
+
+    def isAlive(self, arg):
         """
         Condition method.
-        """
-        command = arg[0][0]
-        return (command == udp.CMD_ALIVE)
-
-#    def isGreetingOrAlive(self, arg):
-#        """
-#        Condition method.
-#        """
-#        command = arg[0][0]
-#        return ( command == udp.CMD_ALIVE or command == udp.CMD_GREETING)
-
-    def isSessionActive(self, arg):
+        """
+        command = arg[0][0]
+        return (command == udp.CMD_ALIVE)
+
+#    def isGreetingOrAlive(self, arg):
+#        """
+#        Condition method.
+#        """
+#        command = arg[0][0]
+#        return ( command == udp.CMD_ALIVE or command == udp.CMD_GREETING)
+
+    def isSessionActive(self, arg):
         """
         Condition method.
-        """
-        return time.time() - self.last_datagram_received_time < 60
-
-    def doInit(self, arg):
-        """
-        Action method.
-        """
-        # self.listen_port, self.my_id, self.my_address = arg
-
-    def doPing(self, arg):
-        """
-        Action method.
-        """
-#        if udp_stream._Debug:
-#            if not (self.peer_address.count('37.18.255.42') or self.peer_address.count('37.18.255.38')):
-#                return
-        # rtt_id_out = self._rtt_start('PING')
-        udp.send_command(self.node.listen_port, udp.CMD_PING,
-                         self.my_rtt_id, self.peer_address)
-        # # print 'doPing', self.my_rtt_id
-        self.my_rtt_id = '0'
-
-    def doGreeting(self, arg):
-        """
-        Action method.
-        """
-        # rtt_id_out = self._rtt_start('GREETING')
-        payload = "%s %s %s %s" % (
-            str(self.node.my_id), str(self.node.my_idurl),
-            str(self.peer_rtt_id), str(self.my_rtt_id),)
-        udp.send_command(
-            self.node.listen_port,
-            udp.CMD_GREETING,
-            payload,
-            self.peer_address)
-        # print 'doGreeting', self.peer_rtt_id, self.my_rtt_id
-        self.peer_rtt_id = '0'
-        self.my_rtt_id = '0'
-
-    def doAlive(self, arg):
-<<<<<<< HEAD
-        """
-        Action method.
-=======
-        """
-        Action method.
->>>>>>> 7d91a7f0
-        """
-        udp.send_command(
-            self.node.listen_port,
-            udp.CMD_ALIVE,
-            self.peer_rtt_id,
-            self.peer_address)
-        # print 'doAlive', self.peer_rtt_id
-        self.peer_rtt_id = '0'
-
-    def doAcceptPing(self, arg):
-        """
-        Action method.
-        """
-        address, command, payload = self._dispatch_datagram(arg)
-        self.peer_rtt_id = payload.strip()
-        # print 'doAcceptPing', self.peer_rtt_id
-
-    def doAcceptGreeting(self, arg):
-        """
-        Action method.
-        """
-        address, command, payload = self._dispatch_datagram(arg)
-        parts = payload.split(' ')
-        try:
-            new_peer_id = parts[0]
-            new_peer_idurl = parts[1]
-            if len(parts) >= 4:
-                self.peer_rtt_id = parts[3]
-            else:
-                self.peer_rtt_id = '0'
-            if len(parts) >= 3:
-                self.my_rtt_id = parts[2]
-            else:
-                self.my_rtt_id = '0'
-        except:
-            lg.exc()
-            return
-        # print 'doAcceptGreeting', self.peer_rtt_id, self.my_rtt_id
-        # self._rtt_finish(rtt_id_in)
-        # rtt_id_out = self._rtt_start('ALIVE')
-        # udp.send_command(self.node.listen_port, udp.CMD_ALIVE, '', self.peer_address)
-        first_greeting = False
-        if self.peer_id:
-            if new_peer_id != self.peer_id:
-                lg.warn(
-                    'session: %s,  peer_id from GREETING is different: %s' %
-                    (self, new_peer_id))
-        else:
-            lg.out(
-                _DebugLevel,
-                'udp_session.doAcceptGreeting detected peer id : %s for session %s' %
-                (new_peer_id,
-                 self.peer_address))
-            self.peer_id = new_peer_id
-            self.name = 'udp_session[%s:%d:%s]' % (
-                self.peer_address[0], self.peer_address[1], str(self.peer_id))
-            first_greeting = True
-            try:
-                sessions_by_peer_id()[self.peer_id].append(self)
-            except:
-                sessions_by_peer_id()[self.peer_id] = [self, ]
-        if self.peer_idurl:
-            if new_peer_idurl != self.peer_idurl:
-                lg.warn(
-                    'session: %s,  peer_idurl from GREETING is different: %s' %
-                    (self, new_peer_idurl))
-        else:
-            if _Debug:
-                lg.out(
-                    _DebugLevel,
-                    'udp_session.doAcceptGreeting detected peer idurl : %s for session %s' %
-                    (new_peer_idurl,
-                     self.peer_address))
-            self.peer_idurl = new_peer_idurl
-            first_greeting = True
-        if first_greeting:
-            for s in sessions().values():
-                if self.id == s.id:
-                    continue
-                if self.peer_id == s.peer_id:
-                    lg.warn(
-                        'got GREETING from another address, close session %s' %
-                        s)
-                    s.automat('shutdown')
-                    continue
-                if self.peer_idurl == s.peer_idurl:
-                    lg.warn(
-                        'got GREETING from another idurl, close session %s' %
-                        s)
-                    s.automat('shutdown')
-                    continue
-
-    def doAcceptAlive(self, arg):
-        """
-        Action method.
-        """
-<<<<<<< HEAD
-        Action method.
-        """
-=======
->>>>>>> 7d91a7f0
-        address, command, payload = self._dispatch_datagram(arg)
-        self.my_rtt_id = payload.strip()
-        # print 'doAcceptAlive', self.my_rtt_id
-
-    def doReceiveData(self, arg):
-        """
-        Action method.
-        """
-        self.last_datagram_received_time = time.time()
-        try:
-            datagram, address = arg
-            command, payload = datagram
-        except:
-            return
-        assert address == self.peer_address
-        self.bytes_received += len(payload)
-        if command == udp.CMD_DATA:
-            self.file_queue.on_received_data_packet(payload)
-        elif command == udp.CMD_ACK:
-            self.file_queue.on_received_ack_packet(payload)
-#        elif command == udp.CMD_PING:
-#            pass
-#        elif command == udp.CMD_ALIVE:
-#            pass
-#        elif command == udp.CMD_GREETING:
-#            pass
-
-    def doNotifyConnected(self, arg):
-        """
-        Action method.
-        """
-        # # print 'CONNECTED!!!!!!!!!!!!!!!!!!!!!!!!!!!!!!!!!!!'
-
-    def doNotifyDisconnected(self, arg):
-        """
-        Action method.
-        """
-        # # print 'DISCONNECTED!!!!!!!!!!!!!!!!!!!!!!!!!!!!!!!!!!!'
-
-    def doCheckPendingFiles(self, arg):
-        """
-        Action method.
-        """
-        global _PendingOutboxFiles
-        i = 0
-        outgoings = 0
-        # print 'doCheckPendingFiles', self.peer_id, len(_PendingOutboxFiles)
-        while i < len(_PendingOutboxFiles):
-            filename, host, description, result_defer, single, tm = _PendingOutboxFiles[
-                i]
-            # print filename, host, description,
-            if host == self.peer_id:
-                outgoings += 1
-                # small trick to speed up service packets - they have a high
-                # priority
-                if description.startswith(
-                        'Identity') or description.startswith('Ack'):
-                    self.file_queue.insert_outbox_file(
-                        filename, description, result_defer, single)
-                else:
-                    self.file_queue.append_outbox_file(
-                        filename, description, result_defer, single)
-                _PendingOutboxFiles.pop(i)
-                # print 'pop'
-            else:
-                # _PendingOutboxFiles.insert(i, (filename, host, description, result_defer, single, tm))
-                i += 1
-                # print 'skip'
-        # print len(_PendingOutboxFiles)
-        if outgoings > 0:
-            reactor.callLater(0, process_sessions)
-
-    def doClosePendingFiles(self, arg):
-        """
-        Action method.
-        """
-        report_and_remove_pending_outbox_files_to_host(
-            self.peer_id, self.error_message)
-        self.file_queue.report_failed_inbox_files(self.error_message)
-        self.file_queue.report_failed_outbox_files(self.error_message)
-        self.file_queue.report_failed_outbox_queue(self.error_message)
-
-    def doStartRTT(self, arg):
-        """
-        Action method.
-        """
-        self.my_rtt_id = self._rtt_start(self.state)
-
-    def doFinishRTT(self, arg):
-        """
-        Action method.
-        """
-        self._rtt_finish(self.my_rtt_id)
-        self.my_rtt_id = '0'
-
-    def doFinishAllRTTs(self, arg):
-        """
-        Action method.
-        """
-        self._rtt_finish(self.my_rtt_id)
-        self.my_rtt_id = '0'
-        to_remove = []
-        good_rtts = {}
-        min_rtt = sys.float_info.max
-        for rtt_id in self.rtts.keys():
-            if self.rtts[rtt_id][1] == -1:
-                to_remove.append(rtt_id)
-            else:
-                rtt = self.rtts[rtt_id][1] - self.rtts[rtt_id][0]
-                if rtt < min_rtt:
-                    min_rtt = rtt
-                good_rtts[rtt_id] = rtt
-        self.min_rtt = min_rtt
-        for rtt_id in to_remove:
-            # print 'doFinishAllRTTs closed', rtt_id
-            del self.rtts[rtt_id]
-            lg.out(
-                _DebugLevel,
-                'udp_session.doFinishAllRTTs: %r' %
-                good_rtts)  # print self.rtts.keys()
-
-    def doErrMsg(self, event, arg):
-        """
-        Action method.
-        """
-        if event.count('shutdown'):
-            self.error_message = 'session has been closed'
-        else:
-            self.error_message = arg
-
-    def doDestroyMe(self, arg):
-        """
-        Action method.
-        """
-        if _Debug:
-            lg.out(_DebugLevel, 'udp_session.doDestroyMe %s' % self)
-        self.file_queue.close()
-        self.file_queue = None
-        self.node = None
-        sessions().pop(self.id)
-        sessions_by_peer_address()[self.peer_address].remove(self)
-        if len(sessions_by_peer_address()[self.peer_address]) == 0:
-            sessions_by_peer_address().pop(self.peer_address)
-        if self.peer_id in sessions_by_peer_id().keys():
-            sessions_by_peer_id()[self.peer_id].remove(self)
-            if len(sessions_by_peer_id()[self.peer_id]) == 0:
-                sessions_by_peer_id().pop(self.peer_id)
-        self.destroy()
-
-    def _dispatch_datagram(self, arg):
-        self.last_datagram_received_time = time.time()
-        try:
-            datagram, address = arg
-            command, payload = datagram
-        except:
-            lg.exc()
-            return None, None, None
-        assert address == self.peer_address
-        return address, command, payload
-
-    def _rtt_start(self, name):
-        i = 0
-        while name + str(i) in self.rtts.keys():
-            i += 1
-        new_rtt_id = name + str(i)
-        self.rtts[new_rtt_id] = [time.time(), -1]
-        #     lg.out(_DebugLevel, 'udp_session._rtt_start added new RTT %s' % new_rtt_id)
-        if len(self.rtts) > 10:
-            oldest_rtt_moment = time.time()
-            oldest_rtt_id = None
-            for rtt_id in self.rtts.keys():
-                rtt_data = self.rtts[rtt_id]
-                if rtt_data[0] < oldest_rtt_moment:
-                    oldest_rtt_moment = rtt_data[1]
-                    oldest_rtt_id = rtt_id
-            if oldest_rtt_id:
-                # rtt = self.rtts[oldest_rtt_id][1] - self.rtts[oldest_rtt_id][0]
-                del self.rtts[oldest_rtt_id]
-                #     lg.out(_DebugLevel, 'udp_session._rtt_start removed oldest RTT %s  %r' % (
-                #     oldest_rtt_id, rtt))
-        while len(self.rtts) > 10:
-            i = self.rtts.popitem()
-            #     lg.out(_DebugLevel, 'udp_session._rtt_finish removed one extra item : %r' % str(i))
-        # print 'rtt start', new_rtt_id, self.peer_id
-        return new_rtt_id
-
-    def _rtt_finish(self, rtt_id_in):
-        # print 'rtt finish', rtt_id_in, self.peer_id
-        if rtt_id_in == '0' or rtt_id_in not in self.rtts:
-            return
-#             or rtt_id_in not in self.rtts:
-#            for rtt_id in self.rtts.keys():
-#                if self.rtts[rtt_id][1] == -1:
-#                    rtt = self.rtts[rtt_id][1] - self.rtts[rtt_id][0]
-#                    del self.rtts[rtt_id]
-#                        lg.out(_DebugLevel, 'udp_session._rtt_finish removed not finished RTT %s:%r' % (
-#                        rtt_id, rtt))
-#                    return
-#            lg.warn('rtt %s not found in %s' % (rtt_id_in, self))
-#            return
-        self.rtts[rtt_id_in][1] = time.time()
-        rtt = self.rtts[rtt_id_in][1] - self.rtts[rtt_id_in][0]
-        if _Debug:
-            lg.out(
-                _DebugLevel, 'udp_session._rtt_finish registered RTT %s  %r' %
-                (rtt_id_in, rtt))
+        """
+        return time.time() - self.last_datagram_received_time < 60
+
+    def doInit(self, arg):
+        """
+        Action method.
+        """
+        # self.listen_port, self.my_id, self.my_address = arg
+
+    def doPing(self, arg):
+        """
+        Action method.
+        """
+#        if udp_stream._Debug:
+#            if not (self.peer_address.count('37.18.255.42') or self.peer_address.count('37.18.255.38')):
+#                return
+        # rtt_id_out = self._rtt_start('PING')
+        udp.send_command(self.node.listen_port, udp.CMD_PING,
+                         self.my_rtt_id, self.peer_address)
+        # # print 'doPing', self.my_rtt_id
+        self.my_rtt_id = '0'
+
+    def doGreeting(self, arg):
+        """
+        Action method.
+        """
+        # rtt_id_out = self._rtt_start('GREETING')
+        payload = "%s %s %s %s" % (
+            str(self.node.my_id), str(self.node.my_idurl),
+            str(self.peer_rtt_id), str(self.my_rtt_id),)
+        udp.send_command(
+            self.node.listen_port,
+            udp.CMD_GREETING,
+            payload,
+            self.peer_address)
+        # print 'doGreeting', self.peer_rtt_id, self.my_rtt_id
+        self.peer_rtt_id = '0'
+        self.my_rtt_id = '0'
+
+    def doAlive(self, arg):
+        """
+        Action method.
+        """
+        udp.send_command(
+            self.node.listen_port,
+            udp.CMD_ALIVE,
+            self.peer_rtt_id,
+            self.peer_address)
+        # print 'doAlive', self.peer_rtt_id
+        self.peer_rtt_id = '0'
+
+    def doAcceptPing(self, arg):
+        """
+        Action method.
+        """
+        address, command, payload = self._dispatch_datagram(arg)
+        self.peer_rtt_id = payload.strip()
+        # print 'doAcceptPing', self.peer_rtt_id
+
+    def doAcceptGreeting(self, arg):
+        """
+        Action method.
+        """
+        address, command, payload = self._dispatch_datagram(arg)
+        parts = payload.split(' ')
+        try:
+            new_peer_id = parts[0]
+            new_peer_idurl = parts[1]
+            if len(parts) >= 4:
+                self.peer_rtt_id = parts[3]
+            else:
+                self.peer_rtt_id = '0'
+            if len(parts) >= 3:
+                self.my_rtt_id = parts[2]
+            else:
+                self.my_rtt_id = '0'
+        except:
+            lg.exc()
+            return
+        # print 'doAcceptGreeting', self.peer_rtt_id, self.my_rtt_id
+        # self._rtt_finish(rtt_id_in)
+        # rtt_id_out = self._rtt_start('ALIVE')
+        # udp.send_command(self.node.listen_port, udp.CMD_ALIVE, '', self.peer_address)
+        first_greeting = False
+        if self.peer_id:
+            if new_peer_id != self.peer_id:
+                lg.warn(
+                    'session: %s,  peer_id from GREETING is different: %s' %
+                    (self, new_peer_id))
+        else:
+            lg.out(
+                _DebugLevel,
+                'udp_session.doAcceptGreeting detected peer id : %s for session %s' %
+                (new_peer_id,
+                 self.peer_address))
+            self.peer_id = new_peer_id
+            self.name = 'udp_session[%s:%d:%s]' % (
+                self.peer_address[0], self.peer_address[1], str(self.peer_id))
+            first_greeting = True
+            try:
+                sessions_by_peer_id()[self.peer_id].append(self)
+            except:
+                sessions_by_peer_id()[self.peer_id] = [self, ]
+        if self.peer_idurl:
+            if new_peer_idurl != self.peer_idurl:
+                lg.warn(
+                    'session: %s,  peer_idurl from GREETING is different: %s' %
+                    (self, new_peer_idurl))
+        else:
+            if _Debug:
+                lg.out(
+                    _DebugLevel,
+                    'udp_session.doAcceptGreeting detected peer idurl : %s for session %s' %
+                    (new_peer_idurl,
+                     self.peer_address))
+            self.peer_idurl = new_peer_idurl
+            first_greeting = True
+        if first_greeting:
+            for s in sessions().values():
+                if self.id == s.id:
+                    continue
+                if self.peer_id == s.peer_id:
+                    lg.warn(
+                        'got GREETING from another address, close session %s' %
+                        s)
+                    s.automat('shutdown')
+                    continue
+                if self.peer_idurl == s.peer_idurl:
+                    lg.warn(
+                        'got GREETING from another idurl, close session %s' %
+                        s)
+                    s.automat('shutdown')
+                    continue
+
+    def doAcceptAlive(self, arg):
+        """
+        Action method.
+        """
+        address, command, payload = self._dispatch_datagram(arg)
+        self.my_rtt_id = payload.strip()
+        # print 'doAcceptAlive', self.my_rtt_id
+
+    def doReceiveData(self, arg):
+        """
+        Action method.
+        """
+        self.last_datagram_received_time = time.time()
+        try:
+            datagram, address = arg
+            command, payload = datagram
+        except:
+            return
+        assert address == self.peer_address
+        self.bytes_received += len(payload)
+        if command == udp.CMD_DATA:
+            self.file_queue.on_received_data_packet(payload)
+        elif command == udp.CMD_ACK:
+            self.file_queue.on_received_ack_packet(payload)
+#        elif command == udp.CMD_PING:
+#            pass
+#        elif command == udp.CMD_ALIVE:
+#            pass
+#        elif command == udp.CMD_GREETING:
+#            pass
+
+    def doNotifyConnected(self, arg):
+        """
+        Action method.
+        """
+        # # print 'CONNECTED!!!!!!!!!!!!!!!!!!!!!!!!!!!!!!!!!!!'
+
+    def doNotifyDisconnected(self, arg):
+        """
+        Action method.
+        """
+        # # print 'DISCONNECTED!!!!!!!!!!!!!!!!!!!!!!!!!!!!!!!!!!!'
+
+    def doCheckPendingFiles(self, arg):
+        """
+        Action method.
+        """
+        global _PendingOutboxFiles
+        i = 0
+        outgoings = 0
+        # print 'doCheckPendingFiles', self.peer_id, len(_PendingOutboxFiles)
+        while i < len(_PendingOutboxFiles):
+            filename, host, description, result_defer, single, tm = _PendingOutboxFiles[
+                i]
+            # print filename, host, description,
+            if host == self.peer_id:
+                outgoings += 1
+                # small trick to speed up service packets - they have a high
+                # priority
+                if description.startswith(
+                        'Identity') or description.startswith('Ack'):
+                    self.file_queue.insert_outbox_file(
+                        filename, description, result_defer, single)
+                else:
+                    self.file_queue.append_outbox_file(
+                        filename, description, result_defer, single)
+                _PendingOutboxFiles.pop(i)
+                # print 'pop'
+            else:
+                # _PendingOutboxFiles.insert(i, (filename, host, description, result_defer, single, tm))
+                i += 1
+                # print 'skip'
+        # print len(_PendingOutboxFiles)
+        if outgoings > 0:
+            reactor.callLater(0, process_sessions)
+
+    def doClosePendingFiles(self, arg):
+        """
+        Action method.
+        """
+        report_and_remove_pending_outbox_files_to_host(
+            self.peer_id, self.error_message)
+        self.file_queue.report_failed_inbox_files(self.error_message)
+        self.file_queue.report_failed_outbox_files(self.error_message)
+        self.file_queue.report_failed_outbox_queue(self.error_message)
+
+    def doStartRTT(self, arg):
+        """
+        Action method.
+        """
+        self.my_rtt_id = self._rtt_start(self.state)
+
+    def doFinishRTT(self, arg):
+        """
+        Action method.
+        """
+        self._rtt_finish(self.my_rtt_id)
+        self.my_rtt_id = '0'
+
+    def doFinishAllRTTs(self, arg):
+        """
+        Action method.
+        """
+        self._rtt_finish(self.my_rtt_id)
+        self.my_rtt_id = '0'
+        to_remove = []
+        good_rtts = {}
+        min_rtt = sys.float_info.max
+        for rtt_id in self.rtts.keys():
+            if self.rtts[rtt_id][1] == -1:
+                to_remove.append(rtt_id)
+            else:
+                rtt = self.rtts[rtt_id][1] - self.rtts[rtt_id][0]
+                if rtt < min_rtt:
+                    min_rtt = rtt
+                good_rtts[rtt_id] = rtt
+        self.min_rtt = min_rtt
+        for rtt_id in to_remove:
+            # print 'doFinishAllRTTs closed', rtt_id
+            del self.rtts[rtt_id]
+            lg.out(
+                _DebugLevel,
+                'udp_session.doFinishAllRTTs: %r' %
+                good_rtts)  # print self.rtts.keys()
+
+    def doErrMsg(self, event, arg):
+        """
+        Action method.
+        """
+        if event.count('shutdown'):
+            self.error_message = 'session has been closed'
+        else:
+            self.error_message = arg
+
+    def doDestroyMe(self, arg):
+        """
+        Action method.
+        """
+        if _Debug:
+            lg.out(_DebugLevel, 'udp_session.doDestroyMe %s' % self)
+        self.file_queue.close()
+        self.file_queue = None
+        self.node = None
+        sessions().pop(self.id)
+        sessions_by_peer_address()[self.peer_address].remove(self)
+        if len(sessions_by_peer_address()[self.peer_address]) == 0:
+            sessions_by_peer_address().pop(self.peer_address)
+        if self.peer_id in sessions_by_peer_id().keys():
+            sessions_by_peer_id()[self.peer_id].remove(self)
+            if len(sessions_by_peer_id()[self.peer_id]) == 0:
+                sessions_by_peer_id().pop(self.peer_id)
+        self.destroy()
+
+    def _dispatch_datagram(self, arg):
+        self.last_datagram_received_time = time.time()
+        try:
+            datagram, address = arg
+            command, payload = datagram
+        except:
+            lg.exc()
+            return None, None, None
+        assert address == self.peer_address
+        return address, command, payload
+
+    def _rtt_start(self, name):
+        i = 0
+        while name + str(i) in self.rtts.keys():
+            i += 1
+        new_rtt_id = name + str(i)
+        self.rtts[new_rtt_id] = [time.time(), -1]
+        #     lg.out(_DebugLevel, 'udp_session._rtt_start added new RTT %s' % new_rtt_id)
+        if len(self.rtts) > 10:
+            oldest_rtt_moment = time.time()
+            oldest_rtt_id = None
+            for rtt_id in self.rtts.keys():
+                rtt_data = self.rtts[rtt_id]
+                if rtt_data[0] < oldest_rtt_moment:
+                    oldest_rtt_moment = rtt_data[1]
+                    oldest_rtt_id = rtt_id
+            if oldest_rtt_id:
+                # rtt = self.rtts[oldest_rtt_id][1] - self.rtts[oldest_rtt_id][0]
+                del self.rtts[oldest_rtt_id]
+                #     lg.out(_DebugLevel, 'udp_session._rtt_start removed oldest RTT %s  %r' % (
+                #     oldest_rtt_id, rtt))
+        while len(self.rtts) > 10:
+            i = self.rtts.popitem()
+            #     lg.out(_DebugLevel, 'udp_session._rtt_finish removed one extra item : %r' % str(i))
+        # print 'rtt start', new_rtt_id, self.peer_id
+        return new_rtt_id
+
+    def _rtt_finish(self, rtt_id_in):
+        # print 'rtt finish', rtt_id_in, self.peer_id
+        if rtt_id_in == '0' or rtt_id_in not in self.rtts:
+            return
+#             or rtt_id_in not in self.rtts:
+#            for rtt_id in self.rtts.keys():
+#                if self.rtts[rtt_id][1] == -1:
+#                    rtt = self.rtts[rtt_id][1] - self.rtts[rtt_id][0]
+#                    del self.rtts[rtt_id]
+#                        lg.out(_DebugLevel, 'udp_session._rtt_finish removed not finished RTT %s:%r' % (
+#                        rtt_id, rtt))
+#                    return
+#            lg.warn('rtt %s not found in %s' % (rtt_id_in, self))
+#            return
+        self.rtts[rtt_id_in][1] = time.time()
+        rtt = self.rtts[rtt_id_in][1] - self.rtts[rtt_id_in][0]
+        if _Debug:
+            lg.out(
+                _DebugLevel, 'udp_session._rtt_finish registered RTT %s  %r' %
+                (rtt_id_in, rtt))