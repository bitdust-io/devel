--- conflicted
+++ resolved
@@ -1,726 +1,721 @@
-#!/usr/bin/env python
-# udp_file_queue.py
-#
-# Copyright (C) 2008-2016 Veselin Penev, http://bitdust.io
-#
-# This file (udp_file_queue.py) is part of BitDust Software.
-#
-# BitDust is free software: you can redistribute it and/or modify
-# it under the terms of the GNU Affero General Public License as published by
-# the Free Software Foundation, either version 3 of the License, or
-# (at your option) any later version.
-#
-# BitDust Software is distributed in the hope that it will be useful,
-# but WITHOUT ANY WARRANTY; without even the implied warranty of
-# MERCHANTABILITY or FITNESS FOR A PARTICULAR PURPOSE.  See the
-# GNU Affero General Public License for more details.
-#
-# You should have received a copy of the GNU Affero General Public License
-# along with BitDust Software.  If not, see <http://www.gnu.org/licenses/>.
-#
-# Please contact us if you have any questions at bitdust.io@gmail.com
-
-<<<<<<< HEAD
-"""
-..module:: udp_file_queue
-=======
+#!/usr/bin/env python
+# udp_file_queue.py
+#
+# Copyright (C) 2008-2016 Veselin Penev, http://bitdust.io
+#
+# This file (udp_file_queue.py) is part of BitDust Software.
+#
+# BitDust is free software: you can redistribute it and/or modify
+# it under the terms of the GNU Affero General Public License as published by
+# the Free Software Foundation, either version 3 of the License, or
+# (at your option) any later version.
+#
+# BitDust Software is distributed in the hope that it will be useful,
+# but WITHOUT ANY WARRANTY; without even the implied warranty of
+# MERCHANTABILITY or FITNESS FOR A PARTICULAR PURPOSE.  See the
+# GNU Affero General Public License for more details.
+#
+# You should have received a copy of the GNU Affero General Public License
+# along with BitDust Software.  If not, see <http://www.gnu.org/licenses/>.
+#
+# Please contact us if you have any questions at bitdust.io@gmail.com
+
 """
 ..module:: udp_file_queue.
->>>>>>> 7d91a7f0
-"""
-
-import os
-import time
-import struct
-import cStringIO
-import random
-
-from twisted.internet import reactor
-
-from logs import lg
-
-from lib import udp
-from system import tmpfile
-from contacts import contactsdb
-
-#------------------------------------------------------------------------------
-
-_Debug = True
-
-#------------------------------------------------------------------------------
-
-MAX_SIMULTANEOUS_STREAMS_PER_SESSION = 8
-NUMBER_OF_STREAMS_TO_REMEMBER = MAX_SIMULTANEOUS_STREAMS_PER_SESSION * 8
-
-#------------------------------------------------------------------------------
-
-_StreamCounter = 0
-
-#------------------------------------------------------------------------------
-
-
-class FileQueue:
-
-    def __init__(self, session):
-        self.session = session
-        self.streams = {}
-        self.outboxFiles = {}
-        self.inboxFiles = {}
-        self.outboxQueue = []
-        self.dead_streams = []
-
-    def make_unique_stream_id(self):
-        # return int(str(random.randint(100, 999))+str(int(time.time() *
-        # 100.0))[7:])
-        global _StreamCounter
-        _StreamCounter += 1
-        # if _StreamCounter >= 10000:
-        #     _StreamCounter = 1
-        n = max(contactsdb.contact_position(self.session.peer_idurl), 0) % 89
-        return (n + 10) * 1000000 + random.randint(10, 99) * \
-            10000 + _StreamCounter % 10000
-
-    def report_failed_outbox_queue(self, error_message):
-        for filename, description, result_defer, single in self.outboxQueue:
-            self.on_failed_outbox_queue_item(
-                filename, description, error_message, result_defer, single)
-
-    def report_failed_outbox_files(self, error_message):
-        for outfile in self.outboxFiles.values():
-            outfile.status = 'failed'
-            outfile.error_message = error_message
-            self.report_outbox_file(outfile)
-
-    def report_failed_inbox_files(self, error_message):
-        for infile in self.inboxFiles.values():
-            infile.status = 'failed'
-            infile.error_message = error_message
-            self.report_inbox_file(infile)
-
-    def close(self):
-        for stream in self.streams.values():
-            stream.on_close()
-        self.outboxQueue = []
-
-    def do_send_data(self, stream_id, outfile, output):
-        #         if _Debug:
-        #             import random
-        #             if random.randint(1, 100) > 90:
-        #                 return True
-        newoutput = ''.join((
-            struct.pack('i', stream_id),
-            struct.pack('i', outfile.size),
-            output))
-        return self.session.send_packet(udp.CMD_DATA, newoutput)
-
-    def do_send_ack(self, stream_id, infile, ack_data):
-        #         if _Debug:
-        #             import random
-        #             if random.randint(1, 100) > 90:
-        #                 return True
-        newoutput = ''.join((
-            struct.pack('i', stream_id),
-            ack_data))
-        return self.session.send_packet(udp.CMD_ACK, newoutput)
-
-    def append_outbox_file(
-            self,
-            filename,
-            description='',
-            result_defer=None,
-            single=False):
-        from transport.udp import udp_session
-        self.outboxQueue.append((filename, description, result_defer, single))
-        if _Debug:
-            lg.out(
-                18, 'udp_file_queue.append_outbox_file %s for %s : %s, streams=%d, queue=%d' %
-                (os.path.basename(filename), self.session.peer_id, description, len(
-                    self.streams), len(
-                    self.outboxQueue)))
-        udp_session.process_sessions([self.session, ])
-
-    def insert_outbox_file(
-            self,
-            filename,
-            description='',
-            result_defer=None,
-            single=False):
-        from transport.udp import udp_session
-        self.outboxQueue.insert(
-            0, (filename, description, result_defer, single))
-        if _Debug:
-            lg.out(
-                18, 'udp_file_queue.insert_outbox_file %s for %s : %s, streams=%d, queue=%d' %
-                (os.path.basename(filename), self.session.peer_id, description, len(
-                    self.streams), len(
-                    self.outboxQueue)))
-        udp_session.process_sessions([self.session, ])
-
-    def process_outbox_queue(self):
-        has_reads = False
-        while len(self.outboxQueue) > 0:
-            if len(self.streams) >= MAX_SIMULTANEOUS_STREAMS_PER_SESSION:
-                # lg.warn('too much streams: %d' % len(self.streams))
-                break
-            filename, description, result_defer, single = self.outboxQueue.pop(
-                0)
-            has_reads = True
-            # we have a queue of files to be sent
-            # somehow file may be removed before we start sending it
-            # so I check it here and skip not existed files
-            if not os.path.isfile(filename):
-                self.on_failed_outbox_queue_item(
-                    filename, description, 'file not exist', result_defer, single)
-                continue
-            try:
-                filesize = os.path.getsize(filename)
-            except:
-                self.on_failed_outbox_queue_item(
-                    filename, description, 'can not get file size', result_defer, single)
-                continue
-            self.start_outbox_file(
-                filename,
-                filesize,
-                description,
-                result_defer,
-                single)
-        return has_reads
-
-    def process_outbox_files(self):
-        has_sends = False
-        for outfile in self.outboxFiles.values():
-            has_sends = has_sends or outfile.process()
-        return has_sends
-
-    def start_outbox_file(
-            self,
-            filename,
-            filesize,
-            description,
-            result_defer,
-            single):
-        from transport.udp import udp_interface
-        from transport.udp import udp_stream
-        stream_id = self.make_unique_stream_id()
-        if _Debug:
-            lg.out(
-                12,
-                'udp_file_queue.start_outbox_file %d %s %s %d %s' %
-                (stream_id,
-                 description,
-                 os.path.basename(filename),
-                 filesize,
-                 self.session.peer_id))
-        self.outboxFiles[stream_id] = OutboxFile(
-            self, stream_id, filename, filesize, description, result_defer, single)
-        self.streams[stream_id] = udp_stream.create(
-            stream_id, self.outboxFiles[stream_id], self)
-        if not single:
-            d = udp_interface.interface_register_file_sending(
-                self.session.peer_id, self.session.peer_idurl, filename, description)
-            d.addCallback(self.on_outbox_file_registered, stream_id)
-            d.addErrback(self.on_outbox_file_register_failed, stream_id)
-            self.outboxFiles[stream_id].registration = d
-
-    def start_inbox_file(self, stream_id, data_size):
-        from transport.udp import udp_interface
-        from transport.udp import udp_stream
-        if _Debug:
-            lg.out(12, 'udp_file_queue.start_inbox_file %d %d %s' %
-                   (stream_id, data_size, self.session.peer_id))
-        self.inboxFiles[stream_id] = InboxFile(self, stream_id, data_size)
-        self.streams[stream_id] = udp_stream.create(
-            stream_id, self.inboxFiles[stream_id], self)
-        d = udp_interface.interface_register_file_receiving(
-            self.session.peer_id, self.session.peer_idurl,
-            self.inboxFiles[stream_id].filename, self.inboxFiles[stream_id].size)
-        d.addCallback(self.on_inbox_file_registered, stream_id)
-        d.addErrback(self.on_inbox_file_register_failed, stream_id)
-        self.inboxFiles[stream_id].registration = d
-
-    def erase_stream(self, stream_id):
-        del self.streams[stream_id]
-        self.dead_streams.append(stream_id)
-        if len(self.dead_streams) > NUMBER_OF_STREAMS_TO_REMEMBER:
-            self.dead_streams.pop(0)
-        if _Debug:
-            lg.out(18, 'udp_file_queue.erase_stream %s' % stream_id)
-
-    def close_outbox_file(self, stream_id):
-        # if _Debug:
-        #     lg.out(18, 'close_outbox_file %r' % stream_id)
-        self.outboxFiles[stream_id].close()
-        del self.outboxFiles[stream_id]
-
-    def close_inbox_file(self, stream_id):
-        # if _Debug:
-        #     lg.out(18, 'close_inbox_file %r' % stream_id)
-        self.inboxFiles[stream_id].close()
-        del self.inboxFiles[stream_id]
-
-    def report_outbox_file(self, outfile):
-        from transport.udp import udp_interface
-        if _Debug:
-            lg.out(
-                18,
-                'udp_file_queue.report_outbox_file %s %s %d bytes "%s"' %
-                (outfile.transfer_id,
-                 outfile.status,
-                 outfile.bytes_delivered,
-                 outfile.error_message))
-        udp_interface.interface_unregister_file_sending(
-            outfile.transfer_id,
-            outfile.status,
-            outfile.bytes_delivered,
-            outfile.error_message)
-
-    def report_inbox_file(self, infile):
-        from transport.udp import udp_interface
-        if _Debug:
-            lg.out(18, 'udp_file_queue.report_inbox_file {%s} %s %s %d bytes "%s"' % (
-                os.path.basename(infile.filename), infile.transfer_id,
-                infile.status, infile.bytes_received, infile.error_message))
-        udp_interface.interface_unregister_file_receiving(
-            infile.transfer_id, infile.status, infile.bytes_received, infile.error_message)
-
-    #-------------------------------------------------------------------------
-
-    def on_received_data_packet(self, payload):
-        inp = cStringIO.StringIO(payload)
-        try:
-            stream_id = struct.unpack('i', inp.read(4))[0]
-            data_size = struct.unpack('i', inp.read(4))[0]
-        except:
-            inp.close()
-            lg.exc()
-            return
-        if not self.session.peer_id:
-            inp.close()
-            if _Debug:
-                lg.warn('SEND ZERO ACK, peer id is unknown yet %s' % stream_id)
-            self.do_send_ack(stream_id, None, '')
-            return
-        if stream_id not in self.streams.keys():
-            if stream_id in self.dead_streams:
-                inp.close()
-                # if _Debug:
-                # lg.warn('SEND ZERO ACK, got old block %s' % stream_id)
-                self.do_send_ack(stream_id, None, '')
-                return
-            if len(self.streams) >= 2 * MAX_SIMULTANEOUS_STREAMS_PER_SESSION:
-                # too many incoming streams, seems remote side is cheating - drop that session!
-                # TODO: need to add some protection - keep a list of bad guys?
-                inp.close()
-                # lg.warn('too many incoming files for session %s' % str(self.session))
-                # self.session.automat('shutdown')
-                if _Debug:
-                    lg.warn('SEND ZERO ACK, too many active streams: %d  skipped: %s %s' % (
-                        len(self.streams), stream_id, self.session.peer_id))
-                self.do_send_ack(stream_id, None, '')
-                return
-            self.start_inbox_file(stream_id, data_size)
-        try:
-            self.streams[stream_id].on_block_received(inp)
-        except:
-            lg.exc()
-        inp.close()
-
-    def on_received_ack_packet(self, payload):
-        inp = cStringIO.StringIO(payload)
-        try:
-            stream_id = struct.unpack('i', inp.read(4))[0]
-        except:
-            inp.close()
-            lg.exc()
-            # self.session.automat('shutdown')
-            return
-        if stream_id not in self.streams.keys():
-            inp.close()
-            # if not self.receivedFiles.has_key(stream_id):
-            # lg.warn('unknown stream_id=%d in ACK packet from %s' % (
-            #     stream_id, self.session.peer_address))
-            # self.session.automat('shutdown')
-            if stream_id in self.dead_streams:
-                # print 'old ack', stream_id
-                pass
-            else:
-                if _Debug:
-                    lg.warn('%s - what a stream ???' % stream_id)
-            # self.session.automat('shutdown')
-            return
-        try:
-            self.streams[stream_id].on_ack_received(inp)
-        except:
-            lg.exc()
-            self.session.automat('shutdown')
-        inp.close()
-
-    def on_inbox_file_done(self, stream_id):
-        assert stream_id in self.inboxFiles.keys()
-        infile = self.inboxFiles[stream_id]
-        if _Debug:
-            lg.out(
-                18,
-                'udp_file_queue.on_inbox_file_done %s (%d bytes) %s "%s" registration=%r' %
-                (stream_id,
-                 infile.size,
-                 infile.status,
-                 infile.error_message,
-                 infile.registration))
-        if infile.registration:
-            return
-        if infile.transfer_id:
-            self.report_inbox_file(infile)
-        s = self.streams[stream_id]
-        s.on_close()
-        s = None
-
-    def on_outbox_file_done(self, stream_id):
-        assert stream_id in self.outboxFiles.keys()
-        outfile = self.outboxFiles[stream_id]
-        if _Debug:
-            lg.out(
-                18,
-                'udp_file_queue.on_outbox_file_done %s (%d bytes) %s "%s" registration=%r' %
-                (stream_id,
-                 outfile.size,
-                 outfile.status,
-                 outfile.error_message,
-                 outfile.registration))
-        if outfile.registration:
-            return
-        if outfile.transfer_id:
-            self.report_outbox_file(outfile)
-        if outfile.result_defer:
-            outfile.result_defer.callback(
-                (outfile, outfile.status, outfile.error_message))
-            outfile.result_defer = None
-        s = self.streams[stream_id]
-        s.on_close()
-        s = None
-        reactor.callLater(0, self.process_outbox_queue)
-
-    def on_inbox_file_registered(self, response, stream_id):
-        if stream_id not in self.inboxFiles.keys():
-            lg.warn('stream %d not found in the inboxFiles' % stream_id)
-            return
-        try:
-            transfer_id = int(response)
-        except:
-            transfer_id = None
-        infile = self.inboxFiles[stream_id]
-        infile.transfer_id = transfer_id
-        infile.registration = None
-        if _Debug:
-            lg.out(
-                18, 'udp_file_queue.on_inbox_file_registered %d transfer_id=%r status=%s' %
-                (stream_id, transfer_id, infile.status))
-        if infile.status:
-            self.report_inbox_file(infile)
-            s = self.streams[stream_id]
-            s.on_close()
-            s = None
-
-    def on_inbox_file_register_failed(self, err, stream_id):
-        lg.out(
-            2, 'udp_file_queue.on_inbox_file_register_failed ERROR failed to register, stream_id=%s, err: %s' %
-            (str(stream_id), err))
-        self.session.automat('shutdown')
-
-    def on_outbox_file_registered(self, response, stream_id):
-        if stream_id not in self.outboxFiles.keys():
-            lg.warn('stream %d not found in the outboxFiles' % stream_id)
-            return
-        try:
-            transfer_id = int(response)
-        except:
-            transfer_id = None
-        outfile = self.outboxFiles[stream_id]
-        outfile.transfer_id = transfer_id
-        outfile.registration = None
-        if _Debug:
-            lg.out(
-                18, 'udp_file_queue.on_outbox_file_registered %d transfer_id=%r status=%s' %
-                (stream_id, transfer_id, outfile.status))
-        if outfile.status:
-            self.report_outbox_file(outfile)
-            s = self.streams[stream_id]
-            s.on_close()
-            s = None
-
-    def on_outbox_file_register_failed(self, err, stream_id):
-        lg.out(
-            2, 'udp_file_queue.on_outbox_file_register_failed ERROR failed to register, stream_id=%s :\n%s' %
-            (str(stream_id), str(err)))
-        lg.out(
-            6,
-            'udp_file_queue.on_outbox_file_register_failed close session %s' %
-            self.session)
-        self.session.automat('shutdown')
-
-    def on_failed_outbox_queue_item(
-            self,
-            filename,
-            description='',
-            error_message='',
-            result_defer=None,
-            single=False):
-        from transport.udp import udp_interface
-        if _Debug:
-            lg.out(
-                18, 'udp_file_queue.failed_outbox_queue_item %s because %s' %
-                (filename, error_message))
-        if not single:
-            udp_interface.interface_cancelled_file_sending(
-                self.session.peer_id, filename, 0, description, error_message)
-        if result_defer:
-            result_defer.callback(
-                ((filename, description), 'failed', error_message))
-
-    def on_timeout_receiving(self, stream_id):
-        assert stream_id in self.inboxFiles.keys()
-        infile = self.inboxFiles[stream_id]
-        if _Debug:
-            lg.out(
-                18, 'udp_file_queue.on_timeout_receiving stream_id=%s %d : %s' %
-                (stream_id, infile.bytes_received, infile.error_message))
-        if infile.registration:
-            return
-        if infile.transfer_id:
-            self.report_inbox_file(infile)
-        if _Debug:
-            lg.out(2, '!' * 80)
-        s = self.streams[stream_id]
-        s.on_close()
-        s = None
-
-    def on_timeout_sending(self, stream_id):
-        assert stream_id in self.outboxFiles.keys()
-        outfile = self.outboxFiles[stream_id]
-        if _Debug:
-            lg.out(
-                18, 'udp_file_queue.on_timeout_sending stream_id=%s %d/%d bytes sent : %s' %
-                (stream_id, outfile.bytes_delivered, outfile.bytes_sent, outfile.error_message))
-        if outfile.registration:
-            return
-        if outfile.transfer_id:
-            self.report_outbox_file(outfile)
-        if outfile.result_defer:
-            outfile.result_defer.callback(
-                (outfile, outfile.status, outfile.error_message))
-            outfile.result_defer = None
-        if _Debug:
-            lg.out(2, '!' * 80)
-        s = self.streams[stream_id]
-        s.on_close()
-        s = None
-
-    def on_close_stream(self, stream_id):
-        if _Debug:
-            lg.out(18, 'udp_file_queue.on_close_stream %s' % stream_id)
-        self.erase_stream(stream_id)
-
-    def on_close_consumer(self, consumer):
-        if isinstance(consumer, InboxFile):
-            self.close_inbox_file(consumer.stream_id)
-        elif isinstance(consumer, OutboxFile):
-            self.close_outbox_file(consumer.stream_id)
-        else:
-            raise Exception('incorrect consumer object')
-
-#------------------------------------------------------------------------------
-
-
-class InboxFile():
-
-    def __init__(self, queue, stream_id, size):
+"""
+
+import os
+import time
+import struct
+import cStringIO
+import random
+
+from twisted.internet import reactor
+
+from logs import lg
+
+from lib import udp
+from system import tmpfile
+from contacts import contactsdb
+
+#------------------------------------------------------------------------------
+
+_Debug = True
+
+#------------------------------------------------------------------------------
+
+MAX_SIMULTANEOUS_STREAMS_PER_SESSION = 8
+NUMBER_OF_STREAMS_TO_REMEMBER = MAX_SIMULTANEOUS_STREAMS_PER_SESSION * 8
+
+#------------------------------------------------------------------------------
+
+_StreamCounter = 0
+
+#------------------------------------------------------------------------------
+
+
+class FileQueue:
+
+    def __init__(self, session):
+        self.session = session
+        self.streams = {}
+        self.outboxFiles = {}
+        self.inboxFiles = {}
+        self.outboxQueue = []
+        self.dead_streams = []
+
+    def make_unique_stream_id(self):
+        # return int(str(random.randint(100, 999))+str(int(time.time() *
+        # 100.0))[7:])
+        global _StreamCounter
+        _StreamCounter += 1
+        # if _StreamCounter >= 10000:
+        #     _StreamCounter = 1
+        n = max(contactsdb.contact_position(self.session.peer_idurl), 0) % 89
+        return (n + 10) * 1000000 + random.randint(10, 99) * \
+            10000 + _StreamCounter % 10000
+
+    def report_failed_outbox_queue(self, error_message):
+        for filename, description, result_defer, single in self.outboxQueue:
+            self.on_failed_outbox_queue_item(
+                filename, description, error_message, result_defer, single)
+
+    def report_failed_outbox_files(self, error_message):
+        for outfile in self.outboxFiles.values():
+            outfile.status = 'failed'
+            outfile.error_message = error_message
+            self.report_outbox_file(outfile)
+
+    def report_failed_inbox_files(self, error_message):
+        for infile in self.inboxFiles.values():
+            infile.status = 'failed'
+            infile.error_message = error_message
+            self.report_inbox_file(infile)
+
+    def close(self):
+        for stream in self.streams.values():
+            stream.on_close()
+        self.outboxQueue = []
+
+    def do_send_data(self, stream_id, outfile, output):
+        #         if _Debug:
+        #             import random
+        #             if random.randint(1, 100) > 90:
+        #                 return True
+        newoutput = ''.join((
+            struct.pack('i', stream_id),
+            struct.pack('i', outfile.size),
+            output))
+        return self.session.send_packet(udp.CMD_DATA, newoutput)
+
+    def do_send_ack(self, stream_id, infile, ack_data):
+        #         if _Debug:
+        #             import random
+        #             if random.randint(1, 100) > 90:
+        #                 return True
+        newoutput = ''.join((
+            struct.pack('i', stream_id),
+            ack_data))
+        return self.session.send_packet(udp.CMD_ACK, newoutput)
+
+    def append_outbox_file(
+            self,
+            filename,
+            description='',
+            result_defer=None,
+            single=False):
+        from transport.udp import udp_session
+        self.outboxQueue.append((filename, description, result_defer, single))
+        if _Debug:
+            lg.out(
+                18, 'udp_file_queue.append_outbox_file %s for %s : %s, streams=%d, queue=%d' %
+                (os.path.basename(filename), self.session.peer_id, description, len(
+                    self.streams), len(
+                    self.outboxQueue)))
+        udp_session.process_sessions([self.session, ])
+
+    def insert_outbox_file(
+            self,
+            filename,
+            description='',
+            result_defer=None,
+            single=False):
+        from transport.udp import udp_session
+        self.outboxQueue.insert(
+            0, (filename, description, result_defer, single))
+        if _Debug:
+            lg.out(
+                18, 'udp_file_queue.insert_outbox_file %s for %s : %s, streams=%d, queue=%d' %
+                (os.path.basename(filename), self.session.peer_id, description, len(
+                    self.streams), len(
+                    self.outboxQueue)))
+        udp_session.process_sessions([self.session, ])
+
+    def process_outbox_queue(self):
+        has_reads = False
+        while len(self.outboxQueue) > 0:
+            if len(self.streams) >= MAX_SIMULTANEOUS_STREAMS_PER_SESSION:
+                # lg.warn('too much streams: %d' % len(self.streams))
+                break
+            filename, description, result_defer, single = self.outboxQueue.pop(
+                0)
+            has_reads = True
+            # we have a queue of files to be sent
+            # somehow file may be removed before we start sending it
+            # so I check it here and skip not existed files
+            if not os.path.isfile(filename):
+                self.on_failed_outbox_queue_item(
+                    filename, description, 'file not exist', result_defer, single)
+                continue
+            try:
+                filesize = os.path.getsize(filename)
+            except:
+                self.on_failed_outbox_queue_item(
+                    filename, description, 'can not get file size', result_defer, single)
+                continue
+            self.start_outbox_file(
+                filename,
+                filesize,
+                description,
+                result_defer,
+                single)
+        return has_reads
+
+    def process_outbox_files(self):
+        has_sends = False
+        for outfile in self.outboxFiles.values():
+            has_sends = has_sends or outfile.process()
+        return has_sends
+
+    def start_outbox_file(
+            self,
+            filename,
+            filesize,
+            description,
+            result_defer,
+            single):
+        from transport.udp import udp_interface
+        from transport.udp import udp_stream
+        stream_id = self.make_unique_stream_id()
+        if _Debug:
+            lg.out(
+                12,
+                'udp_file_queue.start_outbox_file %d %s %s %d %s' %
+                (stream_id,
+                 description,
+                 os.path.basename(filename),
+                 filesize,
+                 self.session.peer_id))
+        self.outboxFiles[stream_id] = OutboxFile(
+            self, stream_id, filename, filesize, description, result_defer, single)
+        self.streams[stream_id] = udp_stream.create(
+            stream_id, self.outboxFiles[stream_id], self)
+        if not single:
+            d = udp_interface.interface_register_file_sending(
+                self.session.peer_id, self.session.peer_idurl, filename, description)
+            d.addCallback(self.on_outbox_file_registered, stream_id)
+            d.addErrback(self.on_outbox_file_register_failed, stream_id)
+            self.outboxFiles[stream_id].registration = d
+
+    def start_inbox_file(self, stream_id, data_size):
+        from transport.udp import udp_interface
+        from transport.udp import udp_stream
+        if _Debug:
+            lg.out(12, 'udp_file_queue.start_inbox_file %d %d %s' %
+                   (stream_id, data_size, self.session.peer_id))
+        self.inboxFiles[stream_id] = InboxFile(self, stream_id, data_size)
+        self.streams[stream_id] = udp_stream.create(
+            stream_id, self.inboxFiles[stream_id], self)
+        d = udp_interface.interface_register_file_receiving(
+            self.session.peer_id, self.session.peer_idurl,
+            self.inboxFiles[stream_id].filename, self.inboxFiles[stream_id].size)
+        d.addCallback(self.on_inbox_file_registered, stream_id)
+        d.addErrback(self.on_inbox_file_register_failed, stream_id)
+        self.inboxFiles[stream_id].registration = d
+
+    def erase_stream(self, stream_id):
+        del self.streams[stream_id]
+        self.dead_streams.append(stream_id)
+        if len(self.dead_streams) > NUMBER_OF_STREAMS_TO_REMEMBER:
+            self.dead_streams.pop(0)
+        if _Debug:
+            lg.out(18, 'udp_file_queue.erase_stream %s' % stream_id)
+
+    def close_outbox_file(self, stream_id):
+        # if _Debug:
+        #     lg.out(18, 'close_outbox_file %r' % stream_id)
+        self.outboxFiles[stream_id].close()
+        del self.outboxFiles[stream_id]
+
+    def close_inbox_file(self, stream_id):
+        # if _Debug:
+        #     lg.out(18, 'close_inbox_file %r' % stream_id)
+        self.inboxFiles[stream_id].close()
+        del self.inboxFiles[stream_id]
+
+    def report_outbox_file(self, outfile):
+        from transport.udp import udp_interface
+        if _Debug:
+            lg.out(
+                18,
+                'udp_file_queue.report_outbox_file %s %s %d bytes "%s"' %
+                (outfile.transfer_id,
+                 outfile.status,
+                 outfile.bytes_delivered,
+                 outfile.error_message))
+        udp_interface.interface_unregister_file_sending(
+            outfile.transfer_id,
+            outfile.status,
+            outfile.bytes_delivered,
+            outfile.error_message)
+
+    def report_inbox_file(self, infile):
+        from transport.udp import udp_interface
+        if _Debug:
+            lg.out(18, 'udp_file_queue.report_inbox_file {%s} %s %s %d bytes "%s"' % (
+                os.path.basename(infile.filename), infile.transfer_id,
+                infile.status, infile.bytes_received, infile.error_message))
+        udp_interface.interface_unregister_file_receiving(
+            infile.transfer_id, infile.status, infile.bytes_received, infile.error_message)
+
+    #-------------------------------------------------------------------------
+
+    def on_received_data_packet(self, payload):
+        inp = cStringIO.StringIO(payload)
+        try:
+            stream_id = struct.unpack('i', inp.read(4))[0]
+            data_size = struct.unpack('i', inp.read(4))[0]
+        except:
+            inp.close()
+            lg.exc()
+            return
+        if not self.session.peer_id:
+            inp.close()
+            if _Debug:
+                lg.warn('SEND ZERO ACK, peer id is unknown yet %s' % stream_id)
+            self.do_send_ack(stream_id, None, '')
+            return
+        if stream_id not in self.streams.keys():
+            if stream_id in self.dead_streams:
+                inp.close()
+                # if _Debug:
+                # lg.warn('SEND ZERO ACK, got old block %s' % stream_id)
+                self.do_send_ack(stream_id, None, '')
+                return
+            if len(self.streams) >= 2 * MAX_SIMULTANEOUS_STREAMS_PER_SESSION:
+                # too many incoming streams, seems remote side is cheating - drop that session!
+                # TODO: need to add some protection - keep a list of bad guys?
+                inp.close()
+                # lg.warn('too many incoming files for session %s' % str(self.session))
+                # self.session.automat('shutdown')
+                if _Debug:
+                    lg.warn('SEND ZERO ACK, too many active streams: %d  skipped: %s %s' % (
+                        len(self.streams), stream_id, self.session.peer_id))
+                self.do_send_ack(stream_id, None, '')
+                return
+            self.start_inbox_file(stream_id, data_size)
+        try:
+            self.streams[stream_id].on_block_received(inp)
+        except:
+            lg.exc()
+        inp.close()
+
+    def on_received_ack_packet(self, payload):
+        inp = cStringIO.StringIO(payload)
+        try:
+            stream_id = struct.unpack('i', inp.read(4))[0]
+        except:
+            inp.close()
+            lg.exc()
+            # self.session.automat('shutdown')
+            return
+        if stream_id not in self.streams.keys():
+            inp.close()
+            # if not self.receivedFiles.has_key(stream_id):
+            # lg.warn('unknown stream_id=%d in ACK packet from %s' % (
+            #     stream_id, self.session.peer_address))
+            # self.session.automat('shutdown')
+            if stream_id in self.dead_streams:
+                # print 'old ack', stream_id
+                pass
+            else:
+                if _Debug:
+                    lg.warn('%s - what a stream ???' % stream_id)
+            # self.session.automat('shutdown')
+            return
+        try:
+            self.streams[stream_id].on_ack_received(inp)
+        except:
+            lg.exc()
+            self.session.automat('shutdown')
+        inp.close()
+
+    def on_inbox_file_done(self, stream_id):
+        assert stream_id in self.inboxFiles.keys()
+        infile = self.inboxFiles[stream_id]
+        if _Debug:
+            lg.out(
+                18,
+                'udp_file_queue.on_inbox_file_done %s (%d bytes) %s "%s" registration=%r' %
+                (stream_id,
+                 infile.size,
+                 infile.status,
+                 infile.error_message,
+                 infile.registration))
+        if infile.registration:
+            return
+        if infile.transfer_id:
+            self.report_inbox_file(infile)
+        s = self.streams[stream_id]
+        s.on_close()
+        s = None
+
+    def on_outbox_file_done(self, stream_id):
+        assert stream_id in self.outboxFiles.keys()
+        outfile = self.outboxFiles[stream_id]
+        if _Debug:
+            lg.out(
+                18,
+                'udp_file_queue.on_outbox_file_done %s (%d bytes) %s "%s" registration=%r' %
+                (stream_id,
+                 outfile.size,
+                 outfile.status,
+                 outfile.error_message,
+                 outfile.registration))
+        if outfile.registration:
+            return
+        if outfile.transfer_id:
+            self.report_outbox_file(outfile)
+        if outfile.result_defer:
+            outfile.result_defer.callback(
+                (outfile, outfile.status, outfile.error_message))
+            outfile.result_defer = None
+        s = self.streams[stream_id]
+        s.on_close()
+        s = None
+        reactor.callLater(0, self.process_outbox_queue)
+
+    def on_inbox_file_registered(self, response, stream_id):
+        if stream_id not in self.inboxFiles.keys():
+            lg.warn('stream %d not found in the inboxFiles' % stream_id)
+            return
+        try:
+            transfer_id = int(response)
+        except:
+            transfer_id = None
+        infile = self.inboxFiles[stream_id]
+        infile.transfer_id = transfer_id
+        infile.registration = None
+        if _Debug:
+            lg.out(
+                18, 'udp_file_queue.on_inbox_file_registered %d transfer_id=%r status=%s' %
+                (stream_id, transfer_id, infile.status))
+        if infile.status:
+            self.report_inbox_file(infile)
+            s = self.streams[stream_id]
+            s.on_close()
+            s = None
+
+    def on_inbox_file_register_failed(self, err, stream_id):
+        lg.out(
+            2, 'udp_file_queue.on_inbox_file_register_failed ERROR failed to register, stream_id=%s, err: %s' %
+            (str(stream_id), err))
+        self.session.automat('shutdown')
+
+    def on_outbox_file_registered(self, response, stream_id):
+        if stream_id not in self.outboxFiles.keys():
+            lg.warn('stream %d not found in the outboxFiles' % stream_id)
+            return
+        try:
+            transfer_id = int(response)
+        except:
+            transfer_id = None
+        outfile = self.outboxFiles[stream_id]
+        outfile.transfer_id = transfer_id
+        outfile.registration = None
+        if _Debug:
+            lg.out(
+                18, 'udp_file_queue.on_outbox_file_registered %d transfer_id=%r status=%s' %
+                (stream_id, transfer_id, outfile.status))
+        if outfile.status:
+            self.report_outbox_file(outfile)
+            s = self.streams[stream_id]
+            s.on_close()
+            s = None
+
+    def on_outbox_file_register_failed(self, err, stream_id):
+        lg.out(
+            2, 'udp_file_queue.on_outbox_file_register_failed ERROR failed to register, stream_id=%s :\n%s' %
+            (str(stream_id), str(err)))
+        lg.out(
+            6,
+            'udp_file_queue.on_outbox_file_register_failed close session %s' %
+            self.session)
+        self.session.automat('shutdown')
+
+    def on_failed_outbox_queue_item(
+            self,
+            filename,
+            description='',
+            error_message='',
+            result_defer=None,
+            single=False):
+        from transport.udp import udp_interface
+        if _Debug:
+            lg.out(
+                18, 'udp_file_queue.failed_outbox_queue_item %s because %s' %
+                (filename, error_message))
+        if not single:
+            udp_interface.interface_cancelled_file_sending(
+                self.session.peer_id, filename, 0, description, error_message)
+        if result_defer:
+            result_defer.callback(
+                ((filename, description), 'failed', error_message))
+
+    def on_timeout_receiving(self, stream_id):
+        assert stream_id in self.inboxFiles.keys()
+        infile = self.inboxFiles[stream_id]
+        if _Debug:
+            lg.out(
+                18, 'udp_file_queue.on_timeout_receiving stream_id=%s %d : %s' %
+                (stream_id, infile.bytes_received, infile.error_message))
+        if infile.registration:
+            return
+        if infile.transfer_id:
+            self.report_inbox_file(infile)
+        if _Debug:
+            lg.out(2, '!' * 80)
+        s = self.streams[stream_id]
+        s.on_close()
+        s = None
+
+    def on_timeout_sending(self, stream_id):
+        assert stream_id in self.outboxFiles.keys()
+        outfile = self.outboxFiles[stream_id]
+        if _Debug:
+            lg.out(
+                18, 'udp_file_queue.on_timeout_sending stream_id=%s %d/%d bytes sent : %s' %
+                (stream_id, outfile.bytes_delivered, outfile.bytes_sent, outfile.error_message))
+        if outfile.registration:
+            return
+        if outfile.transfer_id:
+            self.report_outbox_file(outfile)
+        if outfile.result_defer:
+            outfile.result_defer.callback(
+                (outfile, outfile.status, outfile.error_message))
+            outfile.result_defer = None
+        if _Debug:
+            lg.out(2, '!' * 80)
+        s = self.streams[stream_id]
+        s.on_close()
+        s = None
+
+    def on_close_stream(self, stream_id):
+        if _Debug:
+            lg.out(18, 'udp_file_queue.on_close_stream %s' % stream_id)
+        self.erase_stream(stream_id)
+
+    def on_close_consumer(self, consumer):
+        if isinstance(consumer, InboxFile):
+            self.close_inbox_file(consumer.stream_id)
+        elif isinstance(consumer, OutboxFile):
+            self.close_outbox_file(consumer.stream_id)
+        else:
+            raise Exception('incorrect consumer object')
+
+#------------------------------------------------------------------------------
+
+
+class InboxFile():
+
+    def __init__(self, queue, stream_id, size):
         """
         
-        """
-        self.transfer_id = None
-        self.registration = None
-        self.queue = queue
-        self.stream_callback = None
-        self.stream_id = stream_id
-        self.fd, self.filename = tmpfile.make("udp-in")
-        self.size = size
-        self.bytes_received = 0
-        self.started = time.time()
-        self.cancelled = False
-        self.timeout = False
-        self.status = None
-        self.error_message = ''
-        if _Debug:
-            lg.out(
-                18, 'udp_file_queue.InboxFile.__init__ {%s} [%d] from %s with %d bytes' %
-                (os.path.basename(
-                    self.filename), self.stream_id, str(
-                    self.queue.session.peer_address), self.size))
-
-    def __del__(self):
+        """
+        self.transfer_id = None
+        self.registration = None
+        self.queue = queue
+        self.stream_callback = None
+        self.stream_id = stream_id
+        self.fd, self.filename = tmpfile.make("udp-in")
+        self.size = size
+        self.bytes_received = 0
+        self.started = time.time()
+        self.cancelled = False
+        self.timeout = False
+        self.status = None
+        self.error_message = ''
+        if _Debug:
+            lg.out(
+                18, 'udp_file_queue.InboxFile.__init__ {%s} [%d] from %s with %d bytes' %
+                (os.path.basename(
+                    self.filename), self.stream_id, str(
+                    self.queue.session.peer_address), self.size))
+
+    def __del__(self):
         """
         
-        """
-        if _Debug:
-            lg.out(18, 'udp_file_queue.InboxFile.__del__ {%s} [%d]' % (
-                os.path.basename(self.filename), self.stream_id,))
-
-    def set_stream_callback(self, stream_callback):
-        self.stream_callback = stream_callback
-
-    def clear_stream_callback(self):
-        self.stream_callback = None
-
-    def close(self):
-        if _Debug:
-            lg.out(18, 'udp_file_queue.InboxFile.close %d : %d received' % (
-                self.stream_id, self.bytes_received))
-        self.close_file()
-        self.queue = None
-        self.stream_callback = None
-
-    def close_file(self):
-        os.close(self.fd)
-        self.fd = None
-
-    def process(self, newdata):
-        os.write(self.fd, newdata)
-        self.bytes_received += len(newdata)
-
-    def is_done(self):
-        return self.bytes_received == self.size
-
-    def is_timed_out(self):
-        return self.timeout
-
-    def on_received_raw_data(self, newdata):
-        self.process(newdata)
-        return self.is_done()
-
-#------------------------------------------------------------------------------
-
-
-class OutboxFile():
-
-    def __init__(self, queue, stream_id, filename, size, description='',
-                 result_defer=None, single=False):
+        """
+        if _Debug:
+            lg.out(18, 'udp_file_queue.InboxFile.__del__ {%s} [%d]' % (
+                os.path.basename(self.filename), self.stream_id,))
+
+    def set_stream_callback(self, stream_callback):
+        self.stream_callback = stream_callback
+
+    def clear_stream_callback(self):
+        self.stream_callback = None
+
+    def close(self):
+        if _Debug:
+            lg.out(18, 'udp_file_queue.InboxFile.close %d : %d received' % (
+                self.stream_id, self.bytes_received))
+        self.close_file()
+        self.queue = None
+        self.stream_callback = None
+
+    def close_file(self):
+        os.close(self.fd)
+        self.fd = None
+
+    def process(self, newdata):
+        os.write(self.fd, newdata)
+        self.bytes_received += len(newdata)
+
+    def is_done(self):
+        return self.bytes_received == self.size
+
+    def is_timed_out(self):
+        return self.timeout
+
+    def on_received_raw_data(self, newdata):
+        self.process(newdata)
+        return self.is_done()
+
+#------------------------------------------------------------------------------
+
+
+class OutboxFile():
+
+    def __init__(self, queue, stream_id, filename, size, description='',
+                 result_defer=None, single=False):
         """
         
-        """
-        self.transfer_id = None
-        self.registration = None
-        self.queue = queue
-        self.stream_callback = None
-        self.stream_id = stream_id
-        self.filename = filename
-        self.size = size
-        self.description = description
-        self.result_defer = result_defer
-        self.single = single
-        self.bytes_sent = 0
-        self.bytes_delivered = 0
-        self.buffer = ''
-        self.eof = False
-        self.cancelled = False
-        self.timeout = False
-        self.status = None
-        self.error_message = ''
-        self.started = time.time()
-        self.fileobj = open(self.filename, 'rb')
-        if _Debug:
-            lg.out(
-                18, 'udp_file_queue.OutboxFile.__init__ {%s} [%d] to %s with %d bytes' %
-                (os.path.basename(
-                    self.filename), self.stream_id, str(
-                    self.queue.session.peer_address), self.size))
-
-    def __del__(self):
+        """
+        self.transfer_id = None
+        self.registration = None
+        self.queue = queue
+        self.stream_callback = None
+        self.stream_id = stream_id
+        self.filename = filename
+        self.size = size
+        self.description = description
+        self.result_defer = result_defer
+        self.single = single
+        self.bytes_sent = 0
+        self.bytes_delivered = 0
+        self.buffer = ''
+        self.eof = False
+        self.cancelled = False
+        self.timeout = False
+        self.status = None
+        self.error_message = ''
+        self.started = time.time()
+        self.fileobj = open(self.filename, 'rb')
+        if _Debug:
+            lg.out(
+                18, 'udp_file_queue.OutboxFile.__init__ {%s} [%d] to %s with %d bytes' %
+                (os.path.basename(
+                    self.filename), self.stream_id, str(
+                    self.queue.session.peer_address), self.size))
+
+    def __del__(self):
         """
         
-        """
-        if _Debug:
-            lg.out(18, 'udp_file_queue.OutboxFile.__del__ {%s} [%d] file:%r' % (
-                os.path.basename(self.filename), self.stream_id, self.fileobj))
-
-    def set_stream_callback(self, stream_callback):
-        self.stream_callback = stream_callback
-
-    def clear_stream_callback(self):
-        self.stream_callback = None
-
-    def close(self):
-        if _Debug:
-            lg.out(18, 'udp_file_queue.OutboxFile.close %s %d/%d' % (
-                self.stream_id, self.bytes_sent, self.bytes_delivered))
-        self.close_file()
-        self.queue = None
-        self.stream_callback = None
-        self.buffer = ''
-        self.description = None
-        self.result_defer = None
-
-    def close_file(self):
-        self.fileobj.close()
-        self.fileobj = None
-
-    def is_eof(self):
-        return self.eof
-
-    def is_done(self):
-        return self.eof and self.size == self.bytes_delivered
-
-    def is_cancelled(self):
-        return self.cancelled
-
-    def is_timed_out(self):
-        return self.timeout
-
-    def count_size(self, more_bytes_delivered):
-        self.bytes_delivered += more_bytes_delivered
-
-    def cancel(self):
-        if _Debug:
-            lg.out(18, 'udp_file_queue.OutboxFile.cancel %s %d/%d' % (
-                self.stream_id, self.bytes_sent, self.bytes_delivered))
-        self.cancelled = True
-        self.status = 'failed'
-        self.error_message = 'transfer cancelled'
-
-    def process(self):
-        if self.eof:
-            return False
-        from transport.udp import udp_stream
-        has_sends = False
-        while True:
-            if not self.buffer:
-                if not self.fileobj:
-                    return False
-                self.buffer = self.fileobj.read(udp_stream.CHUNK_SIZE)
-                if not self.buffer:
-                    if _Debug:
-                        lg.out(
-                            18, 'udp_file_queue.OutboxFile.process reach EOF state %d' %
-                            self.stream_id)
-                    self.eof = True
-                    break
-            if not self.stream_callback:
-                break
-            try:
-                self.stream_callback(self.buffer)
-            except udp_stream.BufferOverflow:
-                break
-            self.bytes_sent += len(self.buffer)
-            self.buffer = ''
-            has_sends = True
-        return has_sends
-
-    def on_sent_raw_data(self, bytes_delivered):
-        self.count_size(bytes_delivered)
-        if self.is_done():
-            return True
-        if self.is_timed_out():
-            return True
-        if self.is_cancelled():
-            return True
-        self.process()
-        return False
+        """
+        if _Debug:
+            lg.out(18, 'udp_file_queue.OutboxFile.__del__ {%s} [%d] file:%r' % (
+                os.path.basename(self.filename), self.stream_id, self.fileobj))
+
+    def set_stream_callback(self, stream_callback):
+        self.stream_callback = stream_callback
+
+    def clear_stream_callback(self):
+        self.stream_callback = None
+
+    def close(self):
+        if _Debug:
+            lg.out(18, 'udp_file_queue.OutboxFile.close %s %d/%d' % (
+                self.stream_id, self.bytes_sent, self.bytes_delivered))
+        self.close_file()
+        self.queue = None
+        self.stream_callback = None
+        self.buffer = ''
+        self.description = None
+        self.result_defer = None
+
+    def close_file(self):
+        self.fileobj.close()
+        self.fileobj = None
+
+    def is_eof(self):
+        return self.eof
+
+    def is_done(self):
+        return self.eof and self.size == self.bytes_delivered
+
+    def is_cancelled(self):
+        return self.cancelled
+
+    def is_timed_out(self):
+        return self.timeout
+
+    def count_size(self, more_bytes_delivered):
+        self.bytes_delivered += more_bytes_delivered
+
+    def cancel(self):
+        if _Debug:
+            lg.out(18, 'udp_file_queue.OutboxFile.cancel %s %d/%d' % (
+                self.stream_id, self.bytes_sent, self.bytes_delivered))
+        self.cancelled = True
+        self.status = 'failed'
+        self.error_message = 'transfer cancelled'
+
+    def process(self):
+        if self.eof:
+            return False
+        from transport.udp import udp_stream
+        has_sends = False
+        while True:
+            if not self.buffer:
+                if not self.fileobj:
+                    return False
+                self.buffer = self.fileobj.read(udp_stream.CHUNK_SIZE)
+                if not self.buffer:
+                    if _Debug:
+                        lg.out(
+                            18, 'udp_file_queue.OutboxFile.process reach EOF state %d' %
+                            self.stream_id)
+                    self.eof = True
+                    break
+            if not self.stream_callback:
+                break
+            try:
+                self.stream_callback(self.buffer)
+            except udp_stream.BufferOverflow:
+                break
+            self.bytes_sent += len(self.buffer)
+            self.buffer = ''
+            has_sends = True
+        return has_sends
+
+    def on_sent_raw_data(self, bytes_delivered):
+        self.count_size(bytes_delivered)
+        if self.is_done():
+            return True
+        if self.is_timed_out():
+            return True
+        if self.is_cancelled():
+            return True
+        self.process()
+        return False