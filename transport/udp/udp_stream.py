--- conflicted
+++ resolved
@@ -1,925 +1,913 @@
-
-
-
-"""
-.. module:: udp_stream
-.. role:: red
-
-BitPie.NET udp_stream() Automat
-
-.. raw:: html
-
-    <a href="udp_stream.png" target="_blank">
-    <img src="udp_stream.png" style="max-width:100%;">
-    </a>
-
-EVENTS:
-    * :red:`ack-received`
-    * :red:`block-received`
-    * :red:`close`
-    * :red:`consume`
-    * :red:`init`
-    * :red:`iterate`
-    * :red:`resume`
-    * :red:`set-limits`
-    * :red:`timeout`
-
-"""
-
-"""
-TODO: Need to put small explanation here. 
-
-Datagrams format:
-
-    DATA packet:
-    
-        bytes:
-          0        software version number
-          1        command identifier, see ``lib.udp`` module
-          2-5      stream_id 
-          6-9      total data size to be transferred, 
-                   peer must know when to stop receiving
-          10-13    block_id, outgoing blocks are counted from 1
-          from 14  payload data
-      
-      
-    ACK packet:
-        
-        bytes:
-          0        software version number
-          1        command identifier, see ``lib.udp`` module
-          2-5      stream_id
-          6-9      block_id1
-          10-13    block_id2
-          14-17    block_id3
-          ...
-          
-      
-"""
-
-
-import sys
-import time
-import cStringIO
-import struct
-import bisect
-
-from twisted.internet import reactor
-
-from logs import lg
-
-from lib import udp
-from lib import automat
-
-#------------------------------------------------------------------------------ 
-
-_Debug = True
-
-#------------------------------------------------------------------------------ 
-
-UDP_DATAGRAM_SIZE = 508
-BLOCK_SIZE = UDP_DATAGRAM_SIZE - 14 
-
-BLOCKS_PER_ACK = 16
-
-OUTPUT_BUFFER_SIZE = 16*1024
-CHUNK_SIZE = BLOCK_SIZE * BLOCKS_PER_ACK # BLOCK_SIZE * int(float(BLOCKS_PER_ACK)*0.8) - 20% extra space in ack packet
-
-RTT_MIN_LIMIT = 0.002
-RTT_MAX_LIMIT = 3
-
-MAX_ACK_TIMEOUTS = 3
-
-#------------------------------------------------------------------------------ 
-
-_Streams = {}
-_GlobalLimitReceiveBytesPerSec = 1.0 * 125000
-_GlobalLimitSendBytesPerSec = 100.0 * 125000
-
-#------------------------------------------------------------------------------ 
-
-def streams():
-    global _Streams
-    return _Streams
-
-def create(stream_id, consumer, producer):
-    """
-    """
-    lg.out(14, 'udp_stream.create stream_id=%s' % str(stream_id))
-    s = UDPStream(stream_id, consumer, producer)
-    streams()[s.stream_id] = s
-    s.automat('init')
-    reactor.callLater(0, balance_streams_limits)
-    return s
-
-def close(stream_id):
-    """
-    """
-    s = streams().get(stream_id, None)
-    if s is None:
-        return False
-    s.automat('close')
-    return True    
-
-#------------------------------------------------------------------------------ 
-
-def get_global_limit_receive_bytes_per_sec():
-    global _GlobalLimitReceiveBytesPerSec
-    return _GlobalLimitReceiveBytesPerSec
-
-def set_global_limit_receive_bytes_per_sec(bps):
-    global _GlobalLimitReceiveBytesPerSec
-    _GlobalLimitReceiveBytesPerSec = bps
-
-def get_global_limit_send_bytes_per_sec():
-    global _GlobalLimitSendBytesPerSec
-    return _GlobalLimitSendBytesPerSec
-
-def set_global_limit_send_bytes_per_sec(bps):
-    global _GlobalLimitSendBytesPerSec
-    _GlobalLimitSendBytesPerSec = bps
-    
-def balance_streams_limits():
-    receive_limit_per_stream = get_global_limit_receive_bytes_per_sec()
-    send_limit_per_stream = get_global_limit_send_bytes_per_sec()
-    num_streams = len(streams())
-    if num_streams > 0:
-        receive_limit_per_stream /= num_streams
-        send_limit_per_stream /= num_streams
-    lg.out(18, 'udp_stream.balance_streams_limits in:%r out:%r total:%d' % (
-        receive_limit_per_stream, send_limit_per_stream, num_streams))
-    for s in streams().values():
-        s.automat('set-limits', (receive_limit_per_stream, send_limit_per_stream))
-
-#------------------------------------------------------------------------------ 
-
-class BufferOverflow(Exception):
-    pass
-
-#------------------------------------------------------------------------------ 
-
-class UDPStream(automat.Automat):
-    """
-    This class implements all the functionality of the ``udp_stream()`` state machine.
-    """
-
-    fast = True
-    
-    post = True
-
-    def __init__(self, stream_id, consumer, producer):
-        self.stream_id = stream_id
-        self.consumer = consumer
-        self.producer = producer
-        self.consumer.set_stream_callback(self.on_consume)
-        if _Debug:
-            lg.out(18, 'udp_stream.__init__ %d peer_id:%s session:%s' % (
-                self.stream_id, self.producer.session.peer_id, self.producer.session))
-        name = 'udp_stream[%s]' % (self.stream_id)
-        automat.Automat.__init__(self, name, 'AT_STARTUP', 8)
-        
-#    def __del__(self):
-#        """
-#        """
-#        if _Debug:
-#            lg.out(18, 'udp_stream.__del__ %d' % self.stream_id)
-#        automat.Automat.__del__(self)
-
-    def init(self):
-        """
-        """
-        self.output_buffer_size = 0
-        self.output_blocks = {}
-        self.output_blocks_ids = []
-        self.output_block_id = 0
-        self.output_blocks_counter = 0
-        self.output_acks_counter = 0
-        self.input_blocks = {}
-        self.input_block_id = 0
-        self.input_blocks_counter = 0
-        self.input_acks_counter = 0
-        self.input_acks_timeouts_counter = 0
-        self.input_duplicated_blocks = 0
-        self.input_duplicated_bytes = 0
-        self.blocks_to_ack = []
-        self.bytes_in = 0
-        self.bytes_in_acks = 0
-        self.bytes_sent = 0
-        self.bytes_acked = 0
-        self.resend_bytes = 0
-        self.resend_blocks = 0
-        self.last_ack_moment = 0
-        self.last_ack_received_time = 0
-        self.last_received_block_time = 0
-        self.last_received_block_id = 0
-        self.last_block_sent_time = 0
-        self.rtt_avarage = 0.0 
-        self.rtt_counter = 0.0
-        self.resend_task = None
-        self.resend_inactivity_counter = 1
-        self.current_send_bytes_per_sec = 0
-        self.eof = False
-        # self.sending_speed_factor = 1.0
-        self.need_to_ack_this_block = False
-
-    def A(self, event, arg):
-        newstate = self.state
-        #---SENDING---
-        if self.state == 'SENDING':
-            if event == 'iterate' :
-                self.doResendBlocks(arg)
-                self.doSendingLoop(arg)
-            elif event == 'consume' :
-                self.doPushBlocks(arg)
-                self.doResendBlocks(arg)
-                self.doSendingLoop(arg)
-            elif event == 'set-limits' :
-                self.doUpdateLimits(arg)
-            elif event == 'ack-received' and not ( self.isEOF(arg) or self.isZeroAck(arg) ) and not self.isPaused(arg) :
-                self.doResendBlocks(arg)
-                self.doSendingLoop(arg)
-            elif event == 'ack-received' and ( self.isZeroAck(arg) or self.isEOF(arg) ) :
-                self.doReportSendDone(arg)
-                self.doCloseStream(arg)
-                newstate = 'COMPLETION'
-            elif event == 'ack-received' and self.isPaused(arg) :
-                self.doResumeLater(arg)
-                newstate = 'PAUSE'
-            elif event == 'timeout' :
-                self.doReportSendTimeout(arg)
-                self.doCloseStream(arg)
-                newstate = 'COMPLETION'
-            elif event == 'close' :
-                self.doReportClosed(arg)
-                self.doCloseStream(arg)
-                self.doDestroyMe(arg)
-                newstate = 'CLOSED'
-        #---DOWNTIME---
-        elif self.state == 'DOWNTIME':
-            if event == 'set-limits' :
-                self.doUpdateLimits(arg)
-            elif event == 'block-received' :
-                self.doResendAck(arg)
-                self.doReceivingLoop(arg)
-                newstate = 'RECEIVING'
-            elif event == 'close' :
-                self.doReportClosed(arg)
-                self.doCloseStream(arg)
-                self.doDestroyMe(arg)
-                newstate = 'CLOSED'
-            elif event == 'ack-received' :
-                self.doReportError(arg)
-                self.doCloseStream(arg)
-                newstate = 'COMPLETION'
-            elif event == 'consume' :
-                self.doPushBlocks(arg)
-                self.doResendBlocks(arg)
-                self.doSendingLoop(arg)
-                newstate = 'SENDING'
-        #---AT_STARTUP---
-        elif self.state == 'AT_STARTUP':
-            if event == 'init' :
-                self.doInit(arg)
-                newstate = 'DOWNTIME'
-        #---CLOSED---
-        elif self.state == 'CLOSED':
-            pass
-        #---RECEIVING---
-        elif self.state == 'RECEIVING':
-            if event == 'set-limits' :
-                self.doUpdateLimits(arg)
-            elif event == 'iterate' :
-                self.doResendAck(arg)
-                self.doReceivingLoop(arg)
-            elif event == 'block-received' and not self.isEOF(arg) :
-                self.doResendAck(arg)
-                self.doReceivingLoop(arg)
-            elif event == 'timeout' :
-                self.doReportReceiveTimeout(arg)
-                self.doCloseStream(arg)
-                newstate = 'COMPLETION'
-            elif event == 'close' :
-                self.doReportClosed(arg)
-                self.doCloseStream(arg)
-                self.doDestroyMe(arg)
-                newstate = 'CLOSED'
-            elif event == 'block-received' and self.isEOF(arg) :
-                self.doResendAck(arg)
-                self.doSendZeroAck(arg)
-                self.doReportReceiveDone(arg)
-                self.doCloseStream(arg)
-                newstate = 'COMPLETION'
-        #---COMPLETION---
-        elif self.state == 'COMPLETION':
-            if event == 'close' :
-                self.doDestroyMe(arg)
-                newstate = 'CLOSED'
-        #---PAUSE---
-        elif self.state == 'PAUSE':
-            if event == 'consume' :
-                self.doPushBlocks(arg)
-            elif event == 'timeout' :
-                self.doReportSendTimeout(arg)
-                self.doCloseStream(arg)
-                newstate = 'COMPLETION'
-            elif event == 'ack-received' and ( self.isZeroAck(arg) or self.isEOF(arg) ) :
-                self.doReportSendDone(arg)
-                self.doCloseStream(arg)
-                newstate = 'COMPLETION'
-            elif event == 'resume' :
-                self.doResendBlocks(arg)
-                self.doSendingLoop(arg)
-                newstate = 'SENDING'
-            elif event == 'close' :
-                self.doReportClosed(arg)
-                self.doCloseStream(arg)
-                self.doDestroyMe(arg)
-                newstate = 'CLOSED'
-        return newstate
-
-    def isEOF(self, arg):
-        """
-        Condition method.
-        """
-        return self.eof
-
-    def isZeroAck(self, arg):
-        """
-        Condition method.
-        """
-        acks, pause = arg
-        return len(acks) == 0 and pause == 0.0
-
-    def isPaused(self, arg):
-        """
-        Condition method.
-        """
-        acks, pause = arg
-        return pause > 0
-
-    def doInit(self, arg):
-        """
-        Action method.
-        """
-        self.creation_time = time.time()
-        self.limit_send_bytes_per_sec = get_global_limit_send_bytes_per_sec() / len(streams())
-        self.limit_receive_bytes_per_sec = get_global_limit_receive_bytes_per_sec() / len(streams())
-        if self.producer.session.min_rtt is not None:
-            self.rtt_avarage = self.producer.session.min_rtt
-        else:
-            self.rtt_avarage = (RTT_MIN_LIMIT + RTT_MAX_LIMIT) / 2.0
-        self.rtt_counter = 1.0
-        lg.out(18, 'udp_stream.doInit limits: (in=%r|out=%r)  rtt=%r' % (
-            self.limit_receive_bytes_per_sec, self.limit_send_bytes_per_sec,
-            self.rtt_avarage))
-
-    def doPushBlocks(self, arg):
-        """
-        Action method.
-        """
-        data = arg
-        outp = cStringIO.StringIO(data)
-        while True:
-            piece = outp.read(BLOCK_SIZE)
-            if not piece:
-                break
-            self.output_block_id += 1
-            bisect.insort(self.output_blocks_ids, self.output_block_id)
-            self.output_blocks[self.output_block_id] = [piece, -1]
-            self.output_buffer_size += len(piece)
-        outp.close()
-        if _Debug:
-            lg.out(24, 'PUSH %r' % self.output_blocks_ids)
-
-#    def doPopBlocks(self, arg):
-#        """
-#        Action method.
-#        """
-
-    def doResendBlocks(self, arg):
-        """
-        Action method.
-        """
-#        lg.out(24, 'doResendBlocks %d %d %r %r %s' % (
-#            self.input_acks_counter,
-#            self.output_blocks_counter,
-#            self.last_block_sent_time,
-#            self.last_ack_received_time,
-#            self.output_blocks.keys(), 
-#            ))
-        if len(self.output_blocks) == 0:
-<<<<<<< HEAD
-        #---nothing to send
-            self.resend_inactivity_counter +=1
-            if relative_time - self.last_block_sent_time > MAX_BLOCKS_INTERVAL:
-                self._send_blocks([]) 
-=======
-            #---nothing to send
-            self.resend_inactivity_counter +=1 
->>>>>>> dba6a0b5
-            return
-        relative_time = time.time() - self.creation_time
-        if self.limit_send_bytes_per_sec > 0:
-            #---skip sending : limit reached 
-            if relative_time > 0.0: 
-                current_rate = self.bytes_sent / relative_time
-                current_limit = self.limit_send_bytes_per_sec #  * self.sending_speed_factor
-                if current_rate > current_limit:
-                    if _Debug:
-                        lg.out(18, 'SKIP BLOCK LIMIT SENDING %d : %r>%r' % (
-                            self.stream_id, current_rate, self.limit_send_bytes_per_sec))
-                    self.resend_inactivity_counter += 1
-                    return
-        if self.input_acks_counter > 0:
-            if self.output_blocks_counter / self.input_acks_counter > BLOCKS_PER_ACK * 2:
-                #---too many blocks sent but few acks - check time out sending
-                if self.state == 'SENDING' or self.state == 'PAUSE':
-                    if relative_time - self.last_ack_received_time > RTT_MAX_LIMIT * 4:
-                        #---no responding activity at all
-                        if _Debug:
-                            lg.out(18, 'TIMEOUT SENDING rtt=%r, last ack at %r, last block was %r, reltime is %r' % (
-                                self.rtt_avarage / self.rtt_counter,
-                                self.last_ack_received_time, self.last_block_sent_time, relative_time))
-                        # reactor.callLater(0, self.automat, 'timeout')
-                        # return
-                #---skip sending : too few acks
-                if _Debug:
-                    lg.out(18, 'SKIP SENDING %d, too few acks:%d blocks:%d' % (
-                        self.stream_id, self.input_acks_counter, self.output_blocks_counter))
-                self.resend_inactivity_counter += 1
-<<<<<<< HEAD
-                if relative_time - self.last_block_sent_time > MAX_BLOCKS_INTERVAL:
-                    self._send_blocks([]) 
-=======
->>>>>>> dba6a0b5
-                return
-        if self.last_block_sent_time - self.last_ack_received_time > RTT_MAX_LIMIT * 2:
-            #---last ack is timed out
-            self.input_acks_timeouts_counter += 1
-            if self.input_acks_timeouts_counter >= MAX_ACK_TIMEOUTS:
-                #---timeout sending : too many timed out acks
-                if _Debug:
-                    lg.out(18, 'SENDING BROKEN %d rtt=%r, last ack at %r, last block was %r' % (
-                        self.stream_id, self.rtt_avarage / self.rtt_counter, 
-                        self.last_ack_received_time, self.last_block_sent_time))
-                reactor.callLater(0, self.automat, 'timeout')
-            else:
-                #---resend one "oldest" block
-                latest_block_id = self.output_blocks_ids[0]
-                # self.output_blocks[latest_block_id][1] = -2
-                # self.last_ack_received_time = relative_time # fake ack
-                self.resend_inactivity_counter += 1
-                if _Debug:
-                    lg.out(18, 'RESEND ONE %d %d' % (self.stream_id, latest_block_id))
-                self._send_blocks([latest_block_id,])
-            return
-#        if relative_time - self.last_ack_received_time > RTT_MAX_LIMIT * 3 and \
-#                relative_time - self.last_block_sent_time > RTT_MAX_LIMIT * 3 and \
-#                    self.state == 'SENDING':
-#            #---no activity at all
-#            if _Debug:
-#                lg.out(18, 'TIMEOUT SENDING %d rtt=%r, last ack at %r, last block was %r, reltime is %r' % (
-#                    self.stream_id, self.rtt_avarage / self.rtt_counter, 
-#                    self.last_ack_received_time, self.last_block_sent_time, relative_time))
-#            reactor.callLater(0, self.automat, 'timeout')
-#            return
-        #---normal sending, check all pending blocks
-        rtt_current = self.rtt_avarage / self.rtt_counter
-        resend_time_limit = 2 * BLOCKS_PER_ACK * rtt_current
-        blocks_to_send_now = []
-        for block_id in self.output_blocks_ids:
-            time_sent = self.output_blocks[block_id][1]
-            if time_sent >= 0: # already sent that block at least one time
-                if relative_time - time_sent < resend_time_limit:
-                    # this block is not yet timed out - skip, not need to resend
-                    continue
-            blocks_to_send_now.append(block_id)
-        self.resend_inactivity_counter = 1
-        self._send_blocks(blocks_to_send_now)
-        del blocks_to_send_now
-
-    def doResendAck(self, arg):
-        """
-        Action method.
-        """
-        some_blocks_to_ack = len(self.blocks_to_ack) > 0
-        relative_time = time.time() - self.creation_time
-        period_avarage = self._block_period_avarage()
-        first_block_in_group = (self.last_received_block_id % BLOCKS_PER_ACK) == 1
-        pause_time = 0.0
-        # limit receiving, calculate pause time
-        if self.limit_receive_bytes_per_sec > 0 and relative_time > 0:
-            # current_rate = self.bytes_in / relative_time
-            max_receive_available = self.limit_receive_bytes_per_sec * relative_time
-            if self.bytes_in > max_receive_available:
-                # pause_time = ( self.bytes_in / self.limit_receive_bytes_per_sec ) - relative_time
-                pause_time = (self.bytes_in - max_receive_available) / self.limit_receive_bytes_per_sec
-                if pause_time < 0:
-                    lg.warn('pause is %r, stream_id=%d' % (pause_time, self.stream_id)) 
-                    pause_time = 0.0
-        if not some_blocks_to_ack and pause_time == 0.0 and not self.eof:
-            # no blocks to ack now, no need to pause and not rich EOF
-            if relative_time - self.last_received_block_time > RTT_MAX_LIMIT * 3:
-                # and last block has been long ago 
-                if _Debug:
-                    lg.out(18, 'TIMEOUT RECEIVING rtt=%r, last block in %r, stream_id=%s' % (
-                        self._rtt_current(), self.last_received_block_time, self.stream_id))
-                reactor.callLater(0, self.automat, 'timeout')
-            self.resend_inactivity_counter += 1
-            return
-        activity = False
-        # need to send some acks
-        if period_avarage == 0 or self.output_acks_counter == 0:
-            # nothing was send, do send first ack now
-            activity = self._send_ack()
-        else:
-            # last ack has been long ago or
-            # need to send ack now because too many blocks was received at once
-            last_ack_timeout = self._last_ack_timed_out()
-            if last_ack_timeout or first_block_in_group:
-                activity = self._send_ack(pause_time)
-        if activity:
-            self.resend_inactivity_counter = 1
-        else:
-            self.resend_inactivity_counter += 1
-        
-    def doSendZeroAck(self, arg):
-        """
-        Action method.
-        """
-        if _Debug:
-            lg.out(24, '<-out ACK %d ZERO' % self.stream_id)
-        self.producer.do_send_ack(self.stream_id, self.consumer, '')
-
-    def doSendingLoop(self, arg):
-        """
-        Action method.
-        """
-        if self.resend_task is None:
-            next_resend = self._rtt_current() * self.resend_inactivity_counter
-            self.resend_task = reactor.callLater(next_resend, self.automat, 'iterate') 
-            return
-        if self.resend_task.called:
-            next_resend = self._rtt_current() * self.resend_inactivity_counter
-            self.resend_task = reactor.callLater(next_resend, self.automat, 'iterate') 
-            return
-        if self.resend_task.cancelled:
-            self.resend_task = None
-            return
-
-    def doReceivingLoop(self, arg):
-        """
-        Action method.
-        """
-        if self.resend_task is None:
-            next_resend = max(RTT_MIN_LIMIT/2.0, self._block_period_avarage() * self.resend_inactivity_counter)
-            self.resend_task = reactor.callLater(next_resend, self.automat, 'iterate') 
-            return
-        if self.resend_task.called:
-            next_resend = max(RTT_MIN_LIMIT/2.0, self._block_period_avarage() * self.resend_inactivity_counter)
-            self.resend_task = reactor.callLater(next_resend, self.automat, 'iterate') 
-            return
-        if self.resend_task.cancelled:
-            self.resend_task = None
-            return
-
-    def doResumeLater(self, arg):
-        """
-        Action method.
-        """
-        acks, pause = arg
-        if pause > 0:
-            reactor.callLater(pause, self.automat, 'resume')
-
-    def doReportSendDone(self, arg):
-        """
-        Action method.
-        """
-        lg.out(18, 'udp_stream.doReportSendDone %r %r' % (self.consumer, self.consumer.is_done()))
-        if self.consumer.is_done():
-            self.consumer.status = 'finished'
-        else:
-            self.consumer.status = 'failed'
-            self.consumer.error_message = 'sending was not finished correctly'
-        # reactor.callLater(0, self.producer.on_outbox_file_done, self.stream_id)
-        self.producer.on_outbox_file_done(self.stream_id)
-        # reactor.callLater(0, self.automat, 'close')
-        # self.automat('close')
-
-    def doReportSendTimeout(self, arg):
-        """
-        Action method.
-        """
-        if self.last_ack_received_time == 0:
-            self.consumer.error_message = 'sending failed'
-        else:
-            self.consumer.error_message = 'remote side stopped responding'
-        self.consumer.status = 'failed'
-        self.consumer.timeout = True
-        # reactor.callLater(0, self.producer.on_timeout_sending, self.stream_id)
-        self.producer.on_timeout_sending(self.stream_id)
-        # reactor.callLater(0, self.automat, 'close')        
-        # self.automat('close')
-        
-    def doReportReceiveDone(self, arg):
-        """
-        Action method.
-        """
-        # Send Zero ack
-        self.consumer.status = 'finished'
-        # reactor.callLater(0, self.producer.on_inbox_file_done, self.stream_id)
-        self.producer.on_inbox_file_done(self.stream_id) 
-        # reactor.callLater(0, self.automat, 'close')
-        # self.automat('close')
-        
-
-    def doReportReceiveTimeout(self, arg):
-        """
-        Action method.
-        """
-        self.consumer.error_message = 'receiving timeout'
-        self.consumer.status = 'failed'
-        self.consumer.timeout = True
-        # reactor.callLater(0, self.producer.on_timeout_receiving, self.stream_id)
-        self.producer.on_timeout_receiving(self.stream_id)
-        # reactor.callLater(0, self.automat, 'close')
-        # self.automat('close')
-
-    def doReportClosed(self, arg):
-        """
-        Action method.
-        """
-        if _Debug:
-            lg.out(18, 'CLOSED %s' % self.stream_id)
-
-    def doReportError(self, arg):
-        """
-        Action method.
-        """
-        lg.out(2, 'udp_stream.doReportError')
-
-    def doCloseStream(self, arg):
-        """
-        Action method.
-        """
-        if _Debug:
-            try:
-                pir_id = self.producer.session.peer_id
-            except:
-                pir_id = 'None'
-            lg.out(24, 'doCloseStream %d %s in:%d|%d acks:%d|%d dups:%d|%d out:%d|%d|%d|%d rate:%r|%r' % (
-                self.stream_id, pir_id, self.input_blocks_counter, self.bytes_in,
-                self.output_acks_counter, self.bytes_in_acks,
-                self.input_duplicated_blocks, self.input_duplicated_bytes,
-                self.output_blocks_counter, self.bytes_acked, 
-                self.resend_blocks, self.resend_bytes,
-                self.bytes_in / (time.time() - self.creation_time),
-                self.bytes_sent / (time.time() - self.creation_time),))
-            del pir_id
-        self._stop_resending()
-        # self.consumer.clear_stream()
-        self.input_blocks.clear()
-        self.blocks_to_ack = []
-        self.output_blocks.clear()
-        self.output_blocks_ids = []
-        # reactor.callLater(0, self.automat, 'close')
-        # self.automat('close')
-
-    def doUpdateLimits(self, arg):
-        """
-        Action method.
-        """
-        new_limit_receive, new_limit_send = arg
-#        if  new_limit_receive > self.limit_receive_bytes_per_sec or \
-#            new_limit_send > self.limit_send_bytes_per_sec: 
-#            reactor.callLater(0, self.automat, 'iterate')
-        self.limit_receive_bytes_per_sec = new_limit_receive
-        self.limit_send_bytes_per_sec = new_limit_send
-  
-    def doDestroyMe(self, arg):
-        """
-        Action method.
-        Remove all references to the state machine object to destroy it.
-        """
-        self.consumer.clear_stream_callback()
-        self.producer.on_close_consumer(self.consumer)
-        self.consumer = None
-        self.producer.on_close_stream(self.stream_id)
-        self.producer = None
-        streams().pop(self.stream_id)
-        automat.objects().pop(self.index)
-        reactor.callLater(0, balance_streams_limits)
-        # lg.out(18, 'doDestroyMe %s' % (str(self.stream_id)))
-
-    def on_block_received(self, inpt):
-        if self.consumer:
-            block_id = inpt.read(4)
-            try:
-                block_id = struct.unpack('i', block_id)[0]
-            except:
-                lg.exc()
-                if _Debug:
-                    lg.out(18, 'ERROR receiving, stream_id=%s' % self.stream_id)
-                return
-            data = inpt.read()
-            self.input_blocks_counter += 1
-            self.bytes_in += len(data)
-            self.last_received_block_time = time.time() - self.creation_time
-            self.last_received_block_id = block_id
-            eof = False
-            raw_size = 0
-            if block_id in self.input_blocks.keys():
-                self.input_duplicated_blocks += 1
-                self.input_duplicated_bytes += len(data)
-                lg.warn('duplicated %d %d' % (self.stream_id, block_id))
-            elif block_id < self.input_block_id:
-                self.input_duplicated_blocks += 1
-                self.input_duplicated_bytes += len(data)
-                lg.warn('old %d %d current: %d' % (self.stream_id, block_id, self.input_block_id))
-            else:                
-                self.input_blocks[block_id] = data
-                bisect.insort(self.blocks_to_ack, block_id)
-            if block_id == self.input_block_id + 1:
-                newdata = cStringIO.StringIO()
-                while True:
-                    next_block_id = self.input_block_id + 1
-                    try:
-                        blockdata = self.input_blocks.pop(next_block_id)
-                    except KeyError:
-                        break
-                    newdata.write(blockdata)
-                    raw_size += len(blockdata)
-                    self.input_block_id = next_block_id
-                try:
-                    eof = self.consumer.on_received_raw_data(newdata.getvalue())
-                except:
-                    lg.exc()
-                newdata.close()
-            if self.eof != eof:
-                self.eof = eof
-                if _Debug:
-                    lg.out(18, '    EOF : %d' % self.stream_id)
-            if _Debug:
-                lg.out(24, 'in-> DATA %d %d-%d %d %d %s %s' % (
-                    self.stream_id, block_id, self.input_block_id,
-                    self.bytes_in, self.input_blocks_counter, eof, 
-                    len(self.blocks_to_ack)))
-            # self.automat('input-data-collected', (block_id, raw_size, eof_state))
-            # reactor.callLater(0, self.automat, 'block-received', (block_id, raw_size, eof_state))
-            self.automat('block-received')
-            # self.event('block-received', inpt)
-    
-    def on_ack_received(self, inpt):
-        if self.consumer:
-            acks = []
-            pause_time = 0.0
-            eof = False
-            raw_bytes = ''
-            self.last_ack_received_time = time.time() - self.creation_time
-            while True:
-                raw_bytes = inpt.read(4)
-                if not raw_bytes:
-                    break
-                block_id = struct.unpack('i', raw_bytes)[0]
-                if block_id >= 0:
-                    acks.append(block_id)
-                else:
-                    raw_bytes = inpt.read(4)
-                    if not raw_bytes:
-                        lg.warn('wrong ack: not found pause time')
-                        break
-                    pause_time = struct.unpack('f', raw_bytes)[0]
-                    # lg.out(24, 'in-> ACK %d' % (self.stream_id))
-                    # self.sending_speed_factor *= 0.9
-                    # lg.out(18, 'SPEED DOWN: %r' % self.sending_speed_factor)
-                    # reactor.callLater(0, self.automat, 'iterate')
-            for block_id in acks:                
-                try:
-                    self.output_blocks_ids.remove(block_id)
-                    outblock = self.output_blocks.pop(block_id)
-                except:
-                    lg.warn('block %d not found, stream_id=%d' % (block_id, self.stream_id))
-                    continue
-                block_size = len(outblock[0])
-                self.output_buffer_size -= block_size 
-                self.bytes_acked += block_size
-                relative_time = time.time() - self.creation_time
-                last_ack_rtt = relative_time - outblock[1]
-                self.rtt_avarage += last_ack_rtt
-                self.rtt_counter += 1.0
-                if self.rtt_counter > BLOCKS_PER_ACK * 100:
-                    rtt = self.rtt_avarage / self.rtt_counter
-                    self.rtt_counter = BLOCKS_PER_ACK
-                    self.rtt_avarage = rtt * self.rtt_counter 
-                eof = self.consumer.on_sent_raw_data(block_size)
-            if len(acks) > 0:
-                self.input_acks_counter += 1
-#                if self.input_acks_counter % int(BLOCKS_PER_ACK / 2) == 1:
-#                    self.sending_speed_factor *= 1.05
-#                    if self.sending_speed_factor > 1.0:
-#                        self.sending_speed_factor = 1.0
-#                    if _Debug:
-#                        lg.out(18, 'SPEED UP: %r' % self.sending_speed_factor)
-            else:
-                if pause_time == 0.0:
-                    sum_not_acked_blocks = sum(map(lambda block: len(block[0]),
-                                                   self.output_blocks.values()))
-                    self.bytes_acked += sum_not_acked_blocks
-                    eof = self.consumer.on_sent_raw_data(sum_not_acked_blocks)
-                    if _Debug:
-                        lg.out(18, '    ZERO FINISH %d eof:%r acked:%d tail:%d' % (
-                            self.stream_id, eof, self.bytes_acked, sum_not_acked_blocks))
-            if self.eof != eof:
-                self.eof = eof
-                if _Debug:
-                    lg.out(18, '    EOF : %d' % self.stream_id)
-            if _Debug:
-                try:
-                    sz = self.consumer.size
-                except:
-                    sz = -1
-                if pause_time > 0:
-                    lg.out(24, 'in-> ACK %d PAUSE:%r %s %d %s %d %d' % (
-                        self.stream_id, pause_time, acks, len(self.output_blocks), 
-                        eof, sz, self.bytes_acked))
-                else:
-                    lg.out(24, 'in-> ACK %d %s %d %s %d %d' % (
-                        self.stream_id, acks, len(self.output_blocks), eof, sz, self.bytes_acked))
-            # self.automat('output-data-acked', (acks, eof))
-            # reactor.callLater(0, self.automat, 'ack-received', (acks, eof))
-            self.automat('ack-received', (acks, pause_time))
-#            if pause_time > 0:
-#                self.automat('suspend')
-#                reactor.callLater(pause_time, self.automat, 'resume')
-
-    def on_consume(self, data):
-        if self.consumer:
-            if self.output_buffer_size + len(data) > OUTPUT_BUFFER_SIZE:
-                raise BufferOverflow(self.output_buffer_size)
-            self.event('consume', data)
-        
-    def on_close(self):
-        lg.out(18, 'udp_stream.on_close %s' % self.stream_id)
-        if self.consumer:
-            reactor.callLater(0, self.automat, 'close')
-
-    def _send_blocks(self, blocks_to_send):
-        relative_time = time.time() - self.creation_time
-        new_blocks_counter = 0
-        for block_id in blocks_to_send:
-            piece = self.output_blocks[block_id][0]
-            data_size = len(piece)
-            self.output_blocks[block_id][1] = relative_time
-            output = ''.join((struct.pack('i', block_id), piece))
-            self.producer.do_send_data(self.stream_id, self.consumer, output)
-            self.bytes_sent += data_size
-            self.output_blocks_counter += 1
-            self.last_block_sent_time = relative_time
-            new_blocks_counter += 1
-        if relative_time > 0:
-            self.current_send_bytes_per_sec = self.bytes_sent / relative_time
-
-    def _send_ack(self, pause_time=0.0):
-        ack_data = ''.join(map(lambda bid: struct.pack('i', bid), self.blocks_to_ack))
-        if pause_time > 0:
-            ack_data += struct.pack('i', -1)
-            ack_data += struct.pack('f', pause_time)
-        ack_len = len(ack_data)
-        self.bytes_in_acks += ack_len 
-        self.output_acks_counter += 1
-        self.blocks_to_ack = []
-        self.last_ack_moment = time.time()
-        if _Debug:
-            if ack_len > 0:
-                if pause_time <= 0.0:
-                    lg.out(24, '<-out ACK %d %s' % (self.stream_id,
-                        ','.join(map(lambda x: str(struct.unpack('i', x)[0]), 
-                                     [ack_data[i:i+4] for i in range(0, len(ack_data), 4)]))))
-                else:
-                    lg.out(24, '<-out ACK %d PAUSE:%r %s' % (self.stream_id,
-                        pause_time, ','.join(map(lambda x: str(struct.unpack('i', x)[0]), 
-                                     [ack_data[i:i+4] for i in range(0, len(ack_data)-8, 4)]))))
-            else:
-                lg.out(24, '<-out ACK %d ZERO' % self.stream_id)
-        self.producer.do_send_ack(self.stream_id, self.consumer, ack_data)
-        return ack_len > 0
-            
-    def _stop_resending(self):
-        if self.resend_task:
-            if self.resend_task.active():
-                self.resend_task.cancel()
-            self.resend_task = None
-
-    def _rtt_current(self):
-        rtt_current = self.rtt_avarage / self.rtt_counter
-        rtt_current = max(min(rtt_current, RTT_MAX_LIMIT), RTT_MIN_LIMIT)
-        return rtt_current
-    
-    def _block_period_avarage(self):
-        if self.input_blocks_counter == 0:
-            return 0  
-        return (time.time() - self.creation_time) / self.input_blocks_counter
-
-    def _last_ack_timed_out(self):
-        return time.time() - self.last_ack_moment > RTT_MAX_LIMIT
-        
+
+
+
+"""
+.. module:: udp_stream
+.. role:: red
+
+BitPie.NET udp_stream() Automat
+
+.. raw:: html
+
+    <a href="udp_stream.png" target="_blank">
+    <img src="udp_stream.png" style="max-width:100%;">
+    </a>
+
+EVENTS:
+    * :red:`ack-received`
+    * :red:`block-received`
+    * :red:`close`
+    * :red:`consume`
+    * :red:`init`
+    * :red:`iterate`
+    * :red:`resume`
+    * :red:`set-limits`
+    * :red:`timeout`
+
+"""
+
+"""
+TODO: Need to put small explanation here. 
+
+Datagrams format:
+
+    DATA packet:
+    
+        bytes:
+          0        software version number
+          1        command identifier, see ``lib.udp`` module
+          2-5      stream_id 
+          6-9      total data size to be transferred, 
+                   peer must know when to stop receiving
+          10-13    block_id, outgoing blocks are counted from 1
+          from 14  payload data
+      
+      
+    ACK packet:
+        
+        bytes:
+          0        software version number
+          1        command identifier, see ``lib.udp`` module
+          2-5      stream_id
+          6-9      block_id1
+          10-13    block_id2
+          14-17    block_id3
+          ...
+          
+      
+"""
+
+
+import sys
+import time
+import cStringIO
+import struct
+import bisect
+
+from twisted.internet import reactor
+
+from logs import lg
+
+from lib import udp
+from lib import automat
+
+#------------------------------------------------------------------------------ 
+
+_Debug = True
+
+#------------------------------------------------------------------------------ 
+
+UDP_DATAGRAM_SIZE = 508
+BLOCK_SIZE = UDP_DATAGRAM_SIZE - 14 
+
+BLOCKS_PER_ACK = 16
+
+OUTPUT_BUFFER_SIZE = 16*1024
+CHUNK_SIZE = BLOCK_SIZE * BLOCKS_PER_ACK # BLOCK_SIZE * int(float(BLOCKS_PER_ACK)*0.8) - 20% extra space in ack packet
+
+RTT_MIN_LIMIT = 0.002
+RTT_MAX_LIMIT = 3
+
+MAX_ACK_TIMEOUTS = 3
+
+#------------------------------------------------------------------------------ 
+
+_Streams = {}
+_GlobalLimitReceiveBytesPerSec = 1.0 * 125000
+_GlobalLimitSendBytesPerSec = 100.0 * 125000
+
+#------------------------------------------------------------------------------ 
+
+def streams():
+    global _Streams
+    return _Streams
+
+def create(stream_id, consumer, producer):
+    """
+    """
+    lg.out(14, 'udp_stream.create stream_id=%s' % str(stream_id))
+    s = UDPStream(stream_id, consumer, producer)
+    streams()[s.stream_id] = s
+    s.automat('init')
+    reactor.callLater(0, balance_streams_limits)
+    return s
+
+def close(stream_id):
+    """
+    """
+    s = streams().get(stream_id, None)
+    if s is None:
+        return False
+    s.automat('close')
+    return True    
+
+#------------------------------------------------------------------------------ 
+
+def get_global_limit_receive_bytes_per_sec():
+    global _GlobalLimitReceiveBytesPerSec
+    return _GlobalLimitReceiveBytesPerSec
+
+def set_global_limit_receive_bytes_per_sec(bps):
+    global _GlobalLimitReceiveBytesPerSec
+    _GlobalLimitReceiveBytesPerSec = bps
+
+def get_global_limit_send_bytes_per_sec():
+    global _GlobalLimitSendBytesPerSec
+    return _GlobalLimitSendBytesPerSec
+
+def set_global_limit_send_bytes_per_sec(bps):
+    global _GlobalLimitSendBytesPerSec
+    _GlobalLimitSendBytesPerSec = bps
+    
+def balance_streams_limits():
+    receive_limit_per_stream = get_global_limit_receive_bytes_per_sec()
+    send_limit_per_stream = get_global_limit_send_bytes_per_sec()
+    num_streams = len(streams())
+    if num_streams > 0:
+        receive_limit_per_stream /= num_streams
+        send_limit_per_stream /= num_streams
+    lg.out(18, 'udp_stream.balance_streams_limits in:%r out:%r total:%d' % (
+        receive_limit_per_stream, send_limit_per_stream, num_streams))
+    for s in streams().values():
+        s.automat('set-limits', (receive_limit_per_stream, send_limit_per_stream))
+
+#------------------------------------------------------------------------------ 
+
+class BufferOverflow(Exception):
+    pass
+
+#------------------------------------------------------------------------------ 
+
+class UDPStream(automat.Automat):
+    """
+    This class implements all the functionality of the ``udp_stream()`` state machine.
+    """
+
+    fast = True
+    
+    post = True
+
+    def __init__(self, stream_id, consumer, producer):
+        self.stream_id = stream_id
+        self.consumer = consumer
+        self.producer = producer
+        self.consumer.set_stream_callback(self.on_consume)
+        if _Debug:
+            lg.out(18, 'udp_stream.__init__ %d peer_id:%s session:%s' % (
+                self.stream_id, self.producer.session.peer_id, self.producer.session))
+        name = 'udp_stream[%s]' % (self.stream_id)
+        automat.Automat.__init__(self, name, 'AT_STARTUP', 8)
+        
+#    def __del__(self):
+#        """
+#        """
+#        if _Debug:
+#            lg.out(18, 'udp_stream.__del__ %d' % self.stream_id)
+#        automat.Automat.__del__(self)
+
+    def init(self):
+        """
+        """
+        self.output_buffer_size = 0
+        self.output_blocks = {}
+        self.output_blocks_ids = []
+        self.output_block_id = 0
+        self.output_blocks_counter = 0
+        self.output_acks_counter = 0
+        self.input_blocks = {}
+        self.input_block_id = 0
+        self.input_blocks_counter = 0
+        self.input_acks_counter = 0
+        self.input_acks_timeouts_counter = 0
+        self.input_duplicated_blocks = 0
+        self.input_duplicated_bytes = 0
+        self.blocks_to_ack = []
+        self.bytes_in = 0
+        self.bytes_in_acks = 0
+        self.bytes_sent = 0
+        self.bytes_acked = 0
+        self.resend_bytes = 0
+        self.resend_blocks = 0
+        self.last_ack_moment = 0
+        self.last_ack_received_time = 0
+        self.last_received_block_time = 0
+        self.last_received_block_id = 0
+        self.last_block_sent_time = 0
+        self.rtt_avarage = 0.0 
+        self.rtt_counter = 0.0
+        self.resend_task = None
+        self.resend_inactivity_counter = 1
+        self.current_send_bytes_per_sec = 0
+        self.eof = False
+        # self.sending_speed_factor = 1.0
+        self.need_to_ack_this_block = False
+
+    def A(self, event, arg):
+        newstate = self.state
+        #---SENDING---
+        if self.state == 'SENDING':
+            if event == 'iterate' :
+                self.doResendBlocks(arg)
+                self.doSendingLoop(arg)
+            elif event == 'consume' :
+                self.doPushBlocks(arg)
+                self.doResendBlocks(arg)
+                self.doSendingLoop(arg)
+            elif event == 'set-limits' :
+                self.doUpdateLimits(arg)
+            elif event == 'ack-received' and not ( self.isEOF(arg) or self.isZeroAck(arg) ) and not self.isPaused(arg) :
+                self.doResendBlocks(arg)
+                self.doSendingLoop(arg)
+            elif event == 'ack-received' and ( self.isZeroAck(arg) or self.isEOF(arg) ) :
+                self.doReportSendDone(arg)
+                self.doCloseStream(arg)
+                newstate = 'COMPLETION'
+            elif event == 'ack-received' and self.isPaused(arg) :
+                self.doResumeLater(arg)
+                newstate = 'PAUSE'
+            elif event == 'timeout' :
+                self.doReportSendTimeout(arg)
+                self.doCloseStream(arg)
+                newstate = 'COMPLETION'
+            elif event == 'close' :
+                self.doReportClosed(arg)
+                self.doCloseStream(arg)
+                self.doDestroyMe(arg)
+                newstate = 'CLOSED'
+        #---DOWNTIME---
+        elif self.state == 'DOWNTIME':
+            if event == 'set-limits' :
+                self.doUpdateLimits(arg)
+            elif event == 'block-received' :
+                self.doResendAck(arg)
+                self.doReceivingLoop(arg)
+                newstate = 'RECEIVING'
+            elif event == 'close' :
+                self.doReportClosed(arg)
+                self.doCloseStream(arg)
+                self.doDestroyMe(arg)
+                newstate = 'CLOSED'
+            elif event == 'ack-received' :
+                self.doReportError(arg)
+                self.doCloseStream(arg)
+                newstate = 'COMPLETION'
+            elif event == 'consume' :
+                self.doPushBlocks(arg)
+                self.doResendBlocks(arg)
+                self.doSendingLoop(arg)
+                newstate = 'SENDING'
+        #---AT_STARTUP---
+        elif self.state == 'AT_STARTUP':
+            if event == 'init' :
+                self.doInit(arg)
+                newstate = 'DOWNTIME'
+        #---CLOSED---
+        elif self.state == 'CLOSED':
+            pass
+        #---RECEIVING---
+        elif self.state == 'RECEIVING':
+            if event == 'set-limits' :
+                self.doUpdateLimits(arg)
+            elif event == 'iterate' :
+                self.doResendAck(arg)
+                self.doReceivingLoop(arg)
+            elif event == 'block-received' and not self.isEOF(arg) :
+                self.doResendAck(arg)
+                self.doReceivingLoop(arg)
+            elif event == 'timeout' :
+                self.doReportReceiveTimeout(arg)
+                self.doCloseStream(arg)
+                newstate = 'COMPLETION'
+            elif event == 'close' :
+                self.doReportClosed(arg)
+                self.doCloseStream(arg)
+                self.doDestroyMe(arg)
+                newstate = 'CLOSED'
+            elif event == 'block-received' and self.isEOF(arg) :
+                self.doResendAck(arg)
+                self.doSendZeroAck(arg)
+                self.doReportReceiveDone(arg)
+                self.doCloseStream(arg)
+                newstate = 'COMPLETION'
+        #---COMPLETION---
+        elif self.state == 'COMPLETION':
+            if event == 'close' :
+                self.doDestroyMe(arg)
+                newstate = 'CLOSED'
+        #---PAUSE---
+        elif self.state == 'PAUSE':
+            if event == 'consume' :
+                self.doPushBlocks(arg)
+            elif event == 'timeout' :
+                self.doReportSendTimeout(arg)
+                self.doCloseStream(arg)
+                newstate = 'COMPLETION'
+            elif event == 'ack-received' and ( self.isZeroAck(arg) or self.isEOF(arg) ) :
+                self.doReportSendDone(arg)
+                self.doCloseStream(arg)
+                newstate = 'COMPLETION'
+            elif event == 'resume' :
+                self.doResendBlocks(arg)
+                self.doSendingLoop(arg)
+                newstate = 'SENDING'
+            elif event == 'close' :
+                self.doReportClosed(arg)
+                self.doCloseStream(arg)
+                self.doDestroyMe(arg)
+                newstate = 'CLOSED'
+        return newstate
+
+    def isEOF(self, arg):
+        """
+        Condition method.
+        """
+        return self.eof
+
+    def isZeroAck(self, arg):
+        """
+        Condition method.
+        """
+        acks, pause = arg
+        return len(acks) == 0 and pause == 0.0
+
+    def isPaused(self, arg):
+        """
+        Condition method.
+        """
+        acks, pause = arg
+        return pause > 0
+
+    def doInit(self, arg):
+        """
+        Action method.
+        """
+        self.creation_time = time.time()
+        self.limit_send_bytes_per_sec = get_global_limit_send_bytes_per_sec() / len(streams())
+        self.limit_receive_bytes_per_sec = get_global_limit_receive_bytes_per_sec() / len(streams())
+        if self.producer.session.min_rtt is not None:
+            self.rtt_avarage = self.producer.session.min_rtt
+        else:
+            self.rtt_avarage = (RTT_MIN_LIMIT + RTT_MAX_LIMIT) / 2.0
+        self.rtt_counter = 1.0
+        lg.out(18, 'udp_stream.doInit limits: (in=%r|out=%r)  rtt=%r' % (
+            self.limit_receive_bytes_per_sec, self.limit_send_bytes_per_sec,
+            self.rtt_avarage))
+
+    def doPushBlocks(self, arg):
+        """
+        Action method.
+        """
+        data = arg
+        outp = cStringIO.StringIO(data)
+        while True:
+            piece = outp.read(BLOCK_SIZE)
+            if not piece:
+                break
+            self.output_block_id += 1
+            bisect.insort(self.output_blocks_ids, self.output_block_id)
+            self.output_blocks[self.output_block_id] = [piece, -1]
+            self.output_buffer_size += len(piece)
+        outp.close()
+        if _Debug:
+            lg.out(24, 'PUSH %r' % self.output_blocks_ids)
+
+#    def doPopBlocks(self, arg):
+#        """
+#        Action method.
+#        """
+
+    def doResendBlocks(self, arg):
+        """
+        Action method.
+        """
+#        lg.out(24, 'doResendBlocks %d %d %r %r %s' % (
+#            self.input_acks_counter,
+#            self.output_blocks_counter,
+#            self.last_block_sent_time,
+#            self.last_ack_received_time,
+#            self.output_blocks.keys(), 
+#            ))
+        if len(self.output_blocks) == 0:
+            #---nothing to send
+            self.resend_inactivity_counter +=1 
+            return
+        relative_time = time.time() - self.creation_time
+        if self.limit_send_bytes_per_sec > 0:
+            #---skip sending : limit reached 
+            if relative_time > 0.0: 
+                current_rate = self.bytes_sent / relative_time
+                current_limit = self.limit_send_bytes_per_sec #  * self.sending_speed_factor
+                if current_rate > current_limit:
+                    if _Debug:
+                        lg.out(18, 'SKIP BLOCK LIMIT SENDING %d : %r>%r' % (
+                            self.stream_id, current_rate, self.limit_send_bytes_per_sec))
+                    self.resend_inactivity_counter += 1
+                    return
+        if self.input_acks_counter > 0:
+            if self.output_blocks_counter / self.input_acks_counter > BLOCKS_PER_ACK * 2:
+                #---too many blocks sent but few acks - check time out sending
+                if self.state == 'SENDING' or self.state == 'PAUSE':
+                    if relative_time - self.last_ack_received_time > RTT_MAX_LIMIT * 4:
+                        #---no responding activity at all
+                        if _Debug:
+                            lg.out(18, 'TIMEOUT SENDING rtt=%r, last ack at %r, last block was %r, reltime is %r' % (
+                                self.rtt_avarage / self.rtt_counter,
+                                self.last_ack_received_time, self.last_block_sent_time, relative_time))
+                        # reactor.callLater(0, self.automat, 'timeout')
+                        # return
+                #---skip sending : too few acks
+                if _Debug:
+                    lg.out(18, 'SKIP SENDING %d, too few acks:%d blocks:%d' % (
+                        self.stream_id, self.input_acks_counter, self.output_blocks_counter))
+                self.resend_inactivity_counter += 1
+                return
+        if self.last_block_sent_time - self.last_ack_received_time > RTT_MAX_LIMIT * 2:
+            #---last ack is timed out
+            self.input_acks_timeouts_counter += 1
+            if self.input_acks_timeouts_counter >= MAX_ACK_TIMEOUTS:
+                #---timeout sending : too many timed out acks
+                if _Debug:
+                    lg.out(18, 'SENDING BROKEN %d rtt=%r, last ack at %r, last block was %r' % (
+                        self.stream_id, self.rtt_avarage / self.rtt_counter, 
+                        self.last_ack_received_time, self.last_block_sent_time))
+                reactor.callLater(0, self.automat, 'timeout')
+            else:
+                #---resend one "oldest" block
+                latest_block_id = self.output_blocks_ids[0]
+                # self.output_blocks[latest_block_id][1] = -2
+                # self.last_ack_received_time = relative_time # fake ack
+                self.resend_inactivity_counter += 1
+                if _Debug:
+                    lg.out(18, 'RESEND ONE %d %d' % (self.stream_id, latest_block_id))
+                self._send_blocks([latest_block_id,])
+            return
+#        if relative_time - self.last_ack_received_time > RTT_MAX_LIMIT * 3 and \
+#                relative_time - self.last_block_sent_time > RTT_MAX_LIMIT * 3 and \
+#                    self.state == 'SENDING':
+#            #---no activity at all
+#            if _Debug:
+#                lg.out(18, 'TIMEOUT SENDING %d rtt=%r, last ack at %r, last block was %r, reltime is %r' % (
+#                    self.stream_id, self.rtt_avarage / self.rtt_counter, 
+#                    self.last_ack_received_time, self.last_block_sent_time, relative_time))
+#            reactor.callLater(0, self.automat, 'timeout')
+#            return
+        #---normal sending, check all pending blocks
+        rtt_current = self.rtt_avarage / self.rtt_counter
+        resend_time_limit = 2 * BLOCKS_PER_ACK * rtt_current
+        blocks_to_send_now = []
+        for block_id in self.output_blocks_ids:
+            time_sent = self.output_blocks[block_id][1]
+            if time_sent >= 0: # already sent that block at least one time
+                if relative_time - time_sent < resend_time_limit:
+                    # this block is not yet timed out - skip, not need to resend
+                    continue
+            blocks_to_send_now.append(block_id)
+        self.resend_inactivity_counter = 1
+        self._send_blocks(blocks_to_send_now)
+        del blocks_to_send_now
+
+    def doResendAck(self, arg):
+        """
+        Action method.
+        """
+        some_blocks_to_ack = len(self.blocks_to_ack) > 0
+        relative_time = time.time() - self.creation_time
+        period_avarage = self._block_period_avarage()
+        first_block_in_group = (self.last_received_block_id % BLOCKS_PER_ACK) == 1
+        pause_time = 0.0
+        # limit receiving, calculate pause time
+        if self.limit_receive_bytes_per_sec > 0 and relative_time > 0:
+            # current_rate = self.bytes_in / relative_time
+            max_receive_available = self.limit_receive_bytes_per_sec * relative_time
+            if self.bytes_in > max_receive_available:
+                # pause_time = ( self.bytes_in / self.limit_receive_bytes_per_sec ) - relative_time
+                pause_time = (self.bytes_in - max_receive_available) / self.limit_receive_bytes_per_sec
+                if pause_time < 0:
+                    lg.warn('pause is %r, stream_id=%d' % (pause_time, self.stream_id)) 
+                    pause_time = 0.0
+        if not some_blocks_to_ack and pause_time == 0.0 and not self.eof:
+            # no blocks to ack now, no need to pause and not rich EOF
+            if relative_time - self.last_received_block_time > RTT_MAX_LIMIT * 3:
+                # and last block has been long ago 
+                if _Debug:
+                    lg.out(18, 'TIMEOUT RECEIVING rtt=%r, last block in %r, stream_id=%s' % (
+                        self._rtt_current(), self.last_received_block_time, self.stream_id))
+                reactor.callLater(0, self.automat, 'timeout')
+            self.resend_inactivity_counter += 1
+            return
+        activity = False
+        # need to send some acks
+        if period_avarage == 0 or self.output_acks_counter == 0:
+            # nothing was send, do send first ack now
+            activity = self._send_ack()
+        else:
+            # last ack has been long ago or
+            # need to send ack now because too many blocks was received at once
+            last_ack_timeout = self._last_ack_timed_out()
+            if last_ack_timeout or first_block_in_group:
+                activity = self._send_ack(pause_time)
+        if activity:
+            self.resend_inactivity_counter = 1
+        else:
+            self.resend_inactivity_counter += 1
+        
+    def doSendZeroAck(self, arg):
+        """
+        Action method.
+        """
+        if _Debug:
+            lg.out(24, '<-out ACK %d ZERO' % self.stream_id)
+        self.producer.do_send_ack(self.stream_id, self.consumer, '')
+
+    def doSendingLoop(self, arg):
+        """
+        Action method.
+        """
+        if self.resend_task is None:
+            next_resend = self._rtt_current() * self.resend_inactivity_counter
+            self.resend_task = reactor.callLater(next_resend, self.automat, 'iterate') 
+            return
+        if self.resend_task.called:
+            next_resend = self._rtt_current() * self.resend_inactivity_counter
+            self.resend_task = reactor.callLater(next_resend, self.automat, 'iterate') 
+            return
+        if self.resend_task.cancelled:
+            self.resend_task = None
+            return
+
+    def doReceivingLoop(self, arg):
+        """
+        Action method.
+        """
+        if self.resend_task is None:
+            next_resend = max(RTT_MIN_LIMIT/2.0, self._block_period_avarage() * self.resend_inactivity_counter)
+            self.resend_task = reactor.callLater(next_resend, self.automat, 'iterate') 
+            return
+        if self.resend_task.called:
+            next_resend = max(RTT_MIN_LIMIT/2.0, self._block_period_avarage() * self.resend_inactivity_counter)
+            self.resend_task = reactor.callLater(next_resend, self.automat, 'iterate') 
+            return
+        if self.resend_task.cancelled:
+            self.resend_task = None
+            return
+
+    def doResumeLater(self, arg):
+        """
+        Action method.
+        """
+        acks, pause = arg
+        if pause > 0:
+            reactor.callLater(pause, self.automat, 'resume')
+
+    def doReportSendDone(self, arg):
+        """
+        Action method.
+        """
+        lg.out(18, 'udp_stream.doReportSendDone %r %r' % (self.consumer, self.consumer.is_done()))
+        if self.consumer.is_done():
+            self.consumer.status = 'finished'
+        else:
+            self.consumer.status = 'failed'
+            self.consumer.error_message = 'sending was not finished correctly'
+        # reactor.callLater(0, self.producer.on_outbox_file_done, self.stream_id)
+        self.producer.on_outbox_file_done(self.stream_id)
+        # reactor.callLater(0, self.automat, 'close')
+        # self.automat('close')
+
+    def doReportSendTimeout(self, arg):
+        """
+        Action method.
+        """
+        if self.last_ack_received_time == 0:
+            self.consumer.error_message = 'sending failed'
+        else:
+            self.consumer.error_message = 'remote side stopped responding'
+        self.consumer.status = 'failed'
+        self.consumer.timeout = True
+        # reactor.callLater(0, self.producer.on_timeout_sending, self.stream_id)
+        self.producer.on_timeout_sending(self.stream_id)
+        # reactor.callLater(0, self.automat, 'close')        
+        # self.automat('close')
+        
+    def doReportReceiveDone(self, arg):
+        """
+        Action method.
+        """
+        # Send Zero ack
+        self.consumer.status = 'finished'
+        # reactor.callLater(0, self.producer.on_inbox_file_done, self.stream_id)
+        self.producer.on_inbox_file_done(self.stream_id) 
+        # reactor.callLater(0, self.automat, 'close')
+        # self.automat('close')
+        
+
+    def doReportReceiveTimeout(self, arg):
+        """
+        Action method.
+        """
+        self.consumer.error_message = 'receiving timeout'
+        self.consumer.status = 'failed'
+        self.consumer.timeout = True
+        # reactor.callLater(0, self.producer.on_timeout_receiving, self.stream_id)
+        self.producer.on_timeout_receiving(self.stream_id)
+        # reactor.callLater(0, self.automat, 'close')
+        # self.automat('close')
+
+    def doReportClosed(self, arg):
+        """
+        Action method.
+        """
+        if _Debug:
+            lg.out(18, 'CLOSED %s' % self.stream_id)
+
+    def doReportError(self, arg):
+        """
+        Action method.
+        """
+        lg.out(2, 'udp_stream.doReportError')
+
+    def doCloseStream(self, arg):
+        """
+        Action method.
+        """
+        if _Debug:
+            try:
+                pir_id = self.producer.session.peer_id
+            except:
+                pir_id = 'None'
+            lg.out(24, 'doCloseStream %d %s in:%d|%d acks:%d|%d dups:%d|%d out:%d|%d|%d|%d rate:%r|%r' % (
+                self.stream_id, pir_id, self.input_blocks_counter, self.bytes_in,
+                self.output_acks_counter, self.bytes_in_acks,
+                self.input_duplicated_blocks, self.input_duplicated_bytes,
+                self.output_blocks_counter, self.bytes_acked, 
+                self.resend_blocks, self.resend_bytes,
+                self.bytes_in / (time.time() - self.creation_time),
+                self.bytes_sent / (time.time() - self.creation_time),))
+            del pir_id
+        self._stop_resending()
+        # self.consumer.clear_stream()
+        self.input_blocks.clear()
+        self.blocks_to_ack = []
+        self.output_blocks.clear()
+        self.output_blocks_ids = []
+        # reactor.callLater(0, self.automat, 'close')
+        # self.automat('close')
+
+    def doUpdateLimits(self, arg):
+        """
+        Action method.
+        """
+        new_limit_receive, new_limit_send = arg
+#        if  new_limit_receive > self.limit_receive_bytes_per_sec or \
+#            new_limit_send > self.limit_send_bytes_per_sec: 
+#            reactor.callLater(0, self.automat, 'iterate')
+        self.limit_receive_bytes_per_sec = new_limit_receive
+        self.limit_send_bytes_per_sec = new_limit_send
+  
+    def doDestroyMe(self, arg):
+        """
+        Action method.
+        Remove all references to the state machine object to destroy it.
+        """
+        self.consumer.clear_stream_callback()
+        self.producer.on_close_consumer(self.consumer)
+        self.consumer = None
+        self.producer.on_close_stream(self.stream_id)
+        self.producer = None
+        streams().pop(self.stream_id)
+        automat.objects().pop(self.index)
+        reactor.callLater(0, balance_streams_limits)
+        # lg.out(18, 'doDestroyMe %s' % (str(self.stream_id)))
+
+    def on_block_received(self, inpt):
+        if self.consumer:
+            block_id = inpt.read(4)
+            try:
+                block_id = struct.unpack('i', block_id)[0]
+            except:
+                lg.exc()
+                if _Debug:
+                    lg.out(18, 'ERROR receiving, stream_id=%s' % self.stream_id)
+                return
+            data = inpt.read()
+            self.input_blocks_counter += 1
+            self.bytes_in += len(data)
+            self.last_received_block_time = time.time() - self.creation_time
+            self.last_received_block_id = block_id
+            eof = False
+            raw_size = 0
+            if block_id in self.input_blocks.keys():
+                self.input_duplicated_blocks += 1
+                self.input_duplicated_bytes += len(data)
+                lg.warn('duplicated %d %d' % (self.stream_id, block_id))
+            elif block_id < self.input_block_id:
+                self.input_duplicated_blocks += 1
+                self.input_duplicated_bytes += len(data)
+                lg.warn('old %d %d current: %d' % (self.stream_id, block_id, self.input_block_id))
+            else:                
+                self.input_blocks[block_id] = data
+                bisect.insort(self.blocks_to_ack, block_id)
+            if block_id == self.input_block_id + 1:
+                newdata = cStringIO.StringIO()
+                while True:
+                    next_block_id = self.input_block_id + 1
+                    try:
+                        blockdata = self.input_blocks.pop(next_block_id)
+                    except KeyError:
+                        break
+                    newdata.write(blockdata)
+                    raw_size += len(blockdata)
+                    self.input_block_id = next_block_id
+                try:
+                    eof = self.consumer.on_received_raw_data(newdata.getvalue())
+                except:
+                    lg.exc()
+                newdata.close()
+            if self.eof != eof:
+                self.eof = eof
+                if _Debug:
+                    lg.out(18, '    EOF : %d' % self.stream_id)
+            if _Debug:
+                lg.out(24, 'in-> DATA %d %d-%d %d %d %s %s' % (
+                    self.stream_id, block_id, self.input_block_id,
+                    self.bytes_in, self.input_blocks_counter, eof, 
+                    len(self.blocks_to_ack)))
+            # self.automat('input-data-collected', (block_id, raw_size, eof_state))
+            # reactor.callLater(0, self.automat, 'block-received', (block_id, raw_size, eof_state))
+            self.automat('block-received')
+            # self.event('block-received', inpt)
+    
+    def on_ack_received(self, inpt):
+        if self.consumer:
+            acks = []
+            pause_time = 0.0
+            eof = False
+            raw_bytes = ''
+            self.last_ack_received_time = time.time() - self.creation_time
+            while True:
+                raw_bytes = inpt.read(4)
+                if not raw_bytes:
+                    break
+                block_id = struct.unpack('i', raw_bytes)[0]
+                if block_id >= 0:
+                    acks.append(block_id)
+                else:
+                    raw_bytes = inpt.read(4)
+                    if not raw_bytes:
+                        lg.warn('wrong ack: not found pause time')
+                        break
+                    pause_time = struct.unpack('f', raw_bytes)[0]
+                    # lg.out(24, 'in-> ACK %d' % (self.stream_id))
+                    # self.sending_speed_factor *= 0.9
+                    # lg.out(18, 'SPEED DOWN: %r' % self.sending_speed_factor)
+                    # reactor.callLater(0, self.automat, 'iterate')
+            for block_id in acks:                
+                try:
+                    self.output_blocks_ids.remove(block_id)
+                    outblock = self.output_blocks.pop(block_id)
+                except:
+                    lg.warn('block %d not found, stream_id=%d' % (block_id, self.stream_id))
+                    continue
+                block_size = len(outblock[0])
+                self.output_buffer_size -= block_size 
+                self.bytes_acked += block_size
+                relative_time = time.time() - self.creation_time
+                last_ack_rtt = relative_time - outblock[1]
+                self.rtt_avarage += last_ack_rtt
+                self.rtt_counter += 1.0
+                if self.rtt_counter > BLOCKS_PER_ACK * 100:
+                    rtt = self.rtt_avarage / self.rtt_counter
+                    self.rtt_counter = BLOCKS_PER_ACK
+                    self.rtt_avarage = rtt * self.rtt_counter 
+                eof = self.consumer.on_sent_raw_data(block_size)
+            if len(acks) > 0:
+                self.input_acks_counter += 1
+#                if self.input_acks_counter % int(BLOCKS_PER_ACK / 2) == 1:
+#                    self.sending_speed_factor *= 1.05
+#                    if self.sending_speed_factor > 1.0:
+#                        self.sending_speed_factor = 1.0
+#                    if _Debug:
+#                        lg.out(18, 'SPEED UP: %r' % self.sending_speed_factor)
+            else:
+                if pause_time == 0.0:
+                    sum_not_acked_blocks = sum(map(lambda block: len(block[0]),
+                                                   self.output_blocks.values()))
+                    self.bytes_acked += sum_not_acked_blocks
+                    eof = self.consumer.on_sent_raw_data(sum_not_acked_blocks)
+                    if _Debug:
+                        lg.out(18, '    ZERO FINISH %d eof:%r acked:%d tail:%d' % (
+                            self.stream_id, eof, self.bytes_acked, sum_not_acked_blocks))
+            if self.eof != eof:
+                self.eof = eof
+                if _Debug:
+                    lg.out(18, '    EOF : %d' % self.stream_id)
+            if _Debug:
+                try:
+                    sz = self.consumer.size
+                except:
+                    sz = -1
+                if pause_time > 0:
+                    lg.out(24, 'in-> ACK %d PAUSE:%r %s %d %s %d %d' % (
+                        self.stream_id, pause_time, acks, len(self.output_blocks), 
+                        eof, sz, self.bytes_acked))
+                else:
+                    lg.out(24, 'in-> ACK %d %s %d %s %d %d' % (
+                        self.stream_id, acks, len(self.output_blocks), eof, sz, self.bytes_acked))
+            # self.automat('output-data-acked', (acks, eof))
+            # reactor.callLater(0, self.automat, 'ack-received', (acks, eof))
+            self.automat('ack-received', (acks, pause_time))
+#            if pause_time > 0:
+#                self.automat('suspend')
+#                reactor.callLater(pause_time, self.automat, 'resume')
+
+    def on_consume(self, data):
+        if self.consumer:
+            if self.output_buffer_size + len(data) > OUTPUT_BUFFER_SIZE:
+                raise BufferOverflow(self.output_buffer_size)
+            self.event('consume', data)
+        
+    def on_close(self):
+        lg.out(18, 'udp_stream.on_close %s' % self.stream_id)
+        if self.consumer:
+            reactor.callLater(0, self.automat, 'close')
+
+    def _send_blocks(self, blocks_to_send):
+        relative_time = time.time() - self.creation_time
+        new_blocks_counter = 0
+        for block_id in blocks_to_send:
+            piece = self.output_blocks[block_id][0]
+            data_size = len(piece)
+            self.output_blocks[block_id][1] = relative_time
+            output = ''.join((struct.pack('i', block_id), piece))
+            self.producer.do_send_data(self.stream_id, self.consumer, output)
+            self.bytes_sent += data_size
+            self.output_blocks_counter += 1
+            self.last_block_sent_time = relative_time
+            new_blocks_counter += 1
+        if relative_time > 0:
+            self.current_send_bytes_per_sec = self.bytes_sent / relative_time
+
+    def _send_ack(self, pause_time=0.0):
+        ack_data = ''.join(map(lambda bid: struct.pack('i', bid), self.blocks_to_ack))
+        if pause_time > 0:
+            ack_data += struct.pack('i', -1)
+            ack_data += struct.pack('f', pause_time)
+        ack_len = len(ack_data)
+        self.bytes_in_acks += ack_len 
+        self.output_acks_counter += 1
+        self.blocks_to_ack = []
+        self.last_ack_moment = time.time()
+        if _Debug:
+            if ack_len > 0:
+                if pause_time <= 0.0:
+                    lg.out(24, '<-out ACK %d %s' % (self.stream_id,
+                        ','.join(map(lambda x: str(struct.unpack('i', x)[0]), 
+                                     [ack_data[i:i+4] for i in range(0, len(ack_data), 4)]))))
+                else:
+                    lg.out(24, '<-out ACK %d PAUSE:%r %s' % (self.stream_id,
+                        pause_time, ','.join(map(lambda x: str(struct.unpack('i', x)[0]), 
+                                     [ack_data[i:i+4] for i in range(0, len(ack_data)-8, 4)]))))
+            else:
+                lg.out(24, '<-out ACK %d ZERO' % self.stream_id)
+        self.producer.do_send_ack(self.stream_id, self.consumer, ack_data)
+        return ack_len > 0
+            
+    def _stop_resending(self):
+        if self.resend_task:
+            if self.resend_task.active():
+                self.resend_task.cancel()
+            self.resend_task = None
+
+    def _rtt_current(self):
+        rtt_current = self.rtt_avarage / self.rtt_counter
+        rtt_current = max(min(rtt_current, RTT_MAX_LIMIT), RTT_MIN_LIMIT)
+        return rtt_current
+    
+    def _block_period_avarage(self):
+        if self.input_blocks_counter == 0:
+            return 0  
+        return (time.time() - self.creation_time) / self.input_blocks_counter
+
+    def _last_ack_timed_out(self):
+        return time.time() - self.last_ack_moment > RTT_MAX_LIMIT
+        