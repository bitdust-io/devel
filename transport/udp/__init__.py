--- conflicted
+++ resolved
@@ -23,12 +23,7 @@
 #
 
 """
-<<<<<<< HEAD
-.. module:: udp
-
-=======
 ..
 
 module:: udp
->>>>>>> 7d91a7f0
 """