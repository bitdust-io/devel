#!/usr/bin/python
# udp_interface.py
#
#
# Copyright (C) 2008-2016 Veselin Penev, http://bitdust.io
#
# This file (udp_interface.py) is part of BitDust Software.
#
# BitDust is free software: you can redistribute it and/or modify
# it under the terms of the GNU Affero General Public License as published by
# the Free Software Foundation, either version 3 of the License, or
# (at your option) any later version.
#
# BitDust Software is distributed in the hope that it will be useful,
# but WITHOUT ANY WARRANTY; without even the implied warranty of
# MERCHANTABILITY or FITNESS FOR A PARTICULAR PURPOSE.  See the
# GNU Affero General Public License for more details.
#
# You should have received a copy of the GNU Affero General Public License
# along with BitDust Software.  If not, see <http://www.gnu.org/licenses/>.
#
# Please contact us if you have any questions at bitdust.io@gmail.com
#
#
#
#

"""
..

module:: udp_interface
"""

#------------------------------------------------------------------------------

_Debug = True

#------------------------------------------------------------------------------

import os
import sys

try:
    from twisted.internet import reactor
except:
    sys.exit('Error initializing twisted.internet.reactor in udp_interface.py')

from twisted.web import xmlrpc
from twisted.internet.defer import Deferred, succeed, fail

from logs import lg

from lib import nameurl

#------------------------------------------------------------------------------

_GateProxy = None

#------------------------------------------------------------------------------


def proxy():
    global _GateProxy
    return _GateProxy

#------------------------------------------------------------------------------


def idurl_to_id(idurl):
    """
    
    """
    proto, host, port, filename = nameurl.UrlParse(idurl)
    assert proto == 'http'
    user_id = filename.replace('.xml', '') + '@' + host
    if port and port not in ['80', 80, ]:
        user_id += ':%s' % str(port)
    return user_id


def id_to_idurl(user_id):
    try:
        filename, host = user_id.split('@')
        filename += '.xml'
    except:
        return None
    return 'http://%s/%s' % (host, filename)

#------------------------------------------------------------------------------


class GateInterface():

    def init(self, xml_rpc_url_or_object):
        """
        
        """
        global _GateProxy
        if _Debug:
            lg.out(4, 'udp_interface.init %s' % xml_rpc_url_or_object)
        if isinstance(xml_rpc_url_or_object, str):
            _GateProxy = xmlrpc.Proxy(xml_rpc_url_or_object, allowNone=True)
        else:
            _GateProxy = xml_rpc_url_or_object
        _GateProxy.callRemote('transport_initialized', 'udp')
        return True

    def shutdown(self):
        """
        
        """
        from transport.udp import udp_node
        global _GateProxy
        if _Debug:
            lg.out(4, 'udp_interface.shutdown')
        udp_node.Destroy()
        if _GateProxy:
            # del _GateProxy
            _GateProxy = None
        return succeed(True)

    def connect(self, options):
        """
        
        """
        from transport.udp import udp_node
        if _Debug:
            lg.out(8, 'udp_interface.connect %s' % str(options))
        udp_node.A('go-online', options)
        return True

    def disconnect(self):
        """
        
        """
        from transport.udp import udp_node
        if _Debug:
            lg.out(4, 'udp_interface.disconnect')
        udp_node.A('go-offline')
        return succeed(True)

    def build_contacts(self, id_obj):
        """
        
        """
        result = []
        result.append(
            'udp://%s@%s' %
            (id_obj.getIDName().lower(),
             id_obj.getIDHost()))
        if _Debug:
            lg.out(4, 'udp_interface.build_contacts : %s' % str(result))
        return result

    def verify_contacts(self, id_obj):
        """
        
        """
<<<<<<< HEAD
        """
=======
>>>>>>> 7d91a7f0
        udp_contact = 'udp://%s@%s' % (id_obj.getIDName().lower(),
                                       id_obj.getIDHost())
        if id_obj.getContactIndex(contact=udp_contact) < 0:
            if _Debug:
                lg.out(
                    4,
                    'udp_interface.verify_contacts returning False: udp contact not found or changed')
            return False
        if _Debug:
            lg.out(4, 'udp_interface.verify_contacts returning True')
        return True

    def send_file(
            self,
            remote_idurl,
            filename,
            host,
            description='',
            single=False):
<<<<<<< HEAD
        """
=======
        """
        
>>>>>>> 7d91a7f0
        """
        from transport.udp import udp_session
        from transport.udp import udp_node
        # lg.out(20, 'udp_interface.send_file %s %s %s' % (filename, host, description))
        result_defer = Deferred()
#        if udp_node.A().state not in ['LISTEN', 'DHT_READ',]:
#            result_defer.callback(False)
#            lg.out(4, 'udp_interface.send_file WARNING udp_node state is %s' % udp_node.A().state)
#            return result_defer
        s = udp_session.get_by_peer_id(host)
        if s:
            if description.startswith(
                    'Identity') or description.startswith('Ack'):
                s.file_queue.insert_outbox_file(
                    filename, description, result_defer, single)
            else:
                s.file_queue.append_outbox_file(
                    filename, description, result_defer, single)
        else:
            udp_session.add_pending_outbox_file(
                filename, host, description, result_defer, single)
            udp_node.A('connect', host)
        return result_defer

    def send_file_single(
            self,
            remote_idurl,
            filename,
            host,
            description='',
            single=True):
<<<<<<< HEAD
        """
=======
        """
        
>>>>>>> 7d91a7f0
        """
        return self.send_file(
            self,
            remote_idurl,
            filename,
            host,
            description,
            single)

    def connect_to_host(self, host=None, idurl=None):
        """
        
        """
        if not host:
            host = idurl_to_id(idurl)
        if _Debug:
            lg.out(12, 'udp_interface.connect %s' % host)
        udp_node.A('connect', host)

    def disconnect_from_host(self, host):
        """
        
        """

    def cancel_outbox_file(self, host, filename):
        """
        
        """
        from transport.udp import udp_session
        ok = False
        for sess in udp_session.sessions().values():
            if sess.peer_id != host:
                continue
            i = 0
            while i < len(sess.file_queue.outboxQueue):
                fn, descr, result_defer, single = sess.file_queue.outboxQueue[
                    i]
                if fn == filename:
                    if _Debug:
                        lg.out(
                            14, 'udp_interface.cancel_outbox_file removed %s in %s' %
                            (os.path.basename(fn), sess))
                    sess.file_queue.outboxQueue.pop(i)
                    ok = True
                else:
                    i += 1
        udp_session.remove_pending_outbox_file(host, filename)
#        for fn, descr, result_defer, single in sess.file_queue.outboxQueue:
#            if fn == filename and sess.peer_id == host:
#                lg.out(6, 'udp_interface.cancel_outbox_file    host=%s  want to close session' % host)
#                sess.automat('shutdown')
#                return True
        return ok

    def cancel_file_sending(self, transferID):
        """
        
        """
        from transport.udp import udp_session
        for sess in udp_session.sessions().values():
            for out_file in sess.file_queue.outboxFiles.values():
                if out_file.transfer_id and out_file.transfer_id == transferID:
                    out_file.cancel()
                    return True
        return False

    def cancel_file_receiving(self, transferID):
        """
        
        """
        # at the moment for UDP transport we can not stop particular file transfer
        # we can only close the whole session which is not we really want
        return False
#         for sess in udp_session.sessions().values():
#             for in_file in sess.file_queue.inboxFiles.values():
#                 if in_file.transfer_id and in_file.transfer_id == transferID:
#                     if _Debug:
#                         lg.out(6, 'udp_interface.cancel_file_receiving transferID=%s   want to close session' % transferID)
#                     sess.automat('shutdown')
#                     return True
#         return False

    def list_sessions(self):
        """
        
        """
        from transport.udp import udp_session
        return udp_session.sessions().values()

    def list_streams(self, sorted_by_time=True):
        """
        
        """
        from transport.udp import udp_stream
        result = udp_stream.streams().values()
        if sorted_by_time:
            result.sort(key=lambda stream: stream.started)
        return result

#------------------------------------------------------------------------------


def proxy_errback(x):
    if _Debug:
        lg.out(6, 'udp_interface.proxy_errback ERROR %s' % x)

#------------------------------------------------------------------------------


def interface_transport_initialized():
    """
    
    """
    if proxy():
        return proxy().callRemote('transport_initialized', 'udp')
    lg.warn('transport_udp is not ready')
    return fail('transport_udp is not ready')


def interface_receiving_started(host, new_options={}):
    """
    
    """
    if proxy():
        return proxy().callRemote('receiving_started', 'udp', host, new_options)
    lg.warn('transport_udp is not ready')
    return fail('transport_udp is not ready')


def interface_receiving_failed(error_code=None):
    """
    
    """
    if proxy():
        return proxy().callRemote('receiving_failed', 'udp', error_code)
    lg.warn('transport_udp is not ready')
    return fail('transport_udp is not ready')


def interface_disconnected(result=None):
    """
    
    """
    if proxy():
        return proxy().callRemote('disconnected', 'udp', result)
    lg.warn('transport_udp is not ready')
    return fail('transport_udp is not ready')


def interface_register_file_sending(
        host,
        receiver_idurl,
        filename,
        size,
        description=''):
<<<<<<< HEAD
    """
=======
    """
    
>>>>>>> 7d91a7f0
    """
    if proxy():
        return proxy().callRemote(
            'register_file_sending',
            'udp',
            host,
            receiver_idurl,
            filename,
            size,
            description)
    lg.warn('transport_udp is not ready')
    return fail('transport_udp is not ready')


def interface_register_file_receiving(host, sender_idurl, filename, size):
    """
    
    """
    if proxy():
        return proxy().callRemote('register_file_receiving',
                                  'udp', host, sender_idurl, filename, size)
    lg.warn('transport_udp is not ready')
    return fail('transport_udp is not ready')


def interface_unregister_file_sending(
        transfer_id,
        status,
        bytes_sent,
        error_message=None):
<<<<<<< HEAD
    """
=======
    """
    
>>>>>>> 7d91a7f0
    """
    if proxy():
        return proxy().callRemote(
            'unregister_file_sending',
            transfer_id,
            status,
            bytes_sent,
            error_message,
        ).addErrback(proxy_errback)
    lg.warn('transport_udp is not ready')
    return fail('transport_udp is not ready')


def interface_unregister_file_receiving(
        transfer_id,
        status,
        bytes_received,
        error_message=None):
<<<<<<< HEAD
    """
=======
    """
    
>>>>>>> 7d91a7f0
    """
    if proxy():
        return proxy().callRemote('unregister_file_receiving', transfer_id, status,
                                  bytes_received, error_message).addErrback(proxy_errback)
    lg.warn('transport_udp is not ready')
    return fail('transport_udp is not ready')


def interface_cancelled_file_sending(
        host,
        filename,
        size,
        description=None,
        error_message=None):
<<<<<<< HEAD
    """
=======
    """
    
>>>>>>> 7d91a7f0
    """
    if proxy():
        return proxy().callRemote(
            'cancelled_file_sending',
            'udp',
            host,
            filename,
            size,
            description,
            error_message)
    lg.warn('transport_udp is not ready')
    return fail('transport_udp is not ready')


def interface_cancelled_file_receiving(
        host, filename, size, error_message=None):
<<<<<<< HEAD
    """
=======
    """
    
>>>>>>> 7d91a7f0
    """
    if proxy():
        return proxy().callRemote('cancelled_file_receiving',
                                  'udp', host, filename, size, error_message)
    lg.warn('transport_udp is not ready')
    return fail('transport_udp is not ready')
<|MERGE_RESOLUTION|>--- conflicted
+++ resolved
@@ -1,493 +1,461 @@
-#!/usr/bin/python
-# udp_interface.py
-#
-#
-# Copyright (C) 2008-2016 Veselin Penev, http://bitdust.io
-#
-# This file (udp_interface.py) is part of BitDust Software.
-#
-# BitDust is free software: you can redistribute it and/or modify
-# it under the terms of the GNU Affero General Public License as published by
-# the Free Software Foundation, either version 3 of the License, or
-# (at your option) any later version.
-#
-# BitDust Software is distributed in the hope that it will be useful,
-# but WITHOUT ANY WARRANTY; without even the implied warranty of
-# MERCHANTABILITY or FITNESS FOR A PARTICULAR PURPOSE.  See the
-# GNU Affero General Public License for more details.
-#
-# You should have received a copy of the GNU Affero General Public License
-# along with BitDust Software.  If not, see <http://www.gnu.org/licenses/>.
-#
-# Please contact us if you have any questions at bitdust.io@gmail.com
-#
-#
-#
-#
-
+#!/usr/bin/python
+# udp_interface.py
+#
+#
+# Copyright (C) 2008-2016 Veselin Penev, http://bitdust.io
+#
+# This file (udp_interface.py) is part of BitDust Software.
+#
+# BitDust is free software: you can redistribute it and/or modify
+# it under the terms of the GNU Affero General Public License as published by
+# the Free Software Foundation, either version 3 of the License, or
+# (at your option) any later version.
+#
+# BitDust Software is distributed in the hope that it will be useful,
+# but WITHOUT ANY WARRANTY; without even the implied warranty of
+# MERCHANTABILITY or FITNESS FOR A PARTICULAR PURPOSE.  See the
+# GNU Affero General Public License for more details.
+#
+# You should have received a copy of the GNU Affero General Public License
+# along with BitDust Software.  If not, see <http://www.gnu.org/licenses/>.
+#
+# Please contact us if you have any questions at bitdust.io@gmail.com
+#
+#
+#
+#
+
 """
 ..
 
 module:: udp_interface
-"""
-
-#------------------------------------------------------------------------------
-
-_Debug = True
-
-#------------------------------------------------------------------------------
-
-import os
-import sys
-
-try:
-    from twisted.internet import reactor
-except:
-    sys.exit('Error initializing twisted.internet.reactor in udp_interface.py')
-
-from twisted.web import xmlrpc
-from twisted.internet.defer import Deferred, succeed, fail
-
-from logs import lg
-
-from lib import nameurl
-
-#------------------------------------------------------------------------------
-
-_GateProxy = None
-
-#------------------------------------------------------------------------------
-
-
-def proxy():
-    global _GateProxy
-    return _GateProxy
-
-#------------------------------------------------------------------------------
-
-
-def idurl_to_id(idurl):
-    """
-    
-    """
-    proto, host, port, filename = nameurl.UrlParse(idurl)
-    assert proto == 'http'
-    user_id = filename.replace('.xml', '') + '@' + host
-    if port and port not in ['80', 80, ]:
-        user_id += ':%s' % str(port)
-    return user_id
-
-
-def id_to_idurl(user_id):
-    try:
-        filename, host = user_id.split('@')
-        filename += '.xml'
-    except:
-        return None
-    return 'http://%s/%s' % (host, filename)
-
-#------------------------------------------------------------------------------
-
-
-class GateInterface():
-
-    def init(self, xml_rpc_url_or_object):
-        """
-        
-        """
-        global _GateProxy
-        if _Debug:
-            lg.out(4, 'udp_interface.init %s' % xml_rpc_url_or_object)
-        if isinstance(xml_rpc_url_or_object, str):
-            _GateProxy = xmlrpc.Proxy(xml_rpc_url_or_object, allowNone=True)
-        else:
-            _GateProxy = xml_rpc_url_or_object
-        _GateProxy.callRemote('transport_initialized', 'udp')
-        return True
-
-    def shutdown(self):
-        """
-        
-        """
-        from transport.udp import udp_node
-        global _GateProxy
-        if _Debug:
-            lg.out(4, 'udp_interface.shutdown')
-        udp_node.Destroy()
-        if _GateProxy:
-            # del _GateProxy
-            _GateProxy = None
-        return succeed(True)
-
-    def connect(self, options):
-        """
-        
-        """
-        from transport.udp import udp_node
-        if _Debug:
-            lg.out(8, 'udp_interface.connect %s' % str(options))
-        udp_node.A('go-online', options)
-        return True
-
-    def disconnect(self):
-        """
-        
-        """
-        from transport.udp import udp_node
-        if _Debug:
-            lg.out(4, 'udp_interface.disconnect')
-        udp_node.A('go-offline')
-        return succeed(True)
-
-    def build_contacts(self, id_obj):
-        """
-        
-        """
-        result = []
-        result.append(
-            'udp://%s@%s' %
-            (id_obj.getIDName().lower(),
-             id_obj.getIDHost()))
-        if _Debug:
-            lg.out(4, 'udp_interface.build_contacts : %s' % str(result))
-        return result
-
-    def verify_contacts(self, id_obj):
-        """
-        
-        """
-<<<<<<< HEAD
-        """
-=======
->>>>>>> 7d91a7f0
-        udp_contact = 'udp://%s@%s' % (id_obj.getIDName().lower(),
-                                       id_obj.getIDHost())
-        if id_obj.getContactIndex(contact=udp_contact) < 0:
-            if _Debug:
-                lg.out(
-                    4,
-                    'udp_interface.verify_contacts returning False: udp contact not found or changed')
-            return False
-        if _Debug:
-            lg.out(4, 'udp_interface.verify_contacts returning True')
-        return True
-
-    def send_file(
-            self,
-            remote_idurl,
-            filename,
-            host,
-            description='',
-            single=False):
-<<<<<<< HEAD
-        """
-=======
-        """
-        
->>>>>>> 7d91a7f0
-        """
-        from transport.udp import udp_session
-        from transport.udp import udp_node
-        # lg.out(20, 'udp_interface.send_file %s %s %s' % (filename, host, description))
-        result_defer = Deferred()
-#        if udp_node.A().state not in ['LISTEN', 'DHT_READ',]:
-#            result_defer.callback(False)
-#            lg.out(4, 'udp_interface.send_file WARNING udp_node state is %s' % udp_node.A().state)
-#            return result_defer
-        s = udp_session.get_by_peer_id(host)
-        if s:
-            if description.startswith(
-                    'Identity') or description.startswith('Ack'):
-                s.file_queue.insert_outbox_file(
-                    filename, description, result_defer, single)
-            else:
-                s.file_queue.append_outbox_file(
-                    filename, description, result_defer, single)
-        else:
-            udp_session.add_pending_outbox_file(
-                filename, host, description, result_defer, single)
-            udp_node.A('connect', host)
-        return result_defer
-
-    def send_file_single(
-            self,
-            remote_idurl,
-            filename,
-            host,
-            description='',
-            single=True):
-<<<<<<< HEAD
-        """
-=======
-        """
-        
->>>>>>> 7d91a7f0
-        """
-        return self.send_file(
-            self,
-            remote_idurl,
-            filename,
-            host,
-            description,
-            single)
-
-    def connect_to_host(self, host=None, idurl=None):
-        """
-        
-        """
-        if not host:
-            host = idurl_to_id(idurl)
-        if _Debug:
-            lg.out(12, 'udp_interface.connect %s' % host)
-        udp_node.A('connect', host)
-
-    def disconnect_from_host(self, host):
-        """
-        
-        """
-
-    def cancel_outbox_file(self, host, filename):
-        """
-        
-        """
-        from transport.udp import udp_session
-        ok = False
-        for sess in udp_session.sessions().values():
-            if sess.peer_id != host:
-                continue
-            i = 0
-            while i < len(sess.file_queue.outboxQueue):
-                fn, descr, result_defer, single = sess.file_queue.outboxQueue[
-                    i]
-                if fn == filename:
-                    if _Debug:
-                        lg.out(
-                            14, 'udp_interface.cancel_outbox_file removed %s in %s' %
-                            (os.path.basename(fn), sess))
-                    sess.file_queue.outboxQueue.pop(i)
-                    ok = True
-                else:
-                    i += 1
-        udp_session.remove_pending_outbox_file(host, filename)
-#        for fn, descr, result_defer, single in sess.file_queue.outboxQueue:
-#            if fn == filename and sess.peer_id == host:
-#                lg.out(6, 'udp_interface.cancel_outbox_file    host=%s  want to close session' % host)
-#                sess.automat('shutdown')
-#                return True
-        return ok
-
-    def cancel_file_sending(self, transferID):
-        """
-        
-        """
-        from transport.udp import udp_session
-        for sess in udp_session.sessions().values():
-            for out_file in sess.file_queue.outboxFiles.values():
-                if out_file.transfer_id and out_file.transfer_id == transferID:
-                    out_file.cancel()
-                    return True
-        return False
-
-    def cancel_file_receiving(self, transferID):
-        """
-        
-        """
-        # at the moment for UDP transport we can not stop particular file transfer
-        # we can only close the whole session which is not we really want
-        return False
-#         for sess in udp_session.sessions().values():
-#             for in_file in sess.file_queue.inboxFiles.values():
-#                 if in_file.transfer_id and in_file.transfer_id == transferID:
-#                     if _Debug:
-#                         lg.out(6, 'udp_interface.cancel_file_receiving transferID=%s   want to close session' % transferID)
-#                     sess.automat('shutdown')
-#                     return True
-#         return False
-
-    def list_sessions(self):
-        """
-        
-        """
-        from transport.udp import udp_session
-        return udp_session.sessions().values()
-
-    def list_streams(self, sorted_by_time=True):
-        """
-        
-        """
-        from transport.udp import udp_stream
-        result = udp_stream.streams().values()
-        if sorted_by_time:
-            result.sort(key=lambda stream: stream.started)
-        return result
-
-#------------------------------------------------------------------------------
-
-
-def proxy_errback(x):
-    if _Debug:
-        lg.out(6, 'udp_interface.proxy_errback ERROR %s' % x)
-
-#------------------------------------------------------------------------------
-
-
-def interface_transport_initialized():
-    """
-    
-    """
-    if proxy():
-        return proxy().callRemote('transport_initialized', 'udp')
-    lg.warn('transport_udp is not ready')
-    return fail('transport_udp is not ready')
-
-
-def interface_receiving_started(host, new_options={}):
-    """
-    
-    """
-    if proxy():
-        return proxy().callRemote('receiving_started', 'udp', host, new_options)
-    lg.warn('transport_udp is not ready')
-    return fail('transport_udp is not ready')
-
-
-def interface_receiving_failed(error_code=None):
-    """
-    
-    """
-    if proxy():
-        return proxy().callRemote('receiving_failed', 'udp', error_code)
-    lg.warn('transport_udp is not ready')
-    return fail('transport_udp is not ready')
-
-
-def interface_disconnected(result=None):
-    """
-    
-    """
-    if proxy():
-        return proxy().callRemote('disconnected', 'udp', result)
-    lg.warn('transport_udp is not ready')
-    return fail('transport_udp is not ready')
-
-
-def interface_register_file_sending(
-        host,
-        receiver_idurl,
-        filename,
-        size,
-        description=''):
-<<<<<<< HEAD
-    """
-=======
-    """
-    
->>>>>>> 7d91a7f0
-    """
-    if proxy():
-        return proxy().callRemote(
-            'register_file_sending',
-            'udp',
-            host,
-            receiver_idurl,
-            filename,
-            size,
-            description)
-    lg.warn('transport_udp is not ready')
-    return fail('transport_udp is not ready')
-
-
-def interface_register_file_receiving(host, sender_idurl, filename, size):
-    """
-    
-    """
-    if proxy():
-        return proxy().callRemote('register_file_receiving',
-                                  'udp', host, sender_idurl, filename, size)
-    lg.warn('transport_udp is not ready')
-    return fail('transport_udp is not ready')
-
-
-def interface_unregister_file_sending(
-        transfer_id,
-        status,
-        bytes_sent,
-        error_message=None):
-<<<<<<< HEAD
-    """
-=======
-    """
-    
->>>>>>> 7d91a7f0
-    """
-    if proxy():
-        return proxy().callRemote(
-            'unregister_file_sending',
-            transfer_id,
-            status,
-            bytes_sent,
-            error_message,
-        ).addErrback(proxy_errback)
-    lg.warn('transport_udp is not ready')
-    return fail('transport_udp is not ready')
-
-
-def interface_unregister_file_receiving(
-        transfer_id,
-        status,
-        bytes_received,
-        error_message=None):
-<<<<<<< HEAD
-    """
-=======
-    """
-    
->>>>>>> 7d91a7f0
-    """
-    if proxy():
-        return proxy().callRemote('unregister_file_receiving', transfer_id, status,
-                                  bytes_received, error_message).addErrback(proxy_errback)
-    lg.warn('transport_udp is not ready')
-    return fail('transport_udp is not ready')
-
-
-def interface_cancelled_file_sending(
-        host,
-        filename,
-        size,
-        description=None,
-        error_message=None):
-<<<<<<< HEAD
-    """
-=======
-    """
-    
->>>>>>> 7d91a7f0
-    """
-    if proxy():
-        return proxy().callRemote(
-            'cancelled_file_sending',
-            'udp',
-            host,
-            filename,
-            size,
-            description,
-            error_message)
-    lg.warn('transport_udp is not ready')
-    return fail('transport_udp is not ready')
-
-
-def interface_cancelled_file_receiving(
-        host, filename, size, error_message=None):
-<<<<<<< HEAD
-    """
-=======
-    """
-    
->>>>>>> 7d91a7f0
-    """
-    if proxy():
-        return proxy().callRemote('cancelled_file_receiving',
-                                  'udp', host, filename, size, error_message)
-    lg.warn('transport_udp is not ready')
-    return fail('transport_udp is not ready')
+"""
+
+#------------------------------------------------------------------------------
+
+_Debug = True
+
+#------------------------------------------------------------------------------
+
+import os
+import sys
+
+try:
+    from twisted.internet import reactor
+except:
+    sys.exit('Error initializing twisted.internet.reactor in udp_interface.py')
+
+from twisted.web import xmlrpc
+from twisted.internet.defer import Deferred, succeed, fail
+
+from logs import lg
+
+from lib import nameurl
+
+#------------------------------------------------------------------------------
+
+_GateProxy = None
+
+#------------------------------------------------------------------------------
+
+
+def proxy():
+    global _GateProxy
+    return _GateProxy
+
+#------------------------------------------------------------------------------
+
+
+def idurl_to_id(idurl):
+    """
+    
+    """
+    proto, host, port, filename = nameurl.UrlParse(idurl)
+    assert proto == 'http'
+    user_id = filename.replace('.xml', '') + '@' + host
+    if port and port not in ['80', 80, ]:
+        user_id += ':%s' % str(port)
+    return user_id
+
+
+def id_to_idurl(user_id):
+    try:
+        filename, host = user_id.split('@')
+        filename += '.xml'
+    except:
+        return None
+    return 'http://%s/%s' % (host, filename)
+
+#------------------------------------------------------------------------------
+
+
+class GateInterface():
+
+    def init(self, xml_rpc_url_or_object):
+        """
+        
+        """
+        global _GateProxy
+        if _Debug:
+            lg.out(4, 'udp_interface.init %s' % xml_rpc_url_or_object)
+        if isinstance(xml_rpc_url_or_object, str):
+            _GateProxy = xmlrpc.Proxy(xml_rpc_url_or_object, allowNone=True)
+        else:
+            _GateProxy = xml_rpc_url_or_object
+        _GateProxy.callRemote('transport_initialized', 'udp')
+        return True
+
+    def shutdown(self):
+        """
+        
+        """
+        from transport.udp import udp_node
+        global _GateProxy
+        if _Debug:
+            lg.out(4, 'udp_interface.shutdown')
+        udp_node.Destroy()
+        if _GateProxy:
+            # del _GateProxy
+            _GateProxy = None
+        return succeed(True)
+
+    def connect(self, options):
+        """
+        
+        """
+        from transport.udp import udp_node
+        if _Debug:
+            lg.out(8, 'udp_interface.connect %s' % str(options))
+        udp_node.A('go-online', options)
+        return True
+
+    def disconnect(self):
+        """
+        
+        """
+        from transport.udp import udp_node
+        if _Debug:
+            lg.out(4, 'udp_interface.disconnect')
+        udp_node.A('go-offline')
+        return succeed(True)
+
+    def build_contacts(self, id_obj):
+        """
+        
+        """
+        result = []
+        result.append(
+            'udp://%s@%s' %
+            (id_obj.getIDName().lower(),
+             id_obj.getIDHost()))
+        if _Debug:
+            lg.out(4, 'udp_interface.build_contacts : %s' % str(result))
+        return result
+
+    def verify_contacts(self, id_obj):
+        """
+        
+        """
+        udp_contact = 'udp://%s@%s' % (id_obj.getIDName().lower(),
+                                       id_obj.getIDHost())
+        if id_obj.getContactIndex(contact=udp_contact) < 0:
+            if _Debug:
+                lg.out(
+                    4,
+                    'udp_interface.verify_contacts returning False: udp contact not found or changed')
+            return False
+        if _Debug:
+            lg.out(4, 'udp_interface.verify_contacts returning True')
+        return True
+
+    def send_file(
+            self,
+            remote_idurl,
+            filename,
+            host,
+            description='',
+            single=False):
+        """
+        
+        """
+        from transport.udp import udp_session
+        from transport.udp import udp_node
+        # lg.out(20, 'udp_interface.send_file %s %s %s' % (filename, host, description))
+        result_defer = Deferred()
+#        if udp_node.A().state not in ['LISTEN', 'DHT_READ',]:
+#            result_defer.callback(False)
+#            lg.out(4, 'udp_interface.send_file WARNING udp_node state is %s' % udp_node.A().state)
+#            return result_defer
+        s = udp_session.get_by_peer_id(host)
+        if s:
+            if description.startswith(
+                    'Identity') or description.startswith('Ack'):
+                s.file_queue.insert_outbox_file(
+                    filename, description, result_defer, single)
+            else:
+                s.file_queue.append_outbox_file(
+                    filename, description, result_defer, single)
+        else:
+            udp_session.add_pending_outbox_file(
+                filename, host, description, result_defer, single)
+            udp_node.A('connect', host)
+        return result_defer
+
+    def send_file_single(
+            self,
+            remote_idurl,
+            filename,
+            host,
+            description='',
+            single=True):
+        """
+        
+        """
+        return self.send_file(
+            self,
+            remote_idurl,
+            filename,
+            host,
+            description,
+            single)
+
+    def connect_to_host(self, host=None, idurl=None):
+        """
+        
+        """
+        if not host:
+            host = idurl_to_id(idurl)
+        if _Debug:
+            lg.out(12, 'udp_interface.connect %s' % host)
+        udp_node.A('connect', host)
+
+    def disconnect_from_host(self, host):
+        """
+        
+        """
+
+    def cancel_outbox_file(self, host, filename):
+        """
+        
+        """
+        from transport.udp import udp_session
+        ok = False
+        for sess in udp_session.sessions().values():
+            if sess.peer_id != host:
+                continue
+            i = 0
+            while i < len(sess.file_queue.outboxQueue):
+                fn, descr, result_defer, single = sess.file_queue.outboxQueue[
+                    i]
+                if fn == filename:
+                    if _Debug:
+                        lg.out(
+                            14, 'udp_interface.cancel_outbox_file removed %s in %s' %
+                            (os.path.basename(fn), sess))
+                    sess.file_queue.outboxQueue.pop(i)
+                    ok = True
+                else:
+                    i += 1
+        udp_session.remove_pending_outbox_file(host, filename)
+#        for fn, descr, result_defer, single in sess.file_queue.outboxQueue:
+#            if fn == filename and sess.peer_id == host:
+#                lg.out(6, 'udp_interface.cancel_outbox_file    host=%s  want to close session' % host)
+#                sess.automat('shutdown')
+#                return True
+        return ok
+
+    def cancel_file_sending(self, transferID):
+        """
+        
+        """
+        from transport.udp import udp_session
+        for sess in udp_session.sessions().values():
+            for out_file in sess.file_queue.outboxFiles.values():
+                if out_file.transfer_id and out_file.transfer_id == transferID:
+                    out_file.cancel()
+                    return True
+        return False
+
+    def cancel_file_receiving(self, transferID):
+        """
+        
+        """
+        # at the moment for UDP transport we can not stop particular file transfer
+        # we can only close the whole session which is not we really want
+        return False
+#         for sess in udp_session.sessions().values():
+#             for in_file in sess.file_queue.inboxFiles.values():
+#                 if in_file.transfer_id and in_file.transfer_id == transferID:
+#                     if _Debug:
+#                         lg.out(6, 'udp_interface.cancel_file_receiving transferID=%s   want to close session' % transferID)
+#                     sess.automat('shutdown')
+#                     return True
+#         return False
+
+    def list_sessions(self):
+        """
+        
+        """
+        from transport.udp import udp_session
+        return udp_session.sessions().values()
+
+    def list_streams(self, sorted_by_time=True):
+        """
+        
+        """
+        from transport.udp import udp_stream
+        result = udp_stream.streams().values()
+        if sorted_by_time:
+            result.sort(key=lambda stream: stream.started)
+        return result
+
+#------------------------------------------------------------------------------
+
+
+def proxy_errback(x):
+    if _Debug:
+        lg.out(6, 'udp_interface.proxy_errback ERROR %s' % x)
+
+#------------------------------------------------------------------------------
+
+
+def interface_transport_initialized():
+    """
+    
+    """
+    if proxy():
+        return proxy().callRemote('transport_initialized', 'udp')
+    lg.warn('transport_udp is not ready')
+    return fail('transport_udp is not ready')
+
+
+def interface_receiving_started(host, new_options={}):
+    """
+    
+    """
+    if proxy():
+        return proxy().callRemote('receiving_started', 'udp', host, new_options)
+    lg.warn('transport_udp is not ready')
+    return fail('transport_udp is not ready')
+
+
+def interface_receiving_failed(error_code=None):
+    """
+    
+    """
+    if proxy():
+        return proxy().callRemote('receiving_failed', 'udp', error_code)
+    lg.warn('transport_udp is not ready')
+    return fail('transport_udp is not ready')
+
+
+def interface_disconnected(result=None):
+    """
+    
+    """
+    if proxy():
+        return proxy().callRemote('disconnected', 'udp', result)
+    lg.warn('transport_udp is not ready')
+    return fail('transport_udp is not ready')
+
+
+def interface_register_file_sending(
+        host,
+        receiver_idurl,
+        filename,
+        size,
+        description=''):
+    """
+    
+    """
+    if proxy():
+        return proxy().callRemote(
+            'register_file_sending',
+            'udp',
+            host,
+            receiver_idurl,
+            filename,
+            size,
+            description)
+    lg.warn('transport_udp is not ready')
+    return fail('transport_udp is not ready')
+
+
+def interface_register_file_receiving(host, sender_idurl, filename, size):
+    """
+    
+    """
+    if proxy():
+        return proxy().callRemote('register_file_receiving',
+                                  'udp', host, sender_idurl, filename, size)
+    lg.warn('transport_udp is not ready')
+    return fail('transport_udp is not ready')
+
+
+def interface_unregister_file_sending(
+        transfer_id,
+        status,
+        bytes_sent,
+        error_message=None):
+    """
+    
+    """
+    if proxy():
+        return proxy().callRemote(
+            'unregister_file_sending',
+            transfer_id,
+            status,
+            bytes_sent,
+            error_message,
+        ).addErrback(proxy_errback)
+    lg.warn('transport_udp is not ready')
+    return fail('transport_udp is not ready')
+
+
+def interface_unregister_file_receiving(
+        transfer_id,
+        status,
+        bytes_received,
+        error_message=None):
+    """
+    
+    """
+    if proxy():
+        return proxy().callRemote('unregister_file_receiving', transfer_id, status,
+                                  bytes_received, error_message).addErrback(proxy_errback)
+    lg.warn('transport_udp is not ready')
+    return fail('transport_udp is not ready')
+
+
+def interface_cancelled_file_sending(
+        host,
+        filename,
+        size,
+        description=None,
+        error_message=None):
+    """
+    
+    """
+    if proxy():
+        return proxy().callRemote(
+            'cancelled_file_sending',
+            'udp',
+            host,
+            filename,
+            size,
+            description,
+            error_message)
+    lg.warn('transport_udp is not ready')
+    return fail('transport_udp is not ready')
+
+
+def interface_cancelled_file_receiving(
+        host, filename, size, error_message=None):
+    """
+    
+    """
+    if proxy():
+        return proxy().callRemote('cancelled_file_receiving',
+                                  'udp', host, filename, size, error_message)
+    lg.warn('transport_udp is not ready')
+    return fail('transport_udp is not ready')