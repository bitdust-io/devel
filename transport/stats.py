--- conflicted
+++ resolved
@@ -1,150 +1,132 @@
-#!/usr/bin/python
-# stats.py
-#
-#
-# Copyright (C) 2008-2016 Veselin Penev, http://bitdust.io
-#
-# This file (stats.py) is part of BitDust Software.
-#
-# BitDust is free software: you can redistribute it and/or modify
-# it under the terms of the GNU Affero General Public License as published by
-# the Free Software Foundation, either version 3 of the License, or
-# (at your option) any later version.
-#
-# BitDust Software is distributed in the hope that it will be useful,
-# but WITHOUT ANY WARRANTY; without even the implied warranty of
-# MERCHANTABILITY or FITNESS FOR A PARTICULAR PURPOSE.  See the
-# GNU Affero General Public License for more details.
-#
-# You should have received a copy of the GNU Affero General Public License
-# along with BitDust Software.  If not, see <http://www.gnu.org/licenses/>.
-#
-# Please contact us if you have any questions at bitdust.io@gmail.com
-#
-#
-#
-#
-
+#!/usr/bin/python
+# stats.py
+#
+#
+# Copyright (C) 2008-2016 Veselin Penev, http://bitdust.io
+#
+# This file (stats.py) is part of BitDust Software.
+#
+# BitDust is free software: you can redistribute it and/or modify
+# it under the terms of the GNU Affero General Public License as published by
+# the Free Software Foundation, either version 3 of the License, or
+# (at your option) any later version.
+#
+# BitDust Software is distributed in the hope that it will be useful,
+# but WITHOUT ANY WARRANTY; without even the implied warranty of
+# MERCHANTABILITY or FITNESS FOR A PARTICULAR PURPOSE.  See the
+# GNU Affero General Public License for more details.
+#
+# You should have received a copy of the GNU Affero General Public License
+# along with BitDust Software.  If not, see <http://www.gnu.org/licenses/>.
+#
+# Please contact us if you have any questions at bitdust.io@gmail.com
+#
+#
+#
+#
+
 """
 ..
 
 module:: stats
-"""
-
-#------------------------------------------------------------------------------
-
-_PeersProtos = {}
-_MyProtos = {}
-_CountersIn = {'total_bytes': 0,
-               'unknown_bytes': 0,
-               'total_packets': 0,
-               'unknown_packets': 0,
-               'failed_packets': 0, }
-_CountersOut = {'total_bytes': 0,
-                'unknown_bytes': 0,
-                'total_packets': 0,
-                'unknown_packets': 0,
-                'failed_packets': 0, }
-
-#------------------------------------------------------------------------------
-
-
-def my_protos():
-    global _MyProtos
-    return _MyProtos
-
-
-def peers_protos():
-    global _PeersProtos
-    return _PeersProtos
-
-
-def counters_in():
-    global _CountersIn
-    return _CountersIn
-
-
-def counters_out():
-    global _CountersOut
-    return _CountersOut
-
-#------------------------------------------------------------------------------
-
-
-def ErasePeerProtosStates(idurl):
-    global _PeersProtos
-    _PeersProtos.pop(idurl, None)
-
-
-def EraseAllMyProtosStates():
-    my_protos().clear()
-
-
-def EraseMyProtosStates(idurl):
-    my_protos().pop(idurl, None)
-
-#------------------------------------------------------------------------------
-
-
-def count_outbox(remote_idurl, proto, status, size):
+"""
+
+#------------------------------------------------------------------------------
+
+_PeersProtos = {}
+_MyProtos = {}
+_CountersIn = {'total_bytes': 0,
+               'unknown_bytes': 0,
+               'total_packets': 0,
+               'unknown_packets': 0,
+               'failed_packets': 0, }
+_CountersOut = {'total_bytes': 0,
+                'unknown_bytes': 0,
+                'total_packets': 0,
+                'unknown_packets': 0,
+                'failed_packets': 0, }
+
+#------------------------------------------------------------------------------
+
+
+def my_protos():
+    global _MyProtos
+    return _MyProtos
+
+
+def peers_protos():
+    global _PeersProtos
+    return _PeersProtos
+
+
+def counters_in():
+    global _CountersIn
+    return _CountersIn
+
+
+def counters_out():
+    global _CountersOut
+    return _CountersOut
+
+#------------------------------------------------------------------------------
+
+
+def ErasePeerProtosStates(idurl):
+    global _PeersProtos
+    _PeersProtos.pop(idurl, None)
+
+
+def EraseAllMyProtosStates():
+    my_protos().clear()
+
+
+def EraseMyProtosStates(idurl):
+    my_protos().pop(idurl, None)
+
+#------------------------------------------------------------------------------
+
+
+def count_outbox(remote_idurl, proto, status, size):
     """
     
-    """
-<<<<<<< HEAD
-    """
-=======
->>>>>>> 7d91a7f0
-    if remote_idurl not in peers_protos():
-        peers_protos()[remote_idurl] = set()
-    if status == 'finished':
-        peers_protos()[remote_idurl].add(proto)
-
-    counters_out()['total_bytes'] += size
-<<<<<<< HEAD
-    if remote_idurl and remote_idurl.startswith(
-            'http://') and remote_idurl.endswith('.xml'):
-=======
-    if remote_idurl and remote_idurl.startswith('http://') and remote_idurl.endswith('.xml'):
->>>>>>> 7d91a7f0
-        if remote_idurl not in counters_out():
-            counters_out()[remote_idurl] = 0
-        counters_out()[remote_idurl] += size
-        if status == 'finished':
-            counters_out()['total_packets'] += 1
-        else:
-            counters_out()['failed_packets'] += 1
-    else:
-        counters_out()['unknown_bytes'] += size
-        counters_out()['unknown_packets'] += 1
-
-
-def count_inbox(remote_idurl, proto, status, bytes_received):
+    """
+    if remote_idurl not in peers_protos():
+        peers_protos()[remote_idurl] = set()
+    if status == 'finished':
+        peers_protos()[remote_idurl].add(proto)
+
+    counters_out()['total_bytes'] += size
+    if remote_idurl and remote_idurl.startswith('http://') and remote_idurl.endswith('.xml'):
+        if remote_idurl not in counters_out():
+            counters_out()[remote_idurl] = 0
+        counters_out()[remote_idurl] += size
+        if status == 'finished':
+            counters_out()['total_packets'] += 1
+        else:
+            counters_out()['failed_packets'] += 1
+    else:
+        counters_out()['unknown_bytes'] += size
+        counters_out()['unknown_packets'] += 1
+
+
+def count_inbox(remote_idurl, proto, status, bytes_received):
     """
     
-    """
-<<<<<<< HEAD
-    """
-=======
->>>>>>> 7d91a7f0
-    if remote_idurl not in my_protos():
-        my_protos()[remote_idurl] = set()
-    if status == 'finished':
-        my_protos()[remote_idurl].add(proto)
-
-    counters_in()['total_bytes'] += bytes_received
-<<<<<<< HEAD
-    if remote_idurl and remote_idurl.startswith(
-            'http://') and remote_idurl.endswith('.xml'):
-=======
-    if remote_idurl and remote_idurl.startswith('http://') and remote_idurl.endswith('.xml'):
->>>>>>> 7d91a7f0
-        if status == 'finished':
-            counters_in()['total_packets'] += 1
-        else:
-            counters_in()['failed_packets'] += 1
-        if remote_idurl not in counters_in():
-            counters_in()[remote_idurl] = 0
-        counters_in()[remote_idurl] += bytes_received
-    else:
-        counters_in()['unknown_packets'] += 1
-        counters_in()['unknown_bytes'] += bytes_received
+    """
+    if remote_idurl not in my_protos():
+        my_protos()[remote_idurl] = set()
+    if status == 'finished':
+        my_protos()[remote_idurl].add(proto)
+
+    counters_in()['total_bytes'] += bytes_received
+    if remote_idurl and remote_idurl.startswith('http://') and remote_idurl.endswith('.xml'):
+        if status == 'finished':
+            counters_in()['total_packets'] += 1
+        else:
+            counters_in()['failed_packets'] += 1
+        if remote_idurl not in counters_in():
+            counters_in()[remote_idurl] = 0
+        counters_in()[remote_idurl] += bytes_received
+    else:
+        counters_in()['unknown_packets'] += 1
+        counters_in()['unknown_bytes'] += bytes_received