#!/usr/bin/python
# gateway.py
#
#
# Copyright (C) 2008-2016 Veselin Penev, http://bitdust.io
#
# This file (gateway.py) is part of BitDust Software.
#
# BitDust is free software: you can redistribute it and/or modify
# it under the terms of the GNU Affero General Public License as published by
# the Free Software Foundation, either version 3 of the License, or
# (at your option) any later version.
#
# BitDust Software is distributed in the hope that it will be useful,
# but WITHOUT ANY WARRANTY; without even the implied warranty of
# MERCHANTABILITY or FITNESS FOR A PARTICULAR PURPOSE.  See the
# GNU Affero General Public License for more details.
#
# You should have received a copy of the GNU Affero General Public License
# along with BitDust Software.  If not, see <http://www.gnu.org/licenses/>.
#
# Please contact us if you have any questions at bitdust.io@gmail.com
#
#
#
#


"""
.. module:: gateway.

This is a replacement for `lib.transport_control` stuff.
Here is place to put `outgoing` files to send to other users in the network.
Also this code receives a `incoming` files from other nodes.

Keeps a list of available `transports` - we use a plug-in system so you can
use external p2p, mech, or centralized networks to transfer files in different ways.

To identify user need to place his ID inside given external network to his public identity file.
So BitDust users can use different ways to communicate and transfer data.
BitDust code will use that module to talk with nodes in the network.

Seems like we faced with such situation -
BitDust software need to work together with other networks software on same machine.
This means we need to communicate between system processes - this is work for plug-ins.
So the idea is to make plug-ins code working inside the main process thread -
they just need to send/receive a short commands to another process in the OS.
So it must be atomic operations (or deferred) and do not use any resources.

And it seems like some plug-ins must have 2 parts:

    * BitDust python module with interface to do peers communications
    * external code to run the given network

Communication between both parts can be done in a different ways, I think XMLRPC can work for most cases.
We need to run XML-RPC on both sides because transport plug-in
must be able to respond to the main process too.

External network can be written in C++ or Java and the second part of the transport plig-in need to
deal with that and be portable.

Different networks provides various functions, something more than just transfer files.
Some of them uses DHT to store data on nodes - we can use that stuff also.
"""

<<<<<<< HEAD
Seems like we faced with such situation -
BitDust software need to work together with other networks software on same machine.
This means we need to communicate between system processes - this is work for plug-ins.
So the idea is to make plug-ins code working inside the main process thread -
they just need to send/receive a short commands to another process in the OS.
So it must be atomic operations (or deferred) and do not use any resources.

And it seems like some plug-ins must have 2 parts:

    * BitDust python module with interface to do peers communications
    * external code to run the given network

Communication between both parts can be done in a different ways, I think XMLRPC can work for most cases.
We need to run XML-RPC on both sides because transport plug-in
must be able to respond to the main process too.

External network can be written in C++ or Java and the second part of the transport plig-in need to
deal with that and be portable.

Different networks provides various functions, something more than just transfer files.
Some of them uses DHT to store data on nodes - we can use that stuff also.
"""

=======
>>>>>>> 7d91a7f0
#------------------------------------------------------------------------------

_Debug = True
_DebugLevel = 14

#------------------------------------------------------------------------------

import os
import time
import optparse

from twisted.web import xmlrpc
from twisted.internet import reactor
from twisted.internet.defer import Deferred, succeed
from twisted.internet.defer import maybeDeferred
from twisted.internet.defer import fail

#------------------------------------------------------------------------------

if __name__ == '__main__':
    import sys
    import os.path as _p
<<<<<<< HEAD
    sys.path.insert(
        0, _p.abspath(
            _p.join(
                _p.dirname(
                    _p.abspath(
                        sys.argv[0])), '..')))
=======
    sys.path.insert(0, _p.abspath(_p.join(_p.dirname(_p.abspath(sys.argv[0])), '..')))
>>>>>>> 7d91a7f0

#------------------------------------------------------------------------------

from logs import lg

from p2p import commands

from lib import nameurl
from lib import misc

from system import bpio
from system import tmpfile

from main import settings

from crypt import signed

from userid import my_id

from contacts import identitycache

from transport import callback
from transport import packet_in
from transport import packet_out

from web import control

#------------------------------------------------------------------------------

_AvailableTransports = {}
_TransportsDict = {}
_DoingShutdown = False
_LocalListener = None
_XMLRPCListener = None
_XMLRPCPort = None
_XMLRPCURL = ''
_LastTransferID = None
_LastInboxPacketTime = 0
_PacketsTimeOutTask = None
_TransportStateChangedCallbacksList = []
_TransportLogFile = None
_TransportLogFilename = None

#------------------------------------------------------------------------------


def transport(proto):
    """
    
    """
    global _TransportsDict
    return _TransportsDict[proto]


def transports():
    """
    
    """
    global _TransportsDict
    return _TransportsDict


def listener():
    """
    
    """
    global _LocalListener
    return _LocalListener


def is_installed(proto):
    """
    Return True if given transport is installed.
    """
    return proto in transports()


def can_send(proto):
    """
    
    """
    return transport(proto).state == 'LISTENING'


def last_inbox_time():
    """
    
    """
    global _LastInboxPacketTime
    return _LastInboxPacketTime

#------------------------------------------------------------------------------


def init():
    """
    
    """
    global _LocalListener
    global _DoingShutdown
    if _Debug:
        lg.out(4, 'gateway.init')
    if _DoingShutdown:
        return
    open_transport_log(settings.TransportLog())
    _LocalListener = TransportGateLocalProxy()


def shutdown():
    """
    Shut down the gateway, need to stop all transports.
    """
    global _LocalListener
    global _XMLRPCListener
    global _XMLRPCPort
    global _XMLRPCURL
    global _DoingShutdown
    if _Debug:
        lg.out(4, 'gateway.shutdown')
    if _DoingShutdown:
        return
    _DoingShutdown = True
    if _LocalListener:
        _LocalListener = None
    close_transport_log()


def start():
    """
    
    """
    if _Debug:
        lg.out(4, 'gateway.start')
    callback.append_outbox_filter_callback(on_outbox_packet)
    result = []
    for proto, transp in transports().items():
        if settings.transportIsEnabled(proto):
            if transp.state != 'LISTENING':
                if _Debug:
                    lg.out(4, '    sending "start" to %s' % transp)
                transp.automat('start')
                result.append(proto)
            else:
                if _Debug:
                    lg.out(4, '    %r is ready' % transp)
    reactor.callLater(5, packets_timeout_loop)
    return result


def cold_start():
    """
    
    """
    if _Debug:
        lg.out(
            4,
            'gateway.cold_start : sending "start" only to one transport - most preferable')
    callback.append_outbox_filter_callback(on_outbox_packet)
    ordered_list = transports().keys()
    ordered_list.sort(key=settings.getTransportPriority, reverse=True)
    result = []
    for proto in ordered_list:
        transp = transport(proto)
        if settings.transportIsEnabled(proto):
            if transp.state != 'LISTENING':
                if _Debug:
                    lg.out(4, '    sending "start" to %s and stop' % transp)
                transp.automat('start')
                result.append(proto)
                break
            else:
                if _Debug:
                    lg.out(4, '    %r is ready, try next one' % transp)
    reactor.callLater(5, packets_timeout_loop)
    return result


def stop():
    """
    
    """
    if _Debug:
        lg.out(4, 'gateway.stop')
    stop_packets_timeout_loop()
    shutdown_all_inbox_packets()
    shutdown_all_outbox_packets()
    result = []
    for proto, transp in transports().items():
        if settings.transportIsEnabled(proto):
            if transp.state != 'OFFLINE':
                if _Debug:
                    lg.out(4, '    send "stop" to %s' % transp)
                transp.automat('stop')
                result.append(proto)
            else:
                if _Debug:
                    lg.out(4, '    %s already stopped' % proto)
    callback.remove_outbox_filter_callback(on_outbox_packet)
    return result


def verify():
    """
    
    """
    ordered_list = transports().keys()
    ordered_list.sort(key=settings.getTransportPriority, reverse=True)
    if _Debug:
        lg.out(4, 'gateway.verify sorted list : %r' % ordered_list)
    my_id_obj = my_id.getLocalIdentity()
    resulted = Deferred()
    all_results = {}

    def _verify_transport(proto):
        if _Debug:
            lg.out(_DebugLevel - 8, '    verifying %s_transport' % proto)
        if not settings.transportIsEnabled(proto):
            if _Debug:
                lg.out(_DebugLevel - 8, '    %s_transport is disabled' % proto)
            return succeed(True)
        transp = transport(proto)
        if transp.state == 'OFFLINE':
            if _Debug:
<<<<<<< HEAD
                lg.out(
                    _DebugLevel -
                    8,
                    '    %s_transport state is OFFLINE' %
                    proto)
            return succeed(True)
        if transp.state != 'LISTENING':
            if _Debug:
                lg.out(
                    _DebugLevel -
                    8,
                    '    %s_transport state is not LISTENING' %
                    proto)
            return succeed(True)
        transp_result = transp.interface.verify_contacts(my_id_obj)
        if _Debug:
            lg.out(
                _DebugLevel - 8, '        %s result is %r' %
                (proto, transp_result))
=======
                lg.out(_DebugLevel - 8, '    %s_transport state is OFFLINE' % proto)
            return succeed(True)
        if transp.state != 'LISTENING':
            if _Debug:
                lg.out(_DebugLevel - 8, '    %s_transport state is not LISTENING' % proto)
            return succeed(True)
        transp_result = transp.interface.verify_contacts(my_id_obj)
        if _Debug:
            lg.out(_DebugLevel - 8, '        %s result is %r' % (proto, transp_result))
>>>>>>> 7d91a7f0
        if isinstance(transp_result, bool) and transp_result:
            return succeed(True)
        if isinstance(transp_result, bool) and transp_result == False:
            return succeed(False)
        if isinstance(transp_result, Deferred):
            ret = Deferred()
            transp_result.addCallback(
                lambda result_value: ret.callback(result_value))
            return ret
        lg.warn(
            'incorrect result returned from %s_interface.verify_contacts(): %r' %
            (proto, transp_result))
        return succeed(False)

    def _on_verified_one(t_result, proto):
        all_results[proto] = t_result
        if _Debug:
<<<<<<< HEAD
            lg.out(
                _DebugLevel - 8, '        verified %s transport, result=%r' %
                (proto, t_result))
=======
            lg.out(_DebugLevel - 8, '        verified %s transport, result=%r' % (proto, t_result))
>>>>>>> 7d91a7f0
        if len(all_results) == len(ordered_list):
            resulted.callback((ordered_list, all_results))

    for proto in ordered_list:
        d = _verify_transport(proto)
        d.addCallback(_on_verified_one, proto)

    return resulted

#------------------------------------------------------------------------------


def attach(transport_instance):
    """
    
    """
    global _TransportsDict
    global _AvailableTransports
    _AvailableTransports[transport_instance.proto] = True
    _TransportsDict[transport_instance.proto] = transport_instance
    if _Debug:
        lg.out(4, 'gateway.attach : %r' % transport_instance)


def detach(transport_instance):
    """
    
    """
    global _TransportsDict
    global _AvailableTransports
    if transport_instance.proto not in _AvailableTransports.keys():
        lg.warn('transport [%s] not available' % transport_instance.proto)
        return
    if transport_instance.proto not in _TransportsDict.keys():
        lg.warn('transport [%s] not attached' % transport_instance.proto)
        return
    _AvailableTransports.pop(transport_instance.proto)
    _TransportsDict.pop(transport_instance.proto)
    if _Debug:
        lg.out(4, 'gateway.detach : %r' % transport_instance)

#------------------------------------------------------------------------------


def inbox(info):
    """
    1) The protocol modules write to temporary files and gives us that filename
    2) We unserialize 3) We check that it is for us 4) We check that it is from
    one of our contacts.

    5) We use signed.validate() to check signature and that number
    fields are numbers 6) Any other sanity checks we can do and if
    anything funny we toss out the packet . 7) Then change the filename
    to the PackedID that it should be.    and call the right function(s)
    for this new packet    (encryptedblock, scrubber, remotetester,
    customerservice, ...)    to dispatch it to right place(s). 8) We
    have to keep track of bandwidth to/from everyone, and make a report
    every 24 hours    which we send to BitDust sometime in the 24 hours
    after that.
    """
    global _DoingShutdown
    global _LastInboxPacketTime
    if _DoingShutdown:
        if _Debug:
<<<<<<< HEAD
            lg.out(
                _DebugLevel - 4,
                "gateway.inbox ignoring input since _DoingShutdown ")
=======
            lg.out(_DebugLevel - 4, "gateway.inbox ignoring input since _DoingShutdown ")
>>>>>>> 7d91a7f0
        return None
    if info.filename == "" or not os.path.exists(info.filename):
        lg.err("bad filename=" + info.filename)
        return None
    try:
        data = bpio.ReadBinaryFile(info.filename)
    except:
        lg.err("gateway.inbox ERROR reading file " + info.filename)
        return None
    if len(data) == 0:
        lg.err(
            "gateway.inbox ERROR zero byte file from %s://%s" %
            (info.proto, info.host))
        return None
    try:
        newpacket = signed.Unserialize(data)
    except:
        lg.err(
            "gateway.inbox ERROR during Unserialize data from %s://%s" %
            (info.proto, info.host))
        lg.exc()
        return None
    if newpacket is None:
        lg.warn("newpacket from %s://%s is None" % (info.proto, info.host))
        return None
    try:
        Command = newpacket.Command
        OwnerID = newpacket.OwnerID
        CreatorID = newpacket.CreatorID
        PacketID = newpacket.PacketID
        Date = newpacket.Date
        Payload = newpacket.Payload
        RemoteID = newpacket.RemoteID
        Signature = newpacket.Signature
        packet_sz = len(data)
    except:
        lg.err(
            "gateway.inbox ERROR during Unserialize data from %s://%s" %
            (info.proto, info.host))
        lg.err("data length=" + str(len(data)))
        lg.exc()
        fd, filename = tmpfile.make('other', '.bad')
        os.write(fd, data)
        os.close(fd)
        return None
    _LastInboxPacketTime = time.time()
    if _Debug:
<<<<<<< HEAD
        lg.out(
            _DebugLevel -
            8,
            "gateway.inbox [%s] signed by %s|%s (for %s) from %s://%s" %
            (Command,
             nameurl.GetName(OwnerID),
             nameurl.GetName(CreatorID),
             nameurl.GetName(RemoteID),
             info.proto,
             info.host))
=======
        lg.out(_DebugLevel - 8, "gateway.inbox [%s] signed by %s|%s (for %s) from %s://%s" % (
            Command,
            nameurl.GetName(OwnerID),
            nameurl.GetName(CreatorID),
            nameurl.GetName(RemoteID),
            info.proto, info.host))
>>>>>>> 7d91a7f0
    if _Debug and lg.is_debug(_DebugLevel):
        monitoring()
    control.request_update([('packet', newpacket.PacketID)])
    return newpacket


def outbox(outpacket, wide=False, callbacks={}, target=None, route=None):
<<<<<<< HEAD
    """
    Sends `packet` to the network.

        :param outpacket: an instance of ``signed.Packet``
        :param wide:  set to True if you need to send the packet
                      to all contacts of Remote Identity
        :param callbacks: provide a callback methods to get response
                          here need to provide a callback for given command
                          callback arguments are: (response_packet, info)
        :param target:  if your recipient is not equal to outpacket.RemoteID
        :param route:   dict with parameters, you can manage how to process this packet:
                'packet': <another packet to be send>,
                'proto': <receiver proto>,
                'host': <receiver host>,
                'remoteid': <receiver idurl>,
                'description': <description on the packet>,

    Returns:
        `None` if data was not sent, no filter was applied
        `Deferred` object if filter was applied but sending was delayed
        `packet_out.PacketOut` object if packet was sent
    """
    if _Debug:
        lg.out(
            _DebugLevel - 8, "gateway.outbox [%s] signed by %s|%s to %s, wide=%s" %
            (outpacket.Command, nameurl.GetName(
                outpacket.OwnerID), nameurl.GetName(
                outpacket.CreatorID), nameurl.GetName(
                outpacket.RemoteID), wide,))
=======
    """
    Sends `packet` to the network.

        :param outpacket: an instance of ``signed.Packet``
        :param wide:  set to True if you need to send the packet
                      to all contacts of Remote Identity
        :param callbacks: provide a callback methods to get response
                          here need to provide a callback for given command
                          callback arguments are: (response_packet, info)
        :param target:  if your recipient is not equal to outpacket.RemoteID
        :param route:   dict with parameters, you can manage how to process this packet:
                'packet': <another packet to be send>,
                'proto': <receiver proto>,
                'host': <receiver host>,
                'remoteid': <receiver idurl>,
                'description': <description on the packet>,

    Returns:
        `None` if data was not sent, no filter was applied
        `Deferred` object if filter was applied but sending was delayed
        `packet_out.PacketOut` object if packet was sent
    """
    if _Debug:
        lg.out(_DebugLevel - 8, "gateway.outbox [%s] signed by %s|%s to %s, wide=%s" % (
            outpacket.Command,
            nameurl.GetName(outpacket.OwnerID),
            nameurl.GetName(outpacket.CreatorID),
            nameurl.GetName(outpacket.RemoteID),
            wide,))
>>>>>>> 7d91a7f0
    return callback.run_outbox_filter_callbacks(outpacket, wide, callbacks)

#------------------------------------------------------------------------------


def make_transfer_ID():
    """
    Generate a unique transfer ID.
    """
    global _LastTransferID
    if _LastTransferID is None:
        _LastTransferID = int(str(int(time.time() * 100.0))[4:])
    _LastTransferID += 1
    return _LastTransferID


def send_work_item(proto, host, filename, description):
<<<<<<< HEAD
    """
    Send a file to remote peer by given transport.

    Args:
        proto (str): identifier of the transport
        host (str): remote peer's host comes from identity contact
        filename (str): local source file to be send
        description (str): a label for this transfer
=======
    """
    Send a file to remote peer by given transport.

    Args:     proto (str): identifier of the transport     host (str):
    remote peer's host comes from identity contact     filename (str):
    local source file to be send     description (str): a label for this
    transfer
>>>>>>> 7d91a7f0
    """
    return send_file(proto, host, filename, description)


def connect_to(proto, host):
    """
    
    """
    return transport(proto).call('connect_to', host)


def disconnect_from(proto, host):
    """
    
    """
    return transport(proto).call('disconnect_from', host)


def send_file(remote_idurl, proto, host, filename, description=''):
    """
    
    """
    return transport(proto).call(
        'send_file',
        remote_idurl,
        filename,
        host,
        description)


def send_file_single(remote_idurl, proto, host, filename, description=''):
    """
    
    """
    return transport(proto).call(
        'send_file_single',
        remote_idurl,
        filename,
        host,
        description)


def list_active_transports():
    """
    
    """
    result = []
    for proto, transp in transports().items():
        if settings.transportIsEnabled(proto):
            if transp.state != 'OFFLINE':
                result.append(proto)
    return result


def list_active_sessions(proto):
    """
    
    """
    return transport(proto).call('list_sessions')


def list_active_streams(proto):
    """
    
    """
    return transport(proto).call('list_streams')

#------------------------------------------------------------------------------


def cancel_output_file(transferID, why=None):
    pkt_out, work_item = packet_out.search_by_transfer_id(transferID)
    if pkt_out is None:
        lg.warn('%s is not found' % str(transferID))
        return False
    pkt_out.automat('cancel', why)
    if _Debug:
<<<<<<< HEAD
        lg.out(
            _DebugLevel -
            4,
            'gateway.cancel_output_file    %s' %
            transferID)
=======
        lg.out(_DebugLevel - 4, 'gateway.cancel_output_file    %s' % transferID)
>>>>>>> 7d91a7f0
    return True


def cancel_input_file(transferID, why=None):
    pkt_in = packet_in.get(transferID)
    assert pkt_in is not None
    pkt_in.automat('cancel', why)
    return True


def cancel_outbox_file(proto, host, filename, why=None):
    pkt_out, work_item = packet_out.search(proto, host, filename)
    if pkt_out is None:
        lg.err(
            'gateway.cancel_outbox_file ERROR packet_out not found: %r' %
            ((proto, host, filename),))
        return None
    pkt_out.automat('cancel', why)

#------------------------------------------------------------------------------


def current_bytes_sent():
    res = {}
    # for transfer_id, info in transfers_out().items():
    #     res[transfer_id] = info.size
    for pkt_out in packet_out.queue():
        for item in pkt_out.items:
            if item.transfer_id:
                res[item.transfer_id] = pkt_out.payloadsize
    return res


def current_bytes_received():
    res = {}
    # for transfer_id, info in transfers_in().items():
    #     res[transfer_id] = info.size
    for pkt_in in packet_in.items().values():
        res[pkt_in.transfer_id] = pkt_in.size
    return res

#------------------------------------------------------------------------------


def shutdown_all_outbox_packets():
    """
    
    """
    if _Debug:
        lg.out(
            _DebugLevel,
            'gateway.shutdown_all_outbox_packets, %d live objects at the moment' % len(
                packet_out.queue()))
    for pkt_out in list(packet_out.queue()):
        pkt_out.event('cancel', 'shutdown')


def shutdown_all_inbox_packets():
    """
    
    """
    if _Debug:
        lg.out(
            _DebugLevel,
            'gateway.shutdown_all_inbox_packets, %d live objects at the moment' % len(
                packet_in.items().values()))
    for pkt_in in list(packet_in.items().values()):
        pkt_in.event('cancel', 'shutdown')

#------------------------------------------------------------------------------


def packets_timeout_loop():
    global _PacketsTimeOutTask
    # lg.out(18, 'gateway.packets_timeout_loop')
    delay = 5
    if _Debug:
        delay = 1
    _PacketsTimeOutTask = reactor.callLater(delay, packets_timeout_loop)
    for pkt_in in packet_in.items().values():
        if pkt_in.is_timed_out():
            lg.out(8, 'gateway.packets_timeout_loop %r is timed out' % pkt_in)
            pkt_in.automat('cancel', 'timeout')
    for pkt_out in packet_out.queue():
        if pkt_out.is_timed_out():
            lg.out(8, 'gateway.packets_timeout_loop %r is timed out' % pkt_out)
            pkt_out.automat('cancel', 'timeout')
    if _Debug and lg.is_debug(_DebugLevel):
        monitoring()


def stop_packets_timeout_loop():
    global _PacketsTimeOutTask
    if _PacketsTimeOutTask:
        if _PacketsTimeOutTask.active():
            _PacketsTimeOutTask.cancel()
        _PacketsTimeOutTask = None

#------------------------------------------------------------------------------


def monitoring():
    list_pkt_in = []
    for pkt_in in packet_in.items().values():
        list_pkt_in.append(pkt_in.label)
    list_pkt_out = []
    for pkt_out in packet_out.queue():
        list_pkt_out.append(pkt_out.label)
    if transport_log() and list_pkt_out and list_pkt_in:
        dt = time.time() - lg.when_life_begins()
        mn = dt // 60
        sc = dt - mn * 60
        transport_log().write('%02d:%02d    in: %s   out: %s\n' % (
            mn, sc, list_pkt_in, list_pkt_out))
        transport_log().flush()

#------------------------------------------------------------------------------


def on_outbox_packet(outpacket, wide, callbacks, target=None, route=None):
    """
    
    """
    started_packets = packet_out.search_similar_packets(outpacket)
    if started_packets:
        for active_packet, active_item in started_packets:
            if callbacks:
                for command, cb in callbacks.items():
                    active_packet.set_callback(command, cb)
            return active_packet
    pkt_out = packet_out.create(outpacket, wide, callbacks, target, route)
    if _Debug and lg.is_debug(_DebugLevel):
        monitoring()
    control.request_update([('packet', outpacket.PacketID)])
    return pkt_out


def on_transport_state_changed(transport, oldstate, newstate):
    """
    
    """
    global _TransportStateChangedCallbacksList
    if _Debug:
<<<<<<< HEAD
        lg.out(_DebugLevel -
               8, 'gateway.on_transport_state_changed in %r : %s->%s' %
               (transport, oldstate, newstate))
=======
        lg.out(_DebugLevel - 8, 'gateway.on_transport_state_changed in %r : %s->%s' % (
            transport, oldstate, newstate))
>>>>>>> 7d91a7f0
    from p2p import network_connector
    if network_connector.A():
        network_connector.A('network-transport-state-changed', transport)
    for cb in _TransportStateChangedCallbacksList:
        cb(transport, oldstate, newstate)


def on_transport_initialized(proto, xmlrpcurl=None):
    """
    
    """
    transport(proto).automat('transport-initialized', xmlrpcurl)
    return True


def on_receiving_started(proto, host, options_modified=None):
    """
    
    """
    if _Debug:
<<<<<<< HEAD
        lg.out(_DebugLevel -
               8, 'gateway.on_receiving_started %s host=%s' %
               (proto.upper(), host))
    transport(proto).automat('receiving-started',
                             (proto, host, options_modified))
=======
        lg.out(_DebugLevel - 8, 'gateway.on_receiving_started %s host=%s' % (proto.upper(), host))
    transport(proto).automat('receiving-started', (proto, host, options_modified))
>>>>>>> 7d91a7f0
    return True


def on_receiving_failed(proto, error_code=None):
    """
    
    """
    if _Debug:
<<<<<<< HEAD
        lg.out(_DebugLevel -
               8, 'gateway.on_receiving_failed %s    error=[%s]' %
               (proto.upper(), str(error_code)))
=======
        lg.out(_DebugLevel - 8, 'gateway.on_receiving_failed %s    error=[%s]' % (proto.upper(), str(error_code)))
>>>>>>> 7d91a7f0
    transport(proto).automat('failed')
    return True


def on_disconnected(proto, result=None):
    """
    
    """
    if _Debug:
<<<<<<< HEAD
        lg.out(_DebugLevel -
               8, 'gateway.on_disconnected %s    result=%s' %
               (proto.upper(), str(result)))
=======
        lg.out(_DebugLevel - 8, 'gateway.on_disconnected %s    result=%s' % (proto.upper(), str(result)))
>>>>>>> 7d91a7f0
    if proto in transports():
        transport(proto).automat('stopped')
    return True


def on_start_connecting(host):
    """
    
    """
    return True


def on_session_opened(host, remote_user_id):
    """
    
    """
<<<<<<< HEAD
    """
=======
>>>>>>> 7d91a7f0


def on_connection_failed(host, error_message=None):
    """
    
    """
<<<<<<< HEAD
    """
=======
>>>>>>> 7d91a7f0


def on_session_closed(host, remote_user_id, reason=None):
    """
    
    """
<<<<<<< HEAD
    """
=======
>>>>>>> 7d91a7f0


def on_message_received(host, remote_user_id, data):
    """
    
    """


<<<<<<< HEAD
def on_register_file_sending(
        proto,
        host,
        receiver_idurl,
        filename,
        size=0,
        description=''):
    """
    Called from transport plug-in when sending a single file were started to some remote peer.
    Must return a unique transfer ID so plug-in will know that ID.
    After finishing that given transfer - that ID is passed to `unregister_file_sending()`.
=======
def on_register_file_sending(proto, host, receiver_idurl, filename, size=0, description=''):
    """
    Called from transport plug-in when sending a single file were started to
    some remote peer. Must return a unique transfer ID so plug-in will know
    that ID.

    After finishing that given transfer - that ID is passed to `unregister_file_sending()`.
>>>>>>> 7d91a7f0
    """
    if _Debug:
        lg.out(
            _DebugLevel, 'gateway.on_register_file_sending %s %s' %
            (filename, description))
    pkt_out, work_item = packet_out.search(
        proto, host, filename, remote_idurl=receiver_idurl)
    if pkt_out is None:
        if _Debug:
            lg.out(_DebugLevel, '    skip, packet_out not found: %r %r %r' % (
                proto, host, os.path.basename(filename)))
        return None
    transfer_id = make_transfer_ID()
    if _Debug:
<<<<<<< HEAD
        lg.out(
            _DebugLevel,
            '... OUT ... %s (%d) send {%s} via [%s] to %s at %s' %
            (pkt_out.description,
             transfer_id,
             os.path.basename(filename),
             proto,
             nameurl.GetName(receiver_idurl),
             host))
=======
        lg.out(_DebugLevel, '... OUT ... %s (%d) send {%s} via [%s] to %s at %s' % (
            pkt_out.description, transfer_id, os.path.basename(filename), proto,
            nameurl.GetName(receiver_idurl), host))
>>>>>>> 7d91a7f0
#    if pkt_out.remote_idurl != receiver_idurl and receiver_idurl:
#        if _Debug:
#            lg.out(_DebugLevel, 'gateway.on_register_file_sending [%s] receiver idurl is different [%s]' % (pkt_out.remote_idurl, receiver_idurl))
    pkt_out.automat('register-item', (proto, host, filename, transfer_id))
    control.request_update([('stream', transfer_id)])
    return transfer_id


<<<<<<< HEAD
def on_unregister_file_sending(
        transfer_id,
        status,
        bytes_sent,
        error_message=None):
    """
    Called from transport plug-in after finish sending a single file.
=======
def on_unregister_file_sending(transfer_id, status, bytes_sent, error_message=None):
    """
    Called from transport plug-in after finish sending a single file.
>>>>>>> 7d91a7f0
    """
    if transfer_id is None:
        return False
    if _Debug:
        lg.out(
            _DebugLevel, 'gateway.on_unregister_file_sending %s %s' %
            (transfer_id, status))
    pkt_out, work_item = packet_out.search_by_transfer_id(transfer_id)
    if pkt_out is None:
        if _Debug:
            lg.out(_DebugLevel, '        %s is not found' % str(transfer_id))
        return False
    pkt_out.automat(
        'unregister-item',
        (transfer_id,
         status,
         bytes_sent,
         error_message))
    control.request_update([('stream', transfer_id)])
    if status == 'finished':
        if _Debug:
            lg.out(
                _DebugLevel,
                '>>> OUT >>> %s (%d) [%s://%s] %s with %d bytes' %
                (pkt_out.description,
                 transfer_id,
                 work_item.proto,
                 work_item.host,
                 status.upper(),
                 bytes_sent))
    else:
        if _Debug:
            lg.out(
                _DebugLevel,
                '>>> OUT >>> %s (%d) [%s://%s] %s : %s' %
                (pkt_out.description,
                 transfer_id,
                 work_item.proto,
                 work_item.host,
                 str(status).upper(),
                    error_message))
    return True


<<<<<<< HEAD
def on_cancelled_file_sending(
        proto,
        host,
        filename,
        size,
        description='',
        error_message=None):
    """
=======
def on_cancelled_file_sending(proto, host, filename, size, description='', error_message=None):
    """
    
>>>>>>> 7d91a7f0
    """
    pkt_out, work_item = packet_out.search(proto, host, filename)
    if pkt_out is None:
        if _Debug:
            lg.out(
                _DebugLevel,
                'gateway.on_cancelled_file_sending packet_out %s %s %s not found - IT IS OK' %
                (proto,
                 host,
                 os.path.basename(filename)))
        return True
    pkt_out.automat(
        'item-cancelled',
        (proto,
         host,
         filename,
         size,
         description,
         error_message))
    control.request_update([('packet', pkt_out.outpacket.PacketID)])
    if _Debug:
        lg.out(
            _DebugLevel, '>>> OUT >>>  {%s} CANCELLED via [%s] to %s : %s' %
            (os.path.basename(filename), proto, host, error_message))
    return True


def on_register_file_receiving(proto, host, sender_idurl, filename, size=0):
    """
    Called from transport plug-in when receiving a single file were started
    from some peer.

    Must return a unique transfer ID, create a `FileTransferInfo` object
    and put it into "transfers" list. Plug-in's code must create a
    temporary file and write incoming data into that file.
    """
    transfer_id = make_transfer_ID()
    if _Debug:
<<<<<<< HEAD
        lg.out(
            _DebugLevel,
            '... IN ... %d receive {%s} via [%s] from %s at %s' %
            (transfer_id,
             os.path.basename(filename),
             proto,
             nameurl.GetName(sender_idurl),
             host))
    packet_in.create(transfer_id).automat(
        'register-item', (proto, host, sender_idurl, filename, size))
=======
        lg.out(_DebugLevel, '... IN ... %d receive {%s} via [%s] from %s at %s' % (
            transfer_id, os.path.basename(filename), proto,
            nameurl.GetName(sender_idurl), host))
    packet_in.create(transfer_id).automat('register-item', (proto, host, sender_idurl, filename, size))
>>>>>>> 7d91a7f0
    control.request_update([('stream', transfer_id)])
    return transfer_id


<<<<<<< HEAD
def on_unregister_file_receiving(
        transfer_id,
        status,
        bytes_received,
        error_message=''):
    """
    Called from transport plug-in after finish receiving a single file.
=======
def on_unregister_file_receiving(transfer_id, status, bytes_received, error_message=''):
    """
    Called from transport plug-in after finish receiving a single file.
>>>>>>> 7d91a7f0
    """
    pkt_in = packet_in.get(transfer_id)
    assert pkt_in is not None
    if status == 'finished':
        if _Debug:
            lg.out(
                _DebugLevel,
                '<<< IN <<< (%d) [%s://%s] %s with %d bytes' %
                (transfer_id,
                 pkt_in.proto,
                 pkt_in.host,
                 status.upper(),
                 bytes_received))
    else:
        if _Debug:
            lg.out(
                _DebugLevel,
                '<<< IN <<< (%d) [%s://%s] %s : %s' %
                (transfer_id,
                 pkt_in.proto,
                 pkt_in.host,
                 status.upper(),
                 error_message))
    pkt_in.automat('unregister-item', (status, bytes_received, error_message))
    control.request_update([('stream', transfer_id)])
    return True

#------------------------------------------------------------------------------


def add_transport_state_changed_callback(cb):
    global _TransportStateChangedCallbacksList
    if cb not in _TransportStateChangedCallbacksList:
        _TransportStateChangedCallbacksList.append(cb)


def remove_transport_state_changed_callback(cb):
    global _TransportStateChangedCallbacksList
    if cb in _TransportStateChangedCallbacksList:
        _TransportStateChangedCallbacksList.remove(cb)

#------------------------------------------------------------------------------


def open_transport_log(filename):
    global _TransportLogFile
    global _TransportLogFilename
    if _TransportLogFile:
        return
    _TransportLogFilename = filename
    try:
        _TransportLogFile = open(_TransportLogFilename, 'w')
    except:
        _TransportLogFile = None


def close_transport_log():
    global _TransportLogFile
    if not _TransportLogFile:
        return
    _TransportLogFile.flush()
    _TransportLogFile.close()
    _TransportLogFile = None
    _TransportLogFilename = None


def transport_log():
    global _TransportLogFile
    return _TransportLogFile

#------------------------------------------------------------------------------


class TransportGateLocalProxy():
    """
    A class to handle calls from transport plug-ins in the main thread.
    """
<<<<<<< HEAD
    A class to handle calls from transport plug-ins in the main thread.
    """
=======
>>>>>>> 7d91a7f0

    def __init__(self):
        self.methods = {
            'transport_initialized': on_transport_initialized,
            'receiving_started': on_receiving_started,
            'receiving_failed': on_receiving_failed,
            'disconnected': on_disconnected,
            'start_connecting': on_start_connecting,
            'session_opened': on_session_opened,
            'message_received': on_message_received,
            'connection_failed': on_connection_failed,
            'register_file_sending': on_register_file_sending,
            'unregister_file_sending': on_unregister_file_sending,
            'register_file_receiving': on_register_file_receiving,
            'unregister_file_receiving': on_unregister_file_receiving,
            'cancelled_file_sending': on_cancelled_file_sending,
        }

    def callRemote(self, method, *args):
        m = self.methods.get(method)
        if not m:
            lg.warn('unsupported method: %s' % method)
            return fail('unsupported method: %s' % method)
        _d = Deferred()

        def _call():
            r = maybeDeferred(m, *args)
            r.addCallback(_d.callback)
            r.addErrback(_d.errback)
        reactor.callLater(0, _call)
        return _d

#------------------------------------------------------------------------------


class TransportGateXMLRPCServer(xmlrpc.XMLRPC):
    """
    XML-RPC server to receive calls from transport plug-ins.
    """

    def __init__(self):
        xmlrpc.XMLRPC.__init__(self, allowNone=True)
        self.methods = {
            'transport_initialized': on_transport_initialized,
            'receiving_started': on_receiving_started,
            'receiving_failed': on_receiving_failed,
            'disconnected': on_disconnected,
            'start_connecting': on_start_connecting,
            'session_opened': on_session_opened,
            'message_received': on_message_received,
            'connection_failed': on_connection_failed,
            'register_file_sending': on_register_file_sending,
            'unregister_file_sending': on_unregister_file_sending,
            'register_file_receiving': on_register_file_receiving,
            'unregister_file_receiving': on_unregister_file_receiving,
            'cancelled_file_sending': on_cancelled_file_sending,
        }

    def lookupProcedure(self, procedurePath):
        try:
            return self.methods[procedurePath]
        except KeyError as e:
<<<<<<< HEAD
            raise xmlrpc.NoSuchFunction(
                self.NOT_FOUND, "procedure %s not found: %s" %
                (procedurePath, e))
=======
            raise xmlrpc.NoSuchFunction(self.NOT_FOUND,
                                        "procedure %s not found: %s" % (procedurePath, e))
>>>>>>> 7d91a7f0

    def listProcedures(self):
        return self.methods.keys()

#------------------------------------------------------------------------------


def parseCommandLine():
    oparser = optparse.OptionParser()
    oparser.add_option(
        "-d",
        "--debug",
        dest="debug",
        type="int",
        help="set debug level")
    oparser.set_default('debug', 10)
    oparser.add_option(
        "-t",
        "--tcpport",
        dest="tcpport",
        type="int",
        help="specify port for TCP transport")
    oparser.set_default('tcpport', settings.getTCPPort())
    oparser.add_option(
        "-u",
        "--udpport",
        dest="udpport",
        type="int",
        help="specify port for UDP transport")
    oparser.set_default('udpport', settings.getUDPPort())
    oparser.add_option(
        "-p",
        "--dhtport",
        dest="dhtport",
        type="int",
        help="specify UDP port for DHT network")
    oparser.set_default('dhtport', settings.getDHTPort())
    oparser.add_option(
        "-s",
        "--packetsize",
        dest="packetsize",
        type="int",
        help="set size of UDP datagrams")
    oparser.set_default('packetsize', 480)
    (options, args) = oparser.parse_args()
    return options, args

#------------------------------------------------------------------------------


def main():
    lg.life_begins()
    bpio.init()
    settings.init()
    misc.init()
    my_id.init()
    identitycache.init()
    from crypt import key
    key.InitMyKey()
    (options, args) = parseCommandLine()
    settings.override(
        'transport.transport-tcp.transport-tcp-port',
        options.tcpport)
    settings.override(
        'transport.transport-udp.transport-udp-port',
        options.udpport)
    settings.override('network.network-dht-port', options.dhtport)
    lg.set_debug_level(options.debug)
    tmpfile.init()
    if True:
        import lib.udp
        lib.udp.listen(options.udpport)
        import dht.dht_service
        dht.dht_service.init(options.dhtport)
    reactor.addSystemEventTrigger('before', 'shutdown', shutdown)
    init()
    start()
    globals()['num_in'] = 0

    def _in(a, b, c, d):
        lg.out(2, 'INBOX %d : %r' % (globals()['num_in'], a))
        globals()['num_in'] += 1
        return True
    callback.insert_inbox_callback(-1, _in)
    if len(args) > 0:
        globals()['num_out'] = 0

        def _s():
            p = signed.Packet(commands.Data(), my_id.getLocalID(),
                              my_id.getLocalID(), my_id.getLocalID(),
                              bpio.ReadBinaryFile(args[1]), args[0])
            outbox(p, wide=True)
            lg.out(2, 'OUTBOX %d : %r' % (globals()['num_out'], p))
            globals()['num_out'] += 1
        old_state_changed = transport('udp').state_changed

        def new_state_changed(oldstate, newstate, event, arg):
            old_state_changed(oldstate, newstate, event, arg)
            if newstate == 'LISTENING':
                reactor.callLater(1, _s)
        transport('udp').state_changed = new_state_changed
        # t = task.LoopingCall(_s)
        # reactor.callLater(5, t.start, 60, True)
        # reactor.callLater(2, t.stop)

    reactor.run()

#------------------------------------------------------------------------------

if __name__ == "__main__":
    main()
<|MERGE_RESOLUTION|>--- conflicted
+++ resolved
@@ -1,31 +1,31 @@
-#!/usr/bin/python
-# gateway.py
-#
-#
-# Copyright (C) 2008-2016 Veselin Penev, http://bitdust.io
-#
-# This file (gateway.py) is part of BitDust Software.
-#
-# BitDust is free software: you can redistribute it and/or modify
-# it under the terms of the GNU Affero General Public License as published by
-# the Free Software Foundation, either version 3 of the License, or
-# (at your option) any later version.
-#
-# BitDust Software is distributed in the hope that it will be useful,
-# but WITHOUT ANY WARRANTY; without even the implied warranty of
-# MERCHANTABILITY or FITNESS FOR A PARTICULAR PURPOSE.  See the
-# GNU Affero General Public License for more details.
-#
-# You should have received a copy of the GNU Affero General Public License
-# along with BitDust Software.  If not, see <http://www.gnu.org/licenses/>.
-#
-# Please contact us if you have any questions at bitdust.io@gmail.com
-#
-#
-#
-#
-
-
+#!/usr/bin/python
+# gateway.py
+#
+#
+# Copyright (C) 2008-2016 Veselin Penev, http://bitdust.io
+#
+# This file (gateway.py) is part of BitDust Software.
+#
+# BitDust is free software: you can redistribute it and/or modify
+# it under the terms of the GNU Affero General Public License as published by
+# the Free Software Foundation, either version 3 of the License, or
+# (at your option) any later version.
+#
+# BitDust Software is distributed in the hope that it will be useful,
+# but WITHOUT ANY WARRANTY; without even the implied warranty of
+# MERCHANTABILITY or FITNESS FOR A PARTICULAR PURPOSE.  See the
+# GNU Affero General Public License for more details.
+#
+# You should have received a copy of the GNU Affero General Public License
+# along with BitDust Software.  If not, see <http://www.gnu.org/licenses/>.
+#
+# Please contact us if you have any questions at bitdust.io@gmail.com
+#
+#
+#
+#
+
+
 """
 .. module:: gateway.
 
@@ -61,389 +61,321 @@
 
 Different networks provides various functions, something more than just transfer files.
 Some of them uses DHT to store data on nodes - we can use that stuff also.
-"""
-
-<<<<<<< HEAD
-Seems like we faced with such situation -
-BitDust software need to work together with other networks software on same machine.
-This means we need to communicate between system processes - this is work for plug-ins.
-So the idea is to make plug-ins code working inside the main process thread -
-they just need to send/receive a short commands to another process in the OS.
-So it must be atomic operations (or deferred) and do not use any resources.
-
-And it seems like some plug-ins must have 2 parts:
-
-    * BitDust python module with interface to do peers communications
-    * external code to run the given network
-
-Communication between both parts can be done in a different ways, I think XMLRPC can work for most cases.
-We need to run XML-RPC on both sides because transport plug-in
-must be able to respond to the main process too.
-
-External network can be written in C++ or Java and the second part of the transport plig-in need to
-deal with that and be portable.
-
-Different networks provides various functions, something more than just transfer files.
-Some of them uses DHT to store data on nodes - we can use that stuff also.
-"""
-
-=======
->>>>>>> 7d91a7f0
-#------------------------------------------------------------------------------
-
-_Debug = True
-_DebugLevel = 14
-
-#------------------------------------------------------------------------------
-
-import os
-import time
-import optparse
-
-from twisted.web import xmlrpc
-from twisted.internet import reactor
-from twisted.internet.defer import Deferred, succeed
-from twisted.internet.defer import maybeDeferred
-from twisted.internet.defer import fail
-
-#------------------------------------------------------------------------------
-
-if __name__ == '__main__':
-    import sys
-    import os.path as _p
-<<<<<<< HEAD
-    sys.path.insert(
-        0, _p.abspath(
-            _p.join(
-                _p.dirname(
-                    _p.abspath(
-                        sys.argv[0])), '..')))
-=======
-    sys.path.insert(0, _p.abspath(_p.join(_p.dirname(_p.abspath(sys.argv[0])), '..')))
->>>>>>> 7d91a7f0
-
-#------------------------------------------------------------------------------
-
-from logs import lg
-
-from p2p import commands
-
-from lib import nameurl
-from lib import misc
-
-from system import bpio
-from system import tmpfile
-
-from main import settings
-
-from crypt import signed
-
-from userid import my_id
-
-from contacts import identitycache
-
-from transport import callback
-from transport import packet_in
-from transport import packet_out
-
-from web import control
-
-#------------------------------------------------------------------------------
-
-_AvailableTransports = {}
-_TransportsDict = {}
-_DoingShutdown = False
-_LocalListener = None
-_XMLRPCListener = None
-_XMLRPCPort = None
-_XMLRPCURL = ''
-_LastTransferID = None
-_LastInboxPacketTime = 0
-_PacketsTimeOutTask = None
-_TransportStateChangedCallbacksList = []
-_TransportLogFile = None
-_TransportLogFilename = None
-
-#------------------------------------------------------------------------------
-
-
-def transport(proto):
-    """
-    
-    """
-    global _TransportsDict
-    return _TransportsDict[proto]
-
-
-def transports():
-    """
-    
-    """
-    global _TransportsDict
-    return _TransportsDict
-
-
-def listener():
-    """
-    
-    """
-    global _LocalListener
-    return _LocalListener
-
-
-def is_installed(proto):
+"""
+
+#------------------------------------------------------------------------------
+
+_Debug = True
+_DebugLevel = 14
+
+#------------------------------------------------------------------------------
+
+import os
+import time
+import optparse
+
+from twisted.web import xmlrpc
+from twisted.internet import reactor
+from twisted.internet.defer import Deferred, succeed
+from twisted.internet.defer import maybeDeferred
+from twisted.internet.defer import fail
+
+#------------------------------------------------------------------------------
+
+if __name__ == '__main__':
+    import sys
+    import os.path as _p
+    sys.path.insert(0, _p.abspath(_p.join(_p.dirname(_p.abspath(sys.argv[0])), '..')))
+
+#------------------------------------------------------------------------------
+
+from logs import lg
+
+from p2p import commands
+
+from lib import nameurl
+from lib import misc
+
+from system import bpio
+from system import tmpfile
+
+from main import settings
+
+from crypt import signed
+
+from userid import my_id
+
+from contacts import identitycache
+
+from transport import callback
+from transport import packet_in
+from transport import packet_out
+
+from web import control
+
+#------------------------------------------------------------------------------
+
+_AvailableTransports = {}
+_TransportsDict = {}
+_DoingShutdown = False
+_LocalListener = None
+_XMLRPCListener = None
+_XMLRPCPort = None
+_XMLRPCURL = ''
+_LastTransferID = None
+_LastInboxPacketTime = 0
+_PacketsTimeOutTask = None
+_TransportStateChangedCallbacksList = []
+_TransportLogFile = None
+_TransportLogFilename = None
+
+#------------------------------------------------------------------------------
+
+
+def transport(proto):
+    """
+    
+    """
+    global _TransportsDict
+    return _TransportsDict[proto]
+
+
+def transports():
+    """
+    
+    """
+    global _TransportsDict
+    return _TransportsDict
+
+
+def listener():
+    """
+    
+    """
+    global _LocalListener
+    return _LocalListener
+
+
+def is_installed(proto):
     """
     Return True if given transport is installed.
-    """
-    return proto in transports()
-
-
-def can_send(proto):
-    """
-    
-    """
-    return transport(proto).state == 'LISTENING'
-
-
-def last_inbox_time():
-    """
-    
-    """
-    global _LastInboxPacketTime
-    return _LastInboxPacketTime
-
-#------------------------------------------------------------------------------
-
-
-def init():
-    """
-    
-    """
-    global _LocalListener
-    global _DoingShutdown
-    if _Debug:
-        lg.out(4, 'gateway.init')
-    if _DoingShutdown:
-        return
-    open_transport_log(settings.TransportLog())
-    _LocalListener = TransportGateLocalProxy()
-
-
-def shutdown():
+    """
+    return proto in transports()
+
+
+def can_send(proto):
+    """
+    
+    """
+    return transport(proto).state == 'LISTENING'
+
+
+def last_inbox_time():
+    """
+    
+    """
+    global _LastInboxPacketTime
+    return _LastInboxPacketTime
+
+#------------------------------------------------------------------------------
+
+
+def init():
+    """
+    
+    """
+    global _LocalListener
+    global _DoingShutdown
+    if _Debug:
+        lg.out(4, 'gateway.init')
+    if _DoingShutdown:
+        return
+    open_transport_log(settings.TransportLog())
+    _LocalListener = TransportGateLocalProxy()
+
+
+def shutdown():
     """
     Shut down the gateway, need to stop all transports.
-    """
-    global _LocalListener
-    global _XMLRPCListener
-    global _XMLRPCPort
-    global _XMLRPCURL
-    global _DoingShutdown
-    if _Debug:
-        lg.out(4, 'gateway.shutdown')
-    if _DoingShutdown:
-        return
-    _DoingShutdown = True
-    if _LocalListener:
-        _LocalListener = None
-    close_transport_log()
-
-
-def start():
-    """
-    
-    """
-    if _Debug:
-        lg.out(4, 'gateway.start')
-    callback.append_outbox_filter_callback(on_outbox_packet)
-    result = []
-    for proto, transp in transports().items():
-        if settings.transportIsEnabled(proto):
-            if transp.state != 'LISTENING':
-                if _Debug:
-                    lg.out(4, '    sending "start" to %s' % transp)
-                transp.automat('start')
-                result.append(proto)
-            else:
-                if _Debug:
-                    lg.out(4, '    %r is ready' % transp)
-    reactor.callLater(5, packets_timeout_loop)
-    return result
-
-
-def cold_start():
-    """
-    
-    """
-    if _Debug:
-        lg.out(
-            4,
-            'gateway.cold_start : sending "start" only to one transport - most preferable')
-    callback.append_outbox_filter_callback(on_outbox_packet)
-    ordered_list = transports().keys()
-    ordered_list.sort(key=settings.getTransportPriority, reverse=True)
-    result = []
-    for proto in ordered_list:
-        transp = transport(proto)
-        if settings.transportIsEnabled(proto):
-            if transp.state != 'LISTENING':
-                if _Debug:
-                    lg.out(4, '    sending "start" to %s and stop' % transp)
-                transp.automat('start')
-                result.append(proto)
-                break
-            else:
-                if _Debug:
-                    lg.out(4, '    %r is ready, try next one' % transp)
-    reactor.callLater(5, packets_timeout_loop)
-    return result
-
-
-def stop():
-    """
-    
-    """
-    if _Debug:
-        lg.out(4, 'gateway.stop')
-    stop_packets_timeout_loop()
-    shutdown_all_inbox_packets()
-    shutdown_all_outbox_packets()
-    result = []
-    for proto, transp in transports().items():
-        if settings.transportIsEnabled(proto):
-            if transp.state != 'OFFLINE':
-                if _Debug:
-                    lg.out(4, '    send "stop" to %s' % transp)
-                transp.automat('stop')
-                result.append(proto)
-            else:
-                if _Debug:
-                    lg.out(4, '    %s already stopped' % proto)
-    callback.remove_outbox_filter_callback(on_outbox_packet)
-    return result
-
-
-def verify():
-    """
-    
-    """
-    ordered_list = transports().keys()
-    ordered_list.sort(key=settings.getTransportPriority, reverse=True)
-    if _Debug:
-        lg.out(4, 'gateway.verify sorted list : %r' % ordered_list)
-    my_id_obj = my_id.getLocalIdentity()
-    resulted = Deferred()
-    all_results = {}
-
-    def _verify_transport(proto):
-        if _Debug:
-            lg.out(_DebugLevel - 8, '    verifying %s_transport' % proto)
-        if not settings.transportIsEnabled(proto):
-            if _Debug:
-                lg.out(_DebugLevel - 8, '    %s_transport is disabled' % proto)
-            return succeed(True)
-        transp = transport(proto)
-        if transp.state == 'OFFLINE':
-            if _Debug:
-<<<<<<< HEAD
-                lg.out(
-                    _DebugLevel -
-                    8,
-                    '    %s_transport state is OFFLINE' %
-                    proto)
-            return succeed(True)
-        if transp.state != 'LISTENING':
-            if _Debug:
-                lg.out(
-                    _DebugLevel -
-                    8,
-                    '    %s_transport state is not LISTENING' %
-                    proto)
-            return succeed(True)
-        transp_result = transp.interface.verify_contacts(my_id_obj)
-        if _Debug:
-            lg.out(
-                _DebugLevel - 8, '        %s result is %r' %
-                (proto, transp_result))
-=======
-                lg.out(_DebugLevel - 8, '    %s_transport state is OFFLINE' % proto)
-            return succeed(True)
-        if transp.state != 'LISTENING':
-            if _Debug:
-                lg.out(_DebugLevel - 8, '    %s_transport state is not LISTENING' % proto)
-            return succeed(True)
-        transp_result = transp.interface.verify_contacts(my_id_obj)
-        if _Debug:
-            lg.out(_DebugLevel - 8, '        %s result is %r' % (proto, transp_result))
->>>>>>> 7d91a7f0
-        if isinstance(transp_result, bool) and transp_result:
-            return succeed(True)
-        if isinstance(transp_result, bool) and transp_result == False:
-            return succeed(False)
-        if isinstance(transp_result, Deferred):
-            ret = Deferred()
-            transp_result.addCallback(
-                lambda result_value: ret.callback(result_value))
-            return ret
-        lg.warn(
-            'incorrect result returned from %s_interface.verify_contacts(): %r' %
-            (proto, transp_result))
-        return succeed(False)
-
-    def _on_verified_one(t_result, proto):
-        all_results[proto] = t_result
-        if _Debug:
-<<<<<<< HEAD
-            lg.out(
-                _DebugLevel - 8, '        verified %s transport, result=%r' %
-                (proto, t_result))
-=======
-            lg.out(_DebugLevel - 8, '        verified %s transport, result=%r' % (proto, t_result))
->>>>>>> 7d91a7f0
-        if len(all_results) == len(ordered_list):
-            resulted.callback((ordered_list, all_results))
-
-    for proto in ordered_list:
-        d = _verify_transport(proto)
-        d.addCallback(_on_verified_one, proto)
-
-    return resulted
-
-#------------------------------------------------------------------------------
-
-
-def attach(transport_instance):
-    """
-    
-    """
-    global _TransportsDict
-    global _AvailableTransports
-    _AvailableTransports[transport_instance.proto] = True
-    _TransportsDict[transport_instance.proto] = transport_instance
-    if _Debug:
-        lg.out(4, 'gateway.attach : %r' % transport_instance)
-
-
-def detach(transport_instance):
-    """
-    
-    """
-    global _TransportsDict
-    global _AvailableTransports
-    if transport_instance.proto not in _AvailableTransports.keys():
-        lg.warn('transport [%s] not available' % transport_instance.proto)
-        return
-    if transport_instance.proto not in _TransportsDict.keys():
-        lg.warn('transport [%s] not attached' % transport_instance.proto)
-        return
-    _AvailableTransports.pop(transport_instance.proto)
-    _TransportsDict.pop(transport_instance.proto)
-    if _Debug:
-        lg.out(4, 'gateway.detach : %r' % transport_instance)
-
-#------------------------------------------------------------------------------
-
-
-def inbox(info):
+    """
+    global _LocalListener
+    global _XMLRPCListener
+    global _XMLRPCPort
+    global _XMLRPCURL
+    global _DoingShutdown
+    if _Debug:
+        lg.out(4, 'gateway.shutdown')
+    if _DoingShutdown:
+        return
+    _DoingShutdown = True
+    if _LocalListener:
+        _LocalListener = None
+    close_transport_log()
+
+
+def start():
+    """
+    
+    """
+    if _Debug:
+        lg.out(4, 'gateway.start')
+    callback.append_outbox_filter_callback(on_outbox_packet)
+    result = []
+    for proto, transp in transports().items():
+        if settings.transportIsEnabled(proto):
+            if transp.state != 'LISTENING':
+                if _Debug:
+                    lg.out(4, '    sending "start" to %s' % transp)
+                transp.automat('start')
+                result.append(proto)
+            else:
+                if _Debug:
+                    lg.out(4, '    %r is ready' % transp)
+    reactor.callLater(5, packets_timeout_loop)
+    return result
+
+
+def cold_start():
+    """
+    
+    """
+    if _Debug:
+        lg.out(4, 'gateway.cold_start : sending "start" only to one transport - most preferable')
+    callback.append_outbox_filter_callback(on_outbox_packet)
+    ordered_list = transports().keys()
+    ordered_list.sort(key=settings.getTransportPriority, reverse=True)
+    result = []
+    for proto in ordered_list:
+        transp = transport(proto)
+        if settings.transportIsEnabled(proto):
+            if transp.state != 'LISTENING':
+                if _Debug:
+                    lg.out(4, '    sending "start" to %s and stop' % transp)
+                transp.automat('start')
+                result.append(proto)
+                break
+            else:
+                if _Debug:
+                    lg.out(4, '    %r is ready, try next one' % transp)
+    reactor.callLater(5, packets_timeout_loop)
+    return result
+
+
+def stop():
+    """
+    
+    """
+    if _Debug:
+        lg.out(4, 'gateway.stop')
+    stop_packets_timeout_loop()
+    shutdown_all_inbox_packets()
+    shutdown_all_outbox_packets()
+    result = []
+    for proto, transp in transports().items():
+        if settings.transportIsEnabled(proto):
+            if transp.state != 'OFFLINE':
+                if _Debug:
+                    lg.out(4, '    send "stop" to %s' % transp)
+                transp.automat('stop')
+                result.append(proto)
+            else:
+                if _Debug:
+                    lg.out(4, '    %s already stopped' % proto)
+    callback.remove_outbox_filter_callback(on_outbox_packet)
+    return result
+
+
+def verify():
+    """
+    
+    """
+    ordered_list = transports().keys()
+    ordered_list.sort(key=settings.getTransportPriority, reverse=True)
+    if _Debug:
+        lg.out(4, 'gateway.verify sorted list : %r' % ordered_list)
+    my_id_obj = my_id.getLocalIdentity()
+    resulted = Deferred()
+    all_results = {}
+
+    def _verify_transport(proto):
+        if _Debug:
+            lg.out(_DebugLevel - 8, '    verifying %s_transport' % proto)
+        if not settings.transportIsEnabled(proto):
+            if _Debug:
+                lg.out(_DebugLevel - 8, '    %s_transport is disabled' % proto)
+            return succeed(True)
+        transp = transport(proto)
+        if transp.state == 'OFFLINE':
+            if _Debug:
+                lg.out(_DebugLevel - 8, '    %s_transport state is OFFLINE' % proto)
+            return succeed(True)
+        if transp.state != 'LISTENING':
+            if _Debug:
+                lg.out(_DebugLevel - 8, '    %s_transport state is not LISTENING' % proto)
+            return succeed(True)
+        transp_result = transp.interface.verify_contacts(my_id_obj)
+        if _Debug:
+            lg.out(_DebugLevel - 8, '        %s result is %r' % (proto, transp_result))
+        if isinstance(transp_result, bool) and transp_result:
+            return succeed(True)
+        if isinstance(transp_result, bool) and transp_result == False:
+            return succeed(False)
+        if isinstance(transp_result, Deferred):
+            ret = Deferred()
+            transp_result.addCallback(lambda result_value: ret.callback(result_value))
+            return ret
+        lg.warn('incorrect result returned from %s_interface.verify_contacts(): %r' % (proto, transp_result))
+        return succeed(False)
+
+    def _on_verified_one(t_result, proto):
+        all_results[proto] = t_result
+        if _Debug:
+            lg.out(_DebugLevel - 8, '        verified %s transport, result=%r' % (proto, t_result))
+        if len(all_results) == len(ordered_list):
+            resulted.callback((ordered_list, all_results))
+
+    for proto in ordered_list:
+        d = _verify_transport(proto)
+        d.addCallback(_on_verified_one, proto)
+
+    return resulted
+
+#------------------------------------------------------------------------------
+
+
+def attach(transport_instance):
+    """
+    
+    """
+    global _TransportsDict
+    global _AvailableTransports
+    _AvailableTransports[transport_instance.proto] = True
+    _TransportsDict[transport_instance.proto] = transport_instance
+    if _Debug:
+        lg.out(4, 'gateway.attach : %r' % transport_instance)
+
+
+def detach(transport_instance):
+    """
+    
+    """
+    global _TransportsDict
+    global _AvailableTransports
+    if transport_instance.proto not in _AvailableTransports.keys():
+        lg.warn('transport [%s] not available' % transport_instance.proto)
+        return
+    if transport_instance.proto not in _TransportsDict.keys():
+        lg.warn('transport [%s] not attached' % transport_instance.proto)
+        return
+    _AvailableTransports.pop(transport_instance.proto)
+    _TransportsDict.pop(transport_instance.proto)
+    if _Debug:
+        lg.out(4, 'gateway.detach : %r' % transport_instance)
+
+#------------------------------------------------------------------------------
+
+
+def inbox(info):
     """
     1) The protocol modules write to temporary files and gives us that filename
     2) We unserialize 3) We check that it is for us 4) We check that it is from
@@ -458,92 +390,66 @@
     have to keep track of bandwidth to/from everyone, and make a report
     every 24 hours    which we send to BitDust sometime in the 24 hours
     after that.
-    """
-    global _DoingShutdown
-    global _LastInboxPacketTime
-    if _DoingShutdown:
-        if _Debug:
-<<<<<<< HEAD
-            lg.out(
-                _DebugLevel - 4,
-                "gateway.inbox ignoring input since _DoingShutdown ")
-=======
-            lg.out(_DebugLevel - 4, "gateway.inbox ignoring input since _DoingShutdown ")
->>>>>>> 7d91a7f0
-        return None
-    if info.filename == "" or not os.path.exists(info.filename):
-        lg.err("bad filename=" + info.filename)
-        return None
-    try:
-        data = bpio.ReadBinaryFile(info.filename)
-    except:
-        lg.err("gateway.inbox ERROR reading file " + info.filename)
-        return None
-    if len(data) == 0:
-        lg.err(
-            "gateway.inbox ERROR zero byte file from %s://%s" %
-            (info.proto, info.host))
-        return None
-    try:
-        newpacket = signed.Unserialize(data)
-    except:
-        lg.err(
-            "gateway.inbox ERROR during Unserialize data from %s://%s" %
-            (info.proto, info.host))
-        lg.exc()
-        return None
-    if newpacket is None:
-        lg.warn("newpacket from %s://%s is None" % (info.proto, info.host))
-        return None
-    try:
-        Command = newpacket.Command
-        OwnerID = newpacket.OwnerID
-        CreatorID = newpacket.CreatorID
-        PacketID = newpacket.PacketID
-        Date = newpacket.Date
-        Payload = newpacket.Payload
-        RemoteID = newpacket.RemoteID
-        Signature = newpacket.Signature
-        packet_sz = len(data)
-    except:
-        lg.err(
-            "gateway.inbox ERROR during Unserialize data from %s://%s" %
-            (info.proto, info.host))
-        lg.err("data length=" + str(len(data)))
-        lg.exc()
-        fd, filename = tmpfile.make('other', '.bad')
-        os.write(fd, data)
-        os.close(fd)
-        return None
-    _LastInboxPacketTime = time.time()
-    if _Debug:
-<<<<<<< HEAD
-        lg.out(
-            _DebugLevel -
-            8,
-            "gateway.inbox [%s] signed by %s|%s (for %s) from %s://%s" %
-            (Command,
-             nameurl.GetName(OwnerID),
-             nameurl.GetName(CreatorID),
-             nameurl.GetName(RemoteID),
-             info.proto,
-             info.host))
-=======
-        lg.out(_DebugLevel - 8, "gateway.inbox [%s] signed by %s|%s (for %s) from %s://%s" % (
-            Command,
-            nameurl.GetName(OwnerID),
-            nameurl.GetName(CreatorID),
-            nameurl.GetName(RemoteID),
-            info.proto, info.host))
->>>>>>> 7d91a7f0
-    if _Debug and lg.is_debug(_DebugLevel):
-        monitoring()
-    control.request_update([('packet', newpacket.PacketID)])
-    return newpacket
-
-
-def outbox(outpacket, wide=False, callbacks={}, target=None, route=None):
-<<<<<<< HEAD
+    """
+    global _DoingShutdown
+    global _LastInboxPacketTime
+    if _DoingShutdown:
+        if _Debug:
+            lg.out(_DebugLevel - 4, "gateway.inbox ignoring input since _DoingShutdown ")
+        return None
+    if info.filename == "" or not os.path.exists(info.filename):
+        lg.err("bad filename=" + info.filename)
+        return None
+    try:
+        data = bpio.ReadBinaryFile(info.filename)
+    except:
+        lg.err("gateway.inbox ERROR reading file " + info.filename)
+        return None
+    if len(data) == 0:
+        lg.err("gateway.inbox ERROR zero byte file from %s://%s" % (info.proto, info.host))
+        return None
+    try:
+        newpacket = signed.Unserialize(data)
+    except:
+        lg.err("gateway.inbox ERROR during Unserialize data from %s://%s" % (info.proto, info.host))
+        lg.exc()
+        return None
+    if newpacket is None:
+        lg.warn("newpacket from %s://%s is None" % (info.proto, info.host))
+        return None
+    try:
+        Command = newpacket.Command
+        OwnerID = newpacket.OwnerID
+        CreatorID = newpacket.CreatorID
+        PacketID = newpacket.PacketID
+        Date = newpacket.Date
+        Payload = newpacket.Payload
+        RemoteID = newpacket.RemoteID
+        Signature = newpacket.Signature
+        packet_sz = len(data)
+    except:
+        lg.err("gateway.inbox ERROR during Unserialize data from %s://%s" % (info.proto, info.host))
+        lg.err("data length=" + str(len(data)))
+        lg.exc()
+        fd, filename = tmpfile.make('other', '.bad')
+        os.write(fd, data)
+        os.close(fd)
+        return None
+    _LastInboxPacketTime = time.time()
+    if _Debug:
+        lg.out(_DebugLevel - 8, "gateway.inbox [%s] signed by %s|%s (for %s) from %s://%s" % (
+            Command,
+            nameurl.GetName(OwnerID),
+            nameurl.GetName(CreatorID),
+            nameurl.GetName(RemoteID),
+            info.proto, info.host))
+    if _Debug and lg.is_debug(_DebugLevel):
+        monitoring()
+    control.request_update([('packet', newpacket.PacketID)])
+    return newpacket
+
+
+def outbox(outpacket, wide=False, callbacks={}, target=None, route=None):
     """
     Sends `packet` to the network.
 
@@ -565,72 +471,31 @@
         `None` if data was not sent, no filter was applied
         `Deferred` object if filter was applied but sending was delayed
         `packet_out.PacketOut` object if packet was sent
-    """
-    if _Debug:
-        lg.out(
-            _DebugLevel - 8, "gateway.outbox [%s] signed by %s|%s to %s, wide=%s" %
-            (outpacket.Command, nameurl.GetName(
-                outpacket.OwnerID), nameurl.GetName(
-                outpacket.CreatorID), nameurl.GetName(
-                outpacket.RemoteID), wide,))
-=======
-    """
-    Sends `packet` to the network.
-
-        :param outpacket: an instance of ``signed.Packet``
-        :param wide:  set to True if you need to send the packet
-                      to all contacts of Remote Identity
-        :param callbacks: provide a callback methods to get response
-                          here need to provide a callback for given command
-                          callback arguments are: (response_packet, info)
-        :param target:  if your recipient is not equal to outpacket.RemoteID
-        :param route:   dict with parameters, you can manage how to process this packet:
-                'packet': <another packet to be send>,
-                'proto': <receiver proto>,
-                'host': <receiver host>,
-                'remoteid': <receiver idurl>,
-                'description': <description on the packet>,
-
-    Returns:
-        `None` if data was not sent, no filter was applied
-        `Deferred` object if filter was applied but sending was delayed
-        `packet_out.PacketOut` object if packet was sent
-    """
-    if _Debug:
-        lg.out(_DebugLevel - 8, "gateway.outbox [%s] signed by %s|%s to %s, wide=%s" % (
-            outpacket.Command,
-            nameurl.GetName(outpacket.OwnerID),
-            nameurl.GetName(outpacket.CreatorID),
-            nameurl.GetName(outpacket.RemoteID),
-            wide,))
->>>>>>> 7d91a7f0
-    return callback.run_outbox_filter_callbacks(outpacket, wide, callbacks)
-
-#------------------------------------------------------------------------------
-
-
-def make_transfer_ID():
+    """
+    if _Debug:
+        lg.out(_DebugLevel - 8, "gateway.outbox [%s] signed by %s|%s to %s, wide=%s" % (
+            outpacket.Command,
+            nameurl.GetName(outpacket.OwnerID),
+            nameurl.GetName(outpacket.CreatorID),
+            nameurl.GetName(outpacket.RemoteID),
+            wide,))
+    return callback.run_outbox_filter_callbacks(outpacket, wide, callbacks)
+
+#------------------------------------------------------------------------------
+
+
+def make_transfer_ID():
     """
     Generate a unique transfer ID.
-    """
-    global _LastTransferID
-    if _LastTransferID is None:
-        _LastTransferID = int(str(int(time.time() * 100.0))[4:])
-    _LastTransferID += 1
-    return _LastTransferID
-
-
-def send_work_item(proto, host, filename, description):
-<<<<<<< HEAD
-    """
-    Send a file to remote peer by given transport.
-
-    Args:
-        proto (str): identifier of the transport
-        host (str): remote peer's host comes from identity contact
-        filename (str): local source file to be send
-        description (str): a label for this transfer
-=======
+    """
+    global _LastTransferID
+    if _LastTransferID is None:
+        _LastTransferID = int(str(int(time.time() * 100.0))[4:])
+    _LastTransferID += 1
+    return _LastTransferID
+
+
+def send_work_item(proto, host, filename, description):
     """
     Send a file to remote peer by given transport.
 
@@ -638,510 +503,362 @@
     remote peer's host comes from identity contact     filename (str):
     local source file to be send     description (str): a label for this
     transfer
->>>>>>> 7d91a7f0
-    """
-    return send_file(proto, host, filename, description)
-
-
-def connect_to(proto, host):
-    """
-    
-    """
-    return transport(proto).call('connect_to', host)
-
-
-def disconnect_from(proto, host):
-    """
-    
-    """
-    return transport(proto).call('disconnect_from', host)
-
-
-def send_file(remote_idurl, proto, host, filename, description=''):
-    """
-    
-    """
-    return transport(proto).call(
-        'send_file',
-        remote_idurl,
-        filename,
-        host,
-        description)
-
-
-def send_file_single(remote_idurl, proto, host, filename, description=''):
-    """
-    
-    """
-    return transport(proto).call(
-        'send_file_single',
-        remote_idurl,
-        filename,
-        host,
-        description)
-
-
-def list_active_transports():
-    """
-    
-    """
-    result = []
-    for proto, transp in transports().items():
-        if settings.transportIsEnabled(proto):
-            if transp.state != 'OFFLINE':
-                result.append(proto)
-    return result
-
-
-def list_active_sessions(proto):
-    """
-    
-    """
-    return transport(proto).call('list_sessions')
-
-
-def list_active_streams(proto):
-    """
-    
-    """
-    return transport(proto).call('list_streams')
-
-#------------------------------------------------------------------------------
-
-
-def cancel_output_file(transferID, why=None):
-    pkt_out, work_item = packet_out.search_by_transfer_id(transferID)
-    if pkt_out is None:
-        lg.warn('%s is not found' % str(transferID))
-        return False
-    pkt_out.automat('cancel', why)
-    if _Debug:
-<<<<<<< HEAD
-        lg.out(
-            _DebugLevel -
-            4,
-            'gateway.cancel_output_file    %s' %
-            transferID)
-=======
-        lg.out(_DebugLevel - 4, 'gateway.cancel_output_file    %s' % transferID)
->>>>>>> 7d91a7f0
-    return True
-
-
-def cancel_input_file(transferID, why=None):
-    pkt_in = packet_in.get(transferID)
-    assert pkt_in is not None
-    pkt_in.automat('cancel', why)
-    return True
-
-
-def cancel_outbox_file(proto, host, filename, why=None):
-    pkt_out, work_item = packet_out.search(proto, host, filename)
-    if pkt_out is None:
-        lg.err(
-            'gateway.cancel_outbox_file ERROR packet_out not found: %r' %
-            ((proto, host, filename),))
-        return None
-    pkt_out.automat('cancel', why)
-
-#------------------------------------------------------------------------------
-
-
-def current_bytes_sent():
-    res = {}
-    # for transfer_id, info in transfers_out().items():
-    #     res[transfer_id] = info.size
-    for pkt_out in packet_out.queue():
-        for item in pkt_out.items:
-            if item.transfer_id:
-                res[item.transfer_id] = pkt_out.payloadsize
-    return res
-
-
-def current_bytes_received():
-    res = {}
-    # for transfer_id, info in transfers_in().items():
-    #     res[transfer_id] = info.size
-    for pkt_in in packet_in.items().values():
-        res[pkt_in.transfer_id] = pkt_in.size
-    return res
-
-#------------------------------------------------------------------------------
-
-
-def shutdown_all_outbox_packets():
-    """
-    
-    """
-    if _Debug:
-        lg.out(
-            _DebugLevel,
-            'gateway.shutdown_all_outbox_packets, %d live objects at the moment' % len(
-                packet_out.queue()))
-    for pkt_out in list(packet_out.queue()):
-        pkt_out.event('cancel', 'shutdown')
-
-
-def shutdown_all_inbox_packets():
-    """
-    
-    """
-    if _Debug:
-        lg.out(
-            _DebugLevel,
-            'gateway.shutdown_all_inbox_packets, %d live objects at the moment' % len(
-                packet_in.items().values()))
-    for pkt_in in list(packet_in.items().values()):
-        pkt_in.event('cancel', 'shutdown')
-
-#------------------------------------------------------------------------------
-
-
-def packets_timeout_loop():
-    global _PacketsTimeOutTask
-    # lg.out(18, 'gateway.packets_timeout_loop')
-    delay = 5
-    if _Debug:
-        delay = 1
-    _PacketsTimeOutTask = reactor.callLater(delay, packets_timeout_loop)
-    for pkt_in in packet_in.items().values():
-        if pkt_in.is_timed_out():
-            lg.out(8, 'gateway.packets_timeout_loop %r is timed out' % pkt_in)
-            pkt_in.automat('cancel', 'timeout')
-    for pkt_out in packet_out.queue():
-        if pkt_out.is_timed_out():
-            lg.out(8, 'gateway.packets_timeout_loop %r is timed out' % pkt_out)
-            pkt_out.automat('cancel', 'timeout')
-    if _Debug and lg.is_debug(_DebugLevel):
-        monitoring()
-
-
-def stop_packets_timeout_loop():
-    global _PacketsTimeOutTask
-    if _PacketsTimeOutTask:
-        if _PacketsTimeOutTask.active():
-            _PacketsTimeOutTask.cancel()
-        _PacketsTimeOutTask = None
-
-#------------------------------------------------------------------------------
-
-
-def monitoring():
-    list_pkt_in = []
-    for pkt_in in packet_in.items().values():
-        list_pkt_in.append(pkt_in.label)
-    list_pkt_out = []
-    for pkt_out in packet_out.queue():
-        list_pkt_out.append(pkt_out.label)
-    if transport_log() and list_pkt_out and list_pkt_in:
-        dt = time.time() - lg.when_life_begins()
-        mn = dt // 60
-        sc = dt - mn * 60
-        transport_log().write('%02d:%02d    in: %s   out: %s\n' % (
-            mn, sc, list_pkt_in, list_pkt_out))
-        transport_log().flush()
-
-#------------------------------------------------------------------------------
-
-
-def on_outbox_packet(outpacket, wide, callbacks, target=None, route=None):
-    """
-    
-    """
-    started_packets = packet_out.search_similar_packets(outpacket)
-    if started_packets:
-        for active_packet, active_item in started_packets:
-            if callbacks:
-                for command, cb in callbacks.items():
-                    active_packet.set_callback(command, cb)
-            return active_packet
-    pkt_out = packet_out.create(outpacket, wide, callbacks, target, route)
-    if _Debug and lg.is_debug(_DebugLevel):
-        monitoring()
-    control.request_update([('packet', outpacket.PacketID)])
-    return pkt_out
-
-
-def on_transport_state_changed(transport, oldstate, newstate):
-    """
-    
-    """
-    global _TransportStateChangedCallbacksList
-    if _Debug:
-<<<<<<< HEAD
-        lg.out(_DebugLevel -
-               8, 'gateway.on_transport_state_changed in %r : %s->%s' %
-               (transport, oldstate, newstate))
-=======
-        lg.out(_DebugLevel - 8, 'gateway.on_transport_state_changed in %r : %s->%s' % (
-            transport, oldstate, newstate))
->>>>>>> 7d91a7f0
-    from p2p import network_connector
-    if network_connector.A():
-        network_connector.A('network-transport-state-changed', transport)
-    for cb in _TransportStateChangedCallbacksList:
-        cb(transport, oldstate, newstate)
-
-
-def on_transport_initialized(proto, xmlrpcurl=None):
-    """
-    
-    """
-    transport(proto).automat('transport-initialized', xmlrpcurl)
-    return True
-
-
-def on_receiving_started(proto, host, options_modified=None):
-    """
-    
-    """
-    if _Debug:
-<<<<<<< HEAD
-        lg.out(_DebugLevel -
-               8, 'gateway.on_receiving_started %s host=%s' %
-               (proto.upper(), host))
-    transport(proto).automat('receiving-started',
-                             (proto, host, options_modified))
-=======
-        lg.out(_DebugLevel - 8, 'gateway.on_receiving_started %s host=%s' % (proto.upper(), host))
-    transport(proto).automat('receiving-started', (proto, host, options_modified))
->>>>>>> 7d91a7f0
-    return True
-
-
-def on_receiving_failed(proto, error_code=None):
-    """
-    
-    """
-    if _Debug:
-<<<<<<< HEAD
-        lg.out(_DebugLevel -
-               8, 'gateway.on_receiving_failed %s    error=[%s]' %
-               (proto.upper(), str(error_code)))
-=======
-        lg.out(_DebugLevel - 8, 'gateway.on_receiving_failed %s    error=[%s]' % (proto.upper(), str(error_code)))
->>>>>>> 7d91a7f0
-    transport(proto).automat('failed')
-    return True
-
-
-def on_disconnected(proto, result=None):
-    """
-    
-    """
-    if _Debug:
-<<<<<<< HEAD
-        lg.out(_DebugLevel -
-               8, 'gateway.on_disconnected %s    result=%s' %
-               (proto.upper(), str(result)))
-=======
-        lg.out(_DebugLevel - 8, 'gateway.on_disconnected %s    result=%s' % (proto.upper(), str(result)))
->>>>>>> 7d91a7f0
-    if proto in transports():
-        transport(proto).automat('stopped')
-    return True
-
-
-def on_start_connecting(host):
-    """
-    
-    """
-    return True
-
-
-def on_session_opened(host, remote_user_id):
-    """
-    
-    """
-<<<<<<< HEAD
-    """
-=======
->>>>>>> 7d91a7f0
-
-
-def on_connection_failed(host, error_message=None):
-    """
-    
-    """
-<<<<<<< HEAD
-    """
-=======
->>>>>>> 7d91a7f0
-
-
-def on_session_closed(host, remote_user_id, reason=None):
-    """
-    
-    """
-<<<<<<< HEAD
-    """
-=======
->>>>>>> 7d91a7f0
-
-
-def on_message_received(host, remote_user_id, data):
-    """
-    
-    """
-
-
-<<<<<<< HEAD
-def on_register_file_sending(
-        proto,
-        host,
-        receiver_idurl,
-        filename,
-        size=0,
-        description=''):
-    """
-    Called from transport plug-in when sending a single file were started to some remote peer.
-    Must return a unique transfer ID so plug-in will know that ID.
-    After finishing that given transfer - that ID is passed to `unregister_file_sending()`.
-=======
-def on_register_file_sending(proto, host, receiver_idurl, filename, size=0, description=''):
+    """
+    return send_file(proto, host, filename, description)
+
+
+def connect_to(proto, host):
+    """
+    
+    """
+    return transport(proto).call('connect_to', host)
+
+
+def disconnect_from(proto, host):
+    """
+    
+    """
+    return transport(proto).call('disconnect_from', host)
+
+
+def send_file(remote_idurl, proto, host, filename, description=''):
+    """
+    
+    """
+    return transport(proto).call('send_file', remote_idurl, filename, host, description)
+
+
+def send_file_single(remote_idurl, proto, host, filename, description=''):
+    """
+    
+    """
+    return transport(proto).call('send_file_single', remote_idurl, filename, host, description)
+
+
+def list_active_transports():
+    """
+    
+    """
+    result = []
+    for proto, transp in transports().items():
+        if settings.transportIsEnabled(proto):
+            if transp.state != 'OFFLINE':
+                result.append(proto)
+    return result
+
+
+def list_active_sessions(proto):
+    """
+    
+    """
+    return transport(proto).call('list_sessions')
+
+
+def list_active_streams(proto):
+    """
+    
+    """
+    return transport(proto).call('list_streams')
+
+#------------------------------------------------------------------------------
+
+
+def cancel_output_file(transferID, why=None):
+    pkt_out, work_item = packet_out.search_by_transfer_id(transferID)
+    if pkt_out is None:
+        lg.warn('%s is not found' % str(transferID))
+        return False
+    pkt_out.automat('cancel', why)
+    if _Debug:
+        lg.out(_DebugLevel - 4, 'gateway.cancel_output_file    %s' % transferID)
+    return True
+
+
+def cancel_input_file(transferID, why=None):
+    pkt_in = packet_in.get(transferID)
+    assert pkt_in is not None
+    pkt_in.automat('cancel', why)
+    return True
+
+
+def cancel_outbox_file(proto, host, filename, why=None):
+    pkt_out, work_item = packet_out.search(proto, host, filename)
+    if pkt_out is None:
+        lg.err('gateway.cancel_outbox_file ERROR packet_out not found: %r' % ((proto, host, filename),))
+        return None
+    pkt_out.automat('cancel', why)
+
+#------------------------------------------------------------------------------
+
+
+def current_bytes_sent():
+    res = {}
+    # for transfer_id, info in transfers_out().items():
+    #     res[transfer_id] = info.size
+    for pkt_out in packet_out.queue():
+        for item in pkt_out.items:
+            if item.transfer_id:
+                res[item.transfer_id] = pkt_out.payloadsize
+    return res
+
+
+def current_bytes_received():
+    res = {}
+    # for transfer_id, info in transfers_in().items():
+    #     res[transfer_id] = info.size
+    for pkt_in in packet_in.items().values():
+        res[pkt_in.transfer_id] = pkt_in.size
+    return res
+
+#------------------------------------------------------------------------------
+
+
+def shutdown_all_outbox_packets():
+    """
+    
+    """
+    if _Debug:
+        lg.out(_DebugLevel, 'gateway.shutdown_all_outbox_packets, %d live objects at the moment' % len(packet_out.queue()))
+    for pkt_out in list(packet_out.queue()):
+        pkt_out.event('cancel', 'shutdown')
+
+
+def shutdown_all_inbox_packets():
+    """
+    
+    """
+    if _Debug:
+        lg.out(_DebugLevel, 'gateway.shutdown_all_inbox_packets, %d live objects at the moment' % len(packet_in.items().values()))
+    for pkt_in in list(packet_in.items().values()):
+        pkt_in.event('cancel', 'shutdown')
+
+#------------------------------------------------------------------------------
+
+
+def packets_timeout_loop():
+    global _PacketsTimeOutTask
+    # lg.out(18, 'gateway.packets_timeout_loop')
+    delay = 5
+    if _Debug:
+        delay = 1
+    _PacketsTimeOutTask = reactor.callLater(delay, packets_timeout_loop)
+    for pkt_in in packet_in.items().values():
+        if pkt_in.is_timed_out():
+            lg.out(8, 'gateway.packets_timeout_loop %r is timed out' % pkt_in)
+            pkt_in.automat('cancel', 'timeout')
+    for pkt_out in packet_out.queue():
+        if pkt_out.is_timed_out():
+            lg.out(8, 'gateway.packets_timeout_loop %r is timed out' % pkt_out)
+            pkt_out.automat('cancel', 'timeout')
+    if _Debug and lg.is_debug(_DebugLevel):
+        monitoring()
+
+
+def stop_packets_timeout_loop():
+    global _PacketsTimeOutTask
+    if _PacketsTimeOutTask:
+        if _PacketsTimeOutTask.active():
+            _PacketsTimeOutTask.cancel()
+        _PacketsTimeOutTask = None
+
+#------------------------------------------------------------------------------
+
+
+def monitoring():
+    list_pkt_in = []
+    for pkt_in in packet_in.items().values():
+        list_pkt_in.append(pkt_in.label)
+    list_pkt_out = []
+    for pkt_out in packet_out.queue():
+        list_pkt_out.append(pkt_out.label)
+    if transport_log() and list_pkt_out and list_pkt_in:
+        dt = time.time() - lg.when_life_begins()
+        mn = dt // 60
+        sc = dt - mn * 60
+        transport_log().write('%02d:%02d    in: %s   out: %s\n' % (
+            mn, sc, list_pkt_in, list_pkt_out))
+        transport_log().flush()
+
+#------------------------------------------------------------------------------
+
+
+def on_outbox_packet(outpacket, wide, callbacks, target=None, route=None):
+    """
+    
+    """
+    started_packets = packet_out.search_similar_packets(outpacket)
+    if started_packets:
+        for active_packet, active_item in started_packets:
+            if callbacks:
+                for command, cb in callbacks.items():
+                    active_packet.set_callback(command, cb)
+            return active_packet
+    pkt_out = packet_out.create(outpacket, wide, callbacks, target, route)
+    if _Debug and lg.is_debug(_DebugLevel):
+        monitoring()
+    control.request_update([('packet', outpacket.PacketID)])
+    return pkt_out
+
+
+def on_transport_state_changed(transport, oldstate, newstate):
+    """
+    
+    """
+    global _TransportStateChangedCallbacksList
+    if _Debug:
+        lg.out(_DebugLevel - 8, 'gateway.on_transport_state_changed in %r : %s->%s' % (
+            transport, oldstate, newstate))
+    from p2p import network_connector
+    if network_connector.A():
+        network_connector.A('network-transport-state-changed', transport)
+    for cb in _TransportStateChangedCallbacksList:
+        cb(transport, oldstate, newstate)
+
+
+def on_transport_initialized(proto, xmlrpcurl=None):
+    """
+    
+    """
+    transport(proto).automat('transport-initialized', xmlrpcurl)
+    return True
+
+
+def on_receiving_started(proto, host, options_modified=None):
+    """
+    
+    """
+    if _Debug:
+        lg.out(_DebugLevel - 8, 'gateway.on_receiving_started %s host=%s' % (proto.upper(), host))
+    transport(proto).automat('receiving-started', (proto, host, options_modified))
+    return True
+
+
+def on_receiving_failed(proto, error_code=None):
+    """
+    
+    """
+    if _Debug:
+        lg.out(_DebugLevel - 8, 'gateway.on_receiving_failed %s    error=[%s]' % (proto.upper(), str(error_code)))
+    transport(proto).automat('failed')
+    return True
+
+
+def on_disconnected(proto, result=None):
+    """
+    
+    """
+    if _Debug:
+        lg.out(_DebugLevel - 8, 'gateway.on_disconnected %s    result=%s' % (proto.upper(), str(result)))
+    if proto in transports():
+        transport(proto).automat('stopped')
+    return True
+
+
+def on_start_connecting(host):
+    """
+    
+    """
+    return True
+
+
+def on_session_opened(host, remote_user_id):
+    """
+    
+    """
+
+
+def on_connection_failed(host, error_message=None):
+    """
+    
+    """
+
+
+def on_session_closed(host, remote_user_id, reason=None):
+    """
+    
+    """
+
+
+def on_message_received(host, remote_user_id, data):
+    """
+    
+    """
+
+
+def on_register_file_sending(proto, host, receiver_idurl, filename, size=0, description=''):
     """
     Called from transport plug-in when sending a single file were started to
     some remote peer. Must return a unique transfer ID so plug-in will know
     that ID.
 
     After finishing that given transfer - that ID is passed to `unregister_file_sending()`.
->>>>>>> 7d91a7f0
-    """
-    if _Debug:
-        lg.out(
-            _DebugLevel, 'gateway.on_register_file_sending %s %s' %
-            (filename, description))
-    pkt_out, work_item = packet_out.search(
-        proto, host, filename, remote_idurl=receiver_idurl)
-    if pkt_out is None:
-        if _Debug:
-            lg.out(_DebugLevel, '    skip, packet_out not found: %r %r %r' % (
-                proto, host, os.path.basename(filename)))
-        return None
-    transfer_id = make_transfer_ID()
-    if _Debug:
-<<<<<<< HEAD
-        lg.out(
-            _DebugLevel,
-            '... OUT ... %s (%d) send {%s} via [%s] to %s at %s' %
-            (pkt_out.description,
-             transfer_id,
-             os.path.basename(filename),
-             proto,
-             nameurl.GetName(receiver_idurl),
-             host))
-=======
-        lg.out(_DebugLevel, '... OUT ... %s (%d) send {%s} via [%s] to %s at %s' % (
-            pkt_out.description, transfer_id, os.path.basename(filename), proto,
-            nameurl.GetName(receiver_idurl), host))
->>>>>>> 7d91a7f0
-#    if pkt_out.remote_idurl != receiver_idurl and receiver_idurl:
-#        if _Debug:
-#            lg.out(_DebugLevel, 'gateway.on_register_file_sending [%s] receiver idurl is different [%s]' % (pkt_out.remote_idurl, receiver_idurl))
-    pkt_out.automat('register-item', (proto, host, filename, transfer_id))
-    control.request_update([('stream', transfer_id)])
-    return transfer_id
-
-
-<<<<<<< HEAD
-def on_unregister_file_sending(
-        transfer_id,
-        status,
-        bytes_sent,
-        error_message=None):
+    """
+    if _Debug:
+        lg.out(_DebugLevel, 'gateway.on_register_file_sending %s %s' % (filename, description))
+    pkt_out, work_item = packet_out.search(proto, host, filename, remote_idurl=receiver_idurl)
+    if pkt_out is None:
+        if _Debug:
+            lg.out(_DebugLevel, '    skip, packet_out not found: %r %r %r' % (
+                proto, host, os.path.basename(filename)))
+        return None
+    transfer_id = make_transfer_ID()
+    if _Debug:
+        lg.out(_DebugLevel, '... OUT ... %s (%d) send {%s} via [%s] to %s at %s' % (
+            pkt_out.description, transfer_id, os.path.basename(filename), proto,
+            nameurl.GetName(receiver_idurl), host))
+#    if pkt_out.remote_idurl != receiver_idurl and receiver_idurl:
+#        if _Debug:
+#            lg.out(_DebugLevel, 'gateway.on_register_file_sending [%s] receiver idurl is different [%s]' % (pkt_out.remote_idurl, receiver_idurl))
+    pkt_out.automat('register-item', (proto, host, filename, transfer_id))
+    control.request_update([('stream', transfer_id)])
+    return transfer_id
+
+
+def on_unregister_file_sending(transfer_id, status, bytes_sent, error_message=None):
     """
     Called from transport plug-in after finish sending a single file.
-=======
-def on_unregister_file_sending(transfer_id, status, bytes_sent, error_message=None):
-    """
-    Called from transport plug-in after finish sending a single file.
->>>>>>> 7d91a7f0
-    """
-    if transfer_id is None:
-        return False
-    if _Debug:
-        lg.out(
-            _DebugLevel, 'gateway.on_unregister_file_sending %s %s' %
-            (transfer_id, status))
-    pkt_out, work_item = packet_out.search_by_transfer_id(transfer_id)
-    if pkt_out is None:
-        if _Debug:
-            lg.out(_DebugLevel, '        %s is not found' % str(transfer_id))
-        return False
-    pkt_out.automat(
-        'unregister-item',
-        (transfer_id,
-         status,
-         bytes_sent,
-         error_message))
-    control.request_update([('stream', transfer_id)])
-    if status == 'finished':
-        if _Debug:
-            lg.out(
-                _DebugLevel,
-                '>>> OUT >>> %s (%d) [%s://%s] %s with %d bytes' %
-                (pkt_out.description,
-                 transfer_id,
-                 work_item.proto,
-                 work_item.host,
-                 status.upper(),
-                 bytes_sent))
-    else:
-        if _Debug:
-            lg.out(
-                _DebugLevel,
-                '>>> OUT >>> %s (%d) [%s://%s] %s : %s' %
-                (pkt_out.description,
-                 transfer_id,
-                 work_item.proto,
-                 work_item.host,
-                 str(status).upper(),
-                    error_message))
-    return True
-
-
-<<<<<<< HEAD
-def on_cancelled_file_sending(
-        proto,
-        host,
-        filename,
-        size,
-        description='',
-        error_message=None):
-    """
-=======
-def on_cancelled_file_sending(proto, host, filename, size, description='', error_message=None):
-    """
-    
->>>>>>> 7d91a7f0
-    """
-    pkt_out, work_item = packet_out.search(proto, host, filename)
-    if pkt_out is None:
-        if _Debug:
-            lg.out(
-                _DebugLevel,
-                'gateway.on_cancelled_file_sending packet_out %s %s %s not found - IT IS OK' %
-                (proto,
-                 host,
-                 os.path.basename(filename)))
-        return True
-    pkt_out.automat(
-        'item-cancelled',
-        (proto,
-         host,
-         filename,
-         size,
-         description,
-         error_message))
-    control.request_update([('packet', pkt_out.outpacket.PacketID)])
-    if _Debug:
-        lg.out(
-            _DebugLevel, '>>> OUT >>>  {%s} CANCELLED via [%s] to %s : %s' %
-            (os.path.basename(filename), proto, host, error_message))
-    return True
-
-
-def on_register_file_receiving(proto, host, sender_idurl, filename, size=0):
+    """
+    if transfer_id is None:
+        return False
+    if _Debug:
+        lg.out(_DebugLevel, 'gateway.on_unregister_file_sending %s %s' % (transfer_id, status))
+    pkt_out, work_item = packet_out.search_by_transfer_id(transfer_id)
+    if pkt_out is None:
+        if _Debug:
+            lg.out(_DebugLevel, '        %s is not found' % str(transfer_id))
+        return False
+    pkt_out.automat('unregister-item', (transfer_id, status, bytes_sent, error_message))
+    control.request_update([('stream', transfer_id)])
+    if status == 'finished':
+        if _Debug:
+            lg.out(_DebugLevel, '>>> OUT >>> %s (%d) [%s://%s] %s with %d bytes' % (
+                pkt_out.description, transfer_id, work_item.proto, work_item.host, status.upper(), bytes_sent))
+    else:
+        if _Debug:
+            lg.out(_DebugLevel, '>>> OUT >>> %s (%d) [%s://%s] %s : %s' % (
+                pkt_out.description, transfer_id, work_item.proto, work_item.host, str(status).upper(), error_message))
+    return True
+
+
+def on_cancelled_file_sending(proto, host, filename, size, description='', error_message=None):
+    """
+    
+    """
+    pkt_out, work_item = packet_out.search(proto, host, filename)
+    if pkt_out is None:
+        if _Debug:
+            lg.out(_DebugLevel, 'gateway.on_cancelled_file_sending packet_out %s %s %s not found - IT IS OK' % (
+                proto, host, os.path.basename(filename)))
+        return True
+    pkt_out.automat('item-cancelled', (proto, host, filename, size, description, error_message))
+    control.request_update([('packet', pkt_out.outpacket.PacketID)])
+    if _Debug:
+        lg.out(_DebugLevel, '>>> OUT >>>  {%s} CANCELLED via [%s] to %s : %s' % (
+            os.path.basename(filename), proto, host, error_message))
+    return True
+
+
+def on_register_file_receiving(proto, host, sender_idurl, filename, size=0):
     """
     Called from transport plug-in when receiving a single file were started
     from some peer.
@@ -1149,303 +866,228 @@
     Must return a unique transfer ID, create a `FileTransferInfo` object
     and put it into "transfers" list. Plug-in's code must create a
     temporary file and write incoming data into that file.
-    """
-    transfer_id = make_transfer_ID()
-    if _Debug:
-<<<<<<< HEAD
-        lg.out(
-            _DebugLevel,
-            '... IN ... %d receive {%s} via [%s] from %s at %s' %
-            (transfer_id,
-             os.path.basename(filename),
-             proto,
-             nameurl.GetName(sender_idurl),
-             host))
-    packet_in.create(transfer_id).automat(
-        'register-item', (proto, host, sender_idurl, filename, size))
-=======
-        lg.out(_DebugLevel, '... IN ... %d receive {%s} via [%s] from %s at %s' % (
-            transfer_id, os.path.basename(filename), proto,
-            nameurl.GetName(sender_idurl), host))
-    packet_in.create(transfer_id).automat('register-item', (proto, host, sender_idurl, filename, size))
->>>>>>> 7d91a7f0
-    control.request_update([('stream', transfer_id)])
-    return transfer_id
-
-
-<<<<<<< HEAD
-def on_unregister_file_receiving(
-        transfer_id,
-        status,
-        bytes_received,
-        error_message=''):
+    """
+    transfer_id = make_transfer_ID()
+    if _Debug:
+        lg.out(_DebugLevel, '... IN ... %d receive {%s} via [%s] from %s at %s' % (
+            transfer_id, os.path.basename(filename), proto,
+            nameurl.GetName(sender_idurl), host))
+    packet_in.create(transfer_id).automat('register-item', (proto, host, sender_idurl, filename, size))
+    control.request_update([('stream', transfer_id)])
+    return transfer_id
+
+
+def on_unregister_file_receiving(transfer_id, status, bytes_received, error_message=''):
     """
     Called from transport plug-in after finish receiving a single file.
-=======
-def on_unregister_file_receiving(transfer_id, status, bytes_received, error_message=''):
-    """
-    Called from transport plug-in after finish receiving a single file.
->>>>>>> 7d91a7f0
-    """
-    pkt_in = packet_in.get(transfer_id)
-    assert pkt_in is not None
-    if status == 'finished':
-        if _Debug:
-            lg.out(
-                _DebugLevel,
-                '<<< IN <<< (%d) [%s://%s] %s with %d bytes' %
-                (transfer_id,
-                 pkt_in.proto,
-                 pkt_in.host,
-                 status.upper(),
-                 bytes_received))
-    else:
-        if _Debug:
-            lg.out(
-                _DebugLevel,
-                '<<< IN <<< (%d) [%s://%s] %s : %s' %
-                (transfer_id,
-                 pkt_in.proto,
-                 pkt_in.host,
-                 status.upper(),
-                 error_message))
-    pkt_in.automat('unregister-item', (status, bytes_received, error_message))
-    control.request_update([('stream', transfer_id)])
-    return True
-
-#------------------------------------------------------------------------------
-
-
-def add_transport_state_changed_callback(cb):
-    global _TransportStateChangedCallbacksList
-    if cb not in _TransportStateChangedCallbacksList:
-        _TransportStateChangedCallbacksList.append(cb)
-
-
-def remove_transport_state_changed_callback(cb):
-    global _TransportStateChangedCallbacksList
-    if cb in _TransportStateChangedCallbacksList:
-        _TransportStateChangedCallbacksList.remove(cb)
-
-#------------------------------------------------------------------------------
-
-
-def open_transport_log(filename):
-    global _TransportLogFile
-    global _TransportLogFilename
-    if _TransportLogFile:
-        return
-    _TransportLogFilename = filename
-    try:
-        _TransportLogFile = open(_TransportLogFilename, 'w')
-    except:
-        _TransportLogFile = None
-
-
-def close_transport_log():
-    global _TransportLogFile
-    if not _TransportLogFile:
-        return
-    _TransportLogFile.flush()
-    _TransportLogFile.close()
-    _TransportLogFile = None
-    _TransportLogFilename = None
-
-
-def transport_log():
-    global _TransportLogFile
-    return _TransportLogFile
-
-#------------------------------------------------------------------------------
-
-
-class TransportGateLocalProxy():
+    """
+    pkt_in = packet_in.get(transfer_id)
+    assert pkt_in is not None
+    if status == 'finished':
+        if _Debug:
+            lg.out(_DebugLevel, '<<< IN <<< (%d) [%s://%s] %s with %d bytes' % (
+                transfer_id, pkt_in.proto, pkt_in.host, status.upper(), bytes_received))
+    else:
+        if _Debug:
+            lg.out(_DebugLevel, '<<< IN <<< (%d) [%s://%s] %s : %s' % (
+                transfer_id, pkt_in.proto, pkt_in.host, status.upper(), error_message))
+    pkt_in.automat('unregister-item', (status, bytes_received, error_message))
+    control.request_update([('stream', transfer_id)])
+    return True
+
+#------------------------------------------------------------------------------
+
+
+def add_transport_state_changed_callback(cb):
+    global _TransportStateChangedCallbacksList
+    if cb not in _TransportStateChangedCallbacksList:
+        _TransportStateChangedCallbacksList.append(cb)
+
+
+def remove_transport_state_changed_callback(cb):
+    global _TransportStateChangedCallbacksList
+    if cb in _TransportStateChangedCallbacksList:
+        _TransportStateChangedCallbacksList.remove(cb)
+
+#------------------------------------------------------------------------------
+
+
+def open_transport_log(filename):
+    global _TransportLogFile
+    global _TransportLogFilename
+    if _TransportLogFile:
+        return
+    _TransportLogFilename = filename
+    try:
+        _TransportLogFile = open(_TransportLogFilename, 'w')
+    except:
+        _TransportLogFile = None
+
+
+def close_transport_log():
+    global _TransportLogFile
+    if not _TransportLogFile:
+        return
+    _TransportLogFile.flush()
+    _TransportLogFile.close()
+    _TransportLogFile = None
+    _TransportLogFilename = None
+
+
+def transport_log():
+    global _TransportLogFile
+    return _TransportLogFile
+
+#------------------------------------------------------------------------------
+
+
+class TransportGateLocalProxy():
     """
     A class to handle calls from transport plug-ins in the main thread.
-    """
-<<<<<<< HEAD
-    A class to handle calls from transport plug-ins in the main thread.
-    """
-=======
->>>>>>> 7d91a7f0
-
-    def __init__(self):
-        self.methods = {
-            'transport_initialized': on_transport_initialized,
-            'receiving_started': on_receiving_started,
-            'receiving_failed': on_receiving_failed,
-            'disconnected': on_disconnected,
-            'start_connecting': on_start_connecting,
-            'session_opened': on_session_opened,
-            'message_received': on_message_received,
-            'connection_failed': on_connection_failed,
-            'register_file_sending': on_register_file_sending,
-            'unregister_file_sending': on_unregister_file_sending,
-            'register_file_receiving': on_register_file_receiving,
-            'unregister_file_receiving': on_unregister_file_receiving,
-            'cancelled_file_sending': on_cancelled_file_sending,
-        }
-
-    def callRemote(self, method, *args):
-        m = self.methods.get(method)
-        if not m:
-            lg.warn('unsupported method: %s' % method)
-            return fail('unsupported method: %s' % method)
-        _d = Deferred()
-
-        def _call():
-            r = maybeDeferred(m, *args)
-            r.addCallback(_d.callback)
-            r.addErrback(_d.errback)
-        reactor.callLater(0, _call)
-        return _d
-
-#------------------------------------------------------------------------------
-
-
-class TransportGateXMLRPCServer(xmlrpc.XMLRPC):
+    """
+
+    def __init__(self):
+        self.methods = {
+            'transport_initialized': on_transport_initialized,
+            'receiving_started': on_receiving_started,
+            'receiving_failed': on_receiving_failed,
+            'disconnected': on_disconnected,
+            'start_connecting': on_start_connecting,
+            'session_opened': on_session_opened,
+            'message_received': on_message_received,
+            'connection_failed': on_connection_failed,
+            'register_file_sending': on_register_file_sending,
+            'unregister_file_sending': on_unregister_file_sending,
+            'register_file_receiving': on_register_file_receiving,
+            'unregister_file_receiving': on_unregister_file_receiving,
+            'cancelled_file_sending': on_cancelled_file_sending,
+        }
+
+    def callRemote(self, method, *args):
+        m = self.methods.get(method)
+        if not m:
+            lg.warn('unsupported method: %s' % method)
+            return fail('unsupported method: %s' % method)
+        _d = Deferred()
+
+        def _call():
+            r = maybeDeferred(m, *args)
+            r.addCallback(_d.callback)
+            r.addErrback(_d.errback)
+        reactor.callLater(0, _call)
+        return _d
+
+#------------------------------------------------------------------------------
+
+
+class TransportGateXMLRPCServer(xmlrpc.XMLRPC):
     """
     XML-RPC server to receive calls from transport plug-ins.
-    """
-
-    def __init__(self):
-        xmlrpc.XMLRPC.__init__(self, allowNone=True)
-        self.methods = {
-            'transport_initialized': on_transport_initialized,
-            'receiving_started': on_receiving_started,
-            'receiving_failed': on_receiving_failed,
-            'disconnected': on_disconnected,
-            'start_connecting': on_start_connecting,
-            'session_opened': on_session_opened,
-            'message_received': on_message_received,
-            'connection_failed': on_connection_failed,
-            'register_file_sending': on_register_file_sending,
-            'unregister_file_sending': on_unregister_file_sending,
-            'register_file_receiving': on_register_file_receiving,
-            'unregister_file_receiving': on_unregister_file_receiving,
-            'cancelled_file_sending': on_cancelled_file_sending,
-        }
-
-    def lookupProcedure(self, procedurePath):
-        try:
-            return self.methods[procedurePath]
-        except KeyError as e:
-<<<<<<< HEAD
-            raise xmlrpc.NoSuchFunction(
-                self.NOT_FOUND, "procedure %s not found: %s" %
-                (procedurePath, e))
-=======
-            raise xmlrpc.NoSuchFunction(self.NOT_FOUND,
-                                        "procedure %s not found: %s" % (procedurePath, e))
->>>>>>> 7d91a7f0
-
-    def listProcedures(self):
-        return self.methods.keys()
-
-#------------------------------------------------------------------------------
-
-
-def parseCommandLine():
-    oparser = optparse.OptionParser()
-    oparser.add_option(
-        "-d",
-        "--debug",
-        dest="debug",
-        type="int",
-        help="set debug level")
-    oparser.set_default('debug', 10)
-    oparser.add_option(
-        "-t",
-        "--tcpport",
-        dest="tcpport",
-        type="int",
-        help="specify port for TCP transport")
-    oparser.set_default('tcpport', settings.getTCPPort())
-    oparser.add_option(
-        "-u",
-        "--udpport",
-        dest="udpport",
-        type="int",
-        help="specify port for UDP transport")
-    oparser.set_default('udpport', settings.getUDPPort())
-    oparser.add_option(
-        "-p",
-        "--dhtport",
-        dest="dhtport",
-        type="int",
-        help="specify UDP port for DHT network")
-    oparser.set_default('dhtport', settings.getDHTPort())
-    oparser.add_option(
-        "-s",
-        "--packetsize",
-        dest="packetsize",
-        type="int",
-        help="set size of UDP datagrams")
-    oparser.set_default('packetsize', 480)
-    (options, args) = oparser.parse_args()
-    return options, args
-
-#------------------------------------------------------------------------------
-
-
-def main():
-    lg.life_begins()
-    bpio.init()
-    settings.init()
-    misc.init()
-    my_id.init()
-    identitycache.init()
-    from crypt import key
-    key.InitMyKey()
-    (options, args) = parseCommandLine()
-    settings.override(
-        'transport.transport-tcp.transport-tcp-port',
-        options.tcpport)
-    settings.override(
-        'transport.transport-udp.transport-udp-port',
-        options.udpport)
-    settings.override('network.network-dht-port', options.dhtport)
-    lg.set_debug_level(options.debug)
-    tmpfile.init()
-    if True:
-        import lib.udp
-        lib.udp.listen(options.udpport)
-        import dht.dht_service
-        dht.dht_service.init(options.dhtport)
-    reactor.addSystemEventTrigger('before', 'shutdown', shutdown)
-    init()
-    start()
-    globals()['num_in'] = 0
-
-    def _in(a, b, c, d):
-        lg.out(2, 'INBOX %d : %r' % (globals()['num_in'], a))
-        globals()['num_in'] += 1
-        return True
-    callback.insert_inbox_callback(-1, _in)
-    if len(args) > 0:
-        globals()['num_out'] = 0
-
-        def _s():
-            p = signed.Packet(commands.Data(), my_id.getLocalID(),
-                              my_id.getLocalID(), my_id.getLocalID(),
-                              bpio.ReadBinaryFile(args[1]), args[0])
-            outbox(p, wide=True)
-            lg.out(2, 'OUTBOX %d : %r' % (globals()['num_out'], p))
-            globals()['num_out'] += 1
-        old_state_changed = transport('udp').state_changed
-
-        def new_state_changed(oldstate, newstate, event, arg):
-            old_state_changed(oldstate, newstate, event, arg)
-            if newstate == 'LISTENING':
-                reactor.callLater(1, _s)
-        transport('udp').state_changed = new_state_changed
-        # t = task.LoopingCall(_s)
-        # reactor.callLater(5, t.start, 60, True)
-        # reactor.callLater(2, t.stop)
-
-    reactor.run()
-
-#------------------------------------------------------------------------------
-
-if __name__ == "__main__":
-    main()
+    """
+
+    def __init__(self):
+        xmlrpc.XMLRPC.__init__(self, allowNone=True)
+        self.methods = {
+            'transport_initialized': on_transport_initialized,
+            'receiving_started': on_receiving_started,
+            'receiving_failed': on_receiving_failed,
+            'disconnected': on_disconnected,
+            'start_connecting': on_start_connecting,
+            'session_opened': on_session_opened,
+            'message_received': on_message_received,
+            'connection_failed': on_connection_failed,
+            'register_file_sending': on_register_file_sending,
+            'unregister_file_sending': on_unregister_file_sending,
+            'register_file_receiving': on_register_file_receiving,
+            'unregister_file_receiving': on_unregister_file_receiving,
+            'cancelled_file_sending': on_cancelled_file_sending,
+        }
+
+    def lookupProcedure(self, procedurePath):
+        try:
+            return self.methods[procedurePath]
+        except KeyError as e:
+            raise xmlrpc.NoSuchFunction(self.NOT_FOUND,
+                                        "procedure %s not found: %s" % (procedurePath, e))
+
+    def listProcedures(self):
+        return self.methods.keys()
+
+#------------------------------------------------------------------------------
+
+
+def parseCommandLine():
+    oparser = optparse.OptionParser()
+    oparser.add_option("-d", "--debug", dest="debug", type="int", help="set debug level")
+    oparser.set_default('debug', 10)
+    oparser.add_option("-t", "--tcpport", dest="tcpport", type="int", help="specify port for TCP transport")
+    oparser.set_default('tcpport', settings.getTCPPort())
+    oparser.add_option("-u", "--udpport", dest="udpport", type="int", help="specify port for UDP transport")
+    oparser.set_default('udpport', settings.getUDPPort())
+    oparser.add_option("-p", "--dhtport", dest="dhtport", type="int", help="specify UDP port for DHT network")
+    oparser.set_default('dhtport', settings.getDHTPort())
+    oparser.add_option("-s", "--packetsize", dest="packetsize", type="int", help="set size of UDP datagrams")
+    oparser.set_default('packetsize', 480)
+    (options, args) = oparser.parse_args()
+    return options, args
+
+#------------------------------------------------------------------------------
+
+
+def main():
+    lg.life_begins()
+    bpio.init()
+    settings.init()
+    misc.init()
+    my_id.init()
+    identitycache.init()
+    from crypt import key
+    key.InitMyKey()
+    (options, args) = parseCommandLine()
+    settings.override('transport.transport-tcp.transport-tcp-port', options.tcpport)
+    settings.override('transport.transport-udp.transport-udp-port', options.udpport)
+    settings.override('network.network-dht-port', options.dhtport)
+    lg.set_debug_level(options.debug)
+    tmpfile.init()
+    if True:
+        import lib.udp
+        lib.udp.listen(options.udpport)
+        import dht.dht_service
+        dht.dht_service.init(options.dhtport)
+    reactor.addSystemEventTrigger('before', 'shutdown', shutdown)
+    init()
+    start()
+    globals()['num_in'] = 0
+
+    def _in(a, b, c, d):
+        lg.out(2, 'INBOX %d : %r' % (globals()['num_in'], a))
+        globals()['num_in'] += 1
+        return True
+    callback.insert_inbox_callback(-1, _in)
+    if len(args) > 0:
+        globals()['num_out'] = 0
+
+        def _s():
+            p = signed.Packet(commands.Data(), my_id.getLocalID(),
+                              my_id.getLocalID(), my_id.getLocalID(),
+                              bpio.ReadBinaryFile(args[1]), args[0])
+            outbox(p, wide=True)
+            lg.out(2, 'OUTBOX %d : %r' % (globals()['num_out'], p))
+            globals()['num_out'] += 1
+        old_state_changed = transport('udp').state_changed
+
+        def new_state_changed(oldstate, newstate, event, arg):
+            old_state_changed(oldstate, newstate, event, arg)
+            if newstate == 'LISTENING':
+                reactor.callLater(1, _s)
+        transport('udp').state_changed = new_state_changed
+        # t = task.LoopingCall(_s)
+        # reactor.callLater(5, t.start, 60, True)
+        # reactor.callLater(2, t.stop)
+
+    reactor.run()
+
+#------------------------------------------------------------------------------
+
+if __name__ == "__main__":
+    main()