#!/usr/bin/env python
# proxy_sender.py
#
# Copyright (C) 2008-2016 Veselin Penev, http://bitdust.io
#
# This file (proxy_sender.py) is part of BitDust Software.
#
# BitDust is free software: you can redistribute it and/or modify
# it under the terms of the GNU Affero General Public License as published by
# the Free Software Foundation, either version 3 of the License, or
# (at your option) any later version.
#
# BitDust Software is distributed in the hope that it will be useful,
# but WITHOUT ANY WARRANTY; without even the implied warranty of
# MERCHANTABILITY or FITNESS FOR A PARTICULAR PURPOSE.  See the
# GNU Affero General Public License for more details.
#
# You should have received a copy of the GNU Affero General Public License
# along with BitDust Software.  If not, see <http://www.gnu.org/licenses/>.
#
# Please contact us if you have any questions at bitdust.io@gmail.com


"""
.. module:: proxy_sender.

.. role:: red

BitDust proxy_sender() Automat

.. raw:: html

    <a href="proxy_sender.png" target="_blank">
    <img src="proxy_sender.png" style="max-width:100%;">
    </a>

EVENTS:
    * :red:`init`
    * :red:`outbox-packet-sent`
    * :red:`proxy_receiver.state`
    * :red:`shutdown`
    * :red:`start`
    * :red:`stop`
"""

#------------------------------------------------------------------------------

_Debug = True
_DebugLevel = 8

#------------------------------------------------------------------------------

from twisted.internet.defer import Deferred, fail
from twisted.internet import reactor

#------------------------------------------------------------------------------

from automats import automat

from logs import lg


from lib import nameurl

from crypt import encrypted
from crypt import key
from crypt import signed

from services import driver

from p2p import commands

from userid import my_id

from transport import callback
from transport import packet_out

from transport.proxy import proxy_receiver

#------------------------------------------------------------------------------

_ProxySender = None

#------------------------------------------------------------------------------


def A(event=None, arg=None):
    """
    Access method to interact with proxy_sender machine.
    """
    global _ProxySender
    if event is None and arg is None:
        return _ProxySender
    if _ProxySender is None:
        # set automat name and starting state here
        _ProxySender = ProxySender(
            'proxy_sender',
            'AT_STARTUP',
            _DebugLevel,
            _Debug)
    if event is not None:
        _ProxySender.automat(event, arg)
    return _ProxySender

#------------------------------------------------------------------------------


class ProxySender(automat.Automat):
    """
    This class implements all the functionality of the ``proxy_sender()`` state
    machine.
    """

    def init(self):
        """
        Method to initialize additional variables and flags at creation phase
        of proxy_sender machine.
        """

    def state_changed(self, oldstate, newstate, event, arg):
        """
        Method to catch the moment when proxy_sender state were changed.
        """

    def state_not_changed(self, curstate, event, arg):
        """
        This method intended to catch the moment when some event was fired in
        the proxy_sender but its state was not changed.
        """

    def A(self, event, arg):
        """
        The state machine code, generated using `visio2python
        <http://code.google.com/p/visio2python/>`_ tool.
        """
        #---AT_STARTUP---
        if self.state == 'AT_STARTUP':
            if event == 'init':
                self.state = 'STOPPED'
                self.doInit(arg)
        #---CLOSED---
        elif self.state == 'CLOSED':
            pass
        #---STOPPED---
        elif self.state == 'STOPPED':
            if event == 'shutdown':
                self.state = 'CLOSED'
                self.doDestroyMe(arg)
            elif event == 'start' and proxy_receiver.A().state is not 'LISTEN':
                self.state = 'ROUTER?'
                self.doStartFilterOutgoingTraffic(arg)
            elif event == 'start' and proxy_receiver.A().state is 'LISTEN':
                self.state = 'REDIRECTING'
                self.doStartFilterOutgoingTraffic(arg)
        #---ROUTER?---
        elif self.state == 'ROUTER?':
            if event == 'shutdown':
                self.state = 'CLOSED'
                self.doStopFilterOutgoingTraffic(arg)
                self.doDestroyMe(arg)
            elif (event == 'proxy_receiver.state' and arg == 'OFFLINE'):
                self.state = 'STOPPED'
            elif (event == 'proxy_receiver.state' and arg == 'LISTEN'):
                self.state = 'REDIRECTING'
                self.doSendAllPendingPackets(arg)
        #---REDIRECTING---
        elif self.state == 'REDIRECTING':
            if event == 'outbox-packet-sent':
                self.doCountTraffic(arg)
            elif event == 'stop':
                self.state = 'STOPPED'
                self.doStopFilterOutgoingTraffic(arg)
            elif event == 'shutdown':
                self.state = 'CLOSED'
                self.doStopFilterOutgoingTraffic(arg)
                self.doDestroyMe(arg)
            elif event == 'proxy_receiver.state' is not 'LISTEN':
                self.state = 'ROUTER?'
        return None

    def doInit(self, arg):
        """
        Action method.
        """
        self.traffic_out = 0
        self.pending_packets = []
        self.max_pending_packets = 100  # TODO: read from settings

    def doStartFilterOutgoingTraffic(self, arg):
        """
        Action method.
        """
        callback.insert_outbox_filter_callback(0, self._on_outbox_packet)

    def doStopFilterOutgoingTraffic(self, arg):
        """
        Action method.
        """
        callback.remove_finish_file_sending_callback(self._on_outbox_packet)

    def doCountTraffic(self, arg):
        """
        Action method.
        """
        _, newpacket, _ = arg
        self.traffic_out += len(newpacket.Payload)

    def doSendAllPendingPackets(self, arg):
        """
        Action method.
        """
        def _do_send():
            while len(self.pending_packets):
                outpacket, wide, callbacks, pending_result = self.pending_packets.pop(
                    0)
                result_packet = self._on_outbox_packet(
                    outpacket, wide, callbacks)
                if not isinstance(result_packet, packet_out.PacketOut):
                    lg.warn(
                        'failed sending pending packet %s, skip all pending packets' %
                        outpacket)
                    self.pending_packets = []
                    break
                pending_result.callback(result_packet)
        reactor.callLater(0.2, _do_send)

    def doDestroyMe(self, arg):
        """
        Remove all references to the state machine object to destroy it.
        """
        automat.objects().pop(self.index)
        global _ProxySender
        del _ProxySender
        _ProxySender = None

    def _add_pending_packet(self, outpacket, wide, callbacks):
        if len(self.pending_packets) > self.max_pending_packets:
            if _Debug:
                lg.warn(
                    'pending packets queue is full, skip sending outgoing packet')
            return fail((outpacket, wide, callbacks))
        pending_result = Deferred()
        self.pending_packets.append(
            (outpacket, wide, callbacks, pending_result))
        if _Debug:
            lg.out(
                _DebugLevel,
                'proxy_sender._add_pending_packet %s' %
                outpacket)
        return pending_result

<<<<<<< HEAD
    def _on_outbox_packet(
            self,
            outpacket,
            wide,
            callbacks,
            target=None,
            route=None):
        """
=======
    def _on_outbox_packet(self, outpacket, wide, callbacks, target=None, route=None):
        """
        
>>>>>>> 7d91a7f0
        """
        if not driver.is_started('service_proxy_transport'):
            if _Debug:
                lg.out(
                    _DebugLevel,
                    'proxy_sender._on_outbox_packet skip because service_proxy_transport is not started')
            return None
        if proxy_receiver.A() and proxy_receiver.A().state != 'LISTEN':
            return self._add_pending_packet(outpacket, wide, callbacks)
        router_idurl = proxy_receiver.GetRouterIDURL()
        router_identity_obj = proxy_receiver.GetRouterIdentity()
        router_proto_host = proxy_receiver.GetRouterProtoHost()
        router_proto, router_host = router_proto_host
        publickey = router_identity_obj.publickey
        my_original_identity_src = proxy_receiver.ReadMyOriginalIdentitySource()
        if not router_idurl or not router_identity_obj or not router_proto_host or not my_original_identity_src:
            return self._add_pending_packet(outpacket, wide, callbacks)
        if outpacket.RemoteID == router_idurl:
            if _Debug:
                lg.out(
                    _DebugLevel,
                    'proxy_sender._on_outbox_packet skip, packet addressed to router and must be sent in a usual way')
            return None
        src = ''
        src += my_id.getLocalID() + '\n'
        src += outpacket.RemoteID + '\n'
        src += 'wide\n' if wide else '\n'
        src += outpacket.Serialize()
        block = encrypted.Block(
            my_id.getLocalID(),
            'routed outgoing data',
            0,
            key.NewSessionKey(),
            key.SessionKeyType(),
            True,
            src,
            EncryptFunc=lambda inp: key.EncryptStringPK(publickey, inp))
        block_encrypted = block.Serialize()
        newpacket = signed.Packet(
            commands.Relay(),
            outpacket.OwnerID,
            my_id.getLocalID(),
            outpacket.PacketID,
            block_encrypted,
            router_idurl)
        result_packet = packet_out.create(
            outpacket,
            wide=wide,
            callbacks=callbacks,
            route={
                'packet': newpacket,
                'proto': router_proto,
                'host': router_host,
                'remoteid': router_idurl,
                'description': 'Relay_%s[%s]_%s' % (outpacket.Command,
                                                    outpacket.PacketID,
                                                    nameurl.GetName(router_idurl)),
            })
        self.event('outbox-packet-sent', (outpacket, newpacket, result_packet))
        if _Debug:
            lg.out(_DebugLevel, '>>>Relay-OUT %s' % str(outpacket))
            lg.out(_DebugLevel, '        sent to %s://%s with %d bytes' % (
                router_proto, router_host, len(block_encrypted)))
        del src
        del block
        del newpacket
        del outpacket
        del router_identity_obj
        del router_idurl
        del router_proto_host
        return result_packet

#------------------------------------------------------------------------------


def main():
    from twisted.internet import reactor
    reactor.callWhenRunning(A, 'init')
    reactor.run()

#------------------------------------------------------------------------------

if __name__ == "__main__":
    main()
<|MERGE_RESOLUTION|>--- conflicted
+++ resolved
@@ -1,26 +1,26 @@
-#!/usr/bin/env python
-# proxy_sender.py
-#
-# Copyright (C) 2008-2016 Veselin Penev, http://bitdust.io
-#
-# This file (proxy_sender.py) is part of BitDust Software.
-#
-# BitDust is free software: you can redistribute it and/or modify
-# it under the terms of the GNU Affero General Public License as published by
-# the Free Software Foundation, either version 3 of the License, or
-# (at your option) any later version.
-#
-# BitDust Software is distributed in the hope that it will be useful,
-# but WITHOUT ANY WARRANTY; without even the implied warranty of
-# MERCHANTABILITY or FITNESS FOR A PARTICULAR PURPOSE.  See the
-# GNU Affero General Public License for more details.
-#
-# You should have received a copy of the GNU Affero General Public License
-# along with BitDust Software.  If not, see <http://www.gnu.org/licenses/>.
-#
-# Please contact us if you have any questions at bitdust.io@gmail.com
-
-
+#!/usr/bin/env python
+# proxy_sender.py
+#
+# Copyright (C) 2008-2016 Veselin Penev, http://bitdust.io
+#
+# This file (proxy_sender.py) is part of BitDust Software.
+#
+# BitDust is free software: you can redistribute it and/or modify
+# it under the terms of the GNU Affero General Public License as published by
+# the Free Software Foundation, either version 3 of the License, or
+# (at your option) any later version.
+#
+# BitDust Software is distributed in the hope that it will be useful,
+# but WITHOUT ANY WARRANTY; without even the implied warranty of
+# MERCHANTABILITY or FITNESS FOR A PARTICULAR PURPOSE.  See the
+# GNU Affero General Public License for more details.
+#
+# You should have received a copy of the GNU Affero General Public License
+# along with BitDust Software.  If not, see <http://www.gnu.org/licenses/>.
+#
+# Please contact us if you have any questions at bitdust.io@gmail.com
+
+
 """
 .. module:: proxy_sender.
 
@@ -41,309 +41,279 @@
     * :red:`shutdown`
     * :red:`start`
     * :red:`stop`
-"""
-
-#------------------------------------------------------------------------------
-
-_Debug = True
-_DebugLevel = 8
-
-#------------------------------------------------------------------------------
-
-from twisted.internet.defer import Deferred, fail
-from twisted.internet import reactor
-
-#------------------------------------------------------------------------------
-
-from automats import automat
-
-from logs import lg
-
-
-from lib import nameurl
-
-from crypt import encrypted
-from crypt import key
-from crypt import signed
-
-from services import driver
-
-from p2p import commands
-
-from userid import my_id
-
-from transport import callback
-from transport import packet_out
-
-from transport.proxy import proxy_receiver
-
-#------------------------------------------------------------------------------
-
-_ProxySender = None
-
-#------------------------------------------------------------------------------
-
-
-def A(event=None, arg=None):
+"""
+
+#------------------------------------------------------------------------------
+
+_Debug = True
+_DebugLevel = 8
+
+#------------------------------------------------------------------------------
+
+from twisted.internet.defer import Deferred, fail
+from twisted.internet import reactor
+
+#------------------------------------------------------------------------------
+
+from automats import automat
+
+from logs import lg
+
+
+from lib import nameurl
+
+from crypt import encrypted
+from crypt import key
+from crypt import signed
+
+from services import driver
+
+from p2p import commands
+
+from userid import my_id
+
+from transport import callback
+from transport import packet_out
+
+from transport.proxy import proxy_receiver
+
+#------------------------------------------------------------------------------
+
+_ProxySender = None
+
+#------------------------------------------------------------------------------
+
+
+def A(event=None, arg=None):
     """
     Access method to interact with proxy_sender machine.
-    """
-    global _ProxySender
-    if event is None and arg is None:
-        return _ProxySender
-    if _ProxySender is None:
-        # set automat name and starting state here
-        _ProxySender = ProxySender(
-            'proxy_sender',
-            'AT_STARTUP',
-            _DebugLevel,
-            _Debug)
-    if event is not None:
-        _ProxySender.automat(event, arg)
-    return _ProxySender
-
-#------------------------------------------------------------------------------
-
-
-class ProxySender(automat.Automat):
+    """
+    global _ProxySender
+    if event is None and arg is None:
+        return _ProxySender
+    if _ProxySender is None:
+        # set automat name and starting state here
+        _ProxySender = ProxySender('proxy_sender', 'AT_STARTUP', _DebugLevel, _Debug)
+    if event is not None:
+        _ProxySender.automat(event, arg)
+    return _ProxySender
+
+#------------------------------------------------------------------------------
+
+
+class ProxySender(automat.Automat):
     """
     This class implements all the functionality of the ``proxy_sender()`` state
     machine.
-    """
-
-    def init(self):
+    """
+
+    def init(self):
         """
         Method to initialize additional variables and flags at creation phase
         of proxy_sender machine.
-        """
-
-    def state_changed(self, oldstate, newstate, event, arg):
+        """
+
+    def state_changed(self, oldstate, newstate, event, arg):
         """
         Method to catch the moment when proxy_sender state were changed.
-        """
-
-    def state_not_changed(self, curstate, event, arg):
+        """
+
+    def state_not_changed(self, curstate, event, arg):
         """
         This method intended to catch the moment when some event was fired in
         the proxy_sender but its state was not changed.
-        """
-
-    def A(self, event, arg):
+        """
+
+    def A(self, event, arg):
         """
         The state machine code, generated using `visio2python
         <http://code.google.com/p/visio2python/>`_ tool.
-        """
-        #---AT_STARTUP---
-        if self.state == 'AT_STARTUP':
-            if event == 'init':
-                self.state = 'STOPPED'
-                self.doInit(arg)
-        #---CLOSED---
-        elif self.state == 'CLOSED':
-            pass
-        #---STOPPED---
-        elif self.state == 'STOPPED':
-            if event == 'shutdown':
-                self.state = 'CLOSED'
-                self.doDestroyMe(arg)
-            elif event == 'start' and proxy_receiver.A().state is not 'LISTEN':
-                self.state = 'ROUTER?'
-                self.doStartFilterOutgoingTraffic(arg)
-            elif event == 'start' and proxy_receiver.A().state is 'LISTEN':
-                self.state = 'REDIRECTING'
-                self.doStartFilterOutgoingTraffic(arg)
-        #---ROUTER?---
-        elif self.state == 'ROUTER?':
-            if event == 'shutdown':
-                self.state = 'CLOSED'
-                self.doStopFilterOutgoingTraffic(arg)
-                self.doDestroyMe(arg)
-            elif (event == 'proxy_receiver.state' and arg == 'OFFLINE'):
-                self.state = 'STOPPED'
-            elif (event == 'proxy_receiver.state' and arg == 'LISTEN'):
-                self.state = 'REDIRECTING'
-                self.doSendAllPendingPackets(arg)
-        #---REDIRECTING---
-        elif self.state == 'REDIRECTING':
-            if event == 'outbox-packet-sent':
-                self.doCountTraffic(arg)
-            elif event == 'stop':
-                self.state = 'STOPPED'
-                self.doStopFilterOutgoingTraffic(arg)
-            elif event == 'shutdown':
-                self.state = 'CLOSED'
-                self.doStopFilterOutgoingTraffic(arg)
-                self.doDestroyMe(arg)
-            elif event == 'proxy_receiver.state' is not 'LISTEN':
-                self.state = 'ROUTER?'
-        return None
-
-    def doInit(self, arg):
-        """
-        Action method.
-        """
-        self.traffic_out = 0
-        self.pending_packets = []
-        self.max_pending_packets = 100  # TODO: read from settings
-
-    def doStartFilterOutgoingTraffic(self, arg):
-        """
-        Action method.
-        """
-        callback.insert_outbox_filter_callback(0, self._on_outbox_packet)
-
-    def doStopFilterOutgoingTraffic(self, arg):
-        """
-        Action method.
-        """
-        callback.remove_finish_file_sending_callback(self._on_outbox_packet)
-
-    def doCountTraffic(self, arg):
-        """
-        Action method.
-        """
-        _, newpacket, _ = arg
-        self.traffic_out += len(newpacket.Payload)
-
-    def doSendAllPendingPackets(self, arg):
-        """
-        Action method.
-        """
-        def _do_send():
-            while len(self.pending_packets):
-                outpacket, wide, callbacks, pending_result = self.pending_packets.pop(
-                    0)
-                result_packet = self._on_outbox_packet(
-                    outpacket, wide, callbacks)
-                if not isinstance(result_packet, packet_out.PacketOut):
-                    lg.warn(
-                        'failed sending pending packet %s, skip all pending packets' %
-                        outpacket)
-                    self.pending_packets = []
-                    break
-                pending_result.callback(result_packet)
-        reactor.callLater(0.2, _do_send)
-
-    def doDestroyMe(self, arg):
+        """
+        #---AT_STARTUP---
+        if self.state == 'AT_STARTUP':
+            if event == 'init':
+                self.state = 'STOPPED'
+                self.doInit(arg)
+        #---CLOSED---
+        elif self.state == 'CLOSED':
+            pass
+        #---STOPPED---
+        elif self.state == 'STOPPED':
+            if event == 'shutdown':
+                self.state = 'CLOSED'
+                self.doDestroyMe(arg)
+            elif event == 'start' and proxy_receiver.A().state is not 'LISTEN':
+                self.state = 'ROUTER?'
+                self.doStartFilterOutgoingTraffic(arg)
+            elif event == 'start' and proxy_receiver.A().state is 'LISTEN':
+                self.state = 'REDIRECTING'
+                self.doStartFilterOutgoingTraffic(arg)
+        #---ROUTER?---
+        elif self.state == 'ROUTER?':
+            if event == 'shutdown':
+                self.state = 'CLOSED'
+                self.doStopFilterOutgoingTraffic(arg)
+                self.doDestroyMe(arg)
+            elif (event == 'proxy_receiver.state' and arg == 'OFFLINE'):
+                self.state = 'STOPPED'
+            elif (event == 'proxy_receiver.state' and arg == 'LISTEN'):
+                self.state = 'REDIRECTING'
+                self.doSendAllPendingPackets(arg)
+        #---REDIRECTING---
+        elif self.state == 'REDIRECTING':
+            if event == 'outbox-packet-sent':
+                self.doCountTraffic(arg)
+            elif event == 'stop':
+                self.state = 'STOPPED'
+                self.doStopFilterOutgoingTraffic(arg)
+            elif event == 'shutdown':
+                self.state = 'CLOSED'
+                self.doStopFilterOutgoingTraffic(arg)
+                self.doDestroyMe(arg)
+            elif event == 'proxy_receiver.state' is not 'LISTEN':
+                self.state = 'ROUTER?'
+        return None
+
+    def doInit(self, arg):
+        """
+        Action method.
+        """
+        self.traffic_out = 0
+        self.pending_packets = []
+        self.max_pending_packets = 100  # TODO: read from settings
+
+    def doStartFilterOutgoingTraffic(self, arg):
+        """
+        Action method.
+        """
+        callback.insert_outbox_filter_callback(0, self._on_outbox_packet)
+
+    def doStopFilterOutgoingTraffic(self, arg):
+        """
+        Action method.
+        """
+        callback.remove_finish_file_sending_callback(self._on_outbox_packet)
+
+    def doCountTraffic(self, arg):
+        """
+        Action method.
+        """
+        _, newpacket, _ = arg
+        self.traffic_out += len(newpacket.Payload)
+
+    def doSendAllPendingPackets(self, arg):
+        """
+        Action method.
+        """
+        def _do_send():
+            while len(self.pending_packets):
+                outpacket, wide, callbacks, pending_result = self.pending_packets.pop(0)
+                result_packet = self._on_outbox_packet(outpacket, wide, callbacks)
+                if not isinstance(result_packet, packet_out.PacketOut):
+                    lg.warn('failed sending pending packet %s, skip all pending packets' % outpacket)
+                    self.pending_packets = []
+                    break
+                pending_result.callback(result_packet)
+        reactor.callLater(0.2, _do_send)
+
+    def doDestroyMe(self, arg):
         """
         Remove all references to the state machine object to destroy it.
-        """
-        automat.objects().pop(self.index)
-        global _ProxySender
-        del _ProxySender
-        _ProxySender = None
-
-    def _add_pending_packet(self, outpacket, wide, callbacks):
-        if len(self.pending_packets) > self.max_pending_packets:
-            if _Debug:
-                lg.warn(
-                    'pending packets queue is full, skip sending outgoing packet')
-            return fail((outpacket, wide, callbacks))
-        pending_result = Deferred()
-        self.pending_packets.append(
-            (outpacket, wide, callbacks, pending_result))
-        if _Debug:
-            lg.out(
-                _DebugLevel,
-                'proxy_sender._add_pending_packet %s' %
-                outpacket)
-        return pending_result
-
-<<<<<<< HEAD
-    def _on_outbox_packet(
-            self,
-            outpacket,
-            wide,
-            callbacks,
-            target=None,
-            route=None):
-        """
-=======
-    def _on_outbox_packet(self, outpacket, wide, callbacks, target=None, route=None):
+        """
+        automat.objects().pop(self.index)
+        global _ProxySender
+        del _ProxySender
+        _ProxySender = None
+
+    def _add_pending_packet(self, outpacket, wide, callbacks):
+        if len(self.pending_packets) > self.max_pending_packets:
+            if _Debug:
+                lg.warn('pending packets queue is full, skip sending outgoing packet')
+            return fail((outpacket, wide, callbacks))
+        pending_result = Deferred()
+        self.pending_packets.append((outpacket, wide, callbacks, pending_result))
+        if _Debug:
+            lg.out(_DebugLevel, 'proxy_sender._add_pending_packet %s' % outpacket)
+        return pending_result
+
+    def _on_outbox_packet(self, outpacket, wide, callbacks, target=None, route=None):
         """
         
->>>>>>> 7d91a7f0
-        """
-        if not driver.is_started('service_proxy_transport'):
-            if _Debug:
-                lg.out(
-                    _DebugLevel,
-                    'proxy_sender._on_outbox_packet skip because service_proxy_transport is not started')
-            return None
-        if proxy_receiver.A() and proxy_receiver.A().state != 'LISTEN':
-            return self._add_pending_packet(outpacket, wide, callbacks)
-        router_idurl = proxy_receiver.GetRouterIDURL()
-        router_identity_obj = proxy_receiver.GetRouterIdentity()
-        router_proto_host = proxy_receiver.GetRouterProtoHost()
-        router_proto, router_host = router_proto_host
-        publickey = router_identity_obj.publickey
-        my_original_identity_src = proxy_receiver.ReadMyOriginalIdentitySource()
-        if not router_idurl or not router_identity_obj or not router_proto_host or not my_original_identity_src:
-            return self._add_pending_packet(outpacket, wide, callbacks)
-        if outpacket.RemoteID == router_idurl:
-            if _Debug:
-                lg.out(
-                    _DebugLevel,
-                    'proxy_sender._on_outbox_packet skip, packet addressed to router and must be sent in a usual way')
-            return None
-        src = ''
-        src += my_id.getLocalID() + '\n'
-        src += outpacket.RemoteID + '\n'
-        src += 'wide\n' if wide else '\n'
-        src += outpacket.Serialize()
-        block = encrypted.Block(
-            my_id.getLocalID(),
-            'routed outgoing data',
-            0,
-            key.NewSessionKey(),
-            key.SessionKeyType(),
-            True,
-            src,
-            EncryptFunc=lambda inp: key.EncryptStringPK(publickey, inp))
-        block_encrypted = block.Serialize()
-        newpacket = signed.Packet(
-            commands.Relay(),
-            outpacket.OwnerID,
-            my_id.getLocalID(),
-            outpacket.PacketID,
-            block_encrypted,
-            router_idurl)
-        result_packet = packet_out.create(
-            outpacket,
-            wide=wide,
-            callbacks=callbacks,
-            route={
-                'packet': newpacket,
-                'proto': router_proto,
-                'host': router_host,
-                'remoteid': router_idurl,
-                'description': 'Relay_%s[%s]_%s' % (outpacket.Command,
-                                                    outpacket.PacketID,
-                                                    nameurl.GetName(router_idurl)),
-            })
-        self.event('outbox-packet-sent', (outpacket, newpacket, result_packet))
-        if _Debug:
-            lg.out(_DebugLevel, '>>>Relay-OUT %s' % str(outpacket))
-            lg.out(_DebugLevel, '        sent to %s://%s with %d bytes' % (
-                router_proto, router_host, len(block_encrypted)))
-        del src
-        del block
-        del newpacket
-        del outpacket
-        del router_identity_obj
-        del router_idurl
-        del router_proto_host
-        return result_packet
-
-#------------------------------------------------------------------------------
-
-
-def main():
-    from twisted.internet import reactor
-    reactor.callWhenRunning(A, 'init')
-    reactor.run()
-
-#------------------------------------------------------------------------------
-
-if __name__ == "__main__":
-    main()
+        """
+        if not driver.is_started('service_proxy_transport'):
+            if _Debug:
+                lg.out(_DebugLevel, 'proxy_sender._on_outbox_packet skip because service_proxy_transport is not started')
+            return None
+        if proxy_receiver.A() and proxy_receiver.A().state != 'LISTEN':
+            return self._add_pending_packet(outpacket, wide, callbacks)
+        router_idurl = proxy_receiver.GetRouterIDURL()
+        router_identity_obj = proxy_receiver.GetRouterIdentity()
+        router_proto_host = proxy_receiver.GetRouterProtoHost()
+        router_proto, router_host = router_proto_host
+        publickey = router_identity_obj.publickey
+        my_original_identity_src = proxy_receiver.ReadMyOriginalIdentitySource()
+        if not router_idurl or not router_identity_obj or not router_proto_host or not my_original_identity_src:
+            return self._add_pending_packet(outpacket, wide, callbacks)
+        if outpacket.RemoteID == router_idurl:
+            if _Debug:
+                lg.out(_DebugLevel, 'proxy_sender._on_outbox_packet skip, packet addressed to router and must be sent in a usual way')
+            return None
+        src = ''
+        src += my_id.getLocalID() + '\n'
+        src += outpacket.RemoteID + '\n'
+        src += 'wide\n' if wide else '\n'
+        src += outpacket.Serialize()
+        block = encrypted.Block(
+            my_id.getLocalID(),
+            'routed outgoing data',
+            0,
+            key.NewSessionKey(),
+            key.SessionKeyType(),
+            True,
+            src,
+            EncryptFunc=lambda inp: key.EncryptStringPK(publickey, inp))
+        block_encrypted = block.Serialize()
+        newpacket = signed.Packet(
+            commands.Relay(),
+            outpacket.OwnerID,
+            my_id.getLocalID(),
+            outpacket.PacketID,
+            block_encrypted,
+            router_idurl)
+        result_packet = packet_out.create(
+            outpacket,
+            wide=wide,
+            callbacks=callbacks,
+            route={
+                'packet': newpacket,
+                'proto': router_proto,
+                'host': router_host,
+                'remoteid': router_idurl,
+                'description': 'Relay_%s[%s]_%s' % (outpacket.Command, outpacket.PacketID, nameurl.GetName(router_idurl)),
+            })
+        self.event('outbox-packet-sent', (outpacket, newpacket, result_packet))
+        if _Debug:
+            lg.out(_DebugLevel, '>>>Relay-OUT %s' % str(outpacket))
+            lg.out(_DebugLevel, '        sent to %s://%s with %d bytes' % (
+                router_proto, router_host, len(block_encrypted)))
+        del src
+        del block
+        del newpacket
+        del outpacket
+        del router_identity_obj
+        del router_idurl
+        del router_proto_host
+        return result_packet
+
+#------------------------------------------------------------------------------
+
+
+def main():
+    from twisted.internet import reactor
+    reactor.callWhenRunning(A, 'init')
+    reactor.run()
+
+#------------------------------------------------------------------------------
+
+if __name__ == "__main__":
+    main()