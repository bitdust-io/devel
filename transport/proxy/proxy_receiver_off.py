--- conflicted
+++ resolved
@@ -1,46 +1,26 @@
-#!/usr/bin/env python
-# proxy_receiver_old.py
-#
-# Copyright (C) 2008-2016 Veselin Penev, http://bitdust.io
-#
-# This file (proxy_receiver_old.py) is part of BitDust Software.
-#
-# BitDust is free software: you can redistribute it and/or modify
-# it under the terms of the GNU Affero General Public License as published by
-# the Free Software Foundation, either version 3 of the License, or
-# (at your option) any later version.
-#
-# BitDust Software is distributed in the hope that it will be useful,
-# but WITHOUT ANY WARRANTY; without even the implied warranty of
-# MERCHANTABILITY or FITNESS FOR A PARTICULAR PURPOSE.  See the
-# GNU Affero General Public License for more details.
-#
-# You should have received a copy of the GNU Affero General Public License
-# along with BitDust Software.  If not, see <http://www.gnu.org/licenses/>.
-#
-# Please contact us if you have any questions at bitdust.io@gmail.com
-
-
-<<<<<<< HEAD
-"""
-.. module:: proxy_receiver
-.. role:: red
-
-BitDust proxy_receiver(at_startup) Automat
-
-.. raw:: html
-
-    <i>generated using <a href="http://bitdust.io/visio2python/" target="_blank">visio2python</a> tool</i><br>
-    <a href="proxy_receiver.png" target="_blank">
-    <img src="proxy_receiver.png" style="max-width:100%;">
-    </a>
-
-EVENTS:
-    * :red:`inbox-packet`
-    * :red:`init`
-    * :red:`shutdown`
-    * :red:`stop`
-=======
+#!/usr/bin/env python
+# proxy_receiver_old.py
+#
+# Copyright (C) 2008-2016 Veselin Penev, http://bitdust.io
+#
+# This file (proxy_receiver_old.py) is part of BitDust Software.
+#
+# BitDust is free software: you can redistribute it and/or modify
+# it under the terms of the GNU Affero General Public License as published by
+# the Free Software Foundation, either version 3 of the License, or
+# (at your option) any later version.
+#
+# BitDust Software is distributed in the hope that it will be useful,
+# but WITHOUT ANY WARRANTY; without even the implied warranty of
+# MERCHANTABILITY or FITNESS FOR A PARTICULAR PURPOSE.  See the
+# GNU Affero General Public License for more details.
+#
+# You should have received a copy of the GNU Affero General Public License
+# along with BitDust Software.  If not, see <http://www.gnu.org/licenses/>.
+#
+# Please contact us if you have any questions at bitdust.io@gmail.com
+
+
 """
 .. module:: proxy_receiver.
 
@@ -60,517 +40,468 @@
     * :red:`init`
     * :red:`shutdown`
     * :red:`stop`
->>>>>>> 7d91a7f0
-"""
-
-#------------------------------------------------------------------------------
-
-_Debug = True
-_DebugLevel = 14
-
-#------------------------------------------------------------------------------
-
-import random
-import cStringIO
-
-from twisted.internet import reactor
-
-from logs import lg
-
-from automats import automat
-
-from main import config
-
-from crypt import key
-from crypt import signed
-from crypt import encrypted
-
-from dht import dht_service
-
-from p2p import commands
-from p2p import p2p_service
-
-from contacts import identitycache
-
-from transport import callback
-from transport import packet_in
-
-from userid import my_id
-from userid import identity
-
-#------------------------------------------------------------------------------
-
-_ProxyReceiver = None
-
-#------------------------------------------------------------------------------
-
-
-def A(event=None, arg=None):
+"""
+
+#------------------------------------------------------------------------------
+
+_Debug = True
+_DebugLevel = 14
+
+#------------------------------------------------------------------------------
+
+import random
+import cStringIO
+
+from twisted.internet import reactor
+
+from logs import lg
+
+from automats import automat
+
+from main import config
+
+from crypt import key
+from crypt import signed
+from crypt import encrypted
+
+from dht import dht_service
+
+from p2p import commands
+from p2p import p2p_service
+
+from contacts import identitycache
+
+from transport import callback
+from transport import packet_in
+
+from userid import my_id
+from userid import identity
+
+#------------------------------------------------------------------------------
+
+_ProxyReceiver = None
+
+#------------------------------------------------------------------------------
+
+
+def A(event=None, arg=None):
     """
     Access method to interact with proxy_receiver() machine.
-    """
-    global _ProxyReceiver
-    if _ProxyReceiver is None:
-        # set automat name and starting state here
-        _ProxyReceiver = ProxyReceiver(
-            'proxy_receiver', 'AT_STARTUP', _DebugLevel, _Debug)
-    if event is not None:
-        _ProxyReceiver.automat(event, arg)
-    return _ProxyReceiver
-
-#------------------------------------------------------------------------------
-
-
-def GetRouterIDURL():
-    global _ProxyReceiver
-    if not _ProxyReceiver:
-        return None
-    return _ProxyReceiver.router_idurl
-
-
-def GetRouterIdentity():
-    global _ProxyReceiver
-    if not _ProxyReceiver:
-        return None
-    return _ProxyReceiver.router_identity
-
-
-def GetRouterProtoHost():
-    global _ProxyReceiver
-    if not _ProxyReceiver:
-        return None
-    return _ProxyReceiver.router_proto_host
-
-
-def GetMyOriginalIdentitySource():
-    return config.conf().getData('services/proxy-transport/my-original-identity')
-
-#------------------------------------------------------------------------------
-
-
-class ProxyReceiver(automat.Automat):
+    """
+    global _ProxyReceiver
+    if _ProxyReceiver is None:
+        # set automat name and starting state here
+        _ProxyReceiver = ProxyReceiver('proxy_receiver', 'AT_STARTUP', _DebugLevel, _Debug)
+    if event is not None:
+        _ProxyReceiver.automat(event, arg)
+    return _ProxyReceiver
+
+#------------------------------------------------------------------------------
+
+
+def GetRouterIDURL():
+    global _ProxyReceiver
+    if not _ProxyReceiver:
+        return None
+    return _ProxyReceiver.router_idurl
+
+
+def GetRouterIdentity():
+    global _ProxyReceiver
+    if not _ProxyReceiver:
+        return None
+    return _ProxyReceiver.router_identity
+
+
+def GetRouterProtoHost():
+    global _ProxyReceiver
+    if not _ProxyReceiver:
+        return None
+    return _ProxyReceiver.router_proto_host
+
+
+def GetMyOriginalIdentitySource():
+    return config.conf().getData('services/proxy-transport/my-original-identity')
+
+#------------------------------------------------------------------------------
+
+
+class ProxyReceiver(automat.Automat):
     """
     This class implements all the functionality of the ``proxy_receiver()``
     state machine.
-    """
-
-    timers = {
-        'timer-30sec': (30.0, ['ACK?', 'SERVICE?']),
-        'timer-10sec': (10.0, ['ACK?']),
-    }
-
-    def init(self):
+    """
+
+    timers = {
+        'timer-30sec': (30.0, ['ACK?', 'SERVICE?']),
+        'timer-10sec': (10.0, ['ACK?']),
+    }
+
+    def init(self):
         """
         Method to initialize additional variables and flags at creation phase
         of proxy_receiver() machine.
-        """
-        self.router_idurl = None
-        self.router_identity = None
-        self.router_proto_host = None
-        self.request_service_packet_id = []
-
-    def state_changed(self, oldstate, newstate, event, arg):
+        """
+        self.router_idurl = None
+        self.router_identity = None
+        self.router_proto_host = None
+        self.request_service_packet_id = []
+
+    def state_changed(self, oldstate, newstate, event, arg):
         """
         Method to catch the moment when proxy_receiver() state were changed.
-        """
-
-    def state_not_changed(self, curstate, event, arg):
+        """
+
+    def state_not_changed(self, curstate, event, arg):
         """
         This method intended to catch the moment when some event was fired in
         the proxy_receiver() but its state was not changed.
-        """
-
-    def A(self, event, arg):
+        """
+
+    def A(self, event, arg):
         """
         The core proxy_receiver() code, generated using `visio2python
         <http://bitdust.io/visio2python/>`_ tool.
-        """
-        #---AT_STARTUP---
-        if self.state == 'AT_STARTUP':
-            if event == 'init':
-                self.state = 'STOPPED'
-                self.doInit(arg)
-        #---CLOSED---
-        elif self.state == 'CLOSED':
-            pass
-        #---STOPPED---
-        elif self.state == 'STOPPED':
-            if event == 'shutdown':
-                self.state = 'CLOSED'
-                self.doDestroyMe(arg)
-        #---RECEIVING---
-        elif self.state == 'RECEIVING':
-            if event == 'stop':
-                self.state = 'STOPPED'
-                self.doStopListening(arg)
-            elif event == 'shutdown':
-                self.state = 'CLOSED'
-                self.doStopListening(arg)
-                self.doDestroyMe(arg)
-            elif event == 'inbox-packet':
-                self.doProcessInboxPacket(arg)
-        return None
-
-    def isCurrentRouterExist(self, arg):
+        """
+        #---AT_STARTUP---
+        if self.state == 'AT_STARTUP':
+            if event == 'init':
+                self.state = 'STOPPED'
+                self.doInit(arg)
+        #---CLOSED---
+        elif self.state == 'CLOSED':
+            pass
+        #---STOPPED---
+        elif self.state == 'STOPPED':
+            if event == 'shutdown':
+                self.state = 'CLOSED'
+                self.doDestroyMe(arg)
+        #---RECEIVING---
+        elif self.state == 'RECEIVING':
+            if event == 'stop':
+                self.state = 'STOPPED'
+                self.doStopListening(arg)
+            elif event == 'shutdown':
+                self.state = 'CLOSED'
+                self.doStopListening(arg)
+                self.doDestroyMe(arg)
+            elif event == 'inbox-packet':
+                self.doProcessInboxPacket(arg)
+        return None
+
+    def isCurrentRouterExist(self, arg):
         """
         Condition method.
-        """
-        return False
-        return config.conf().getString(
-            'services/proxy-transport/current-router',
-            '').strip() != ''
-
-    def doInit(self, arg):
-        """
-        Action method.
-        """
-
-    def doLoadRouterInfo(self, arg):
-        """
-        Action method.
-        """
-        s = config.conf().getString('services/proxy-transport/current-router').strip()
-        try:
-            self.router_idurl, proto, host = s.split(' ')
-        except:
-            lg.exc()
-#        self.router_proto_host = (proto, host)
-#        self.router_identity = identitycache.FromCache(self.router_idurl)
-#        if not self.router_identity:
-#            identitycache.immediatelyCaching(self.router_idurl)
-
-    def doDHTFindRandomNode(self, arg):
-        """
-        Action method.
-        """
-        self._find_random_node()
-
-    def doWaitAndTryAgain(self, arg):
-        """
-        Action method.
-        """
-        reactor.callLater(10, self._find_random_node)
-
-    def doSendMyIdentity(self, arg):
-        """
-        Action method.
-        """
-        p2p_service.SendIdentity(
-            self.router_idurl,
-            wide=True,
-            callbacks={
-                commands.Ack(): lambda response,
-                info: self.automat(
-                    'ack-received',
-                    (response,
-                     info)),
-                commands.Fail(): lambda x: self.automat('nodes-not-found')})
-
-    def doSendRequestService(self, arg):
-        """
-        Action method.
-        """
-        if len(self.request_service_packet_id) >= 3:
-            if _Debug:
-                lg.warn('too many service requests to %s' % self.router_idurl)
-            self.automat('service-refused', arg)
-            return
-        from transport import gateway
-        service_info = 'service_proxy_server \n'
-        orig_identity = config.conf().getData(
-            'services/proxy-transport/my-original-identity').strip()
-        if not orig_identity:
-            orig_identity = my_id.getLocalIdentity().serialize()
-        service_info += orig_identity
-        # for t in gateway.transports().values():
-        #     service_info += '%s://%s' % (t.proto, t.host)
-        # service_info += ' '
-        request = p2p_service.SendRequestService(
-            self.router_idurl, service_info,
-            callbacks={
-                commands.Ack(): self._request_service_ack,
-                commands.Fail(): self._request_service_fail})
-        self.request_service_packet_id.append(request.PacketID)
-
-    def doSendCancelService(self, arg):
-        """
-        Action method.
-        """
-        p2p_service.SendCancelService(
-            self.router_idurl, 'service_proxy_server')
-
-    def doRememberNode(self, arg):
-        """
-        Action method.
-        """
-<<<<<<< HEAD
-        Action method.
-        """
-=======
->>>>>>> 7d91a7f0
-        self.router_idurl = arg
-
-    def doModifyMyIdentity(self, arg):
-        """
-        Action method.
-        """
-<<<<<<< HEAD
-        Action method.
-        """
-=======
->>>>>>> 7d91a7f0
-        config.conf().setData('services/proxy-transport/my-original-identity',
-                              my_id.getLocalIdentity().serialize())
-        modified = my_id.rebuildLocalIdentity()
-        if not modified:
-            lg.warn('my identity was not modified')
-
-    def doRestoreMyIdentity(self, arg):
-        """
-        Action method.
-        """
-        modified = my_id.rebuildLocalIdentity()
-        if not modified:
-            lg.warn('my identity was not modified')
-        config.conf().setData('services/proxy-transport/my-original-identity', '')
-
-    def doStartListening(self, arg):
-        """
-        Action method.
-        """
-        response, info = arg
-        self.router_proto_host = (info.proto, info.host)
-        self.router_identity = identitycache.FromCache(self.router_idurl)
-        config.conf().setString('services/proxy-transport/current-router', '%s %s %s' %
-                                (self.router_idurl, self.router_proto_host[0], self.router_proto_host[1]))
-        callback.insert_inbox_callback(0, self._on_inbox_packet_received)
-        if _Debug:
-            lg.out(
-                2, 'proxy_receiver.doStartListening !!!!!!! router: %s at %s://%s' %
-                (self.router_idurl, self.router_proto_host[0], self.router_proto_host[1]))
-
-    def doStopListening(self, arg):
-        """
-        Action method.
-        """
-        config.conf().setString('services/proxy-transport/current-router', '')
-        callback.remove_inbox_callback(self._on_inbox_packet_received)
-        self.router_identity = None
-        self.router_idurl = None
-        self.router_proto_host = None
-        self.request_service_packet_id = []
-        if _Debug:
-            lg.out(2, 'proxy_receiver.doStopListening')
-
-    def doProcessInboxPacket(self, arg):
-        """
-        Action method.
-        """
-        newpacket, info, status, error_message = arg
-        block = encrypted.Unserialize(newpacket.Payload)
-        if block is None:
-            lg.out(
-                2, 'proxy_receiver.doProcessInboxPacket ERROR reading data from %s' %
-                newpacket.RemoteID)
-            return
-        try:
-            session_key = key.DecryptLocalPK(block.EncryptedSessionKey)
-            padded_data = key.DecryptWithSessionKey(
-                session_key, block.EncryptedData)
-            inpt = cStringIO.StringIO(padded_data[:int(block.Length)])
-            data = inpt.read()
-        except:
-            lg.out(
-                2, 'proxy_receiver.doProcessInboxPacket ERROR reading data from %s' %
-                newpacket.RemoteID)
-            lg.out(2, '\n' + padded_data)
-            lg.exc()
-            try:
-                inpt.close()
-            except:
-                pass
-            return
-        inpt.close()
-        routed_packet = signed.Unserialize(data)
-#        transfer_id = gateway.make_transfer_ID()
-#        pkt_in = packet_in.create(transfer_id)
-#        pkt_in.setup(pkt_in)
-#        pkt_in.automat('valid-inbox-packet', routed_packet)
-        packet_in.process(routed_packet, info)
-        del block
-        del data
-        del padded_data
-        del inpt
-        del session_key
-        del routed_packet
-
-    def doUpdateRouterID(self, arg):
-        """
-        Action method.
-        """
-        newpacket, info = arg
-        newxml = newpacket.Payload
-        newidentity = identity.identity(xmlsrc=newxml)
-        cachedidentity = identitycache.FromCache(self.router_idurl)
-        if self.router_idurl != newidentity.getIDURL():
-            lg.warn('router_idurl != newidentity.getIDURL()')
-            return
-        if newidentity.serialize() != cachedidentity.serialize():
-            lg.warn('cached identity is not same')
-            return
-        self.router_identity = newidentity
-
-    def doReportStopped(self, arg):
-        """
-        Action method.
-        """
-
-    def doReportConnected(self, arg):
-        """
-        Action method.
-        """
-        import proxy_interface
-<<<<<<< HEAD
-        proxy_interface.interface_receiving_started(
-            self.router_idurl, {'router_idurl': self.router_idurl, })
-=======
-        proxy_interface.interface_receiving_started(self.router_idurl,
-                                                    {'router_idurl': self.router_idurl, })
->>>>>>> 7d91a7f0
-
-#    def doReportNotReady(self, arg):
-#        """
-#        Action method.
-#        """
-#        import proxy_interface
-#        proxy_interface.interface_receiving_failed('router not ready yet')
-
-    def doReportDisconnected(self, arg):
-        """
-        Action method.
-        """
-        import proxy_interface
-        proxy_interface.interface_disconnected()
-
-    def doDestroyMe(self, arg):
+        """
+        return False
+        return config.conf().getString('services/proxy-transport/current-router', '').strip() != ''
+
+    def doInit(self, arg):
+        """
+        Action method.
+        """
+
+    def doLoadRouterInfo(self, arg):
+        """
+        Action method.
+        """
+        s = config.conf().getString('services/proxy-transport/current-router').strip()
+        try:
+            self.router_idurl, proto, host = s.split(' ')
+        except:
+            lg.exc()
+#        self.router_proto_host = (proto, host)
+#        self.router_identity = identitycache.FromCache(self.router_idurl)
+#        if not self.router_identity:
+#            identitycache.immediatelyCaching(self.router_idurl)
+
+    def doDHTFindRandomNode(self, arg):
+        """
+        Action method.
+        """
+        self._find_random_node()
+
+    def doWaitAndTryAgain(self, arg):
+        """
+        Action method.
+        """
+        reactor.callLater(10, self._find_random_node)
+
+    def doSendMyIdentity(self, arg):
+        """
+        Action method.
+        """
+        p2p_service.SendIdentity(
+            self.router_idurl,
+            wide=True,
+            callbacks={
+                commands.Ack(): lambda response, info: self.automat('ack-received', (response, info)),
+                commands.Fail(): lambda x: self.automat('nodes-not-found')})
+
+    def doSendRequestService(self, arg):
+        """
+        Action method.
+        """
+        if len(self.request_service_packet_id) >= 3:
+            if _Debug:
+                lg.warn('too many service requests to %s' % self.router_idurl)
+            self.automat('service-refused', arg)
+            return
+        from transport import gateway
+        service_info = 'service_proxy_server \n'
+        orig_identity = config.conf().getData('services/proxy-transport/my-original-identity').strip()
+        if not orig_identity:
+            orig_identity = my_id.getLocalIdentity().serialize()
+        service_info += orig_identity
+        # for t in gateway.transports().values():
+        #     service_info += '%s://%s' % (t.proto, t.host)
+        # service_info += ' '
+        request = p2p_service.SendRequestService(
+            self.router_idurl, service_info,
+            callbacks={
+                commands.Ack(): self._request_service_ack,
+                commands.Fail(): self._request_service_fail})
+        self.request_service_packet_id.append(request.PacketID)
+
+    def doSendCancelService(self, arg):
+        """
+        Action method.
+        """
+        p2p_service.SendCancelService(
+            self.router_idurl, 'service_proxy_server')
+
+    def doRememberNode(self, arg):
+        """
+        Action method.
+        """
+        self.router_idurl = arg
+
+    def doModifyMyIdentity(self, arg):
+        """
+        Action method.
+        """
+        config.conf().setData('services/proxy-transport/my-original-identity',
+                              my_id.getLocalIdentity().serialize())
+        modified = my_id.rebuildLocalIdentity()
+        if not modified:
+            lg.warn('my identity was not modified')
+
+    def doRestoreMyIdentity(self, arg):
+        """
+        Action method.
+        """
+        modified = my_id.rebuildLocalIdentity()
+        if not modified:
+            lg.warn('my identity was not modified')
+        config.conf().setData('services/proxy-transport/my-original-identity', '')
+
+    def doStartListening(self, arg):
+        """
+        Action method.
+        """
+        response, info = arg
+        self.router_proto_host = (info.proto, info.host)
+        self.router_identity = identitycache.FromCache(self.router_idurl)
+        config.conf().setString('services/proxy-transport/current-router', '%s %s %s' % (
+            self.router_idurl, self.router_proto_host[0], self.router_proto_host[1]))
+        callback.insert_inbox_callback(0, self._on_inbox_packet_received)
+        if _Debug:
+            lg.out(2, 'proxy_receiver.doStartListening !!!!!!! router: %s at %s://%s' % (
+                self.router_idurl, self.router_proto_host[0], self.router_proto_host[1]))
+
+    def doStopListening(self, arg):
+        """
+        Action method.
+        """
+        config.conf().setString('services/proxy-transport/current-router', '')
+        callback.remove_inbox_callback(self._on_inbox_packet_received)
+        self.router_identity = None
+        self.router_idurl = None
+        self.router_proto_host = None
+        self.request_service_packet_id = []
+        if _Debug:
+            lg.out(2, 'proxy_receiver.doStopListening')
+
+    def doProcessInboxPacket(self, arg):
+        """
+        Action method.
+        """
+        newpacket, info, status, error_message = arg
+        block = encrypted.Unserialize(newpacket.Payload)
+        if block is None:
+            lg.out(2, 'proxy_receiver.doProcessInboxPacket ERROR reading data from %s' % newpacket.RemoteID)
+            return
+        try:
+            session_key = key.DecryptLocalPK(block.EncryptedSessionKey)
+            padded_data = key.DecryptWithSessionKey(session_key, block.EncryptedData)
+            inpt = cStringIO.StringIO(padded_data[:int(block.Length)])
+            data = inpt.read()
+        except:
+            lg.out(2, 'proxy_receiver.doProcessInboxPacket ERROR reading data from %s' % newpacket.RemoteID)
+            lg.out(2, '\n' + padded_data)
+            lg.exc()
+            try:
+                inpt.close()
+            except:
+                pass
+            return
+        inpt.close()
+        routed_packet = signed.Unserialize(data)
+#        transfer_id = gateway.make_transfer_ID()
+#        pkt_in = packet_in.create(transfer_id)
+#        pkt_in.setup(pkt_in)
+#        pkt_in.automat('valid-inbox-packet', routed_packet)
+        packet_in.process(routed_packet, info)
+        del block
+        del data
+        del padded_data
+        del inpt
+        del session_key
+        del routed_packet
+
+    def doUpdateRouterID(self, arg):
+        """
+        Action method.
+        """
+        newpacket, info = arg
+        newxml = newpacket.Payload
+        newidentity = identity.identity(xmlsrc=newxml)
+        cachedidentity = identitycache.FromCache(self.router_idurl)
+        if self.router_idurl != newidentity.getIDURL():
+            lg.warn('router_idurl != newidentity.getIDURL()')
+            return
+        if newidentity.serialize() != cachedidentity.serialize():
+            lg.warn('cached identity is not same')
+            return
+        self.router_identity = newidentity
+
+    def doReportStopped(self, arg):
+        """
+        Action method.
+        """
+
+    def doReportConnected(self, arg):
+        """
+        Action method.
+        """
+        import proxy_interface
+        proxy_interface.interface_receiving_started(self.router_idurl,
+                                                    {'router_idurl': self.router_idurl, })
+
+#    def doReportNotReady(self, arg):
+#        """
+#        Action method.
+#        """
+#        import proxy_interface
+#        proxy_interface.interface_receiving_failed('router not ready yet')
+
+    def doReportDisconnected(self, arg):
+        """
+        Action method.
+        """
+        import proxy_interface
+        proxy_interface.interface_disconnected()
+
+    def doDestroyMe(self, arg):
         """
         Remove all references to the state machine object to destroy it.
-        """
-        automat.objects().pop(self.index)
-        global _ProxyReceiver
-        del _ProxyReceiver
-        _ProxyReceiver = None
-
-    def _find_random_node(self):
-        if _Debug:
-            lg.out(_DebugLevel, 'proxy_receiver._find_random_node')
-        # DEBUG
-        self._got_remote_idurl(
-            {'idurl': 'http://veselin-p2p.ru/bitdust_j_vps1001.xml'})
-        return
-        new_key = dht_service.random_key()
-        d = dht_service.find_node(new_key)
-        d.addCallback(self._some_nodes_found)
-        d.addErrback(lambda x: self.automat('nodes-not-found'))
-        return d
-
-    def _some_nodes_found(self, nodes):
-        if _Debug:
-            lg.out(
-                _DebugLevel,
-                'proxy_receiver._some_nodes_found : %d' %
-                len(nodes))
-        if len(nodes) > 0:
-            node = random.choice(nodes)
-            d = node.request('idurl')
-            d.addCallback(self._got_remote_idurl)
-            d.addErrback(lambda x: self.automat('nodes-not-found'))
-        else:
-            self.automat('nodes-not-found')
-        return nodes
-
-    def _got_remote_idurl(self, response):
-        if _Debug:
-<<<<<<< HEAD
-            lg.out(
-                _DebugLevel,
-                'proxy_receiver._got_remote_idurl response=%s' %
-                str(response))
-=======
-            lg.out(_DebugLevel, 'proxy_receiver._got_remote_idurl response=%s' % str(response))
->>>>>>> 7d91a7f0
-        try:
-            idurl = response['idurl']
-        except:
-            idurl = None
-        if not idurl or idurl == 'None':
-            self.automat('nodes-not-found')
-            return response
-        d = identitycache.immediatelyCaching(idurl)
-        d.addCallback(lambda src: self.automat('found-one-node', idurl))
-        d.addErrback(lambda x: self.automat('nodes-not-found'))
-        return response
-
-    def _request_service_ack(self, response, info):
-        if response.PacketID not in self.request_service_packet_id:
-            lg.warn('wong PacketID in response: %s, but outgoing was : %s' % (
-                response.PacketID, str(self.request_service_packet_id)))
-            self.automat('service-refused', (response, info))
-            return
-        self.request_service_packet_id.remove(response.PacketID)
-        if _Debug:
-            lg.out(
-                _DebugLevel,
-                'proxy_receiver._request_service_ack : %s' % str(
-                    response.Payload))
-        if response.Payload.startswith('accepted'):
-            self.automat('service-accepted', (response, info))
-        else:
-            self.automat('service-refused', (response, info))
-
-    def _request_service_fail(self, response, info):
-        if response.PacketID not in self.request_service_packet_id:
-            lg.warn('wong PacketID in response: %s, but outgoing was : %s' % (
-                response.PacketID, str(self.request_service_packet_id)))
-        else:
-            self.request_service_packet_id.remove(response.PacketID)
-        self.automat('service-refused', (response, info))
-
-    def _on_inbox_packet_received(
-            self,
-            newpacket,
-            info,
-            status,
-            error_message):
-        if  newpacket.Command == commands.Identity() and \
-                newpacket.CreatorID == self.router_idurl and \
-                newpacket.RemoteID == my_id.getLocalID():
-            self.automat('router-id-received', (newpacket, info))
-            return True
-        if  newpacket.Command == commands.Fail() and \
-                newpacket.CreatorID == self.router_idurl and \
-                newpacket.RemoteID == my_id.getLocalID():
-            # newpacket.Payload == 'route not exist':
-            self.automat('service-refused', (newpacket, info))
-            return True
-        if newpacket.Command != commands.Data():
-            return False
-        # if not newpacket.PacketID.startswith('routed_in_'):
-            # return False
-        if newpacket.RemoteID != my_id.getLocalID():
-            return False
-        if newpacket.CreatorID != self.router_idurl:
-            return False
-        self.automat('inbox-packet', (newpacket, info, status, error_message))
-        return True
-
-#------------------------------------------------------------------------------
-
-
-def main():
-    from twisted.internet import reactor
-    reactor.callWhenRunning(A, 'init')
-    reactor.run()
-
-if __name__ == "__main__":
-    main()
+        """
+        automat.objects().pop(self.index)
+        global _ProxyReceiver
+        del _ProxyReceiver
+        _ProxyReceiver = None
+
+    def _find_random_node(self):
+        if _Debug:
+            lg.out(_DebugLevel, 'proxy_receiver._find_random_node')
+        # DEBUG
+        self._got_remote_idurl({'idurl': 'http://veselin-p2p.ru/bitdust_j_vps1001.xml'})
+        return
+        new_key = dht_service.random_key()
+        d = dht_service.find_node(new_key)
+        d.addCallback(self._some_nodes_found)
+        d.addErrback(lambda x: self.automat('nodes-not-found'))
+        return d
+
+    def _some_nodes_found(self, nodes):
+        if _Debug:
+            lg.out(_DebugLevel, 'proxy_receiver._some_nodes_found : %d' % len(nodes))
+        if len(nodes) > 0:
+            node = random.choice(nodes)
+            d = node.request('idurl')
+            d.addCallback(self._got_remote_idurl)
+            d.addErrback(lambda x: self.automat('nodes-not-found'))
+        else:
+            self.automat('nodes-not-found')
+        return nodes
+
+    def _got_remote_idurl(self, response):
+        if _Debug:
+            lg.out(_DebugLevel, 'proxy_receiver._got_remote_idurl response=%s' % str(response))
+        try:
+            idurl = response['idurl']
+        except:
+            idurl = None
+        if not idurl or idurl == 'None':
+            self.automat('nodes-not-found')
+            return response
+        d = identitycache.immediatelyCaching(idurl)
+        d.addCallback(lambda src: self.automat('found-one-node', idurl))
+        d.addErrback(lambda x: self.automat('nodes-not-found'))
+        return response
+
+    def _request_service_ack(self, response, info):
+        if response.PacketID not in self.request_service_packet_id:
+            lg.warn('wong PacketID in response: %s, but outgoing was : %s' % (
+                response.PacketID, str(self.request_service_packet_id)))
+            self.automat('service-refused', (response, info))
+            return
+        self.request_service_packet_id.remove(response.PacketID)
+        if _Debug:
+            lg.out(_DebugLevel, 'proxy_receiver._request_service_ack : %s' % str(response.Payload))
+        if response.Payload.startswith('accepted'):
+            self.automat('service-accepted', (response, info))
+        else:
+            self.automat('service-refused', (response, info))
+
+    def _request_service_fail(self, response, info):
+        if response.PacketID not in self.request_service_packet_id:
+            lg.warn('wong PacketID in response: %s, but outgoing was : %s' % (
+                response.PacketID, str(self.request_service_packet_id)))
+        else:
+            self.request_service_packet_id.remove(response.PacketID)
+        self.automat('service-refused', (response, info))
+
+    def _on_inbox_packet_received(self, newpacket, info, status, error_message):
+        if  newpacket.Command == commands.Identity() and \
+                newpacket.CreatorID == self.router_idurl and \
+                newpacket.RemoteID == my_id.getLocalID():
+            self.automat('router-id-received', (newpacket, info))
+            return True
+        if  newpacket.Command == commands.Fail() and \
+                newpacket.CreatorID == self.router_idurl and \
+                newpacket.RemoteID == my_id.getLocalID():
+            # newpacket.Payload == 'route not exist':
+            self.automat('service-refused', (newpacket, info))
+            return True
+        if newpacket.Command != commands.Data():
+            return False
+        # if not newpacket.PacketID.startswith('routed_in_'):
+            # return False
+        if newpacket.RemoteID != my_id.getLocalID():
+            return False
+        if newpacket.CreatorID != self.router_idurl:
+            return False
+        self.automat('inbox-packet', (newpacket, info, status, error_message))
+        return True
+
+#------------------------------------------------------------------------------
+
+
+def main():
+    from twisted.internet import reactor
+    reactor.callWhenRunning(A, 'init')
+    reactor.run()
+
+if __name__ == "__main__":
+    main()