#!/usr/bin/env python
# proxy_node.py
#
# Copyright (C) 2008-2016 Veselin Penev, http://bitdust.io
#
# This file (proxy_node.py) is part of BitDust Software.
#
# BitDust is free software: you can redistribute it and/or modify
# it under the terms of the GNU Affero General Public License as published by
# the Free Software Foundation, either version 3 of the License, or
# (at your option) any later version.
#
# BitDust Software is distributed in the hope that it will be useful,
# but WITHOUT ANY WARRANTY; without even the implied warranty of
# MERCHANTABILITY or FITNESS FOR A PARTICULAR PURPOSE.  See the
# GNU Affero General Public License for more details.
#
# You should have received a copy of the GNU Affero General Public License
# along with BitDust Software.  If not, see <http://www.gnu.org/licenses/>.
#
# Please contact us if you have any questions at bitdust.io@gmail.com


<<<<<<< HEAD
"""
.. module:: proxy_node
.. role:: red

BitDust proxy_node(AT_STARTUP) Automat

.. raw:: html

    <i>generated using <a href="http://bitdust.io/visio2python/" target="_blank">visio2python</a> tool</i><br>
    <a href="proxy_node.png" target="_blank">
    <img src="proxy_node.png" style="max-width:100%;">
    </a>

EVENTS:
    * :red:`init`
    * :red:`other-transports-ready`
    * :red:`proxy_connector.state`
    * :red:`shutdown`
    * :red:`start`
    * :red:`stop`
    * :red:`timer-60sec`
=======
"""
.. module:: proxy_node.

.. role:: red

BitDust proxy_node(AT_STARTUP) Automat

.. raw:: html

    <i>generated using <a href="http://bitdust.io/visio2python/" target="_blank">visio2python</a> tool</i><br>
    <a href="proxy_node.png" target="_blank">
    <img src="proxy_node.png" style="max-width:100%;">
    </a>

EVENTS:
    * :red:`init`
    * :red:`other-transports-ready`
    * :red:`proxy_connector.state`
    * :red:`shutdown`
    * :red:`start`
    * :red:`stop`
    * :red:`timer-60sec`
>>>>>>> 7d91a7f0
"""

#------------------------------------------------------------------------------

_Debug = True
_DebugLevel = 14

#------------------------------------------------------------------------------

from automats import automat

from main import config

import proxy_connector
from transport.proxy import proxy_receiver
import proxy_sender

#------------------------------------------------------------------------------

_ProxyNode = None

#------------------------------------------------------------------------------


def A(event=None, arg=None):
    """
    Access method to interact with proxy_node machine.
    """
    global _ProxyNode
    if _ProxyNode is None:
        # set automat name and starting state here
        _ProxyNode = ProxyNode('proxy_node', 'AT_STARTUP', _DebugLevel, _Debug)
    if event is not None:
        _ProxyNode.automat(event, arg)
    return _ProxyNode

#------------------------------------------------------------------------------


class ProxyNode(automat.Automat):
    """
    This class implements all the functionality of the ``proxy_node()`` state
    machine.
    """

    timers = {
        'timer-60sec': (60.0, ['TRANSPORTS?']),
    }

    def init(self):
        """
        Method to initialize additional variables and flags at creation phase
        of proxy_node() machine.
        """
        self.router_idurl = None
        self.router_identity = None
        self.router_proto_host = None
        self.request_service_packet_id = []

    def state_changed(self, oldstate, newstate, event, arg):
        """
        Method to catch the moment when proxy_node() state were changed.
        """

    def state_not_changed(self, curstate, event, arg):
        """
        This method intended to catch the moment when some event was fired in
        the proxy_node() but its state was not changed.
        """

    def A(self, event, arg):
        """
        The core proxy_node() code, generated using `visio2python
        <http://bitdust.io/visio2python/>`_ tool.
        """
        #---TRANSPORTS?---
        if self.state == 'TRANSPORTS?':
            if event == 'other-transports-ready':
                self.state = 'ROUTER?'
                proxy_connector.A('start')
            elif event == 'timer-60sec':
                self.state = 'STOPPED'
                proxy_connector.A('shutdown')
                self.doReportStopped(arg)
        #---LISTENING---
        elif self.state == 'LISTENING':
            if event == 'stop':
                self.state = 'STOPPED'
                proxy_sender.A('stop')
                proxy_receiver.A('stop')
            elif event == 'shutdown':
                self.state = 'CLOSED'
                proxy_sender.A('shutdown')
                proxy_receiver.A('shutdown')
                self.doDestroyMe(arg)
        #---ROUTER?---
        elif self.state == 'ROUTER?':
            if event == 'shutdown':
                self.state = 'CLOSED'
                proxy_connector.A('shutdown')
                proxy_sender.A('shutdown')
                proxy_receiver.A('shutdown')
                self.doDestroyMe(arg)
            elif (event == 'proxy_connector.state' and arg == 'CONNECTED!'):
                self.state = 'LISTENING'
                proxy_sender.A('start')
                proxy_receiver.A('start')
            elif (event == 'proxy_connector.state' and arg == 'CLOSED'):
                self.state = 'STOPPED'
                self.doReportStopped(arg)
        #---AT_STARTUP---
        elif self.state == 'AT_STARTUP':
            if event == 'init':
                self.state = 'STOPPED'
                self.doInit(arg)
                proxy_sender.A('init')
                proxy_receiver.A('init')
        #---STOPPED---
        elif self.state == 'STOPPED':
            if event == 'start':
                self.state = 'TRANSPORTS?'
                self.doWaitOtherTransports(arg)
            elif event == 'shutdown':
                self.state = 'CLOSED'
                proxy_sender.A('shutdown')
                proxy_receiver.A('shutdown')
                self.doDestroyMe(arg)
        #---CLOSED---
        elif self.state == 'CLOSED':
            pass
        return None

    def doInit(self, arg):
        """
        Action method.
        """

    def doReportStopped(self, arg):
        """
        Action method.
        """

    def doWaitOtherTransports(self, arg):
        """
        Action method.
        """

    def doDestroyMe(self, arg):
        """
        Remove all references to the state machine object to destroy it.
        """
        automat.objects().pop(self.index)
        global _ProxyNode
        del _ProxyNode
        _ProxyNode = None

#------------------------------------------------------------------------------


def GetRouterIDURL():
    global _ProxyReceiver
    if not _ProxyReceiver:
        return None
    return _ProxyReceiver.router_idurl


def GetRouterIdentity():
    global _ProxyReceiver
    if not _ProxyReceiver:
        return None
    return _ProxyReceiver.router_identity


def GetRouterProtoHost():
    global _ProxyReceiver
    if not _ProxyReceiver:
        return None
    return _ProxyReceiver.router_proto_host


def GetMyOriginalIdentitySource():
    return config.conf().getData('services/proxy-transport/my-original-identity')

#------------------------------------------------------------------------------


def main():
    from twisted.internet import reactor
    reactor.callWhenRunning(A, 'init')
    reactor.run()

if __name__ == "__main__":
    main()
<|MERGE_RESOLUTION|>--- conflicted
+++ resolved
@@ -1,29 +1,29 @@
-#!/usr/bin/env python
-# proxy_node.py
-#
-# Copyright (C) 2008-2016 Veselin Penev, http://bitdust.io
-#
-# This file (proxy_node.py) is part of BitDust Software.
-#
-# BitDust is free software: you can redistribute it and/or modify
-# it under the terms of the GNU Affero General Public License as published by
-# the Free Software Foundation, either version 3 of the License, or
-# (at your option) any later version.
-#
-# BitDust Software is distributed in the hope that it will be useful,
-# but WITHOUT ANY WARRANTY; without even the implied warranty of
-# MERCHANTABILITY or FITNESS FOR A PARTICULAR PURPOSE.  See the
-# GNU Affero General Public License for more details.
-#
-# You should have received a copy of the GNU Affero General Public License
-# along with BitDust Software.  If not, see <http://www.gnu.org/licenses/>.
-#
-# Please contact us if you have any questions at bitdust.io@gmail.com
-
-
-<<<<<<< HEAD
+#!/usr/bin/env python
+# proxy_node.py
+#
+# Copyright (C) 2008-2016 Veselin Penev, http://bitdust.io
+#
+# This file (proxy_node.py) is part of BitDust Software.
+#
+# BitDust is free software: you can redistribute it and/or modify
+# it under the terms of the GNU Affero General Public License as published by
+# the Free Software Foundation, either version 3 of the License, or
+# (at your option) any later version.
+#
+# BitDust Software is distributed in the hope that it will be useful,
+# but WITHOUT ANY WARRANTY; without even the implied warranty of
+# MERCHANTABILITY or FITNESS FOR A PARTICULAR PURPOSE.  See the
+# GNU Affero General Public License for more details.
+#
+# You should have received a copy of the GNU Affero General Public License
+# along with BitDust Software.  If not, see <http://www.gnu.org/licenses/>.
+#
+# Please contact us if you have any questions at bitdust.io@gmail.com
+
+
 """
-.. module:: proxy_node
+.. module:: proxy_node.
+
 .. role:: red
 
 BitDust proxy_node(AT_STARTUP) Automat
@@ -43,220 +43,196 @@
     * :red:`start`
     * :red:`stop`
     * :red:`timer-60sec`
-=======
-"""
-.. module:: proxy_node.
-
-.. role:: red
-
-BitDust proxy_node(AT_STARTUP) Automat
-
-.. raw:: html
-
-    <i>generated using <a href="http://bitdust.io/visio2python/" target="_blank">visio2python</a> tool</i><br>
-    <a href="proxy_node.png" target="_blank">
-    <img src="proxy_node.png" style="max-width:100%;">
-    </a>
-
-EVENTS:
-    * :red:`init`
-    * :red:`other-transports-ready`
-    * :red:`proxy_connector.state`
-    * :red:`shutdown`
-    * :red:`start`
-    * :red:`stop`
-    * :red:`timer-60sec`
->>>>>>> 7d91a7f0
-"""
-
-#------------------------------------------------------------------------------
-
-_Debug = True
-_DebugLevel = 14
-
-#------------------------------------------------------------------------------
-
-from automats import automat
-
-from main import config
-
-import proxy_connector
-from transport.proxy import proxy_receiver
-import proxy_sender
-
-#------------------------------------------------------------------------------
-
-_ProxyNode = None
-
-#------------------------------------------------------------------------------
-
-
-def A(event=None, arg=None):
+"""
+
+#------------------------------------------------------------------------------
+
+_Debug = True
+_DebugLevel = 14
+
+#------------------------------------------------------------------------------
+
+from automats import automat
+
+from main import config
+
+import proxy_connector
+from transport.proxy import proxy_receiver
+import proxy_sender
+
+#------------------------------------------------------------------------------
+
+_ProxyNode = None
+
+#------------------------------------------------------------------------------
+
+
+def A(event=None, arg=None):
     """
     Access method to interact with proxy_node machine.
-    """
-    global _ProxyNode
-    if _ProxyNode is None:
-        # set automat name and starting state here
-        _ProxyNode = ProxyNode('proxy_node', 'AT_STARTUP', _DebugLevel, _Debug)
-    if event is not None:
-        _ProxyNode.automat(event, arg)
-    return _ProxyNode
-
-#------------------------------------------------------------------------------
-
-
-class ProxyNode(automat.Automat):
+    """
+    global _ProxyNode
+    if _ProxyNode is None:
+        # set automat name and starting state here
+        _ProxyNode = ProxyNode('proxy_node', 'AT_STARTUP', _DebugLevel, _Debug)
+    if event is not None:
+        _ProxyNode.automat(event, arg)
+    return _ProxyNode
+
+#------------------------------------------------------------------------------
+
+
+class ProxyNode(automat.Automat):
     """
     This class implements all the functionality of the ``proxy_node()`` state
     machine.
-    """
-
-    timers = {
-        'timer-60sec': (60.0, ['TRANSPORTS?']),
-    }
-
-    def init(self):
+    """
+
+    timers = {
+        'timer-60sec': (60.0, ['TRANSPORTS?']),
+    }
+
+    def init(self):
         """
         Method to initialize additional variables and flags at creation phase
         of proxy_node() machine.
-        """
-        self.router_idurl = None
-        self.router_identity = None
-        self.router_proto_host = None
-        self.request_service_packet_id = []
-
-    def state_changed(self, oldstate, newstate, event, arg):
+        """
+        self.router_idurl = None
+        self.router_identity = None
+        self.router_proto_host = None
+        self.request_service_packet_id = []
+
+    def state_changed(self, oldstate, newstate, event, arg):
         """
         Method to catch the moment when proxy_node() state were changed.
-        """
-
-    def state_not_changed(self, curstate, event, arg):
+        """
+
+    def state_not_changed(self, curstate, event, arg):
         """
         This method intended to catch the moment when some event was fired in
         the proxy_node() but its state was not changed.
-        """
-
-    def A(self, event, arg):
+        """
+
+    def A(self, event, arg):
         """
         The core proxy_node() code, generated using `visio2python
         <http://bitdust.io/visio2python/>`_ tool.
-        """
-        #---TRANSPORTS?---
-        if self.state == 'TRANSPORTS?':
-            if event == 'other-transports-ready':
-                self.state = 'ROUTER?'
-                proxy_connector.A('start')
-            elif event == 'timer-60sec':
-                self.state = 'STOPPED'
-                proxy_connector.A('shutdown')
-                self.doReportStopped(arg)
-        #---LISTENING---
-        elif self.state == 'LISTENING':
-            if event == 'stop':
-                self.state = 'STOPPED'
-                proxy_sender.A('stop')
-                proxy_receiver.A('stop')
-            elif event == 'shutdown':
-                self.state = 'CLOSED'
-                proxy_sender.A('shutdown')
-                proxy_receiver.A('shutdown')
-                self.doDestroyMe(arg)
-        #---ROUTER?---
-        elif self.state == 'ROUTER?':
-            if event == 'shutdown':
-                self.state = 'CLOSED'
-                proxy_connector.A('shutdown')
-                proxy_sender.A('shutdown')
-                proxy_receiver.A('shutdown')
-                self.doDestroyMe(arg)
-            elif (event == 'proxy_connector.state' and arg == 'CONNECTED!'):
-                self.state = 'LISTENING'
-                proxy_sender.A('start')
-                proxy_receiver.A('start')
-            elif (event == 'proxy_connector.state' and arg == 'CLOSED'):
-                self.state = 'STOPPED'
-                self.doReportStopped(arg)
-        #---AT_STARTUP---
-        elif self.state == 'AT_STARTUP':
-            if event == 'init':
-                self.state = 'STOPPED'
-                self.doInit(arg)
-                proxy_sender.A('init')
-                proxy_receiver.A('init')
-        #---STOPPED---
-        elif self.state == 'STOPPED':
-            if event == 'start':
-                self.state = 'TRANSPORTS?'
-                self.doWaitOtherTransports(arg)
-            elif event == 'shutdown':
-                self.state = 'CLOSED'
-                proxy_sender.A('shutdown')
-                proxy_receiver.A('shutdown')
-                self.doDestroyMe(arg)
-        #---CLOSED---
-        elif self.state == 'CLOSED':
-            pass
-        return None
-
-    def doInit(self, arg):
+        """
+        #---TRANSPORTS?---
+        if self.state == 'TRANSPORTS?':
+            if event == 'other-transports-ready':
+                self.state = 'ROUTER?'
+                proxy_connector.A('start')
+            elif event == 'timer-60sec':
+                self.state = 'STOPPED'
+                proxy_connector.A('shutdown')
+                self.doReportStopped(arg)
+        #---LISTENING---
+        elif self.state == 'LISTENING':
+            if event == 'stop':
+                self.state = 'STOPPED'
+                proxy_sender.A('stop')
+                proxy_receiver.A('stop')
+            elif event == 'shutdown':
+                self.state = 'CLOSED'
+                proxy_sender.A('shutdown')
+                proxy_receiver.A('shutdown')
+                self.doDestroyMe(arg)
+        #---ROUTER?---
+        elif self.state == 'ROUTER?':
+            if event == 'shutdown':
+                self.state = 'CLOSED'
+                proxy_connector.A('shutdown')
+                proxy_sender.A('shutdown')
+                proxy_receiver.A('shutdown')
+                self.doDestroyMe(arg)
+            elif (event == 'proxy_connector.state' and arg == 'CONNECTED!'):
+                self.state = 'LISTENING'
+                proxy_sender.A('start')
+                proxy_receiver.A('start')
+            elif (event == 'proxy_connector.state' and arg == 'CLOSED'):
+                self.state = 'STOPPED'
+                self.doReportStopped(arg)
+        #---AT_STARTUP---
+        elif self.state == 'AT_STARTUP':
+            if event == 'init':
+                self.state = 'STOPPED'
+                self.doInit(arg)
+                proxy_sender.A('init')
+                proxy_receiver.A('init')
+        #---STOPPED---
+        elif self.state == 'STOPPED':
+            if event == 'start':
+                self.state = 'TRANSPORTS?'
+                self.doWaitOtherTransports(arg)
+            elif event == 'shutdown':
+                self.state = 'CLOSED'
+                proxy_sender.A('shutdown')
+                proxy_receiver.A('shutdown')
+                self.doDestroyMe(arg)
+        #---CLOSED---
+        elif self.state == 'CLOSED':
+            pass
+        return None
+
+    def doInit(self, arg):
         """
         Action method.
-        """
-
-    def doReportStopped(self, arg):
+        """
+
+    def doReportStopped(self, arg):
         """
         Action method.
-        """
-
-    def doWaitOtherTransports(self, arg):
+        """
+
+    def doWaitOtherTransports(self, arg):
         """
         Action method.
-        """
-
-    def doDestroyMe(self, arg):
+        """
+
+    def doDestroyMe(self, arg):
         """
         Remove all references to the state machine object to destroy it.
-        """
-        automat.objects().pop(self.index)
-        global _ProxyNode
-        del _ProxyNode
-        _ProxyNode = None
-
-#------------------------------------------------------------------------------
-
-
-def GetRouterIDURL():
-    global _ProxyReceiver
-    if not _ProxyReceiver:
-        return None
-    return _ProxyReceiver.router_idurl
-
-
-def GetRouterIdentity():
-    global _ProxyReceiver
-    if not _ProxyReceiver:
-        return None
-    return _ProxyReceiver.router_identity
-
-
-def GetRouterProtoHost():
-    global _ProxyReceiver
-    if not _ProxyReceiver:
-        return None
-    return _ProxyReceiver.router_proto_host
-
-
-def GetMyOriginalIdentitySource():
-    return config.conf().getData('services/proxy-transport/my-original-identity')
-
-#------------------------------------------------------------------------------
-
-
-def main():
-    from twisted.internet import reactor
-    reactor.callWhenRunning(A, 'init')
-    reactor.run()
-
-if __name__ == "__main__":
-    main()
+        """
+        automat.objects().pop(self.index)
+        global _ProxyNode
+        del _ProxyNode
+        _ProxyNode = None
+
+#------------------------------------------------------------------------------
+
+
+def GetRouterIDURL():
+    global _ProxyReceiver
+    if not _ProxyReceiver:
+        return None
+    return _ProxyReceiver.router_idurl
+
+
+def GetRouterIdentity():
+    global _ProxyReceiver
+    if not _ProxyReceiver:
+        return None
+    return _ProxyReceiver.router_identity
+
+
+def GetRouterProtoHost():
+    global _ProxyReceiver
+    if not _ProxyReceiver:
+        return None
+    return _ProxyReceiver.router_proto_host
+
+
+def GetMyOriginalIdentitySource():
+    return config.conf().getData('services/proxy-transport/my-original-identity')
+
+#------------------------------------------------------------------------------
+
+
+def main():
+    from twisted.internet import reactor
+    reactor.callWhenRunning(A, 'init')
+    reactor.run()
+
+if __name__ == "__main__":
+    main()