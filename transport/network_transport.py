--- conflicted
+++ resolved
@@ -1,30 +1,30 @@
-#!/usr/bin/python
-# network_transport.py
-#
-#
-# Copyright (C) 2008-2016 Veselin Penev, http://bitdust.io
-#
-# This file (network_transport.py) is part of BitDust Software.
-#
-# BitDust is free software: you can redistribute it and/or modify
-# it under the terms of the GNU Affero General Public License as published by
-# the Free Software Foundation, either version 3 of the License, or
-# (at your option) any later version.
-#
-# BitDust Software is distributed in the hope that it will be useful,
-# but WITHOUT ANY WARRANTY; without even the implied warranty of
-# MERCHANTABILITY or FITNESS FOR A PARTICULAR PURPOSE.  See the
-# GNU Affero General Public License for more details.
-#
-# You should have received a copy of the GNU Affero General Public License
-# along with BitDust Software.  If not, see <http://www.gnu.org/licenses/>.
-#
-# Please contact us if you have any questions at bitdust.io@gmail.com
-#
-#
-#
-#
-
+#!/usr/bin/python
+# network_transport.py
+#
+#
+# Copyright (C) 2008-2016 Veselin Penev, http://bitdust.io
+#
+# This file (network_transport.py) is part of BitDust Software.
+#
+# BitDust is free software: you can redistribute it and/or modify
+# it under the terms of the GNU Affero General Public License as published by
+# the Free Software Foundation, either version 3 of the License, or
+# (at your option) any later version.
+#
+# BitDust Software is distributed in the hope that it will be useful,
+# but WITHOUT ANY WARRANTY; without even the implied warranty of
+# MERCHANTABILITY or FITNESS FOR A PARTICULAR PURPOSE.  See the
+# GNU Affero General Public License for more details.
+#
+# You should have received a copy of the GNU Affero General Public License
+# along with BitDust Software.  If not, see <http://www.gnu.org/licenses/>.
+#
+# Please contact us if you have any questions at bitdust.io@gmail.com
+#
+#
+#
+#
+
 """
 .. module:: network_transport.
 
@@ -42,281 +42,239 @@
     * :red:`stop`
     * :red:`stopped`
     * :red:`transport-initialized`
-"""
-
-<<<<<<< HEAD
-
-EVENTS:
-    * :red:`failed`
-    * :red:`init`
-    * :red:`receiving-started`
-    * :red:`restart`
-    * :red:`shutdown`
-    * :red:`start`
-    * :red:`stop`
-    * :red:`stopped`
-    * :red:`transport-initialized`
-"""
-
-=======
->>>>>>> 7d91a7f0
-#------------------------------------------------------------------------------
-
-_Debug = True
-
-#------------------------------------------------------------------------------
-
-import platform
-
-from twisted.internet.defer import fail
-
-#------------------------------------------------------------------------------
-
-from logs import lg
-
-from automats import automat
-
-from lib import misc
-from lib import nameurl
-
-from userid import my_id
-
-from main import settings
-
-import gateway
-
-#------------------------------------------------------------------------------
-
-
-class NetworkTransport(automat.Automat):
+"""
+
+#------------------------------------------------------------------------------
+
+_Debug = True
+
+#------------------------------------------------------------------------------
+
+import platform
+
+from twisted.internet.defer import fail
+
+#------------------------------------------------------------------------------
+
+from logs import lg
+
+from automats import automat
+
+from lib import misc
+from lib import nameurl
+
+from userid import my_id
+
+from main import settings
+
+import gateway
+
+#------------------------------------------------------------------------------
+
+
+class NetworkTransport(automat.Automat):
     """
     This class implements all the functionality of the ``network_transport()``
     state machine.
-    """
-<<<<<<< HEAD
-    This class implements all the functionality of the ``network_transport()`` state machine.
-    """
-=======
->>>>>>> 7d91a7f0
-
-    fast = True
-
-    def __init__(self, proto, interface, state_changed_callback=None):
-        self.proto = proto
-        self.host = None
-        self.interface = interface
-        self.state_changed_callback = None
-        self.options = {}
-        automat.Automat.__init__(
-            self, '%s_transport' % proto, 'AT_STARTUP', 6, _Debug)
-
-    def call(self, method_name, *args):
-        method = getattr(self.interface, method_name, None)
-        if method is None:
-            lg.err('method %s not found in protos' % (method_name, self.proto))
-            return fail(
-                Exception(
-                    'Method %s not found in the transport %s interface' %
-                    (method_name, self.proto)))
-        return method(*args)
-
-    def init(self):
+    """
+
+    fast = True
+
+    def __init__(self, proto, interface, state_changed_callback=None):
+        self.proto = proto
+        self.host = None
+        self.interface = interface
+        self.state_changed_callback = None
+        self.options = {}
+        automat.Automat.__init__(
+            self, '%s_transport' % proto, 'AT_STARTUP', 6, _Debug)
+
+    def call(self, method_name, *args):
+        method = getattr(self.interface, method_name, None)
+        if method is None:
+            lg.err('method %s not found in protos' % (method_name, self.proto))
+            return fail(Exception('Method %s not found in the transport %s interface' % (method_name, self.proto)))
+        return method(*args)
+
+    def init(self):
         """
         Method to initialize additional variables and flags at creation of the
         state machine.
-        """
-
-    def state_changed(self, oldstate, newstate, event, arg):
+        """
+
+    def state_changed(self, oldstate, newstate, event, arg):
         """
         This method intended to catch the moment when automat's state were
         changed.
-        """
-        if self.state_changed_callback:
-            self.state_changed_callback(self, oldstate, newstate)
-        gateway.on_transport_state_changed(self, oldstate, newstate)
-
-    def state_not_changed(self, curstate, event_string, arg):
+        """
+        if self.state_changed_callback:
+            self.state_changed_callback(self, oldstate, newstate)
+        gateway.on_transport_state_changed(self, oldstate, newstate)
+
+    def state_not_changed(self, curstate, event_string, arg):
         """
         A small hack to catch all events after "verify" processing.
-        """
-        if self.state_changed_callback:
-            self.state_changed_callback(self, curstate, curstate)
-        gateway.on_transport_state_changed(self, curstate, curstate)
-
-    def A(self, event, arg):
-        #---AT_STARTUP---
-        if self.state == 'AT_STARTUP':
-            if event == 'init':
-                self.state = 'INIT'
-                self.StartNow = False
-                self.StopNow = False
-                self.doInit(arg)
-        #---STARTING---
-        elif self.state == 'STARTING':
-            if event == 'shutdown':
-                self.state = 'CLOSED'
-                self.doDestroyMe(arg)
-            elif event == 'failed':
-                self.state = 'OFFLINE'
-            elif event == 'receiving-started' and not self.StopNow:
-                self.state = 'LISTENING'
-                self.doSaveOptions(arg)
-            elif event == 'stop':
-                self.StopNow = True
-            elif event == 'receiving-started' and self.StopNow:
-                self.state = 'STOPPING'
-                self.StopNow = False
-                self.doStop(arg)
-            elif event == 'restart':
-                self.StopNow = True
-                self.StartNow = True
-        #---LISTENING---
-        elif self.state == 'LISTENING':
-            if event == 'shutdown':
-                self.state = 'CLOSED'
-                self.doStop(arg)
-                self.doDestroyMe(arg)
-            elif event == 'stop':
-                self.state = 'STOPPING'
-                self.StopNow = False
-                self.doStop(arg)
-            elif event == 'restart':
-                self.state = 'STOPPING'
-                self.StopNow = False
-                self.StartNow = True
-                self.doStop(arg)
-        #---OFFLINE---
-        elif self.state == 'OFFLINE':
-            if event == 'shutdown':
-                self.state = 'CLOSED'
-                self.doDestroyMe(arg)
-            elif event == 'start' or event == 'restart':
-                self.state = 'STARTING'
-                self.StopNow = False
-                self.StartNow = False
-                self.doStart(arg)
-        #---STOPPING---
-        elif self.state == 'STOPPING':
-            if event == 'shutdown':
-                self.state = 'CLOSED'
-                self.doDestroyMe(arg)
-            elif event == 'stopped' and not self.StartNow:
-                self.state = 'OFFLINE'
-            elif event == 'stopped' and self.StartNow:
-                self.state = 'STARTING'
-                self.StartNow = False
-                self.doStart(arg)
-            elif event == 'start' or event == 'restart':
-                self.StartNow = True
-        #---CLOSED---
-        elif self.state == 'CLOSED':
-            pass
-        #---INIT---
-        elif self.state == 'INIT':
-            if event == 'shutdown':
-                self.state = 'CLOSED'
-                self.doDestroyMe(arg)
-            elif event == 'transport-initialized' and self.StartNow:
-                self.state = 'STARTING'
-                self.doCreateProxy(arg)
-                self.StartNow = False
-                self.doStart(arg)
-            elif event == 'transport-initialized' and not self.StartNow:
-                self.state = 'OFFLINE'
-                self.doCreateProxy(arg)
-            elif event == 'start' or event == 'restart':
-                self.StartNow = True
-        return None
-
-    def doInit(self, arg):
-        """
-        Action method.
-        """
-        gateway.attach(self)
-        try:
-            listener, state_changed_callback = arg
-        except:
-            listener, state_changed_callback = arg, None
-        self.state_changed_callback = state_changed_callback
-        self.interface.init(listener)
-
-    def doStart(self, arg):
-        """
-        Action method.
-        """
-<<<<<<< HEAD
-        Action method.
-        """
-=======
->>>>>>> 7d91a7f0
-        options = {'idurl': my_id.getLocalID(), }
-        id_contact = ''
-        default_host = ''
-        ident = my_id.getLocalIdentity()
-        if ident:
-            id_contact = ident.getContactsByProto().get(self.proto, '')
-        if id_contact:
-            assert id_contact.startswith(self.proto + '://')
-            id_contact = id_contact.strip(self.proto + '://')
-        if self.proto == 'tcp':
-            if not id_contact:
-                default_host = misc.readExternalIP() + ':' + str(settings.getTCPPort())
-            options['host'] = id_contact or default_host
-            options['tcp_port'] = settings.getTCPPort()
-        elif self.proto == 'udp':
-            if not id_contact:
-<<<<<<< HEAD
-                default_host = nameurl.GetName(
-                    my_id.getLocalID()) + '@' + platform.node()
-=======
-                default_host = nameurl.GetName(my_id.getLocalID()) + '@' + platform.node()
->>>>>>> 7d91a7f0
-            options['host'] = id_contact or default_host
-            options['dht_port'] = settings.getDHTPort()
-            options['udp_port'] = settings.getUDPPort()
-        elif self.proto == 'proxy':
-            pass
-        if _Debug:
-<<<<<<< HEAD
-            lg.out(
-                8, 'network_transport.doStart connecting %s transport : %s' %
-                (self.proto.upper(), options))
-=======
-            lg.out(8, 'network_transport.doStart connecting %s transport : %s' % (self.proto.upper(), options))
->>>>>>> 7d91a7f0
-        self.interface.connect(options)
-
-    def doStop(self, arg):
-        """
-        Action method.
-        """
-        if _Debug:
-            lg.out(
-                8, 'network_transport.doStop disconnecting %s transport' %
-                (self.proto.upper()))
-        self.interface.disconnect()
-
-    def doCreateProxy(self, arg):
-        """
-        Action method.
-        """
-        if arg:
-            self.interface.create_proxy(arg)
-
-    def doSaveOptions(self, arg):
-        """
-        Action method.
-        """
-        p, self.host, self.options = arg
-        if p != self.proto:
-            lg.warn('wrong protocol')
-
-    def doDestroyMe(self, arg):
+        """
+        if self.state_changed_callback:
+            self.state_changed_callback(self, curstate, curstate)
+        gateway.on_transport_state_changed(self, curstate, curstate)
+
+    def A(self, event, arg):
+        #---AT_STARTUP---
+        if self.state == 'AT_STARTUP':
+            if event == 'init':
+                self.state = 'INIT'
+                self.StartNow = False
+                self.StopNow = False
+                self.doInit(arg)
+        #---STARTING---
+        elif self.state == 'STARTING':
+            if event == 'shutdown':
+                self.state = 'CLOSED'
+                self.doDestroyMe(arg)
+            elif event == 'failed':
+                self.state = 'OFFLINE'
+            elif event == 'receiving-started' and not self.StopNow:
+                self.state = 'LISTENING'
+                self.doSaveOptions(arg)
+            elif event == 'stop':
+                self.StopNow = True
+            elif event == 'receiving-started' and self.StopNow:
+                self.state = 'STOPPING'
+                self.StopNow = False
+                self.doStop(arg)
+            elif event == 'restart':
+                self.StopNow = True
+                self.StartNow = True
+        #---LISTENING---
+        elif self.state == 'LISTENING':
+            if event == 'shutdown':
+                self.state = 'CLOSED'
+                self.doStop(arg)
+                self.doDestroyMe(arg)
+            elif event == 'stop':
+                self.state = 'STOPPING'
+                self.StopNow = False
+                self.doStop(arg)
+            elif event == 'restart':
+                self.state = 'STOPPING'
+                self.StopNow = False
+                self.StartNow = True
+                self.doStop(arg)
+        #---OFFLINE---
+        elif self.state == 'OFFLINE':
+            if event == 'shutdown':
+                self.state = 'CLOSED'
+                self.doDestroyMe(arg)
+            elif event == 'start' or event == 'restart':
+                self.state = 'STARTING'
+                self.StopNow = False
+                self.StartNow = False
+                self.doStart(arg)
+        #---STOPPING---
+        elif self.state == 'STOPPING':
+            if event == 'shutdown':
+                self.state = 'CLOSED'
+                self.doDestroyMe(arg)
+            elif event == 'stopped' and not self.StartNow:
+                self.state = 'OFFLINE'
+            elif event == 'stopped' and self.StartNow:
+                self.state = 'STARTING'
+                self.StartNow = False
+                self.doStart(arg)
+            elif event == 'start' or event == 'restart':
+                self.StartNow = True
+        #---CLOSED---
+        elif self.state == 'CLOSED':
+            pass
+        #---INIT---
+        elif self.state == 'INIT':
+            if event == 'shutdown':
+                self.state = 'CLOSED'
+                self.doDestroyMe(arg)
+            elif event == 'transport-initialized' and self.StartNow:
+                self.state = 'STARTING'
+                self.doCreateProxy(arg)
+                self.StartNow = False
+                self.doStart(arg)
+            elif event == 'transport-initialized' and not self.StartNow:
+                self.state = 'OFFLINE'
+                self.doCreateProxy(arg)
+            elif event == 'start' or event == 'restart':
+                self.StartNow = True
+        return None
+
+    def doInit(self, arg):
+        """
+        Action method.
+        """
+        gateway.attach(self)
+        try:
+            listener, state_changed_callback = arg
+        except:
+            listener, state_changed_callback = arg, None
+        self.state_changed_callback = state_changed_callback
+        self.interface.init(listener)
+
+    def doStart(self, arg):
+        """
+        Action method.
+        """
+        options = {'idurl': my_id.getLocalID(), }
+        id_contact = ''
+        default_host = ''
+        ident = my_id.getLocalIdentity()
+        if ident:
+            id_contact = ident.getContactsByProto().get(self.proto, '')
+        if id_contact:
+            assert id_contact.startswith(self.proto + '://')
+            id_contact = id_contact.strip(self.proto + '://')
+        if self.proto == 'tcp':
+            if not id_contact:
+                default_host = misc.readExternalIP() + ':' + str(settings.getTCPPort())
+            options['host'] = id_contact or default_host
+            options['tcp_port'] = settings.getTCPPort()
+        elif self.proto == 'udp':
+            if not id_contact:
+                default_host = nameurl.GetName(my_id.getLocalID()) + '@' + platform.node()
+            options['host'] = id_contact or default_host
+            options['dht_port'] = settings.getDHTPort()
+            options['udp_port'] = settings.getUDPPort()
+        elif self.proto == 'proxy':
+            pass
+        if _Debug:
+            lg.out(8, 'network_transport.doStart connecting %s transport : %s' % (self.proto.upper(), options))
+        self.interface.connect(options)
+
+    def doStop(self, arg):
+        """
+        Action method.
+        """
+        if _Debug:
+            lg.out(8, 'network_transport.doStop disconnecting %s transport' % (self.proto.upper()))
+        self.interface.disconnect()
+
+    def doCreateProxy(self, arg):
+        """
+        Action method.
+        """
+        if arg:
+            self.interface.create_proxy(arg)
+
+    def doSaveOptions(self, arg):
+        """
+        Action method.
+        """
+        p, self.host, self.options = arg
+        if p != self.proto:
+            lg.warn('wrong protocol')
+
+    def doDestroyMe(self, arg):
         """
         Remove all references to the state machine object to destroy it.
-        """
-        # gateway.transports().pop(self.proto)
-        self.interface.shutdown()
-        self.destroy()
-        self.interface = None
-        gateway.detach(self)
+        """
+        # gateway.transports().pop(self.proto)
+        self.interface.shutdown()
+        self.destroy()
+        self.interface = None
+        gateway.detach(self)