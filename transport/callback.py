--- conflicted
+++ resolved
@@ -1,224 +1,168 @@
-#!/usr/bin/env python
-# callback.py
-#
-# Copyright (C) 2008-2016 Veselin Penev, http://bitdust.io
-#
-# This file (callback.py) is part of BitDust Software.
-#
-# BitDust is free software: you can redistribute it and/or modify
-# it under the terms of the GNU Affero General Public License as published by
-# the Free Software Foundation, either version 3 of the License, or
-# (at your option) any later version.
-#
-# BitDust Software is distributed in the hope that it will be useful,
-# but WITHOUT ANY WARRANTY; without even the implied warranty of
-# MERCHANTABILITY or FITNESS FOR A PARTICULAR PURPOSE.  See the
-# GNU Affero General Public License for more details.
-#
-# You should have received a copy of the GNU Affero General Public License
-# along with BitDust Software.  If not, see <http://www.gnu.org/licenses/>.
-#
-# Please contact us if you have any questions at bitdust.io@gmail.com
-<<<<<<< HEAD
-
-"""
-.. module:: callback
-
-=======
-
+#!/usr/bin/env python
+# callback.py
+#
+# Copyright (C) 2008-2016 Veselin Penev, http://bitdust.io
+#
+# This file (callback.py) is part of BitDust Software.
+#
+# BitDust is free software: you can redistribute it and/or modify
+# it under the terms of the GNU Affero General Public License as published by
+# the Free Software Foundation, either version 3 of the License, or
+# (at your option) any later version.
+#
+# BitDust Software is distributed in the hope that it will be useful,
+# but WITHOUT ANY WARRANTY; without even the implied warranty of
+# MERCHANTABILITY or FITNESS FOR A PARTICULAR PURPOSE.  See the
+# GNU Affero General Public License for more details.
+#
+# You should have received a copy of the GNU Affero General Public License
+# along with BitDust Software.  If not, see <http://www.gnu.org/licenses/>.
+#
+# Please contact us if you have any questions at bitdust.io@gmail.com
+
 """
 ..
 
 module:: callback
->>>>>>> 7d91a7f0
-"""
-
-#------------------------------------------------------------------------------
-
-_Debug = False
-_DebugLevel = 18
-
-#------------------------------------------------------------------------------
-
-from twisted.internet.defer import Deferred
-
-#------------------------------------------------------------------------------
-
-from logs import lg
-
-#------------------------------------------------------------------------------
-
-# receiving callbacks
-_InterestedParties = {}
-_InboxPacketCallbacksList = []
-_BeginFileReceivingCallbacksList = []
-_FinishFileReceivingCallbacksList = []
-
-# sending callbacks
-_OutboxPacketCallbacksList = []
-_OutboxPacketFilterCallbacksList = []
-_QueueItemStatusCallbacksList = []
-_BeginFileSendingCallbacksList = []
-_FinishFileSendingCallbacksList = []
-
-#------------------------------------------------------------------------------
-
-
-class InterestedParty:
-
-    def __init__(self, CallBackFunctionOrDefer, CreatorID, PacketID):
-<<<<<<< HEAD
-        # function(or Deferred)  to call when we see this packet
-        self.CallBackFunction = CallBackFunctionOrDefer
-=======
-        self.CallBackFunction = CallBackFunctionOrDefer  # function(or Deferred)  to call when we see this packet
->>>>>>> 7d91a7f0
-        self.ComboID = combine_IDs(CreatorID, PacketID)
-
-#------------------------------------------------------------------------------
-
-
-def interested_parties():
-    global _InterestedParties
-    return _InterestedParties
-
-#------------------------------------------------------------------------------
-
-
-def combine_IDs(CreatorID, PacketID):
-    return str(CreatorID) + ":" + str(PacketID)
-
-
-def register_interest(cb, creator_id, packet_id):
-<<<<<<< HEAD
-    """
-    Idea is to have a list for each ComboID so that there might be more than one place called,
-    but unique entries in that list.
-=======
+"""
+
+#------------------------------------------------------------------------------
+
+_Debug = False
+_DebugLevel = 18
+
+#------------------------------------------------------------------------------
+
+from twisted.internet.defer import Deferred
+
+#------------------------------------------------------------------------------
+
+from logs import lg
+
+#------------------------------------------------------------------------------
+
+# receiving callbacks
+_InterestedParties = {}
+_InboxPacketCallbacksList = []
+_BeginFileReceivingCallbacksList = []
+_FinishFileReceivingCallbacksList = []
+
+# sending callbacks
+_OutboxPacketCallbacksList = []
+_OutboxPacketFilterCallbacksList = []
+_QueueItemStatusCallbacksList = []
+_BeginFileSendingCallbacksList = []
+_FinishFileSendingCallbacksList = []
+
+#------------------------------------------------------------------------------
+
+
+class InterestedParty:
+
+    def __init__(self, CallBackFunctionOrDefer, CreatorID, PacketID):
+        self.CallBackFunction = CallBackFunctionOrDefer  # function(or Deferred)  to call when we see this packet
+        self.ComboID = combine_IDs(CreatorID, PacketID)
+
+#------------------------------------------------------------------------------
+
+
+def interested_parties():
+    global _InterestedParties
+    return _InterestedParties
+
+#------------------------------------------------------------------------------
+
+
+def combine_IDs(CreatorID, PacketID):
+    return str(CreatorID) + ":" + str(PacketID)
+
+
+def register_interest(cb, creator_id, packet_id):
     """
     Idea is to have a list for each ComboID so that there might be more than
     one place called, but unique entries in that list.
->>>>>>> 7d91a7f0
-    """
-    newparty = InterestedParty(cb, str(creator_id), str(packet_id))
-    if newparty.ComboID not in interested_parties().keys():
-        interested_parties()[newparty.ComboID] = []
-    interested_parties()[newparty.ComboID].append(newparty)
-    if _Debug:
-        lg.out(_DebugLevel, 'callback.register_interest %r' % newparty.ComboID)
-
-
-def remove_interest(creator_id, packet_id):
+    """
+    newparty = InterestedParty(cb, str(creator_id), str(packet_id))
+    if newparty.ComboID not in interested_parties().keys():
+        interested_parties()[newparty.ComboID] = []
+    interested_parties()[newparty.ComboID].append(newparty)
+    if _Debug:
+        lg.out(_DebugLevel, 'callback.register_interest %r' % newparty.ComboID)
+
+
+def remove_interest(creator_id, packet_id):
     """
     cancel an interest.
-    """
-    comboID = combine_IDs(creator_id, packet_id)
-    if comboID in interested_parties():
-        del interested_parties()[comboID]
-    else:
-        lg.warn(' party %r not found' % comboID)
-
-
-def find_interested_party(newpacket, info):
-    ComboID = combine_IDs(newpacket.CreatorID, newpacket.PacketID)
-    if ComboID not in interested_parties().keys():
-        if _Debug:
-            lg.out(
-                _DebugLevel,
-                'callback.find_interested_party not found : %r' %
-                ComboID)
-            for combid in interested_parties().keys():
-                lg.out(_DebugLevel, '        %s' % combid)
-        return False
-    count = 0
-    for party in interested_parties()[ComboID]:
-        FuncOrDefer = party.CallBackFunction              # let him see the packet
-        if isinstance(FuncOrDefer, Deferred):
-            FuncOrDefer.callback(newpacket, info)
-        else:
-            FuncOrDefer(newpacket, info)
-        count += 1
-    # We called all interested parties, remove entry in dictionary
-    del interested_parties()[ComboID]
-    if _Debug:
-        lg.out(
-            _DebugLevel, 'callback.find_interested_party found for %r other parties=%d' %
-            (newpacket, len(
-                interested_parties())))
-    return True
-
-
-def delete_backup_interest(BackupName):
+    """
+    comboID = combine_IDs(creator_id, packet_id)
+    if comboID in interested_parties():
+        del interested_parties()[comboID]
+    else:
+        lg.warn(' party %r not found' % comboID)
+
+
+def find_interested_party(newpacket, info):
+    ComboID = combine_IDs(newpacket.CreatorID, newpacket.PacketID)
+    if ComboID not in interested_parties().keys():
+        if _Debug:
+            lg.out(_DebugLevel, 'callback.find_interested_party not found : %r' % ComboID)
+            for combid in interested_parties().keys():
+                lg.out(_DebugLevel, '        %s' % combid)
+        return False
+    count = 0
+    for party in interested_parties()[ComboID]:
+        FuncOrDefer = party.CallBackFunction              # let him see the packet
+        if isinstance(FuncOrDefer, Deferred):
+            FuncOrDefer.callback(newpacket, info)
+        else:
+            FuncOrDefer(newpacket, info)
+        count += 1
+    del interested_parties()[ComboID]                 # We called all interested parties, remove entry in dictionary
+    if _Debug:
+        lg.out(_DebugLevel, 'callback.find_interested_party found for %r other parties=%d' % (newpacket, len(interested_parties())))
+    return True
+
+
+def delete_backup_interest(BackupName):
     """
     Deal with removing any interest in any potential data file belonging to a
     backup we're deleting, we don't want to call something trying to rebuild a
     backup we're deleting.
-    """
-    found = False
-    partystoremove = set()
-    for combokey in interested_parties().keys():
-<<<<<<< HEAD
-        if (combokey.find(":" + BackupName) != -
-                1):  # if the interest is for packet belonging to a backup we're dealing with
-            # will remove party since got his callback
-            partystoremove.add(combokey)
-=======
-        if (combokey.find(":" + BackupName) != -1):  # if the interest is for packet belonging to a backup we're dealing with
-            partystoremove.add(combokey)          # will remove party since got his callback
->>>>>>> 7d91a7f0
-            found = True
-    for combokey in partystoremove:                           #
-        if _Debug:
-            lg.out(
-                _DebugLevel,
-                "transport_control.DeleteBackupInterest removing " +
-                combokey)
-        del interested_parties()[combokey]
-    del partystoremove
-    return found
-
-#------------------------------------------------------------------------------
-
-
-def append_inbox_callback(cb):
-<<<<<<< HEAD
-    """
-    You can add a callback to receive incoming ``packets``.
-    Callback will be called with such arguments::
-
-        callback(newpacket, info, status, error_message).
-=======
+    """
+    found = False
+    partystoremove = set()
+    for combokey in interested_parties().keys():
+        if (combokey.find(":" + BackupName) != -1):  # if the interest is for packet belonging to a backup we're dealing with
+            partystoremove.add(combokey)          # will remove party since got his callback
+            found = True
+    for combokey in partystoremove:                           #
+        if _Debug:
+            lg.out(_DebugLevel, "transport_control.DeleteBackupInterest removing " + combokey)
+        del interested_parties()[combokey]
+    del partystoremove
+    return found
+
+#------------------------------------------------------------------------------
+
+
+def append_inbox_callback(cb):
     """
     You can add a callback to receive incoming ``packets``. Callback will be
     called with such arguments::
 
     callback(newpacket, info, status, error_message).
->>>>>>> 7d91a7f0
-    """
-    if _Debug:
-        lg.out(
-            _DebugLevel,
-            'callback.append_inbox_callback new callback, current callbacks:')
-    global _InboxPacketCallbacksList
-    if cb not in _InboxPacketCallbacksList:
-        _InboxPacketCallbacksList.append(cb)
-    if _Debug:
-        import pprint
-        lg.out(_DebugLevel, '        %s' %
-               pprint.pformat(_InboxPacketCallbacksList))
-
-
-def insert_inbox_callback(index, cb):
-<<<<<<< HEAD
-    """
-    Same like ``append_inbox_callback(cb)`` but put the callback
-    at the given position in the callbacks list.
-    If you put your callback at the top you will catch the
-    inbox packet as soon as possible - before other callbacks.
-    Callback will be called in a such way:
-
-        callback(newpacket, info, status, error_message).
-=======
+    """
+    if _Debug:
+        lg.out(_DebugLevel, 'callback.append_inbox_callback new callback, current callbacks:')
+    global _InboxPacketCallbacksList
+    if cb not in _InboxPacketCallbacksList:
+        _InboxPacketCallbacksList.append(cb)
+    if _Debug:
+        import pprint
+        lg.out(_DebugLevel, '        %s' % pprint.pformat(_InboxPacketCallbacksList))
+
+
+def insert_inbox_callback(index, cb):
     """
     Same like ``append_inbox_callback(cb)`` but put the callback at the given
     position in the callbacks list. If you put your callback at the top you
@@ -228,344 +172,252 @@
     Callback will be called in a such way:
 
         callback(newpacket, info, status, error_message).
->>>>>>> 7d91a7f0
-    """
-    if _Debug:
-        lg.out(
-            _DebugLevel,
-            'callback.insert_inbox_callback new callback at position %d, current callbacks:' %
-            index)
-    global _InboxPacketCallbacksList
-    if cb not in _InboxPacketCallbacksList:
-        _InboxPacketCallbacksList.insert(index, cb)
-    if _Debug:
-        import pprint
-<<<<<<< HEAD
-        lg.out(_DebugLevel, '        %s' %
-               pprint.pformat(_InboxPacketCallbacksList))
-=======
-        lg.out(_DebugLevel, '        %s' % pprint.pformat(_InboxPacketCallbacksList))
->>>>>>> 7d91a7f0
-
-
-def remove_inbox_callback(cb):
-    """
-    
-    """
-    if _Debug:
-        lg.out(
-            _DebugLevel,
-            'callback.remove_inbox_callback removing a callback, current callbacks:')
-    global _InboxPacketCallbacksList
-    if cb in _InboxPacketCallbacksList:
-        _InboxPacketCallbacksList.remove(cb)
-    if _Debug:
-        import pprint
-        lg.out(_DebugLevel, '        %s' %
-               pprint.pformat(_InboxPacketCallbacksList))
-
-
-def append_outbox_filter_callback(cb):
-<<<<<<< HEAD
-    """
-    You can add a callback to filter all outgoing traffic.
-    Callback will be called with such arguments::
-
-        callback(outpacket, wide, callbacks)
-=======
+    """
+    if _Debug:
+        lg.out(_DebugLevel, 'callback.insert_inbox_callback new callback at position %d, current callbacks:' % index)
+    global _InboxPacketCallbacksList
+    if cb not in _InboxPacketCallbacksList:
+        _InboxPacketCallbacksList.insert(index, cb)
+    if _Debug:
+        import pprint
+        lg.out(_DebugLevel, '        %s' % pprint.pformat(_InboxPacketCallbacksList))
+
+
+def remove_inbox_callback(cb):
+    """
+    
+    """
+    if _Debug:
+        lg.out(_DebugLevel, 'callback.remove_inbox_callback removing a callback, current callbacks:')
+    global _InboxPacketCallbacksList
+    if cb in _InboxPacketCallbacksList:
+        _InboxPacketCallbacksList.remove(cb)
+    if _Debug:
+        import pprint
+        lg.out(_DebugLevel, '        %s' % pprint.pformat(_InboxPacketCallbacksList))
+
+
+def append_outbox_filter_callback(cb):
     """
     You can add a callback to filter all outgoing traffic. Callback will be
     called with such arguments::
 
     callback(outpacket, wide, callbacks)
->>>>>>> 7d91a7f0
-    """
-    global _OutboxPacketFilterCallbacksList
-    if cb not in _OutboxPacketFilterCallbacksList:
-        _OutboxPacketFilterCallbacksList.append(cb)
-
-
-def insert_outbox_filter_callback(index, cb):
-<<<<<<< HEAD
-    """
-    Same like ``append_outbox_filter_callback(cb)`` but put the callback
-    at the given position in the filters list.
-    If you put your callback at the top you will catch the
+    """
+    global _OutboxPacketFilterCallbacksList
+    if cb not in _OutboxPacketFilterCallbacksList:
+        _OutboxPacketFilterCallbacksList.append(cb)
+
+
+def insert_outbox_filter_callback(index, cb):
+    """
+    Same like ``append_outbox_filter_callback(cb)`` but put the callback at the
+    given position in the filters list. If you put your callback at the top you
+    will catch the.
+
     outgoing packet as soon as possible - before other callbacks.
     If callback returned True - all other callbacks will be skipped.
     Callback will be called in a such way:
 
         callback(outpacket, wide, callbacks).
-=======
-    """
-    Same like ``append_outbox_filter_callback(cb)`` but put the callback at the
-    given position in the filters list. If you put your callback at the top you
-    will catch the.
-
-    outgoing packet as soon as possible - before other callbacks.
-    If callback returned True - all other callbacks will be skipped.
-    Callback will be called in a such way:
-
-        callback(outpacket, wide, callbacks).
->>>>>>> 7d91a7f0
-    """
-    global _OutboxPacketFilterCallbacksList
-    if cb not in _OutboxPacketFilterCallbacksList:
-        _OutboxPacketFilterCallbacksList.insert(index, cb)
-
-
-def remove_outbox_filter_callback(cb):
-    """
-    
-    """
-    global _OutboxPacketFilterCallbacksList
-    if cb in _OutboxPacketFilterCallbacksList:
-        _OutboxPacketFilterCallbacksList.remove(cb)
-
-
-def add_outbox_callback(cb):
-<<<<<<< HEAD
+    """
+    global _OutboxPacketFilterCallbacksList
+    if cb not in _OutboxPacketFilterCallbacksList:
+        _OutboxPacketFilterCallbacksList.insert(index, cb)
+
+
+def remove_outbox_filter_callback(cb):
+    """
+    
+    """
+    global _OutboxPacketFilterCallbacksList
+    if cb in _OutboxPacketFilterCallbacksList:
+        _OutboxPacketFilterCallbacksList.remove(cb)
+
+
+def add_outbox_callback(cb):
     """
     You can add a callback to be notified when ``outbox()`` method was called.
     Useful when need to catch that event in third module. Arguments::
 
-        callback(pkt_out)
-=======
-    """
-    You can add a callback to be notified when ``outbox()`` method was called.
-    Useful when need to catch that event in third module. Arguments::
-
     callback(pkt_out)
->>>>>>> 7d91a7f0
-    """
-    global _OutboxPacketCallbacksList
-    if cb not in _OutboxPacketCallbacksList:
-        _OutboxPacketCallbacksList.append(cb)
-
-
-def add_queue_item_status_callback(cb):
+    """
+    global _OutboxPacketCallbacksList
+    if cb not in _OutboxPacketCallbacksList:
+        _OutboxPacketCallbacksList.append(cb)
+
+
+def add_queue_item_status_callback(cb):
     """
     pkt_out, status, error_message.
-    """
-    global _QueueItemStatusCallbacksList
-    if cb not in _QueueItemStatusCallbacksList:
-        _QueueItemStatusCallbacksList.append(cb)
-
-
-def add_begin_file_sending_callback(cb):
-    """
-    
-    """
-    global _BeginFileSendingCallbacksList
-    if cb not in _BeginFileSendingCallbacksList:
-        _BeginFileSendingCallbacksList.append(cb)
-
-
-def add_finish_file_sending_callback(cb):
-<<<<<<< HEAD
-    """
-    pkt_out, item, status, size, error_message
-=======
+    """
+    global _QueueItemStatusCallbacksList
+    if cb not in _QueueItemStatusCallbacksList:
+        _QueueItemStatusCallbacksList.append(cb)
+
+
+def add_begin_file_sending_callback(cb):
+    """
+    
+    """
+    global _BeginFileSendingCallbacksList
+    if cb not in _BeginFileSendingCallbacksList:
+        _BeginFileSendingCallbacksList.append(cb)
+
+
+def add_finish_file_sending_callback(cb):
     """
     pkt_out, item, status, size, error_message.
->>>>>>> 7d91a7f0
-    """
-    global _FinishFileSendingCallbacksList
-    if cb not in _FinishFileSendingCallbacksList:
-        _FinishFileSendingCallbacksList.append(cb)
-
-
-def remove_finish_file_sending_callback(cb):
-<<<<<<< HEAD
-    """
-=======
-    """
-    
->>>>>>> 7d91a7f0
-    """
-    global _FinishFileSendingCallbacksList
-    if cb in _FinishFileSendingCallbacksList:
-        _FinishFileSendingCallbacksList.remove(cb)
-
-
-def add_begin_file_receiving_callback(cb):
-    """
-    
-    """
-    global _BeginFileReceivingCallbacksList
-    if cb not in _BeginFileReceivingCallbacksList:
-        _BeginFileReceivingCallbacksList.append(cb)
-
-
-def add_finish_file_receiving_callback(cb):
-    """
-    
-    """
-    global _FinishFileReceivingCallbacksList
-    if cb not in _FinishFileReceivingCallbacksList:
-        _FinishFileReceivingCallbacksList.append(cb)
-
-#------------------------------------------------------------------------------
-
-
-def run_inbox_callbacks(newpacket, info, status, error_message):
-    """
-    
-    """
-<<<<<<< HEAD
-    """
-    global _InboxPacketCallbacksList
-    if _Debug:
-        lg.out(
-            _DebugLevel, 'callback.run_inbox_callbacks for %s from %s' %
-            (newpacket, info))
-=======
-    global _InboxPacketCallbacksList
-    if _Debug:
-        lg.out(_DebugLevel, 'callback.run_inbox_callbacks for %s from %s' % (newpacket, info))
->>>>>>> 7d91a7f0
-        lg.out(_DebugLevel, '    %s' % _InboxPacketCallbacksList)
-    handled = False
-    for cb in _InboxPacketCallbacksList:
-        try:
-            if cb(newpacket, info, status, error_message):
-                handled = True
-        except:
-            lg.exc()
-        if handled:
-            if _Debug:
-                lg.out(_DebugLevel, '    handled by %s' % cb)
-            break
-    return handled
-
-
-def run_outbox_callbacks(pkt_out):
-    """
-    
-    """
-    global _OutboxPacketCallbacksList
-    if _Debug:
-        lg.out(_DebugLevel, 'callback.run_outbox_callbacks for %s' % pkt_out)
-        lg.out(_DebugLevel, '    %s' % _OutboxPacketCallbacksList)
-    handled = False
-    for cb in _OutboxPacketCallbacksList:
-        try:
-            if cb(pkt_out):
-                handled = True
-        except:
-            lg.exc()
-        if handled:
-            if _Debug:
-                lg.out(_DebugLevel, '    handled by %s' % cb)
-            break
-    return handled
-
-
-<<<<<<< HEAD
-def run_outbox_filter_callbacks(
-        outpacket,
-        wide,
-        callbacks,
-        target=None,
-        route=None):
-    """
-    """
-=======
-def run_outbox_filter_callbacks(outpacket, wide, callbacks, target=None, route=None):
-    """
-    
-    """
->>>>>>> 7d91a7f0
-    global _OutboxPacketFilterCallbacksList
-    for cb in _OutboxPacketFilterCallbacksList:
-        try:
-            result = cb(outpacket, wide, callbacks, target, route)
-        except:
-            result = None
-            lg.exc()
-        if result is None:
-            # sending was skipped in this filter, use next one
-            continue
-        if isinstance(result, Deferred):
-            # filter was applied to outgoing data, but sending was delayed
-            return result
-        if result:
-<<<<<<< HEAD
-            # filter was applied, data was sent, return instance of
-            # packet_out.PacketOut
-=======
-            # filter was applied, data was sent, return instance of packet_out.PacketOut
->>>>>>> 7d91a7f0
-            return result
-    lg.warn('no outbox filter was applied to : %s' % outpacket)
-    return None
-
-
-def run_queue_item_status_callbacks(pkt_out, status, error_message):
-    """
-    
-    """
-    global _QueueItemStatusCallbacksList
-    handled = False
-    for cb in _QueueItemStatusCallbacksList:
-        try:
-            if cb(pkt_out, status, error_message):
-                handled = True
-        except:
-            lg.exc()
-        if handled:
-            break
-    return handled
-
-
-def run_begin_file_sending_callbacks(outboxfile):
-    """
-    
-    """
-
-
-<<<<<<< HEAD
-def run_finish_file_sending_callbacks(
-        pkt_out, item, status, size, error_message):
-    """
-=======
-def run_finish_file_sending_callbacks(pkt_out, item, status, size, error_message):
-    """
-    
->>>>>>> 7d91a7f0
-    """
-    global _FinishFileSendingCallbacksList
-    handled = False
-    for cb in _FinishFileSendingCallbacksList:
-        try:
-            if cb(pkt_out, item, status, size, error_message):
-                handled = True
-        except:
-            lg.exc()
-        if handled:
-            break
-    return handled
-
-<<<<<<< HEAD
-
-def run_begin_file_receiving_callbacks():
-    """
-    """
-=======
->>>>>>> 7d91a7f0
-
-def run_begin_file_receiving_callbacks():
-    """
-    
-    """
-
-<<<<<<< HEAD
-def run_finish_file_receiving_callbacks():
-    """
-=======
-
-def run_finish_file_receiving_callbacks():
-    """
-    
->>>>>>> 7d91a7f0
-    """
+    """
+    global _FinishFileSendingCallbacksList
+    if cb not in _FinishFileSendingCallbacksList:
+        _FinishFileSendingCallbacksList.append(cb)
+
+
+def remove_finish_file_sending_callback(cb):
+    """
+    
+    """
+    global _FinishFileSendingCallbacksList
+    if cb in _FinishFileSendingCallbacksList:
+        _FinishFileSendingCallbacksList.remove(cb)
+
+
+def add_begin_file_receiving_callback(cb):
+    """
+    
+    """
+    global _BeginFileReceivingCallbacksList
+    if cb not in _BeginFileReceivingCallbacksList:
+        _BeginFileReceivingCallbacksList.append(cb)
+
+
+def add_finish_file_receiving_callback(cb):
+    """
+    
+    """
+    global _FinishFileReceivingCallbacksList
+    if cb not in _FinishFileReceivingCallbacksList:
+        _FinishFileReceivingCallbacksList.append(cb)
+
+#------------------------------------------------------------------------------
+
+
+def run_inbox_callbacks(newpacket, info, status, error_message):
+    """
+    
+    """
+    global _InboxPacketCallbacksList
+    if _Debug:
+        lg.out(_DebugLevel, 'callback.run_inbox_callbacks for %s from %s' % (newpacket, info))
+        lg.out(_DebugLevel, '    %s' % _InboxPacketCallbacksList)
+    handled = False
+    for cb in _InboxPacketCallbacksList:
+        try:
+            if cb(newpacket, info, status, error_message):
+                handled = True
+        except:
+            lg.exc()
+        if handled:
+            if _Debug:
+                lg.out(_DebugLevel, '    handled by %s' % cb)
+            break
+    return handled
+
+
+def run_outbox_callbacks(pkt_out):
+    """
+    
+    """
+    global _OutboxPacketCallbacksList
+    if _Debug:
+        lg.out(_DebugLevel, 'callback.run_outbox_callbacks for %s' % pkt_out)
+        lg.out(_DebugLevel, '    %s' % _OutboxPacketCallbacksList)
+    handled = False
+    for cb in _OutboxPacketCallbacksList:
+        try:
+            if cb(pkt_out):
+                handled = True
+        except:
+            lg.exc()
+        if handled:
+            if _Debug:
+                lg.out(_DebugLevel, '    handled by %s' % cb)
+            break
+    return handled
+
+
+def run_outbox_filter_callbacks(outpacket, wide, callbacks, target=None, route=None):
+    """
+    
+    """
+    global _OutboxPacketFilterCallbacksList
+    for cb in _OutboxPacketFilterCallbacksList:
+        try:
+            result = cb(outpacket, wide, callbacks, target, route)
+        except:
+            result = None
+            lg.exc()
+        if result is None:
+            # sending was skipped in this filter, use next one
+            continue
+        if isinstance(result, Deferred):
+            # filter was applied to outgoing data, but sending was delayed
+            return result
+        if result:
+            # filter was applied, data was sent, return instance of packet_out.PacketOut
+            return result
+    lg.warn('no outbox filter was applied to : %s' % outpacket)
+    return None
+
+
+def run_queue_item_status_callbacks(pkt_out, status, error_message):
+    """
+    
+    """
+    global _QueueItemStatusCallbacksList
+    handled = False
+    for cb in _QueueItemStatusCallbacksList:
+        try:
+            if cb(pkt_out, status, error_message):
+                handled = True
+        except:
+            lg.exc()
+        if handled:
+            break
+    return handled
+
+
+def run_begin_file_sending_callbacks(outboxfile):
+    """
+    
+    """
+
+
+def run_finish_file_sending_callbacks(pkt_out, item, status, size, error_message):
+    """
+    
+    """
+    global _FinishFileSendingCallbacksList
+    handled = False
+    for cb in _FinishFileSendingCallbacksList:
+        try:
+            if cb(pkt_out, item, status, size, error_message):
+                handled = True
+        except:
+            lg.exc()
+        if handled:
+            break
+    return handled
+
+
+def run_begin_file_receiving_callbacks():
+    """
+    
+    """
+
+
+def run_finish_file_receiving_callbacks():
+    """
+    
+    """